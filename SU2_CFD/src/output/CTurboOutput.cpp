--- conflicted
+++ resolved
@@ -61,6 +61,7 @@
   std::vector<su2double> velocity = primitiveState.GetVelocity();
   Velocity.assign(velocity.begin(), velocity.end());
   TangVelocity = primitiveState.GetTangVelocity();
+  TangVelocity = primitiveState.GetTangVelocity();
 
   /*--- Compute static TD quantities ---*/
   fluidModel.SetTDState_Prho(Pressure, Density);
@@ -82,7 +83,9 @@
 
   /*--- Compute relative kinematic quantities ---*/
   su2double tangVel2 = TangVelocity * TangVelocity;
+  su2double tangVel2 = TangVelocity * TangVelocity;
   RelVelocity.assign(Velocity.begin(), Velocity.end());
+  RelVelocity[1] -= TangVelocity;
   RelVelocity[1] -= TangVelocity;
   su2double relVel2 = GetRelVelocityValue();
   FlowAngle = atan(RelVelocity[1] / RelVelocity[0]);
@@ -244,8 +247,6 @@
   fluidModel.SetTDState_Ps(OutState.GetPressure(), InState.GetEntropy());
   su2double enthalpyOutIs = fluidModel.GetStaticEnergy() + OutState.GetPressure() / fluidModel.GetDensity();
   su2double totEnthalpyOutIs = enthalpyOutIs + 0.5 * OutState.GetVelocityValue() * OutState.GetVelocityValue();
-  su2double tangVel = OutState.GetTangVelocity();
-  su2double relVelOutIs2 = 2 * (OutState.GetRothalpy() - enthalpyOutIs) + tangVel * tangVel;
 
   su2double tangVel = OutState.GetTangVelocity();
   su2double relVelOutIs2 = 2 * (OutState.GetRothalpy() - enthalpyOutIs) + tangVel * tangVel;
@@ -257,10 +258,7 @@
   TotalTotalEfficiency = EulerianWork / (InState.GetTotalEnthalpy() - totEnthalpyOutIs);
   TotalStaticPressureRatio = InState.GetTotalPressure() / OutState.GetPressure();
   TotalTotalPressureRatio = InState.GetTotalPressure() / OutState.GetTotalPressure();
-<<<<<<< HEAD
-
-=======
->>>>>>> 13ca3f5f
+
   TotalPressureLoss = (InState.GetTotalRelPressure() - OutState.GetTotalRelPressure()) /
                       (OutState.GetTotalRelPressure() - OutState.GetPressure());
   KineticEnergyLoss = 2 * (OutState.GetEnthalpy() - enthalpyOutIs) / relVelOutIs2;
