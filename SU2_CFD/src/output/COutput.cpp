/*!
 * \file COutput.cpp
 * \brief Main subroutines for output solver information
 * \author F. Palacios, T. Economon
 * \version 8.1.0 "Harrier"
 *
 * SU2 Project Website: https://su2code.github.io
 *
 * The SU2 Project is maintained by the SU2 Foundation
 * (http://su2foundation.org)
 *
 * Copyright 2012-2024, SU2 Contributors (cf. AUTHORS.md)
 *
 * SU2 is free software; you can redistribute it and/or
 * modify it under the terms of the GNU Lesser General Public
 * License as published by the Free Software Foundation; either
 * version 2.1 of the License, or (at your option) any later version.
 *
 * SU2 is distributed in the hope that it will be useful,
 * but WITHOUT ANY WARRANTY; without even the implied warranty of
 * MERCHANTABILITY or FITNESS FOR A PARTICULAR PURPOSE. See the GNU
 * Lesser General Public License for more details.
 *
 * You should have received a copy of the GNU Lesser General Public
 * License along with SU2. If not, see <http://www.gnu.org/licenses/>.
 */

#include <iostream>
#include <csignal>

#include "../../../Common/include/geometry/CGeometry.hpp"
#include "../../include/solvers/CSolver.hpp"

#include "../../include/output/COutput.hpp"
#include "../../include/output/CTurboOutput.hpp"
#include "../../include/output/filewriter/CFVMDataSorter.hpp"
#include "../../include/output/filewriter/CFEMDataSorter.hpp"
#include "../../include/output/filewriter/CCGNSFileWriter.hpp"
#include "../../include/output/filewriter/CSurfaceFVMDataSorter.hpp"
#include "../../include/output/filewriter/CSurfaceFEMDataSorter.hpp"
#include "../../include/output/filewriter/CParaviewFileWriter.hpp"
#include "../../include/output/filewriter/CSTLFileWriter.hpp"
#include "../../include/output/filewriter/CParaviewBinaryFileWriter.hpp"
#include "../../include/output/filewriter/CParaviewXMLFileWriter.hpp"
#include "../../include/output/filewriter/CParaviewVTMFileWriter.hpp"
#include "../../include/output/filewriter/CTecplotFileWriter.hpp"
#include "../../include/output/filewriter/CTecplotBinaryFileWriter.hpp"
#include "../../include/output/filewriter/CCSVFileWriter.hpp"
#include "../../include/output/filewriter/CSU2FileWriter.hpp"
#include "../../include/output/filewriter/CSU2BinaryFileWriter.hpp"
#include "../../include/output/filewriter/CSU2MeshFileWriter.hpp"

namespace {
volatile sig_atomic_t STOP;

void signalHandler(int signum) {
   std::cout << "Interrupt signal (" << signum << ") received, saving files and exiting.\n";
   STOP = 1;
}
}

COutput::COutput(const CConfig *config, unsigned short ndim, bool fem_output):
  rank(SU2_MPI::GetRank()),
  size(SU2_MPI::GetSize()),
  nDim(ndim),
  multiZone(config->GetMultizone_Problem()),
  gridMovement(config->GetDynamic_Grid()),
  femOutput(fem_output),
  si_units(config->GetSystemMeasurements() == SI),
  us_units(config->GetSystemMeasurements() == US) {

  cauchyTimeConverged = false;

  convergenceTable = new PrintingToolbox::CTablePrinter(&std::cout);
  multiZoneHeaderTable = new PrintingToolbox::CTablePrinter(&std::cout);
  fileWritingTable = new PrintingToolbox::CTablePrinter(&std::cout);
  historyFileTable = new PrintingToolbox::CTablePrinter(&histFile, "");

  /*--- Set default filenames ---*/

  surfaceFilename = "surface";
  volumeFilename  = "volume";
  restartFilename = "restart";

  /*--- Retrieve the history filename ---*/

  historyFilename = config->GetConv_FileName();

  /*--- Add the correct file extension depending on the file format ---*/

  string hist_ext = ".csv";
  if (config->GetTabular_FileFormat() == TAB_OUTPUT::TAB_TECPLOT) hist_ext = ".dat";

  /*--- Append the zone ID ---*/

  historyFilename = config->GetMultizone_HistoryFileName(historyFilename, config->GetiZone(), hist_ext);

  /*--- Append the restart iteration ---*/

  if (config->GetTime_Domain() && config->GetRestart()) {
    historyFilename = config->GetUnsteady_FileName(historyFilename, config->GetRestart_Iter(), hist_ext);
  }

  historySep = ",";

  /*--- Initialize residual ---*/

  rhoResNew = EPS;
  rhoResOld = EPS;

  nRequestedHistoryFields = config->GetnHistoryOutput();
  for (unsigned short iField = 0; iField < nRequestedHistoryFields; iField++){
    requestedHistoryFields.push_back(config->GetHistoryOutput_Field(iField));
  }

  nRequestedScreenFields = config->GetnScreenOutput();
  for (unsigned short iField = 0; iField < nRequestedScreenFields; iField++){
    requestedScreenFields.push_back(config->GetScreenOutput_Field(iField));
  }

  nRequestedVolumeFields = config->GetnVolumeOutput();
  for (unsigned short iField = 0; iField < nRequestedVolumeFields; iField++){
    requestedVolumeFields.push_back(config->GetVolumeOutput_Field(iField));
  }

  /*--- Default is to write history to file and screen --- */

  noWriting = false;

  /*--- Initialize convergence monitoring structure ---*/

  nCauchy_Elems = config->GetCauchy_Elems();
  cauchyEps = config->GetCauchy_Eps();
  minLogResidual = config->GetMinLogResidual();

  for (unsigned short iField = 0; iField < config->GetnConv_Field(); iField++){
    convFields.emplace_back(config->GetConv_Field(iField));
  }

  newFunc = vector<su2double>(convFields.size());
  oldFunc = vector<su2double>(convFields.size());
  cauchySerie = vector<vector<su2double>>(convFields.size(), vector<su2double>(nCauchy_Elems, 0.0));
  cauchyValue = 0.0;
  convergence = false;

  /*--- Initialize time convergence monitoring structure ---*/

  nWndCauchy_Elems = config->GetWnd_Cauchy_Elems();
  wndCauchyEps     = config->GetWnd_Cauchy_Eps();

  wndConvFields.reserve(config->GetnWndConv_Field());
  for (unsigned short iField = 0; iField < config->GetnWndConv_Field(); iField++){
    wndConvFields.emplace_back(config->GetWndConv_Field(iField));
  }

  WndOld_Func = vector<su2double>(wndConvFields.size());
  WndNew_Func = vector<su2double>(wndConvFields.size());
  WndCauchy_Serie = vector<vector<su2double>>(wndConvFields.size(), vector<su2double>(nWndCauchy_Elems, 0.0));
  WndCauchy_Value = 0.0;
  TimeConvergence = false;

  /*--- Check that the number of cauchy elems is not too large ---*/

  if (nCauchy_Elems > 1000){
    SU2_MPI::Error("Number of Cauchy Elems must be smaller than 1000", CURRENT_FUNCTION);
  }
  if (nWndCauchy_Elems > 1000){
    SU2_MPI::Error("Number of Time Cauchy Elems must be smaller than 1000", CURRENT_FUNCTION);
  }

  /*--- Initialize all convergence flags to false. ---*/

  convergence        = false;

  buildFieldIndexCache = false;
  curInnerIter = 0;
  curOuterIter = 0;
  curTimeIter  = 0;

  volumeDataSorter = nullptr;
  volumeDataSorterCompact = nullptr;
  surfaceDataSorter = nullptr;

<<<<<<< HEAD
=======
  headerNeeded = false;

  /*--- Setup a signal handler for SIGTERM. ---*/

  signal(SIGTERM, signalHandler);
>>>>>>> a6067c5c
}

COutput::~COutput() {

  delete convergenceTable;
  delete multiZoneHeaderTable;
  delete fileWritingTable;
  delete historyFileTable;
  delete volumeDataSorter;
  delete volumeDataSorterCompact;
  delete surfaceDataSorter;

}

void COutput::SetHistoryOutput(CGeometry *geometry,
                                  CSolver **solver_container,
                                  CConfig *config,
                                  unsigned long TimeIter,
                                  unsigned long OuterIter,
                                  unsigned long InnerIter) {
  curTimeIter = TimeIter;
  curAbsTimeIter = max(TimeIter, config->GetStartWindowIteration()) - config->GetStartWindowIteration();
  curOuterIter = OuterIter;
  curInnerIter = InnerIter;

  /*--- Retrieve residual and extra data -----------------------------------------------------------------*/

  LoadCommonHistoryData(config);

  LoadHistoryData(config, geometry, solver_container);

  ConvergenceMonitoring(config, curInnerIter);

  PostprocessHistoryData(config);

  MonitorTimeConvergence(config, curTimeIter);

  OutputScreenAndHistory(config);

}

void COutput::SetHistoryOutput(CGeometry *geometry,
                                CSolver **solver_container,
                                CConfig *config) {

  /*--- Retrieve residual and extra data -----------------------------------------------------------------*/

  LoadCommonHistoryData(config);

  LoadHistoryData(config, geometry, solver_container);

  ConvergenceMonitoring(config, curInnerIter);

  PostprocessHistoryData(config);

}

void COutput::SetHistoryOutput(CGeometry ****geometry, CSolver *****solver, CConfig **config, std::shared_ptr<CTurbomachineryStagePerformance>(TurboStagePerf), std::shared_ptr<CTurboOutput> TurboPerf, unsigned short val_iZone, unsigned long TimeIter, unsigned long OuterIter, unsigned long InnerIter, unsigned short val_iInst){

  unsigned long Iter= InnerIter;

  if (config[ZONE_0]->GetMultizone_Problem())
    Iter = OuterIter;

  /*--- Turbomachinery Performance Screen summary output---*/
  if (Iter%100 == 0 && rank == MASTER_NODE) {
    SetTurboPerformance_Output(TurboPerf, config[val_iZone], TimeIter, OuterIter, InnerIter);
    SetTurboMultiZonePerformance_Output(TurboStagePerf, TurboPerf, config[val_iZone]);
  }

  for (int iZone = 0; iZone < config[ZONE_0]->GetnZone(); iZone ++){
    if (rank == MASTER_NODE) {
      WriteTurboSpanwisePerformance(TurboPerf, geometry[iZone][val_iInst][MESH_0], config, iZone);
    }
  }

  /*--- Update turboperformance history file*/
  if (rank == MASTER_NODE){
    LoadTurboHistoryData(TurboStagePerf, TurboPerf, config[val_iZone]);
  }

}


void COutput::SetMultizoneHistoryOutput(COutput **output, CConfig **config, CConfig *driver_config, unsigned long TimeIter, unsigned long OuterIter){

  curTimeIter = TimeIter;
  curAbsTimeIter = max(TimeIter, driver_config->GetStartWindowIteration()) - driver_config->GetStartWindowIteration();
  curOuterIter = OuterIter;

  /*--- Retrieve residual and extra data -----------------------------------------------------------------*/

  LoadCommonHistoryData(driver_config);

  LoadMultizoneHistoryData(output, config);

  ConvergenceMonitoring(driver_config, curOuterIter);

  PostprocessHistoryData(driver_config);

  MonitorTimeConvergence(driver_config, curTimeIter);

  OutputScreenAndHistory(driver_config);

}

void COutput::OutputScreenAndHistory(CConfig *config) {

  if (rank == MASTER_NODE && !noWriting) {

    if (WriteHistoryFileOutput(config)) SetHistoryFileOutput(config);

    if (WriteScreenHeader(config) && WriteScreenOutput(config)) SetScreenHeader(config);

    if (WriteScreenOutput(config)) SetScreenOutput(config);

  }
}

void COutput::SetupCustomHistoryOutput(const std::string& expression, CustomHistoryOutput& output) const {
  std::vector<std::string> symbols;
  output.expression = mel::Parse<passivedouble>(expression, symbols);

  output.symbolValues.reserve(symbols.size());
  for (const auto& symbol : symbols) {
    const auto* ptr = GetPtrToHistoryOutput(symbol);
    if (ptr == nullptr) {
      SU2_MPI::Error(std::string("Invalid history output (") + symbol + std::string(") used in expression:\n") +
                     expression, CURRENT_FUNCTION);
    }
    output.symbolValues.push_back(ptr);
  }
  output.ready = true;
}

void COutput::SetCustomAndComboObjectives(int idxSol, const CConfig *config, CSolver **solver) {

  if (config->GetKind_ObjFunc() == CUSTOM_OBJFUNC && !config->GetCustomObjFunc().empty()) {
    if (!customObjFunc.ready) {
      SetupCustomHistoryOutput(config->GetCustomObjFunc(), customObjFunc);
    }
    solver[idxSol]->SetTotal_Custom_ObjFunc(customObjFunc.Eval());
  }
  solver[idxSol]->Evaluate_ObjFunc(config, solver);
  SetHistoryOutputValue("COMBO", solver[idxSol]->GetTotal_ComboObj());
}

void COutput::AllocateDataSorters(CConfig *config, CGeometry *geometry){

  /*---- Construct a data sorter object to partition and distribute
   *  the local data into linear chunks across the processors ---*/

  if (femOutput){

    if (volumeDataSorter == nullptr)
      volumeDataSorter = new CFEMDataSorter(config, geometry, volumeFieldNames);

    if (config->GetWrt_Restart_Compact() && volumeDataSorterCompact == nullptr)
      volumeDataSorterCompact = new CFEMDataSorter(config, geometry, requiredVolumeFieldNames);

    if (surfaceDataSorter == nullptr)
      surfaceDataSorter = new CSurfaceFEMDataSorter(config, geometry,
                                                  dynamic_cast<CFEMDataSorter*>(volumeDataSorter));

  }  else {

    if (volumeDataSorter == nullptr)
      volumeDataSorter = new CFVMDataSorter(config, geometry, volumeFieldNames);

    if (config->GetWrt_Restart_Compact() && volumeDataSorterCompact == nullptr)
      volumeDataSorterCompact = new CFVMDataSorter(config, geometry, requiredVolumeFieldNames);

    if (surfaceDataSorter == nullptr)
      surfaceDataSorter = new CSurfaceFVMDataSorter(config, geometry,
                                                  dynamic_cast<CFVMDataSorter*>(volumeDataSorter));

  }

}

void COutput::LoadData(CGeometry *geometry, CConfig *config, CSolver** solver_container){

  /*--- Check if the data sorters are allocated, if not, allocate them. --- */

  AllocateDataSorters(config, geometry);

  /*--- Loop over all points and store the requested volume output data into the data sorter objects ---*/

  LoadDataIntoSorter(config, geometry, solver_container);

  /*--- Partition and sort the volume output data -- */

  volumeDataSorter->SortOutputData();
  if (volumeDataSorterCompact != nullptr) volumeDataSorterCompact->SortOutputData();

}

void COutput::WriteToFile(CConfig *config, CGeometry *geometry, OUTPUT_TYPE format, string fileName){

  /*--- File writer that will later be used to write the file to disk. Created below in the "switch" ---*/
  CFileWriter *fileWriter = nullptr;

  /*--- Set current time iter even if history file is not written ---*/
  curTimeIter = config->GetTimeIter();

  /*--- If it is still present, strip the extension (suffix) from the filename ---*/
  const auto lastindex = fileName.find_last_of('.');
  fileName = fileName.substr(0, lastindex);

  /*--- If the filename with appended iteration is set (depending on the WRT_*_OVERWRITE options)
   *    two files are writen, the normal one and a copy to avoid overwriting previous outputs. ---*/
  string filename_iter, extension;

  /*--- Write output information to screen ---*/

  auto LogOutputFiles = [&](const std::string& message) {
    if (rank == MASTER_NODE) {
      (*fileWritingTable) << message << fileName + extension;
      if (!filename_iter.empty()) (*fileWritingTable) << message + " + iter" << filename_iter + extension;
    }
  };

  /*--- Write files depending on the format --- */

  switch (format) {

    case OUTPUT_TYPE::SURFACE_CSV:

      extension = CSU2FileWriter::fileExt;

      if (fileName.empty())
        fileName = config->GetFilename(surfaceFilename, "", curTimeIter);

      if (!config->GetWrt_Surface_Overwrite())
        filename_iter = config->GetFilename_Iter(fileName, curInnerIter, curOuterIter);

      /*--- If we have compact restarts, we use only the required fields. ---*/
      if (config->GetWrt_Restart_Compact())
        surfaceDataSorter->SetRequiredFieldNames(requiredVolumeFieldNames);

      surfaceDataSorter->SortConnectivity(config, geometry);
      surfaceDataSorter->SortOutputData();

      LogOutputFiles("CSV file");
      fileWriter = new CSU2FileWriter(surfaceDataSorter);

      break;

    case OUTPUT_TYPE::RESTART_ASCII: case OUTPUT_TYPE::CSV:

      extension = CSU2FileWriter::fileExt;

      if (fileName.empty())
        fileName = config->GetFilename(restartFilename, "", curTimeIter);

      if (!config->GetWrt_Restart_Overwrite())
        filename_iter = config->GetFilename_Iter(fileName, curInnerIter, curOuterIter);

      /*--- If we have compact restarts, we use only the required fields. ---*/
      if (config->GetWrt_Restart_Compact())
        volumeDataSorter->SetRequiredFieldNames(requiredVolumeFieldNames);

      LogOutputFiles("SU2 ASCII restart");
      fileWriter = new CSU2FileWriter(volumeDataSorter);

      break;

    case OUTPUT_TYPE::RESTART_BINARY:

      extension = CSU2BinaryFileWriter::fileExt;

      if (fileName.empty())
        fileName = config->GetFilename(restartFilename, "", curTimeIter);

      if (!config->GetWrt_Restart_Overwrite())
        filename_iter = config->GetFilename_Iter(fileName, curInnerIter, curOuterIter);

      LogOutputFiles("SU2 binary restart");
      if (config->GetWrt_Restart_Compact()) {
        /*--- If we have compact restarts, we use only the required fields. ---*/
        volumeDataSorterCompact->SetRequiredFieldNames(requiredVolumeFieldNames);
        fileWriter = new CSU2BinaryFileWriter(volumeDataSorterCompact);
      } else {
        fileWriter = new CSU2BinaryFileWriter(volumeDataSorter);
      }
      break;

    case OUTPUT_TYPE::MESH:

      extension = CSU2MeshFileWriter::fileExt;

      if (fileName.empty())
        fileName = config->GetFilename(volumeFilename, "", curTimeIter);

      if (!config->GetWrt_Volume_Overwrite())
        filename_iter = config->GetFilename_Iter(fileName, curInnerIter, curOuterIter);

      /*--- Load and sort the output data and connectivity. ---*/

      volumeDataSorter->SortConnectivity(config, geometry, true);

      LogOutputFiles("SU2 mesh");
      fileWriter = new CSU2MeshFileWriter(volumeDataSorter, config->GetiZone(), config->GetnZone());

      break;

    case OUTPUT_TYPE::TECPLOT_BINARY:

      extension = CTecplotBinaryFileWriter::fileExt;

      if (fileName.empty())
        fileName = config->GetFilename(volumeFilename, "", curTimeIter);

      if (!config->GetWrt_Volume_Overwrite())
        filename_iter = config->GetFilename_Iter(fileName, curInnerIter, curOuterIter);

      /*--- Load and sort the output data and connectivity. ---*/

      volumeDataSorter->SortConnectivity(config, geometry, false);

      LogOutputFiles("Tecplot binary");
      fileWriter = new CTecplotBinaryFileWriter(volumeDataSorter, curTimeIter, GetHistoryFieldValue("TIME_STEP"));

      break;

    case OUTPUT_TYPE::TECPLOT_ASCII:

      extension = CTecplotFileWriter::fileExt;

      if (fileName.empty())
        fileName = config->GetFilename(volumeFilename, "", curTimeIter);

      if (!config->GetWrt_Volume_Overwrite())
        filename_iter = config->GetFilename_Iter(fileName, curInnerIter, curOuterIter);

      /*--- Load and sort the output data and connectivity. ---*/

      volumeDataSorter->SortConnectivity(config, geometry, true);

      LogOutputFiles("Tecplot ASCII");
      fileWriter = new CTecplotFileWriter(volumeDataSorter, curTimeIter, GetHistoryFieldValue("TIME_STEP"));

      break;

    case OUTPUT_TYPE::PARAVIEW_XML:

      extension = CParaviewXMLFileWriter::fileExt;

      if (fileName.empty())
        fileName = config->GetFilename(volumeFilename, "", curTimeIter);

      if (!config->GetWrt_Volume_Overwrite())
        filename_iter = config->GetFilename_Iter(fileName, curInnerIter, curOuterIter);

      /*--- Load and sort the output data and connectivity. ---*/

      volumeDataSorter->SortConnectivity(config, geometry, true);

      LogOutputFiles("Paraview");
      fileWriter = new CParaviewXMLFileWriter(volumeDataSorter);

      break;

    case OUTPUT_TYPE::PARAVIEW_LEGACY_BINARY:

      extension = CParaviewBinaryFileWriter::fileExt;

      if (fileName.empty())
        fileName = config->GetFilename(volumeFilename, "", curTimeIter);

      if (!config->GetWrt_Volume_Overwrite())
        filename_iter = config->GetFilename_Iter(fileName, curInnerIter, curOuterIter);

      /*--- Load and sort the output data and connectivity. ---*/

      volumeDataSorter->SortConnectivity(config, geometry, true);

      LogOutputFiles("Paraview binary (legacy)");
      fileWriter = new CParaviewBinaryFileWriter(volumeDataSorter);

      break;

    case OUTPUT_TYPE::PARAVIEW_MULTIBLOCK:
      {
        extension = CParaviewVTMFileWriter::fileExt;

        if (fileName.empty())
          fileName = config->GetUnsteady_FileName(volumeFilename, curTimeIter, "");

        if (!config->GetWrt_Volume_Overwrite())
          filename_iter = config->GetFilename_Iter(fileName, curInnerIter, curOuterIter);

        /*--- Sort volume connectivity ---*/

        volumeDataSorter->SortConnectivity(config, geometry, true);

        LogOutputFiles("Paraview Multiblock");
        fileWriter = new CParaviewVTMFileWriter(GetHistoryFieldValue("CUR_TIME"), config->GetiZone(), config->GetnZone());

        /*--- We cast the pointer to its true type, to avoid virtual functions ---*/
        auto* vtmWriter = dynamic_cast<CParaviewVTMFileWriter*>(fileWriter);

        /*--- then we write the data into the folder---*/
        vtmWriter->WriteFolderData(fileName, config, multiZoneHeaderString, volumeDataSorter, surfaceDataSorter, geometry);

        /*--- and we write the data into the folder with the iteration number ---*/
        if (!config->GetWrt_Volume_Overwrite())
          vtmWriter->WriteFolderData(filename_iter, config, multiZoneHeaderString, volumeDataSorter, surfaceDataSorter, geometry);
      }
      break;

    case OUTPUT_TYPE::PARAVIEW_ASCII:

      extension = CParaviewFileWriter::fileExt;

      if (fileName.empty())
        fileName = config->GetFilename(volumeFilename, "", curTimeIter);

      if (!config->GetWrt_Volume_Overwrite())
        filename_iter = config->GetFilename_Iter(fileName, curInnerIter, curOuterIter);

      /*--- Load and sort the output data and connectivity. ---*/

      volumeDataSorter->SortConnectivity(config, geometry, true);

      LogOutputFiles("Paraview ASCII");
      fileWriter = new CParaviewFileWriter(volumeDataSorter);

      break;

    case OUTPUT_TYPE::SURFACE_PARAVIEW_ASCII:

      extension = CParaviewFileWriter::fileExt;

      if (fileName.empty())
        fileName = config->GetFilename(surfaceFilename, "", curTimeIter);

      if (!config->GetWrt_Surface_Overwrite())
        filename_iter = config->GetFilename_Iter(fileName, curInnerIter, curOuterIter);

      /*--- Load and sort the output data and connectivity. ---*/

      surfaceDataSorter->SortConnectivity(config, geometry);
      surfaceDataSorter->SortOutputData();

      LogOutputFiles("Paraview ASCII surface");
      fileWriter = new CParaviewFileWriter(surfaceDataSorter);

      break;

    case OUTPUT_TYPE::SURFACE_PARAVIEW_LEGACY_BINARY:

      extension = CParaviewBinaryFileWriter::fileExt;

      if (fileName.empty())
        fileName = config->GetFilename(surfaceFilename, "", curTimeIter);

      if (!config->GetWrt_Surface_Overwrite())
        filename_iter = config->GetFilename_Iter(fileName, curInnerIter, curOuterIter);

      /*--- Load and sort the output data and connectivity. ---*/

      surfaceDataSorter->SortConnectivity(config, geometry);
      surfaceDataSorter->SortOutputData();

      LogOutputFiles("Paraview binary surface (legacy)");
      fileWriter = new CParaviewBinaryFileWriter(surfaceDataSorter);

      break;

    case OUTPUT_TYPE::SURFACE_PARAVIEW_XML:

      extension = CParaviewXMLFileWriter::fileExt;

      if (fileName.empty())
        fileName = config->GetFilename(surfaceFilename, "", curTimeIter);

      if (!config->GetWrt_Surface_Overwrite())
        filename_iter = config->GetFilename_Iter(fileName, curInnerIter, curOuterIter);

      /*--- Load and sort the output data and connectivity. ---*/

      surfaceDataSorter->SortConnectivity(config, geometry);
      surfaceDataSorter->SortOutputData();

      LogOutputFiles("Paraview surface");
      fileWriter = new CParaviewXMLFileWriter(surfaceDataSorter);

      break;

    case OUTPUT_TYPE::SURFACE_TECPLOT_ASCII:

      extension = CTecplotFileWriter::fileExt;

      if (fileName.empty())
        fileName = config->GetFilename(surfaceFilename, "", curTimeIter);

      if (!config->GetWrt_Surface_Overwrite())
        filename_iter = config->GetFilename_Iter(fileName, curInnerIter, curOuterIter);

      /*--- Load and sort the output data and connectivity. ---*/

      surfaceDataSorter->SortConnectivity(config, geometry);
      surfaceDataSorter->SortOutputData();

      LogOutputFiles("Tecplot ASCII surface");
      fileWriter = new CTecplotFileWriter(surfaceDataSorter, curTimeIter, GetHistoryFieldValue("TIME_STEP"));

      break;

    case OUTPUT_TYPE::SURFACE_TECPLOT_BINARY:

      extension = CTecplotBinaryFileWriter::fileExt;

      if (fileName.empty())
        fileName = config->GetFilename(surfaceFilename, "", curTimeIter);

      if (!config->GetWrt_Surface_Overwrite())
        filename_iter = config->GetFilename_Iter(fileName, curInnerIter, curOuterIter);

      /*--- Load and sort the output data and connectivity. ---*/

      surfaceDataSorter->SortConnectivity(config, geometry);
      surfaceDataSorter->SortOutputData();

      LogOutputFiles("Tecplot binary surface");
      fileWriter = new CTecplotBinaryFileWriter(surfaceDataSorter, curTimeIter, GetHistoryFieldValue("TIME_STEP"));

      break;

    case OUTPUT_TYPE::STL_ASCII:

      extension = CSTLFileWriter::fileExt;

      if (fileName.empty())
        fileName = config->GetFilename(surfaceFilename, "", curTimeIter);

      if (!config->GetWrt_Surface_Overwrite())
        filename_iter = config->GetFilename_Iter(fileName, curInnerIter, curOuterIter);

      /*--- Load and sort the output data and connectivity. ---*/
      surfaceDataSorter->SortConnectivity(config, geometry);
      surfaceDataSorter->SortOutputData();

      LogOutputFiles("STL ASCII");
      fileWriter = new CSTLFileWriter(surfaceDataSorter);

      break;

    case OUTPUT_TYPE::CGNS:

      extension = CCGNSFileWriter::fileExt;

      if (fileName.empty())
        fileName = config->GetFilename(volumeFilename, "", curTimeIter);

      if (!config->GetWrt_Volume_Overwrite())
        filename_iter = config->GetFilename_Iter(fileName, curInnerIter, curOuterIter);

      /*--- Load and sort the output data and connectivity. ---*/
      volumeDataSorter->SortConnectivity(config, geometry, true);

      LogOutputFiles("CGNS");
      fileWriter = new CCGNSFileWriter(volumeDataSorter);

      break;

    case OUTPUT_TYPE::SURFACE_CGNS:

      extension = CCGNSFileWriter::fileExt;

      if (fileName.empty())
        fileName = config->GetFilename(surfaceFilename, "", curTimeIter);

      if (!config->GetWrt_Surface_Overwrite())
        filename_iter = config->GetFilename_Iter(fileName, curInnerIter, curOuterIter);

      /*--- Load and sort the output data and connectivity. ---*/
      surfaceDataSorter->SortConnectivity(config, geometry);
      surfaceDataSorter->SortOutputData();

      LogOutputFiles("CGNS surface");
      fileWriter = new CCGNSFileWriter(surfaceDataSorter, true);

      break;

    default:
      break;
  }

  if (fileWriter != nullptr) {

    /*--- Write data to file ---*/

    fileWriter->WriteData(fileName);

    su2double BandWidth = fileWriter->GetBandwidth();

    /*--- Write data with iteration number to file if required ---*/

    if (!filename_iter.empty()) {
      fileWriter->WriteData(filename_iter);

      /*--- Average bandwidth ---*/
      BandWidth = (BandWidth + fileWriter->GetBandwidth()) / 2;
    }

    /*--- Compute and store the bandwidth ---*/

    if (format == OUTPUT_TYPE::RESTART_BINARY) {
      config->SetRestart_Bandwidth_Agg(config->GetRestart_Bandwidth_Agg() + BandWidth);
    }

    if (config->GetWrt_Performance() && (rank == MASTER_NODE)){
      fileWritingTable->SetAlign(PrintingToolbox::CTablePrinter::RIGHT);
      (*fileWritingTable) << " " << "(" + PrintingToolbox::to_string(BandWidth) + " MB/s)";
      fileWritingTable->SetAlign(PrintingToolbox::CTablePrinter::LEFT);
    }

    delete fileWriter;

  }

}

bool COutput::GetCauchyCorrectedTimeConvergence(const CConfig *config){
  if(!cauchyTimeConverged && TimeConvergence && config->GetTime_Marching() == TIME_MARCHING::DT_STEPPING_2ND){
    // Change flags for 2nd order Time stepping: In case of convergence, this iter and next iter gets written out. then solver stops
    cauchyTimeConverged = TimeConvergence;
    TimeConvergence = false;
  }
  else if(cauchyTimeConverged){
    TimeConvergence = cauchyTimeConverged;
  }
  return TimeConvergence;
}

bool COutput::SetResultFiles(CGeometry *geometry, CConfig *config, CSolver** solver_container,
                              unsigned long iter, bool force_writing) {

  bool isFileWrite = false, dataIsLoaded = false;
  const auto nVolumeFiles = config->GetnVolumeOutputFiles();
  const auto* VolumeFiles = config->GetVolumeOutputFiles();

  /*--- Check if the data sorters are allocated, if not, allocate them. --- */
  AllocateDataSorters(config, geometry);

  for (unsigned short iFile = 0; iFile < nVolumeFiles; iFile++) {

    /*--- Collect the volume data from the solvers.
     *  If time-domain is enabled, we also load the data although we don't output it,
     *  since we might want to do time-averaging. ---*/
    const bool write_file = WriteVolumeOutput(config, iter, force_writing || cauchyTimeConverged, iFile);

    if ((write_file || config->GetTime_Domain()) && !dataIsLoaded) {
      LoadDataIntoSorter(config, geometry, solver_container);
      dataIsLoaded = true;
    }
    if (!write_file) continue;

    /*--- Partition and sort the data --- */

    volumeDataSorter->SortOutputData();
    if (volumeDataSorterCompact != nullptr) volumeDataSorterCompact->SortOutputData();

    if (rank == MASTER_NODE && !isFileWrite) {
      fileWritingTable->SetAlign(PrintingToolbox::CTablePrinter::CENTER);
      fileWritingTable->PrintHeader();
      fileWritingTable->SetAlign(PrintingToolbox::CTablePrinter::LEFT);
    }

    /*--- Loop through all requested output files and write
     * the partitioned and sorted data stored in the data sorters. ---*/

    WriteToFile(config, geometry, VolumeFiles[iFile]);

    /*--- Write any additonal files defined in the child class ----*/

    WriteAdditionalFiles(config, geometry, solver_container);

    isFileWrite = true;
  }

  if (rank == MASTER_NODE && isFileWrite) {
    fileWritingTable->PrintFooter();
  }

  return isFileWrite;
}

void COutput::PrintConvergenceSummary(){

  PrintingToolbox::CTablePrinter  ConvSummary(&cout);

  ConvSummary.AddColumn("Convergence Field", 28);
  ConvSummary.AddColumn("Value", 14);
  ConvSummary.AddColumn("Criterion", 14);
  ConvSummary.AddColumn("Converged",12);
  ConvSummary.SetAlign(PrintingToolbox::CTablePrinter::CENTER);
  ConvSummary.PrintHeader();
  for (unsigned short iField_Conv = 0; iField_Conv < convFields.size(); iField_Conv++){
    const string &convField = convFields[iField_Conv];
    if (historyOutput_Map.at(convField).fieldType == HistoryFieldType::COEFFICIENT) {
      string convMark = "No";
      if ( historyOutput_Map.at("CAUCHY_" + convField).value < cauchyEps) convMark = "Yes";
      ConvSummary << historyOutput_Map.at("CAUCHY_" + convField).fieldName
          <<  historyOutput_Map.at("CAUCHY_" + convField).value
          << " < " + PrintingToolbox::to_string(cauchyEps) << convMark;
    }
    else if (historyOutput_Map.at(convField).fieldType == HistoryFieldType::RESIDUAL ||
        historyOutput_Map.at(convField).fieldType == HistoryFieldType::AUTO_RESIDUAL)  {
      string convMark = "No";
      if (historyOutput_Map.at(convField).value < minLogResidual) convMark = "Yes";
      ConvSummary << historyOutput_Map.at(convField).fieldName
          << historyOutput_Map.at(convField).value
          << " < " + PrintingToolbox::to_string(minLogResidual) << convMark;
    }
  }
  ConvSummary.PrintFooter();
}

bool COutput::ConvergenceMonitoring(CConfig *config, unsigned long Iteration) {

  convergence = true;

  for (auto iField_Conv = 0ul; iField_Conv < convFields.size(); iField_Conv++) {

    const auto& convField = convFields[iField_Conv];
    const auto it = historyOutput_Map.find(convField);

    if (it == historyOutput_Map.end()) continue;

    const auto& field = it->second;
    const su2double monitor = field.value;

    /*--- Stop the simulation in case a nan appears, do not save the solution. ---*/
    if (std::isnan(SU2_TYPE::GetValue(monitor))) {
      SU2_MPI::Error("SU2 has diverged (NaN detected).", CURRENT_FUNCTION);
    }

    bool fieldConverged = false;

    switch (field.fieldType) {

      /*--- Cauchy based convergence criteria ---*/
      case HistoryFieldType::COEFFICIENT: {

        if (Iteration == 0) {
          for (auto iCounter = 0ul; iCounter < nCauchy_Elems; iCounter++) {
            cauchySerie[iField_Conv][iCounter] = 0.0;
          }
          newFunc[iField_Conv] = monitor;
        }

        oldFunc[iField_Conv] = newFunc[iField_Conv];
        newFunc[iField_Conv] = monitor;
        /*--- Automatically modify the scaling factor of relative Cauchy convergence for
        * coefficients that are close to zero. Example: For the clean aircraft, the rolling
        * moment coefficient MOMENT_X is close to zero and thus will never reach a relative
        * cauchy convergence ->> dividing tiny numbers is not a good idea. Using absolute
        * cauchy convergence is more robust in this case. ---*/
        cauchyFunc = fabs(newFunc[iField_Conv] - oldFunc[iField_Conv]) / fmax(fabs(monitor), 0.1);

        cauchySerie[iField_Conv][Iteration % nCauchy_Elems] = cauchyFunc;
        cauchyValue = 0.0;
        for (auto iCounter = 0ul; iCounter < nCauchy_Elems; iCounter++)
          cauchyValue += cauchySerie[iField_Conv][iCounter];

        cauchyValue /= nCauchy_Elems;

        /*--- Start monitoring only if the current iteration
         *    is larger than the number of cauchy elements. --- */
        fieldConverged = (cauchyValue < cauchyEps) && (Iteration >= nCauchy_Elems);

        if (Iteration == 0) cauchyValue = 1.0;
        SetHistoryOutputValue("CAUCHY_" + convField, cauchyValue);

      } break;


      /*--- Residual based convergence criteria ---*/
      case HistoryFieldType::RESIDUAL:
      case HistoryFieldType::AUTO_RESIDUAL:

        fieldConverged = (Iteration != 0) && (monitor <= minLogResidual);
        break;

      default:
        break;
    }

    convergence = fieldConverged && convergence;
  }

  /*--- Do not apply any convergence criteria if the number
   *    of iterations is less than a particular value. ---*/

  if (convFields.empty() || Iteration < config->GetStartConv_Iter()) convergence = false;

  /*--- If a SIGTERM signal is sent to one of the processes, we set convergence to true. ---*/
  if (STOP) convergence = true;

  /*--- Apply the same convergence criteria to all processors. ---*/

  unsigned short local = convergence, global = 0;

  SU2_MPI::Allreduce(&local, &global, 1, MPI_UNSIGNED_SHORT, MPI_MAX, SU2_MPI::GetComm());
  convergence = global > 0;

  return convergence;
}

bool COutput::MonitorTimeConvergence(CConfig *config, unsigned long TimeIteration) {

  bool Inner_IterConv = GetConvergence() || config->GetnInner_Iter()-1 <= curInnerIter; //Check, if Inner_Iter is converged

  if(TimeIteration == 0){
    for (unsigned short iField_Conv = 0; iField_Conv < wndConvFields.size(); iField_Conv++){
      const string WndConv_Field= wndConvFields[iField_Conv];
      if (historyOutput_Map.count(WndConv_Field) > 0){
        SetHistoryOutputValue("CAUCHY_"+ WndConv_Field, 1.0);
      }
    }
  }
  if(Inner_IterConv && TimeIteration >= config->GetStartWindowIteration()){
    TimeConvergence = true;
    unsigned short iCounter;

    for (unsigned short iField_Conv = 0; iField_Conv < wndConvFields.size(); iField_Conv++){
      bool fieldConverged = false;
      const string WndConv_Field= wndConvFields[iField_Conv];

      if (historyOutput_Map.count(WndConv_Field) > 0){
        su2double monitor = historyOutput_Map[WndConv_Field].value;

        /*--- Stop the simulation in case a nan appears, do not save the solution ---*/
        if (std::isnan(SU2_TYPE::GetValue(monitor))) {
          SU2_MPI::Error("SU2 has diverged (NaN detected).", CURRENT_FUNCTION);
        }

        /*--- Cauchy based convergence criteria ---*/

        if (historyOutput_Map[WndConv_Field].fieldType == HistoryFieldType::AUTO_COEFFICIENT) { //TAVG values are AUTO_COEFF
          if (TimeIteration == config->GetStartWindowIteration()){
            for (iCounter = 0; iCounter < nWndCauchy_Elems; iCounter++){
              WndCauchy_Serie[iField_Conv][iCounter] = 0.0;
            }
            WndNew_Func[iField_Conv] = monitor;
          }
          WndOld_Func[iField_Conv] = WndNew_Func[iField_Conv];
          WndNew_Func[iField_Conv] = monitor;
          WndCauchy_Func = fabs(WndNew_Func[iField_Conv] - WndOld_Func[iField_Conv]);
          WndCauchy_Serie[iField_Conv][TimeIteration % nWndCauchy_Elems] = WndCauchy_Func;
          WndCauchy_Value = 1.0;

          if (TimeIteration >= nWndCauchy_Elems+config->GetStartWindowIteration()){
            WndCauchy_Value = 0.0;
            for (iCounter = 0; iCounter < nWndCauchy_Elems; iCounter++){
              WndCauchy_Value += WndCauchy_Serie[iField_Conv][iCounter];
            }
            WndCauchy_Value /= nWndCauchy_Elems;
          }
          fieldConverged = WndCauchy_Value < wndCauchyEps;

          /*--- Start monitoring only if the current iteration is larger than the
           *  number of cauchy elements and the number of start-up iterations ---*/

          if (TimeIteration <  config->GetStartWindowIteration() + max(config->GetWnd_StartConv_Iter(), nWndCauchy_Elems)){
            fieldConverged = false;
          }
          SetHistoryOutputValue("CAUCHY_" + WndConv_Field, WndCauchy_Value);
        }
        TimeConvergence = fieldConverged && TimeConvergence;
      }
    }

    /*--- Do not apply any convergence criterion if the option is disabled. */
    if(!config->GetWnd_Cauchy_Crit()){TimeConvergence = false;}
    if(wndConvFields.empty()){TimeConvergence = false;}
  }
  return TimeConvergence;
}

void COutput::SetHistoryFileHeader(const CConfig *config) {

  unsigned short iField_Output = 0,
      iReqField = 0,
      iMarker = 0;
  stringstream out;
  int width = 20;

  for (iField_Output = 0; iField_Output < historyOutput_List.size(); iField_Output++){
    const string &fieldIdentifier = historyOutput_List[iField_Output];
    const HistoryOutputField &field = historyOutput_Map.at(fieldIdentifier);
    for (iReqField = 0; iReqField < nRequestedHistoryFields; iReqField++){
      const string & requestedField = requestedHistoryFields[iReqField];
      if (requestedField == field.outputGroup || (requestedField == fieldIdentifier)){
        if (field.screenFormat == ScreenOutputFormat::INTEGER) width = std::max((int)field.fieldName.size()+2, 10);
        else{ width = std::max((int)field.fieldName.size()+2, 18);}
        historyFileTable->AddColumn("\"" + field.fieldName + "\"", width);
      }
    }
  }

  for (iField_Output = 0; iField_Output < historyOutputPerSurface_List.size(); iField_Output++){
    const string &fieldIdentifier = historyOutputPerSurface_List[iField_Output];
    for (iMarker = 0; iMarker < historyOutputPerSurface_Map[fieldIdentifier].size(); iMarker++){
      const HistoryOutputField &field = historyOutputPerSurface_Map.at(fieldIdentifier)[iMarker];
      for (iReqField = 0; iReqField < nRequestedHistoryFields; iReqField++){
        const string &requestedField = requestedHistoryFields[iReqField];
        if (requestedField == field.outputGroup || (requestedField == fieldIdentifier)){
          if (field.screenFormat == ScreenOutputFormat::INTEGER) width = std::max((int)field.fieldName.size()+2, 10);
          else{ width = std::max((int)field.fieldName.size()+2, 18);}
          historyFileTable->AddColumn("\"" + field.fieldName + "\"", width);
        }
      }
    }
  }

  if (config->GetTabular_FileFormat() == TAB_OUTPUT::TAB_TECPLOT) {
    histFile << "VARIABLES = \\" << endl;
  }
  historyFileTable->PrintHeader();
  histFile.flush();
}


void COutput::SetHistoryFileOutput(const CConfig *config) {

  if (requestedHistoryFieldCache.empty()) {
    for (const auto& fieldIdentifier : historyOutput_List){
      const auto& field = historyOutput_Map.at(fieldIdentifier);
      for (const auto& requestedField : requestedHistoryFields) {
        if ((requestedField == field.outputGroup) || (requestedField == fieldIdentifier)) {
          requestedHistoryFieldCache.push_back(&field.value);
        }
      }
    }

    for (const auto& fieldIdentifier : historyOutputPerSurface_List) {
      for (const auto& field : historyOutputPerSurface_Map.at(fieldIdentifier)) {
        for (const auto& requestedField : requestedHistoryFields){
          if ((requestedField == field.outputGroup) || (requestedField == fieldIdentifier)) {
            requestedHistoryFieldCache.push_back(&field.value);
          }
        }
      }
    }
  }

  for (const auto* valPtr : requestedHistoryFieldCache) {
    (*historyFileTable) << *valPtr;
  }

  /*--- Print the string to file and remove the last two characters (a separator and a space) ---*/

  histFile.flush();
}

void COutput::SetScreenHeader(const CConfig *config) {
  if (config->GetMultizone_Problem()) {
    multiZoneHeaderTable->PrintHeader();
  }
  convergenceTable->PrintHeader();
}


void COutput::SetScreenOutput(const CConfig *config) {

  if (requestedScreenFieldCache.empty()) {
    for (const auto& RequestedField : requestedScreenFields) {
      const auto it1 = historyOutput_Map.find(RequestedField);
      if (it1 != historyOutput_Map.end()) {
        requestedScreenFieldCache.push_back(&it1->second);
      }
      const auto it2 = historyOutputPerSurface_Map.find(RequestedField);
      if (it2 != historyOutputPerSurface_Map.end()) {
        for (size_t i = 0; i < it2->second.size(); ++i) {
          requestedScreenFieldCache.push_back(&it2->second[i]);
        }
      }
    }
  }

  for (const auto* fieldPtr : requestedScreenFieldCache) {
    const auto& field = *fieldPtr;
    stringstream out;
    switch (field.screenFormat) {
      case ScreenOutputFormat::INTEGER:
        PrintingToolbox::PrintScreenInteger(out, SU2_TYPE::Int(field.value), fieldWidth);
        break;
      case ScreenOutputFormat::FIXED:
        PrintingToolbox::PrintScreenFixed(out, field.value, fieldWidth);
        break;
      case ScreenOutputFormat::SCIENTIFIC:
        PrintingToolbox::PrintScreenScientific(out, field.value, fieldWidth);
        break;
      case ScreenOutputFormat::PERCENT:
        PrintingToolbox::PrintScreenPercent(out, field.value, fieldWidth);
        break;
    }
    (*convergenceTable) << out.str();
  }

  SetAdditionalScreenOutput(config);
}

void COutput::PreprocessHistoryOutput(CConfig *config, bool wrt){

  noWriting = !wrt;

  /*--- Set the common output fields ---*/

  SetCommonHistoryFields();

  /*--- Set the History output fields using a virtual function call to the child implementation ---*/

  SetHistoryOutputFields(config);

  /*--- Detect user-defined outputs ---*/

  SetCustomOutputs(config);

  /*--- Postprocess the history fields. Creates new fields based on the ones set in the child classes ---*/

  PostprocessHistoryFields(config);

  /*--- We use a fixed size of the file output summary table ---*/

  int total_width = 72;
  fileWritingTable->AddColumn("File Writing Summary", (total_width)/2-1);
  fileWritingTable->AddColumn("Filename", total_width/2-1);
  fileWritingTable->SetAlign(PrintingToolbox::CTablePrinter::LEFT);

  /*--- Check for consistency and remove fields that are requested but not available --- */

  CheckHistoryOutput(config->GetnZone());

  if (rank == MASTER_NODE && !noWriting){

    /*--- Open history file and print the header ---*/
    if (!config->GetMultizone_Problem() || config->GetWrt_ZoneHist())
      PrepareHistoryFile(config);

    total_width = nRequestedScreenFields*fieldWidth + (nRequestedScreenFields-1);

    /*--- Set the multizone screen header ---*/

    if (config->GetMultizone_Problem()){
      multiZoneHeaderTable->AddColumn(multiZoneHeaderString, total_width);
      multiZoneHeaderTable->SetAlign(PrintingToolbox::CTablePrinter::CENTER);
      multiZoneHeaderTable->SetPrintHeaderBottomLine(false);
    }

  }

}

void COutput::PreprocessMultizoneHistoryOutput(COutput **output, CConfig **config, CConfig* driver_config, bool wrt){

  noWriting = !wrt;

  /*--- Set the common history fields for all solvers ---*/

  SetCommonHistoryFields();

  /*--- Set the History output fields using a virtual function call to the child implementation ---*/

  SetMultizoneHistoryOutputFields(output, config);

  /*--- Postprocess the history fields. Creates new fields based on the ones set in the child classes ---*/

  PostprocessHistoryFields(driver_config);

  /*--- We use a fixed size of the file output summary table ---*/

  int total_width = 72;
  fileWritingTable->AddColumn("File Writing Summary", (total_width-1)/2);
  fileWritingTable->AddColumn("Filename", total_width/2);
  fileWritingTable->SetAlign(PrintingToolbox::CTablePrinter::LEFT);

  /*--- Check for consistency and remove fields that are requested but not available --- */

  CheckHistoryOutput(config[ZONE_0]->GetnZone());

  if (rank == MASTER_NODE && !noWriting){

    /*--- Open history file and print the header ---*/

    PrepareHistoryFile(driver_config);

    total_width = nRequestedScreenFields*fieldWidth + (nRequestedScreenFields-1);

    /*--- Set the multizone screen header ---*/

    if (config[ZONE_0]->GetMultizone_Problem()){
      multiZoneHeaderTable->AddColumn(multiZoneHeaderString, nRequestedScreenFields*fieldWidth + (nRequestedScreenFields-1));
      multiZoneHeaderTable->SetAlign(PrintingToolbox::CTablePrinter::CENTER);
      multiZoneHeaderTable->SetPrintHeaderBottomLine(false);
    }

  }

}

void COutput::PrepareHistoryFile(CConfig *config){

  /*--- Open the history file ---*/

  histFile.open(historyFilename, ios::out);

  /*--- Create and format the history file table ---*/

  historyFileTable->SetInnerSeparator(historySep);
  historyFileTable->SetAlign(PrintingToolbox::CTablePrinter::CENTER);
  historyFileTable->SetPrintHeaderTopLine(false);
  historyFileTable->SetPrintHeaderBottomLine(false);
  historyFileTable->SetPrecision(config->GetOutput_Precision());

  /*--- Add the header to the history file. ---*/

  SetHistoryFileHeader(config);

}

void COutput::CheckHistoryOutput(unsigned short nZone) {

  /*--- Set screen convergence output header and remove unavailable fields ---*/

  vector<string> requestWithExpandedGroups;

  for (const auto& requestedField : requestedScreenFields) {
    bool isGroup = false;
    for (const auto& name : historyOutput_List) {
      if (requestedField == historyOutput_Map.at(name).outputGroup) {
        isGroup = true;
        requestWithExpandedGroups.push_back(name);
      }
    }
    for (const auto& name : historyOutputPerSurface_List) {
      if (requestedField == historyOutputPerSurface_Map.at(name).front().outputGroup) {
        isGroup = true;
        requestWithExpandedGroups.push_back(name);
      }
    }
    if (!isGroup) {
      requestWithExpandedGroups.push_back(requestedField);
    }
  }
  requestedScreenFields = std::move(requestWithExpandedGroups);

  vector<string> FieldsToRemove;

  for (const auto& requestedField : requestedScreenFields) {
    const auto it1 = historyOutput_Map.find(requestedField);
    if (it1 != historyOutput_Map.end()) {
      convergenceTable->AddColumn(it1->second.fieldName, fieldWidth);
    }
    const auto it2 = historyOutputPerSurface_Map.find(requestedField);
    if (it2 != historyOutputPerSurface_Map.end()) {
      for (const auto& field : it2->second) {
        convergenceTable->AddColumn(field.fieldName, fieldWidth);
      }
    }
    if (it1 == historyOutput_Map.end() && it2 == historyOutputPerSurface_Map.end()) {
      FieldsToRemove.push_back(requestedField);
    }
  }

  /*--- Remove fields which are not defined --- */

  for (unsigned short iReqField = 0; iReqField < FieldsToRemove.size(); iReqField++) {
    if (rank == MASTER_NODE) {
      if (iReqField == 0) {
        cout << "  Info: Ignoring the following screen output fields:\n  ";
      }
      cout << FieldsToRemove[iReqField];
      if (iReqField != FieldsToRemove.size()-1) {
        cout << ", ";
      } else {
        cout << endl;
      }
    }
    requestedScreenFields.erase(std::find(requestedScreenFields.begin(),
                                          requestedScreenFields.end(), FieldsToRemove[iReqField]));
  }

  nRequestedScreenFields = requestedScreenFields.size();

  if (rank == MASTER_NODE){
    cout <<"Screen output fields: ";
    for (unsigned short iReqField = 0; iReqField < nRequestedScreenFields; iReqField++){
      cout << requestedScreenFields[iReqField];
      if (iReqField != nRequestedScreenFields - 1) cout << ", ";
    }
    cout << endl;
  }

  /*--- Remove unavailable fields from the history file output ---*/

  FieldsToRemove.clear();
  vector<bool> FoundField(nRequestedHistoryFields, false);

  /*--- Checks if TURBO_PERF is enabled in config and sets the final zone calculations to be output ---*/

  for (unsigned short iReqField = 0; iReqField < nRequestedHistoryFields; iReqField++){
    if (requestedHistoryFields[iReqField] == "TURBO_PERF" && nZone > 1){
      std::stringstream reqField;
      std::string strZones = std::to_string(nZone-1);
      reqField << "TURBO_PERF[" << strZones << "]";
      reqField >> requestedHistoryFields[iReqField];
    }
  }

  for (const auto& fieldReference : historyOutput_List) {
    const auto &field = historyOutput_Map.at(fieldReference);
    for (unsigned short iReqField = 0; iReqField < nRequestedHistoryFields; iReqField++) {
      const auto& requestedField = requestedHistoryFields[iReqField];
      if ((requestedField == field.outputGroup) || (requestedField == fieldReference)) {
        FoundField[iReqField] = true;
      }
    }
  }

  for (const auto& fieldReference : historyOutputPerSurface_List) {
    for (const auto& field : historyOutputPerSurface_Map.at(fieldReference)) {
      for (unsigned short iReqField = 0; iReqField < nRequestedHistoryFields; iReqField++){
        const auto& requestedField = requestedHistoryFields[iReqField];
        if ((requestedField == field.outputGroup) || (requestedField == fieldReference)) {
          FoundField[iReqField] = true;
        }
      }
    }
  }

  for (unsigned short iReqField = 0; iReqField < nRequestedHistoryFields; iReqField++){
    if (!FoundField[iReqField]){
      FieldsToRemove.push_back(requestedHistoryFields[iReqField]);
    }
  }

  /*--- Remove fields which are not defined --- */

  for (unsigned short iReqField = 0; iReqField < FieldsToRemove.size(); iReqField++){
    if (rank == MASTER_NODE) {
      if (iReqField == 0){
        cout << "  Info: Ignoring the following history output groups:\n  ";
      }
      cout << FieldsToRemove[iReqField];
      if (iReqField != FieldsToRemove.size()-1){
        cout << ", ";
      } else {
        cout << endl;
      }
    }
    requestedHistoryFields.erase(std::find(requestedHistoryFields.begin(),
                                           requestedHistoryFields.end(), FieldsToRemove[iReqField]));
  }

  nRequestedHistoryFields = requestedHistoryFields.size();

  if (rank == MASTER_NODE){
    cout <<"History output group(s): ";
    for (unsigned short iReqField = 0; iReqField < nRequestedHistoryFields; iReqField++){
      cout << requestedHistoryFields[iReqField];
      if (iReqField != nRequestedHistoryFields - 1) cout << ", ";
    }
    cout << endl;
  }

  /*--- Check that the requested convergence monitoring field is available ---*/
  bool removedField = false;
  FieldsToRemove.clear();
  for (unsigned short iField_Conv = 0; iField_Conv < convFields.size(); iField_Conv++){
    if (historyOutput_Map.count(convFields[iField_Conv]) == 0){
      if (!removedField) {
        if(rank == MASTER_NODE) cout << "Ignoring Convergence Field(s): ";
        removedField = true;
      }
      if(rank == MASTER_NODE) cout << convFields[iField_Conv] << " ";
      FieldsToRemove.push_back(convFields[iField_Conv]);
    }
  }
  if (removedField && (rank == MASTER_NODE)) cout << endl;
  for (unsigned short iField_Conv = 0; iField_Conv < FieldsToRemove.size(); iField_Conv++){
    convFields.erase(std::find(convFields.begin(),
                               convFields.end(), FieldsToRemove[iField_Conv]));
  }

  if (rank == MASTER_NODE){
    if(convFields.empty()){
      cout << "Warning: No (valid) fields chosen for convergence monitoring. Convergence monitoring inactive."<<  endl;
    }
    else{
      cout <<"Convergence field(s): ";
      for (unsigned short iField_Conv = 0; iField_Conv < convFields.size(); iField_Conv++){
        cout << convFields[iField_Conv];
        if (iField_Conv != convFields.size() - 1) cout << ", ";
      }
      cout << endl;
    }
  }

  /*--- Check that the requested time convergene monitoring field(s) are available*/
  removedField = false;
  FieldsToRemove.clear();
  for (unsigned short iField_Conv = 0; iField_Conv < wndConvFields.size(); iField_Conv++){
    if (historyOutput_Map.count(wndConvFields[iField_Conv]) == 0){
      if (!removedField) {
        if(rank == MASTER_NODE) cout << "Ignoring Time Convergence Field(s): ";
        removedField = true;
      }
      if(rank == MASTER_NODE)cout << wndConvFields[iField_Conv] << " ";
      FieldsToRemove.push_back(wndConvFields[iField_Conv]);
    }
  }
  if (removedField && rank ==MASTER_NODE) cout << endl;

  for (unsigned short iField_Conv = 0; iField_Conv < FieldsToRemove.size(); iField_Conv++){
    wndConvFields.erase(std::find(wndConvFields.begin(), wndConvFields.end(), FieldsToRemove[iField_Conv]));
  }
  if (rank == MASTER_NODE){
    if(wndConvFields.empty()){
      cout << "Warning: No (valid) fields chosen for time convergence monitoring. Time convergence monitoring inactive."<<  endl;
    }
    else{
      cout <<"Time Convergence field(s): ";
      for (unsigned short iField_Conv = 0; iField_Conv < wndConvFields.size(); iField_Conv++){
        cout << wndConvFields[iField_Conv];
        if (iField_Conv != wndConvFields.size() - 1) cout << ", ";
      }
      cout << endl;
    }
  }
}

void COutput::PreprocessVolumeOutput(CConfig *config){

  /*--- Set the volume output fields using a virtual function call to the child implementation ---*/

  SetVolumeOutputFields(config);

  /*--- Coordinates must be always in the output. If they are not requested, add them here. ---*/
  auto itCoord = std::find(requestedVolumeFields.begin(), requestedVolumeFields.end(), "COORDINATES");
  if (itCoord == requestedVolumeFields.end()) {
    requestedVolumeFields.emplace_back("COORDINATES");
    nRequestedVolumeFields++;
  }

  /*--- Add the solution if it was not requested for backwards compatibility, unless the COMPACT keyword was used to request exclusively the specified fields. ---*/
  auto itSol = std::find(requestedVolumeFields.begin(), requestedVolumeFields.end(), "SOLUTION");
  if (itSol == requestedVolumeFields.end()) {
    auto itCompact = std::find(requestedVolumeFields.begin(), requestedVolumeFields.end(), "COMPACT");
    if (itCompact == requestedVolumeFields.end()) {
      requestedVolumeFields.emplace_back("SOLUTION");
      nRequestedVolumeFields++;
     }
  }

  std::vector<bool> FoundField(nRequestedVolumeFields, false);
  vector<string> FieldsToRemove;

  /*--- Loop through all fields defined in the corresponding SetVolumeOutputFields().
   * If it is also defined in the config (either as part of a group or a single field), the field
   * object gets an offset so that we know where to find the data in the Local_Data() array.
   * Note that the default offset is -1. An index !=-1 defines this field as part of the output. ---*/

  unsigned short nVolumeFields = 0, nVolumeFieldsCompact = 0;

  for (size_t iField_Output = 0; iField_Output < volumeOutput_List.size(); iField_Output++) {

    const string &fieldReference = volumeOutput_List[iField_Output];
    const auto it = volumeOutput_Map.find(fieldReference);
    if (it != volumeOutput_Map.end()) {
      VolumeOutputField &Field = it->second;

      /*--- Loop through the minimum required fields for restarts. ---*/

      for (const auto& RequiredField : restartVolumeFields) {
        if ((RequiredField == Field.outputGroup || RequiredField == fieldReference) && Field.offsetCompact == -1) {
          Field.offsetCompact = nVolumeFieldsCompact++;
          requiredVolumeFieldNames.push_back(Field.fieldName);
        }
      }

      /*--- Loop through all fields specified in the config. ---*/

      for (size_t iReqField = 0; iReqField < nRequestedVolumeFields; iReqField++) {
        const auto &RequestedField = requestedVolumeFields[iReqField];

        if ((RequestedField == Field.outputGroup || RequestedField == fieldReference) && Field.offset == -1) {
          Field.offset = nVolumeFields++;
          volumeFieldNames.push_back(Field.fieldName);
          FoundField[iReqField] = true;
        }
      }
    }
  }

  for (size_t iReqField = 0; iReqField < nRequestedVolumeFields; iReqField++){
    if (!FoundField[iReqField]){
      FieldsToRemove.push_back(requestedVolumeFields[iReqField]);
    }
  }

  /*--- Remove fields which are not defined --- */

  for (size_t iReqField = 0; iReqField < FieldsToRemove.size(); iReqField++){
    if (rank == MASTER_NODE) {
      if (iReqField == 0){
        cout << "  Info: Ignoring the following volume output fields/groups:" << endl;
        cout << "  ";
      }
      cout << FieldsToRemove[iReqField];
      if (iReqField != FieldsToRemove.size()-1){
        cout << ", ";
      } else {
        cout << endl;
      }
    }
    requestedVolumeFields.erase(std::find(requestedVolumeFields.begin(),
                                          requestedVolumeFields.end(), FieldsToRemove[iReqField]));
  }

  nRequestedVolumeFields = requestedVolumeFields.size();

  if (rank == MASTER_NODE){
    cout <<"Volume output fields: ";
    for (unsigned short iReqField = 0; iReqField < nRequestedVolumeFields; iReqField++){
      cout << requestedVolumeFields[iReqField];
      if (iReqField != nRequestedVolumeFields - 1) cout << ", ";
    }
    cout << endl;
  }
}

void COutput::LoadDataIntoSorter(CConfig* config, CGeometry* geometry, CSolver** solver){

  unsigned short iMarker = 0;
  unsigned long iPoint = 0, jPoint = 0;
  unsigned long iVertex = 0;

  /*--- Reset the offset cache and index --- */
  cachePosition = 0;
  fieldIndexCache.clear();
  fieldIndexCacheCompact.clear();
  curGetFieldIndex = 0;
  fieldGetIndexCache.clear();

  if (femOutput) {

    /*--- Create an object of the class CMeshFEM_DG and retrieve the necessary
     geometrical information for the FEM DG solver. ---*/

    auto *DGGeometry = dynamic_cast<CMeshFEM_DG *>(geometry);

    unsigned long nVolElemOwned = DGGeometry->GetNVolElemOwned();

    CVolumeElementFEM *volElem  = DGGeometry->GetVolElem();

    /*--- Access the solution by looping over the owned volume elements. ---*/

    for(unsigned long l=0; l<nVolElemOwned; ++l) {
      for(unsigned short j=0; j<volElem[l].nDOFsSol; ++j) {
        buildFieldIndexCache = fieldIndexCache.empty();
        LoadVolumeDataFEM(config, geometry, solver, l, jPoint, j);
        jPoint++;
      }
    }

  } else {

    for (iPoint = 0; iPoint < geometry->GetnPointDomain(); iPoint++) {
      buildFieldIndexCache = fieldIndexCache.empty();
      LoadVolumeData(config, geometry, solver, iPoint);
    }

    /*--- Reset the offset cache and index --- */
    cachePosition = 0;
    fieldIndexCache.clear();
    fieldIndexCacheCompact.clear();
    curGetFieldIndex = 0;
    fieldGetIndexCache.clear();

    for (iMarker = 0; iMarker < config->GetnMarker_All(); iMarker++) {

      /*--- We only want to have surface values on solid walls ---*/

      if (config->GetSolid_Wall(iMarker)) {
        for (iVertex = 0; iVertex < geometry->GetnVertex(iMarker); iVertex++) {

          iPoint = geometry->vertex[iMarker][iVertex]->GetNode();

          /*--- Load the surface data into the data sorter. --- */

          if (geometry->nodes->GetDomain(iPoint)) {
            buildFieldIndexCache = fieldIndexCache.empty();
            LoadSurfaceData(config, geometry, solver, iPoint, iMarker, iVertex);
          }
        }
      }
    }
  }
}

void COutput::SetVolumeOutputValue(const string& name, unsigned long iPoint, su2double value){

  if (buildFieldIndexCache) {
    /*--- Build up the offset cache to speed up subsequent
     * calls of this routine since the order of calls is
     * the same for every value of iPoint. ---*/

    const auto it = volumeOutput_Map.find(name);
    if (it != volumeOutput_Map.end()) {
      const short Offset = it->second.offset;
      fieldIndexCache.push_back(Offset);
      if (Offset != -1) {
        volumeDataSorter->SetUnsortedData(iPoint, Offset, value);
      }
      /*--- Note that the compact fields are a subset of the full fields. ---*/
      const short OffsetCompact = it->second.offsetCompact;
      fieldIndexCacheCompact.push_back(OffsetCompact);
      if (volumeDataSorterCompact != nullptr && OffsetCompact != -1) {
        volumeDataSorterCompact->SetUnsortedData(iPoint, OffsetCompact, value);
      }
    } else {
      SU2_MPI::Error("Cannot find output field with name " + name, CURRENT_FUNCTION);
    }
  } else {
    /*--- Use the offset caches for the access. ---*/
    const short Offset = fieldIndexCache[cachePosition];
    const short OffsetCompact = fieldIndexCacheCompact[cachePosition++];
    if (cachePosition == fieldIndexCache.size()) {
      cachePosition = 0;
    }
    if (Offset != -1) {
      volumeDataSorter->SetUnsortedData(iPoint, Offset, value);
    }
    if (volumeDataSorterCompact != nullptr && OffsetCompact != -1) {
      volumeDataSorterCompact->SetUnsortedData(iPoint, OffsetCompact, value);
    }
  }

}

su2double COutput::GetVolumeOutputValue(const string& name, unsigned long iPoint) {

  if (buildFieldIndexCache) {
    /*--- Build up the offset cache to speed up subsequent
     * calls of this routine since the order of calls is
     * the same for every value of iPoint. ---*/

    const auto it = volumeOutput_Map.find(name);
    if (it != volumeOutput_Map.end()) {
      const short Offset = it->second.offset;
      fieldGetIndexCache.push_back(Offset);
      if (Offset != -1) {
        return volumeDataSorter->GetUnsortedData(iPoint, Offset);
      }
    } else {
      SU2_MPI::Error("Cannot find output field with name " + name, CURRENT_FUNCTION);
    }
  } else {
    /*--- Use the offset cache for the access, ---*/

    const short Offset = fieldGetIndexCache[curGetFieldIndex++];

    if (curGetFieldIndex == fieldGetIndexCache.size()) {
      curGetFieldIndex = 0;
    }
    if (Offset != -1) {
      return volumeDataSorter->GetUnsortedData(iPoint, Offset);
    }
  }
  return 0.0;
}

void COutput::SetAvgVolumeOutputValue(const string& name, unsigned long iPoint, su2double value){

  const su2double scaling = 1.0 / su2double(curAbsTimeIter + 1);

  if (buildFieldIndexCache) {
    /*--- Build up the offset cache to speed up subsequent
     * calls of this routine since the order of calls is
     * the same for every value of iPoint. ---*/

    const auto it = volumeOutput_Map.find(name);
    if (it != volumeOutput_Map.end()) {
      const short Offset = it->second.offset;
      fieldIndexCache.push_back(Offset);
      /*--- This function is used for time-averaged fields and we know
       * those are not part of the compact restart fields. ---*/
      fieldIndexCacheCompact.push_back(-1);
      if (Offset != -1) {
        const su2double old_value = volumeDataSorter->GetUnsortedData(iPoint, Offset);
        const su2double new_value = value * scaling + old_value * (1.0 - scaling);

        volumeDataSorter->SetUnsortedData(iPoint, Offset, new_value);
      }
    } else {
      SU2_MPI::Error("Cannot find output field with name " + name, CURRENT_FUNCTION);
    }
  } else {

    /*--- Use the offset cache for the access ---*/

    const short Offset = fieldIndexCache[cachePosition++];
    if (Offset != -1) {
      const su2double old_value = volumeDataSorter->GetUnsortedData(iPoint, Offset);
      const su2double new_value = value * scaling + old_value * (1.0 - scaling);

      volumeDataSorter->SetUnsortedData(iPoint, Offset, new_value);
    }
    if (cachePosition == fieldIndexCache.size()) {
      cachePosition = 0;
    }
  }

}

void COutput::PostprocessHistoryData(CConfig *config){

  map<string, pair<su2double, int> > Average;
  map<string, int> Count;

  for (unsigned short iField = 0; iField < historyOutput_List.size(); iField++){
    const string &fieldIdentifier = historyOutput_List[iField];
    const HistoryOutputField &currentField = historyOutput_Map.at(fieldIdentifier);
    if (currentField.fieldType == HistoryFieldType::RESIDUAL){
      if ( SetInitResiduals(config) || (currentField.value > initialResiduals[fieldIdentifier]) ) {
        initialResiduals[fieldIdentifier] = currentField.value;
      }
      SetHistoryOutputValue("REL_" + fieldIdentifier,
                            currentField.value - initialResiduals[fieldIdentifier]);

      Average[currentField.outputGroup].first += currentField.value;
      Average[currentField.outputGroup].second++;

    }

    if (currentField.fieldType == HistoryFieldType::COEFFICIENT){
      if (config->GetTime_Domain()){
        auto it = windowedTimeAverages.find(fieldIdentifier);
        if (it == windowedTimeAverages.end()) {
          it = windowedTimeAverages.insert({fieldIdentifier, CWindowedAverage(config->GetKindWindow())}).first;
        }
        auto& timeAverage = it->second;
        timeAverage.AddValue(currentField.value,config->GetTimeIter(), config->GetStartWindowIteration()); //Collecting Values for Windowing
        SetHistoryOutputValue("TAVG_" + fieldIdentifier, timeAverage.GetVal());
        if (config->GetDirectDiff() != NO_DERIVATIVE) {
          SetHistoryOutputValue("D_TAVG_" + fieldIdentifier, SU2_TYPE::GetDerivative(timeAverage.GetVal()));
        }
      }
      if (config->GetDirectDiff() != NO_DERIVATIVE){
        SetHistoryOutputValue("D_" + fieldIdentifier, SU2_TYPE::GetDerivative(currentField.value));
      }
    }
  }

  auto it = Average.begin();
  for (it = Average.begin(); it != Average.end(); it++){
    const su2double& value = it->second.first;
    const int& count = it->second.second;
    const su2double average = value/count;
    if (historyOutput_Map.count("AVG_" + it->first) > 0 )
      SetHistoryOutputValue("AVG_" + it->first, average);
  }
}

void COutput::PostprocessHistoryFields(CConfig *config){

  map<string, bool> Average;
  map<string, string> AverageGroupName = {{"BGS_RES", "bgs"},{"RMS_RES","rms"},{"MAX_RES", "max"}};

  for (unsigned short iField = 0; iField < historyOutput_List.size(); iField++){
    const string &fieldIdentifier = historyOutput_List[iField];
    const HistoryOutputField &currentField = historyOutput_Map.at(fieldIdentifier);
    if (currentField.fieldType == HistoryFieldType::RESIDUAL){
      AddHistoryOutput("REL_" + fieldIdentifier, "rel" + currentField.fieldName, currentField.screenFormat,
                       "REL_" + currentField.outputGroup,  "Relative residual.", HistoryFieldType::AUTO_RESIDUAL);
      Average[currentField.outputGroup] = true;
    }
  }

  auto it = Average.begin();
  for (it = Average.begin(); it != Average.end(); it++){
    if (AverageGroupName.count(it->first) > 0) {
      AddHistoryOutput("AVG_" + it->first, "avg[" + AverageGroupName[it->first] + "]", ScreenOutputFormat::FIXED,
          "AVG_" + it->first , "Average residual over all solution variables.", HistoryFieldType::AUTO_RESIDUAL);
    }
  }

  if (config->GetTime_Domain()){
    for (unsigned short iField = 0; iField < historyOutput_List.size(); iField++){
      const string &fieldIdentifier = historyOutput_List[iField];
      const HistoryOutputField &currentField = historyOutput_Map.at(fieldIdentifier);
      if (currentField.fieldType == HistoryFieldType::COEFFICIENT){
        AddHistoryOutput("TAVG_"   + fieldIdentifier, "tavg["  + currentField.fieldName + "]",
                         currentField.screenFormat, "TAVG_"   + currentField.outputGroup, "Time averaged values.",
                         HistoryFieldType::AUTO_COEFFICIENT);
      }
    }
  }

  if (config->GetDirectDiff()){
    for (unsigned short iField = 0; iField < historyOutput_List.size(); iField++){
      const string &fieldIdentifier = historyOutput_List[iField];
      const HistoryOutputField &currentField = historyOutput_Map.at(fieldIdentifier);
      if (currentField.fieldType == HistoryFieldType::COEFFICIENT){
        AddHistoryOutput("D_"      + fieldIdentifier, "d["     + currentField.fieldName + "]",
                         currentField.screenFormat, "D_"      + currentField.outputGroup,
                         "Derivative value (DIRECT_DIFF=YES)", HistoryFieldType::AUTO_COEFFICIENT);
      }
    }
  }

  if (config->GetTime_Domain() && config->GetDirectDiff()){
    for (unsigned short iField = 0; iField < historyOutput_List.size(); iField++){
      const string &fieldIdentifier = historyOutput_List[iField];
      const HistoryOutputField &currentField = historyOutput_Map.at(fieldIdentifier);
      if (currentField.fieldType == HistoryFieldType::COEFFICIENT){
        AddHistoryOutput("D_TAVG_" + fieldIdentifier, "dtavg[" + currentField.fieldName + "]",
                         currentField.screenFormat, "D_TAVG_" + currentField.outputGroup,
                         "Derivative of the time averaged value (DIRECT_DIFF=YES)", HistoryFieldType::AUTO_COEFFICIENT);
      }
    }
  }

  for (unsigned short iFieldConv = 0; iFieldConv < convFields.size(); iFieldConv++){
    const string &convField = convFields[iFieldConv];
    if (historyOutput_Map.count(convField) > 0){
      if (historyOutput_Map[convField].fieldType == HistoryFieldType::COEFFICIENT){
        AddHistoryOutput("CAUCHY_" + convField, "Cauchy["  + historyOutput_Map.at(convField).fieldName + "]",
                         ScreenOutputFormat::SCIENTIFIC, "CAUCHY", "Cauchy residual value of field set with CONV_FIELD.",
                         HistoryFieldType::AUTO_COEFFICIENT);
      }
    }
  }
  for (unsigned short iFieldConv = 0; iFieldConv < wndConvFields.size(); iFieldConv++){
    const string &wndConvField = wndConvFields[iFieldConv];
    if (historyOutput_Map.count(wndConvField) > 0){
      AddHistoryOutput("CAUCHY_" + wndConvField, "Cauchy[" + historyOutput_Map[wndConvField].fieldName  + "]", ScreenOutputFormat::SCIENTIFIC, "CAUCHY", "Cauchy residual value of field set with WND_CONV_FIELD.", HistoryFieldType::AUTO_COEFFICIENT);
    }
  }
}

bool COutput::WriteScreenHeader(const CConfig *config) {

  unsigned long RestartIter = 0;

  if (config->GetRestart() && config->GetTime_Domain()){
    RestartIter = config->GetRestart_Iter();
  }

  unsigned long ScreenWrt_Freq_Inner = config->GetScreen_Wrt_Freq(2);
  unsigned long ScreenWrt_Freq_Outer = config->GetScreen_Wrt_Freq(1);
  unsigned long ScreenWrt_Freq_Time  = config->GetScreen_Wrt_Freq(0);

  /*--- Header is always disabled for multizone problems unless explicitely requested --- */

  if (config->GetMultizone_Problem() && !config->GetWrt_ZoneConv()){
    return false;
  }

  /* --- Always print header in the first iteration --- */

  if ((curInnerIter == 0) &&
      (curOuterIter == 0) &&
      (curTimeIter == RestartIter)){
    return true;
  }

  if (!PrintOutput(curTimeIter, ScreenWrt_Freq_Time)&&
      !(curTimeIter == config->GetnTime_Iter() - 1)){
    return false;
  }

  /*--- If there is no inner or outer iteration, don't print header ---*/
  if (ScreenWrt_Freq_Outer == 0 && ScreenWrt_Freq_Inner == 0){
    return false;
  }

  /*--- Print header if we are at the first inner iteration ---*/

  if (curInnerIter == 0){
    return true;
  }

  return false;
}

bool COutput::WriteScreenOutput(const CConfig *config) {

  unsigned long ScreenWrt_Freq_Inner = config->GetScreen_Wrt_Freq(2);
  unsigned long ScreenWrt_Freq_Outer = config->GetScreen_Wrt_Freq(1);
  unsigned long ScreenWrt_Freq_Time  = config->GetScreen_Wrt_Freq(0);

  if (config->GetMultizone_Problem() && !config->GetWrt_ZoneConv()){

    return false;

  }

  /*--- Check if screen output should be written --- */

  if (!PrintOutput(curTimeIter, ScreenWrt_Freq_Time)&&
      !(curTimeIter == config->GetnTime_Iter() - 1)){

    return false;

  }

  if (convergence) {return true;}

  if (!PrintOutput(curOuterIter, ScreenWrt_Freq_Outer) &&
      !(curOuterIter == config->GetnOuter_Iter() - 1)){

    return false;

  }

  if (!PrintOutput(curInnerIter, ScreenWrt_Freq_Inner) &&
      !(curInnerIter == config->GetnInner_Iter() - 1)){

    return false;

  }

  return true;

}

bool COutput::WriteHistoryFileOutput(const CConfig *config) {

  unsigned long HistoryWrt_Freq_Inner = config->GetHistory_Wrt_Freq(2);
  unsigned long HistoryWrt_Freq_Outer = config->GetHistory_Wrt_Freq(1);
  unsigned long HistoryWrt_Freq_Time  = config->GetHistory_Wrt_Freq(0);

  if (config->GetMultizone_Problem() && !config->GetWrt_ZoneHist()){

    return false;

  }

  /*--- Check if screen output should be written --- */

  if (!PrintOutput(curTimeIter, HistoryWrt_Freq_Time)&&
      !(curTimeIter == config->GetnTime_Iter() - 1)){

    return false;

  }

  if (convergence) {return true;}

  if (!PrintOutput(curOuterIter,HistoryWrt_Freq_Outer) &&
      !(curOuterIter == config->GetnOuter_Iter() - 1)){

    return false;

  }

  if (!PrintOutput(curInnerIter, HistoryWrt_Freq_Inner) &&
      !(curInnerIter == config->GetnInner_Iter() - 1)){

    return false;

  }

  return true;

}

bool COutput::WriteVolumeOutput(CConfig *config, unsigned long Iter, bool force_writing, unsigned short iFile){

  if (config->GetTime_Domain()){

    return ((Iter % config->GetVolumeOutputFrequency(iFile) == 0)) || force_writing;
  }
      return ((Iter > 0) && (Iter % config->GetVolumeOutputFrequency(iFile) == 0)) || force_writing;

}

void COutput::SetCommonHistoryFields() {

  /// BEGIN_GROUP: ITERATION, DESCRIPTION: Iteration identifier.
  /// DESCRIPTION: The time iteration index.
  AddHistoryOutput("TIME_ITER", "Time_Iter", ScreenOutputFormat::INTEGER, "ITER", "Time iteration index");
  /// DESCRIPTION: The outer iteration index.
  AddHistoryOutput("OUTER_ITER", "Outer_Iter", ScreenOutputFormat::INTEGER, "ITER", "Outer iteration index");
  /// DESCRIPTION: The inner iteration index.
  AddHistoryOutput("INNER_ITER", "Inner_Iter", ScreenOutputFormat::INTEGER,  "ITER", "Inner iteration index");
  /// END_GROUP

  /// BEGIN_GROUP: TIME_DOMAIN, DESCRIPTION: Time integration information
  /// Description: The current time
  AddHistoryOutput("CUR_TIME", "Cur_Time", ScreenOutputFormat::SCIENTIFIC, "TIME_DOMAIN", "Current physical time (s)");
  /// Description: The current time step
  AddHistoryOutput("TIME_STEP", "Time_Step", ScreenOutputFormat::SCIENTIFIC, "TIME_DOMAIN", "Current time step (s)");

  /// DESCRIPTION: Currently used wall-clock time.
  AddHistoryOutput("WALL_TIME", "Time(sec)", ScreenOutputFormat::SCIENTIFIC, "WALL_TIME", "Average wall-clock time since the start of inner iterations.");

  AddHistoryOutput("NONPHYSICAL_POINTS", "Nonphysical_Points", ScreenOutputFormat::INTEGER, "NONPHYSICAL_POINTS", "The number of non-physical points in the solution");

}

void COutput::RequestCommonHistory(bool dynamic) {

  requestedHistoryFields.emplace_back("ITER");
  if (dynamic) requestedHistoryFields.emplace_back("CUR_TIME");
  requestedHistoryFields.emplace_back("RMS_RES");
}

void COutput::SetCustomOutputs(const CConfig* config) {

  const auto& inputString = config->GetCustomOutputs();
  if (inputString.empty()) return;

  /*--- Split the different functions. ---*/

  auto DebugPrint = [](const std::string& str) {
#ifndef NDEBUG
    std::cout << str << std::endl;
#endif
  };
  DebugPrint(inputString);

  const std::map<std::string, OperationType> opMap = {
    {"Macro", OperationType::MACRO},
    {"Function", OperationType::FUNCTION},
    {"AreaAvg", OperationType::AREA_AVG},
    {"AreaInt", OperationType::AREA_INT},
    {"MassFlowAvg", OperationType::MASSFLOW_AVG},
    {"MassFlowInt", OperationType::MASSFLOW_INT},
    {"Probe", OperationType::PROBE},
  };
  std::stringstream knownOps;
  for (const auto& item : opMap) knownOps << item.first << ", ";

  /*--- Split the input string into functions delimited by ";". ---*/
  std::vector<std::string> functions;

  const auto last = inputString.end();
  for (auto it = inputString.begin(); it != last;) {

    /*--- Find the start of the function name. ---*/
    while (it != last && (*it == ' ' || *it == ';')) ++it;
    if (it == last) break;

    /*--- Find the end of the function. ---*/
    const auto start = it;
    while (it != last && *it != ';') ++it;

    functions.emplace_back(start, it);
  }

  /*--- Process each function. ---*/
  size_t iFunc = 0;
  for (const auto& functionString : functions) {
    ++iFunc;
    DebugPrint(functionString);
    const auto last = functionString.end();
    for (auto it = functionString.begin(); it != last;) {

      /*--- Find the end of the function name. ---*/
      auto start = it;
      while (it != last && *it != ' ' && *it != ':') ++it;
      auto name = std::string(start, it);
      DebugPrint(name);

      /*--- Find the start and end of the operation type. ---*/
      while (it != last && (*it == ' ' || *it == ':')) ++it;
      start = it;
      while (it != last && *it != ' ' && *it != '{') ++it;
      const auto opType = std::string(start, it);
      DebugPrint(opType);

      auto item = opMap.find(opType);
      if (item == opMap.end()) {
        SU2_MPI::Error("Invalid operation type '" + opType + "', must be one of: " + knownOps.str(), CURRENT_FUNCTION);
      }
      const auto type = item->second;

      /*--- Find the user expression. ---*/
      while (it != last && (*it == ' ' || *it == '{')) ++it;
      start = it;
      while (it != last && *it != '}') ++it;
      auto func = std::string(start, it);
      DebugPrint(func);

      if (type == OperationType::MACRO) {
        /*--- Replace the expression in downstream functions, do not create a custom output for it. ---*/
        const auto key = '$' + name;
        for (auto i = iFunc; i < functions.size(); ++i) {
          size_t pos = 0;
          while ((pos = functions[i].find(key)) != std::string::npos) {
            functions[i].replace(pos, key.length(), func);
            DebugPrint(functions[i]);
          }
        }
        break;
      }

      customOutputs.emplace_back();
      auto& output = customOutputs.back();

      output.name = std::move(name);
      output.type = type;
      output.func = std::move(func);
      output.expression = mel::Parse<passivedouble>(output.func, output.varSymbols);
#ifndef NDEBUG
      mel::Print(output.expression, output.varSymbols, std::cout);
#endif

      if (type == OperationType::FUNCTION) {
        AddHistoryOutput(output.name, output.name, ScreenOutputFormat::SCIENTIFIC, "CUSTOM", "Custom output", HistoryFieldType::COEFFICIENT);
        break;
      }

      /*--- Find the marker names. ---*/
      while (it != last && (*it == ' ' || *it == '}' || *it == '[')) ++it;
      while (it != last && *it != ']') {
        start = it;
        while (it != last && *it != ' ' && *it != ',' && *it != ']') ++it;
        output.markers.emplace_back(start, it);
        DebugPrint(output.markers.back());

        while (it != last && (*it == ' ' || *it == ',')) ++it;
      }
      /*--- Skip the terminating "]". ---*/
      if (it != last) ++it;

      AddHistoryOutput(output.name, output.name, ScreenOutputFormat::SCIENTIFIC, "CUSTOM", "Custom output", HistoryFieldType::COEFFICIENT);
    }
  }

}

void COutput::ComputeSimpleCustomOutputs(const CConfig *config) {
  const bool adjoint = config->GetDiscrete_Adjoint();

  for (auto& output : customOutputs) {
    if (output.type != OperationType::FUNCTION) {
      if (adjoint) continue;
      SU2_MPI::Error("The current solver can only use 'Function' custom outputs.", CURRENT_FUNCTION);
    }

    if (output.varIndices.empty()) {
      output.varIndices.reserve(output.varSymbols.size());
      output.otherOutputs.reserve(output.varSymbols.size());

      for (const auto& var : output.varSymbols) {
        output.varIndices.push_back(output.varIndices.size());
        output.otherOutputs.push_back(GetPtrToHistoryOutput(var));
        if (output.otherOutputs.back() == nullptr) {
          if (!adjoint) {
            // In primal mode all functions must be valid.
            SU2_MPI::Error("Invalid history output (" + var + ") used in function " + output.name, CURRENT_FUNCTION);
          } else {
            if (rank == MASTER_NODE) {
              std::cout << "Info: Ignoring function " + output.name + " because it may be used by the primal/adjoint "
                           "solver.\n      If the function is ignored twice it is invalid." << std::endl;
            }
            output.skip = true;
            break;
          }
        }
      }
    }
    if (output.skip) continue;

    auto Functor = [&](unsigned long i) {
      return *output.otherOutputs[i];
    };
    SetHistoryOutputValue(output.name, output.Eval(Functor));
  }
}

void COutput::LoadCommonHistoryData(const CConfig *config) {

  SetHistoryOutputValue("TIME_STEP", config->GetDelta_UnstTimeND()*config->GetTime_Ref());

  /*--- Update the current time only if the time iteration has changed ---*/

  if (SU2_TYPE::Int(GetHistoryFieldValue("TIME_ITER")) != static_cast<int>(curTimeIter)) {
    SetHistoryOutputValue("CUR_TIME",  GetHistoryFieldValue("CUR_TIME") + GetHistoryFieldValue("TIME_STEP"));
  }

  SetHistoryOutputValue("TIME_ITER",  curTimeIter);
  SetHistoryOutputValue("INNER_ITER", curInnerIter);
  SetHistoryOutputValue("OUTER_ITER", curOuterIter);

  su2double StopTime, UsedTime;

  StopTime = SU2_MPI::Wtime();

  UsedTime = (StopTime - config->Get_StartTime())/(curInnerIter+1);

  SetHistoryOutputValue("WALL_TIME", UsedTime);

  SetHistoryOutputValue("NONPHYSICAL_POINTS", config->GetNonphysical_Points());
}


void COutput::PrintHistoryFields() const {

  if (rank != MASTER_NODE) return;

  PrintingToolbox::CTablePrinter HistoryFieldTable(&std::cout);

  size_t NameSize = 0, GroupSize = 0, DescrSize = 0;

  for (int perSurf = 0; perSurf < 2; ++perSurf) {
    const auto& outputList = perSurf ? historyOutputPerSurface_List : historyOutput_List;

    for (const auto& outputName : outputList) {
      const HistoryOutputField* Field = nullptr;
      if (!perSurf) {
        Field = &historyOutput_Map.at(outputName);
      } else {
        Field = historyOutputPerSurface_Map.at(outputName).data();
      }
      if (perSurf || !Field->description.empty()) {
        NameSize = std::max(NameSize, outputName.size());
        GroupSize = std::max(GroupSize, Field->outputGroup.size());
        DescrSize = std::max(DescrSize, Field->description.size());
      }
    }
  }

  cout << "Available screen/history output fields for the current configuration in " << multiZoneHeaderString << ":\n";

  HistoryFieldTable.AddColumn("Name", NameSize);
  HistoryFieldTable.AddColumn("Group Name", GroupSize);
  HistoryFieldTable.AddColumn("Type",5);
  HistoryFieldTable.AddColumn("Description", DescrSize);
  HistoryFieldTable.SetAlign(PrintingToolbox::CTablePrinter::LEFT);

  HistoryFieldTable.PrintHeader();
  string type;

  for (int perSurf = 0; perSurf < 2; ++perSurf) {
    const auto& outputList = perSurf ? historyOutputPerSurface_List : historyOutput_List;

    for (const auto& outputName : outputList) {
      const HistoryOutputField* Field = nullptr;
      if (!perSurf) {
        Field = &historyOutput_Map.at(outputName);
      } else {
        Field = historyOutputPerSurface_Map.at(outputName).data();
      }

      if (!perSurf && Field->description.empty()) continue;

      if (Field->fieldType == HistoryFieldType::DEFAULT ||
          Field->fieldType == HistoryFieldType::COEFFICIENT ||
          Field->fieldType == HistoryFieldType::RESIDUAL) {
        switch (Field->fieldType) {
          case HistoryFieldType::COEFFICIENT:
            type = "C";
            break;
          case HistoryFieldType::RESIDUAL:
            type = "R";
            break;
          default:
            type = "D";
            break;
        }
        HistoryFieldTable << outputName << Field->outputGroup << type << Field->description;
      }
    }
  }

  HistoryFieldTable.PrintFooter();

  cout << "Type legend: Default (D), Residual (R), Coefficient (C)\n";
  cout << "Generated screen/history fields (only first field of every group is shown):\n";

  PrintingToolbox::CTablePrinter ModifierTable(&std::cout);

  ModifierTable.AddColumn("Name", NameSize);
  ModifierTable.AddColumn("Group Name", GroupSize);
  ModifierTable.AddColumn("Type",5);
  ModifierTable.AddColumn("Description", DescrSize);
  ModifierTable.SetAlign(PrintingToolbox::CTablePrinter::LEFT);
  ModifierTable.PrintHeader();

  std::map<string, bool> GroupVisited;

  for (unsigned short iField = 0; iField < historyOutput_List.size(); iField++){

    const auto& Field = historyOutput_Map.at(historyOutput_List[iField]);

    if ((Field.fieldType == HistoryFieldType::AUTO_COEFFICIENT ||
         Field.fieldType == HistoryFieldType::AUTO_RESIDUAL) &&
        (GroupVisited.count(Field.outputGroup) == 0)){
      switch (Field.fieldType) {
        case HistoryFieldType::AUTO_COEFFICIENT:
          type = "AC";
          break;
        case HistoryFieldType::AUTO_RESIDUAL:
          type = "AR";
          break;
        default:
          type = "AD";
          break;
      }

      if (!Field.description.empty())
        ModifierTable << historyOutput_List[iField] << Field.outputGroup << type << Field.description;

      GroupVisited[Field.outputGroup] = true;
    }
  }

  ModifierTable.PrintFooter();

}

void COutput::PrintVolumeFields(){

  if (rank == MASTER_NODE){

    PrintingToolbox::CTablePrinter VolumeFieldTable(&std::cout);

    unsigned short NameSize = 0, GroupSize = 0, DescrSize = 0;

    for (unsigned short iField = 0; iField < volumeOutput_List.size(); iField++){

      VolumeOutputField &Field = volumeOutput_Map.at(volumeOutput_List[iField]);

      if (!Field.description.empty()){
        if (volumeOutput_List[iField].size() > NameSize){
          NameSize = volumeOutput_List[iField].size();
        }
        if (Field.outputGroup.size() > GroupSize){
          GroupSize = Field.outputGroup.size();
        }
        if (Field.description.size() > DescrSize){
          DescrSize = Field.description.size();
        }
      }
    }

    cout << "Available volume output fields for the current configuration in " << multiZoneHeaderString << ":" << endl;
    cout << "Note: COORDINATES are always included, and so is SOLUTION unless you add the keyword COMPACT to the list of fields." << endl;
    VolumeFieldTable.AddColumn("Name", NameSize);
    VolumeFieldTable.AddColumn("Group Name", GroupSize);
    VolumeFieldTable.AddColumn("Description", DescrSize);
    VolumeFieldTable.SetAlign(PrintingToolbox::CTablePrinter::LEFT);

    VolumeFieldTable.PrintHeader();

    for (unsigned short iField = 0; iField < volumeOutput_List.size(); iField++){

      VolumeOutputField &Field = volumeOutput_Map.at(volumeOutput_List[iField]);

      if (!Field.description.empty())
        VolumeFieldTable << volumeOutput_List[iField] << Field.outputGroup << Field.description;

    }

    VolumeFieldTable.PrintFooter();
  }
}<|MERGE_RESOLUTION|>--- conflicted
+++ resolved
@@ -181,14 +181,11 @@
   volumeDataSorterCompact = nullptr;
   surfaceDataSorter = nullptr;
 
-<<<<<<< HEAD
-=======
   headerNeeded = false;
 
   /*--- Setup a signal handler for SIGTERM. ---*/
 
   signal(SIGTERM, signalHandler);
->>>>>>> a6067c5c
 }
 
 COutput::~COutput() {
