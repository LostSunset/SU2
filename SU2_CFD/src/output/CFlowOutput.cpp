--- conflicted
+++ resolved
@@ -1394,15 +1394,6 @@
     case TURB_TRANS_MODEL::NONE:
       break;
   }
-<<<<<<< HEAD
-=======
-
-  if (config->GetKind_Species_Model() != SPECIES_MODEL::NONE) {
-    for (unsigned short iVar = 0; iVar < config->GetnSpecies(); iVar++){
-      AddVolumeOutput("RES_SPECIES_" + std::to_string(iVar), "Residual_Species_" + std::to_string(iVar), "RESIDUAL", "Residual of the transported species " + std::to_string(iVar));
-    }
-  }
->>>>>>> 527f42bc
 }
 
 void CFlowOutput::SetVolumeOutputFieldsScalarMisc(const CConfig* config) {
