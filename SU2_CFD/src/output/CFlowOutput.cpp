--- conflicted
+++ resolved
@@ -66,10 +66,6 @@
   AddHistoryOutput("SURFACE_TOTAL_TEMPERATURE","Avg_TotalTemp",             ScreenOutputFormat::SCIENTIFIC, "FLOW_COEFF", "Total average total temperature all markers set in MARKER_ANALYZE", HistoryFieldType::COEFFICIENT);
   /// DESCRIPTION: Average total pressure
   AddHistoryOutput("SURFACE_TOTAL_PRESSURE",   "Avg_TotalPress",            ScreenOutputFormat::SCIENTIFIC, "FLOW_COEFF", "Total average total pressure on all markers set in MARKER_ANALYZE", HistoryFieldType::COEFFICIENT);
-  /// DESCRIPTION: Average mass fraction of CO    
-  AddHistoryOutput("AVG_CO",                   "Avg_CO",                    ScreenOutputFormat::SCIENTIFIC, "FLOW_COEFF", "Total average mass fraction of CO on all markers set in MARKER_ANALYZE", HistoryFieldType::COEFFICIENT);
-  /// DESCRIPTION: Average mass fraction of NO    
-  AddHistoryOutput("AVG_NOX",                  "Avg_NOx",                   ScreenOutputFormat::SCIENTIFIC, "FLOW_COEFF", "Total average mass fraction of NO on all markers set in MARKER_ANALYZE", HistoryFieldType::COEFFICIENT);
   /// DESCRIPTION: Pressure drop
   AddHistoryOutput("SURFACE_PRESSURE_DROP",    "Pressure_Drop",             ScreenOutputFormat::SCIENTIFIC, "FLOW_COEFF", "Total pressure drop on all markers set in MARKER_ANALYZE", HistoryFieldType::COEFFICIENT);
   /// DESCRIPTION: Average mass fraction of CO    
@@ -122,25 +118,13 @@
 }
 
 void CFlowOutput::SetAnalyzeSurface(CSolver **solver, CGeometry *geometry, CConfig *config, bool output){
-<<<<<<< HEAD
-  
-=======
-
->>>>>>> cff5b319
+
   unsigned short iDim, iMarker, iMarker_Analyze;
   unsigned long iVertex, iPoint;
   su2double Mach = 0.0, Pressure, Temperature = 0.0, TotalPressure = 0.0, TotalTemperature = 0.0,
   Enthalpy, Velocity[3] = {0.0}, TangVel[3], Vector[3], Velocity2, MassFlow, Density, Area,
   AxiFactor = 1.0, SoundSpeed, Vn, Vn2, Vtang2, Weight = 1.0;
 
- 
-
-
-  CSolver* scalar_solver = solver[SCALAR_SOL];
-  CSolver* flow_solver = solver[FLOW_SOL];
-  
-  
-  
   const su2double Gas_Constant      = config->GetGas_ConstantND();
   const su2double Gamma             = config->GetGamma();
   const unsigned short nMarker      = config->GetnMarker_All();
@@ -175,14 +159,7 @@
   vector<su2double> Surface_MassFlow_Abs      (nMarker,0.0);
   vector<su2double> Surface_CO                (nMarker,0.0);
   vector<su2double> Surface_NOx               (nMarker,0.0);
-<<<<<<< HEAD
-
-=======
-  //su2double  **Surface_Scalar          = new su2double*[nMarker];
-  //for (int i_marker = 0; i_marker < nMarker; ++i_marker)
-  //  Surface_Scalar[i_marker] = new su2double[n_scalars];
-  
->>>>>>> cff5b319
+
   su2double  Tot_Surface_MassFlow          = 0.0;
   su2double  Tot_Surface_Mach              = 0.0;
   su2double  Tot_Surface_Temperature       = 0.0;
@@ -198,18 +175,14 @@
   su2double  Tot_SecondOverUniformity      = 0.0;
   su2double  Tot_Surface_PressureDrop      = 0.0;
   su2double  Tot_Surface_CO                = 0.0;
-<<<<<<< HEAD
   su2double  Tot_Surface_NOx               = 0.0;
-=======
-  su2double  Tot_Surface_NOx                = 0.0;
->>>>>>> cff5b319
   //su2double  Tot_Surface_Scalar[n_scalars];
   //for (int i_scalar = 0; i_scalar < n_scalars; ++i_scalar)
   //  Tot_Surface_Scalar[i_scalar] = 0.0;
 
   /*--- Compute the numerical fan face Mach number, and the total area of the inflow ---*/
-  //nijso: why ++iMarker?
-  for (iMarker = 0; iMarker < nMarker; ++iMarker) {
+
+  for (iMarker = 0; iMarker < nMarker; iMarker++) {
 
     if (config->GetMarker_All_Analyze(iMarker) == YES) {
 
@@ -301,11 +274,7 @@
           Surface_TotalTemperature[iMarker] += TotalTemperature*Weight;
           Surface_TotalPressure[iMarker]    += TotalPressure*Weight;
           if (flamelet_model){
-<<<<<<< HEAD
             Surface_CO[iMarker]  += scalar_solver->GetNodes()->GetSolution(iPoint, I_CO) * Weight;
-=======
-            Surface_CO[iMarker] += scalar_solver->GetNodes()->GetSolution(iPoint, I_CO) * Weight;
->>>>>>> cff5b319
             Surface_NOx[iMarker] += scalar_solver->GetNodes()->GetSolution(iPoint, I_NOX) * Weight;
           }
 
@@ -323,8 +292,6 @@
 
   /*--- Copy to the appropriate structure ---*/
 
-  
-  
   vector<su2double> Surface_MassFlow_Local          (nMarker_Analyze,0.0);
   vector<su2double> Surface_Mach_Local              (nMarker_Analyze,0.0);
   vector<su2double> Surface_Temperature_Local       (nMarker_Analyze,0.0);
@@ -338,18 +305,9 @@
   vector<su2double> Surface_TotalPressure_Local     (nMarker_Analyze,0.0);
   vector<su2double> Surface_Area_Local              (nMarker_Analyze,0.0);
   vector<su2double> Surface_MassFlow_Abs_Local      (nMarker_Analyze,0.0);
-<<<<<<< HEAD
   vector<su2double> Surface_CO_Local               (nMarker_Analyze,0.0);
   vector<su2double> Surface_NOx_Local               (nMarker_Analyze,0.0);
   
-=======
-  //su2double **Surface_Scalar_Local           = new su2double *[nMarker_Analyze];
-  //for (int i_marker = 0; i_marker < nMarker_Analyze; ++i_marker)
-  //  Surface_Scalar_Local[i_marker] = new su2double[n_scalars];
-  vector<su2double> Surface_CO_Local                (nMarker_Analyze,0.0);
-  vector<su2double> Surface_NOx_Local                (nMarker_Analyze,0.0);
-
->>>>>>> cff5b319
   vector<su2double> Surface_MassFlow_Total          (nMarker_Analyze,0.0);
   vector<su2double> Surface_Mach_Total              (nMarker_Analyze,0.0);
   vector<su2double> Surface_Temperature_Total       (nMarker_Analyze,0.0);
@@ -367,12 +325,6 @@
   vector<su2double> Surface_NOx_Total               (nMarker_Analyze,0.0);
 
   vector<su2double> Surface_MomentumDistortion_Total (nMarker_Analyze,0.0);
- 
-  vector<su2double> Surface_CO_Total                (nMarker_Analyze,0.0);
-  vector<su2double> Surface_NOx_Total               (nMarker_Analyze,0.0);
-  //su2double **Surface_Scalar_Total           = new su2double *[nMarker_Analyze];
-  //for (int i_marker = 0; i_marker < nMarker_Analyze; ++i_marker)
-  //  Surface_Scalar_Total[i_marker] = new su2double[n_scalars];
 
   /*--- Compute the numerical fan face Mach number, mach number, temperature and the total area ---*/
 
@@ -398,17 +350,8 @@
           Surface_TotalPressure_Local[iMarker_Analyze]     += Surface_TotalPressure[iMarker];
           Surface_Area_Local[iMarker_Analyze]              += Surface_Area[iMarker];
           Surface_MassFlow_Abs_Local[iMarker_Analyze]      += Surface_MassFlow_Abs[iMarker];
-<<<<<<< HEAD
           Surface_CO_Local[iMarker_Analyze]                += Surface_CO[iMarker];
           Surface_NOx_Local[iMarker_Analyze]               += Surface_NOx[iMarker];
-=======
-          
-          //for (int i_scalar = 0; i_scalar < n_scalars; ++i_scalar)
-          //  Surface_Scalar_Local[iMarker_Analyze][i_scalar] += Surface_Scalar[iMarker][i_scalar];
-
-          Surface_CO_Local[iMarker_Analyze]                += Surface_CO[iMarker];
-          Surface_NOx_Local[iMarker_Analyze]                += Surface_NOx[iMarker];
->>>>>>> cff5b319
         }
 
       }
@@ -454,16 +397,8 @@
       Surface_Pressure_Total[iMarker_Analyze]         /= Weight;
       Surface_TotalTemperature_Total[iMarker_Analyze] /= Weight;
       Surface_TotalPressure_Total[iMarker_Analyze]    /= Weight;
-<<<<<<< HEAD
       Surface_CO_Total[iMarker_Analyze]               /= Weight;
       Surface_NOx_Total[iMarker_Analyze]              /= Weight;
-=======
-      //for(int i=0;i<nScalars;i++)
-      //  Surface_Scalar_Total[iMarker_Analyze][i]      /= Weight;
-
-      Surface_CO_Total[iMarker_Analyze]               /= Weight;
-      Surface_NOx_Total[iMarker_Analyze]               /= Weight;
->>>>>>> cff5b319
     }
     else {
       Surface_Mach_Total[iMarker_Analyze]             = 0.0;
@@ -474,15 +409,8 @@
       Surface_Pressure_Total[iMarker_Analyze]         = 0.0;
       Surface_TotalTemperature_Total[iMarker_Analyze] = 0.0;
       Surface_TotalPressure_Total[iMarker_Analyze]    = 0.0;
-<<<<<<< HEAD
       Surface_CO_Total[iMarker_Analyze]               = 0.0;
       Surface_NOx_Total[iMarker_Analyze]              = 0.0;
-=======
-      //for(int i=0;i<nScalars;i++)
-      //  Surface_Scalar_Total[iMarker_Analyze][i]      = 0.0;
-      Surface_CO_Total[iMarker_Analyze]               = 0.0;
-      Surface_NOx_Total[iMarker_Analyze]               = 0.0;
->>>>>>> cff5b319
     }
 
     /*--- Compute flow uniformity parameters separately (always area for now). ---*/
@@ -607,8 +535,6 @@
   SetHistoryOutputValue("SURFACE_STATIC_PRESSURE", Tot_Surface_Pressure);
   SetHistoryOutputValue("AVG_DENSITY", Tot_Surface_Density);
   SetHistoryOutputValue("AVG_ENTHALPY", Tot_Surface_Enthalpy);
-  SetHistoryOutputValue("AVG_CO",  Tot_Surface_CO);
-  SetHistoryOutputValue("AVG_NOX",  Tot_Surface_NOx);
   SetHistoryOutputValue("AVG_NORMALVEL", Tot_Surface_NormalVelocity);
   SetHistoryOutputValue("SURFACE_UNIFORMITY", Tot_Surface_StreamVelocity2);
   SetHistoryOutputValue("SURFACE_SECONDARY", Tot_Surface_TransvVelocity2);
@@ -695,16 +621,6 @@
 
         cout << endl;
       }
-<<<<<<< HEAD
-=======
-/*
-      if (flamelet_model) {
-        su2double CO = config->GetSurface_CO(iMarker_Analyze);
-        cout << setw(20) << "Y_CO (-): " << setw(15) << CO;
-        cout << endl;
-      }
-*/      
->>>>>>> cff5b319
     }
     cout.unsetf(ios_base::floatfield);
 
@@ -738,38 +654,33 @@
   AddHistoryOutput("EFFICIENCY", "CEff", ScreenOutputFormat::FIXED, "AERO_COEFF", "Total lift-to-drag ratio on all surfaces set with MARKER_MONITORING", HistoryFieldType::COEFFICIENT);
   /// DESCRIPTION: Custom objective
   AddHistoryOutput("CUSTOM_OBJFUNC", "Custom_ObjFunc", ScreenOutputFormat::FIXED, "AERO_COEFF", "Custom objective function on all surfaces set with MARKER_MONITORING", HistoryFieldType::COEFFICIENT);
-<<<<<<< HEAD
-  /// END_GROUP  
-  
-=======
   /// END_GROUP
 
->>>>>>> cff5b319
   /// BEGIN_GROUP: AERO_COEFF_SURF, DESCRIPTION: Aerodynamic coefficients and forces per surface.
   vector<string> Marker_Monitoring;
   for (unsigned short iMarker_Monitoring = 0; iMarker_Monitoring < config->GetnMarker_Monitoring(); iMarker_Monitoring++){
     Marker_Monitoring.push_back(config->GetMarker_Monitoring_TagBound(iMarker_Monitoring));
   }
   /// DESCRIPTION: Drag coefficient
-  AddHistoryOutputPerSurface("DRAG_ON_SURFACE",       "CD",         ScreenOutputFormat::FIXED, "AERO_COEFF_SURF", Marker_Monitoring, HistoryFieldType::COEFFICIENT);
+  AddHistoryOutputPerSurface("DRAG_ON_SURFACE",       "CD",   ScreenOutputFormat::FIXED, "AERO_COEFF_SURF", Marker_Monitoring, HistoryFieldType::COEFFICIENT);
   /// DESCRIPTION: Lift coefficient
-  AddHistoryOutputPerSurface("LIFT_ON_SURFACE",       "CL",         ScreenOutputFormat::FIXED, "AERO_COEFF_SURF", Marker_Monitoring, HistoryFieldType::COEFFICIENT);
+  AddHistoryOutputPerSurface("LIFT_ON_SURFACE",       "CL",   ScreenOutputFormat::FIXED, "AERO_COEFF_SURF", Marker_Monitoring, HistoryFieldType::COEFFICIENT);
   /// DESCRIPTION: Sideforce coefficient
-  AddHistoryOutputPerSurface("SIDEFORCE_ON_SURFACE",  "CSF",        ScreenOutputFormat::FIXED, "AERO_COEFF_SURF", Marker_Monitoring, HistoryFieldType::COEFFICIENT);
+  AddHistoryOutputPerSurface("SIDEFORCE_ON_SURFACE",  "CSF",  ScreenOutputFormat::FIXED, "AERO_COEFF_SURF", Marker_Monitoring, HistoryFieldType::COEFFICIENT);
   /// DESCRIPTION: Moment around the x-axis
-  AddHistoryOutputPerSurface("MOMENT-X_ON_SURFACE",   "CMx",        ScreenOutputFormat::FIXED, "AERO_COEFF_SURF", Marker_Monitoring, HistoryFieldType::COEFFICIENT);
+  AddHistoryOutputPerSurface("MOMENT-X_ON_SURFACE",   "CMx",  ScreenOutputFormat::FIXED, "AERO_COEFF_SURF", Marker_Monitoring, HistoryFieldType::COEFFICIENT);
   /// DESCRIPTION: Moment around the y-axis
-  AddHistoryOutputPerSurface("MOMENT-Y_ON_SURFACE",   "CMy",        ScreenOutputFormat::FIXED, "AERO_COEFF_SURF", Marker_Monitoring, HistoryFieldType::COEFFICIENT);
+  AddHistoryOutputPerSurface("MOMENT-Y_ON_SURFACE",   "CMy",  ScreenOutputFormat::FIXED, "AERO_COEFF_SURF", Marker_Monitoring, HistoryFieldType::COEFFICIENT);
   /// DESCRIPTION: Moment around the z-axis
-  AddHistoryOutputPerSurface("MOMENT-Z_ON_SURFACE",   "CMz",        ScreenOutputFormat::FIXED, "AERO_COEFF_SURF", Marker_Monitoring, HistoryFieldType::COEFFICIENT);
+  AddHistoryOutputPerSurface("MOMENT-Z_ON_SURFACE",   "CMz",  ScreenOutputFormat::FIXED, "AERO_COEFF_SURF", Marker_Monitoring, HistoryFieldType::COEFFICIENT);
   /// DESCRIPTION: Force in x direction
-  AddHistoryOutputPerSurface("FORCE-X_ON_SURFACE",    "CFx",        ScreenOutputFormat::FIXED, "AERO_COEFF_SURF", Marker_Monitoring, HistoryFieldType::COEFFICIENT);
+  AddHistoryOutputPerSurface("FORCE-X_ON_SURFACE",    "CFx",  ScreenOutputFormat::FIXED, "AERO_COEFF_SURF", Marker_Monitoring, HistoryFieldType::COEFFICIENT);
   /// DESCRIPTION: Force in y direction
-  AddHistoryOutputPerSurface("FORCE-Y_ON_SURFACE",    "CFy",        ScreenOutputFormat::FIXED, "AERO_COEFF_SURF", Marker_Monitoring, HistoryFieldType::COEFFICIENT);
+  AddHistoryOutputPerSurface("FORCE-Y_ON_SURFACE",    "CFy",  ScreenOutputFormat::FIXED, "AERO_COEFF_SURF", Marker_Monitoring, HistoryFieldType::COEFFICIENT);
   /// DESCRIPTION: Force in z direction
-  AddHistoryOutputPerSurface("FORCE-Z_ON_SURFACE",    "CFz",        ScreenOutputFormat::FIXED, "AERO_COEFF_SURF", Marker_Monitoring, HistoryFieldType::COEFFICIENT);
+  AddHistoryOutputPerSurface("FORCE-Z_ON_SURFACE",    "CFz",  ScreenOutputFormat::FIXED, "AERO_COEFF_SURF", Marker_Monitoring, HistoryFieldType::COEFFICIENT);
   /// DESCRIPTION: Lift-to-drag ratio
-  AddHistoryOutputPerSurface("EFFICIENCY_ON_SURFACE", "CEff",       ScreenOutputFormat::FIXED, "AERO_COEFF_SURF", Marker_Monitoring, HistoryFieldType::COEFFICIENT);
+  AddHistoryOutputPerSurface("EFFICIENCY_ON_SURFACE", "CEff", ScreenOutputFormat::FIXED, "AERO_COEFF_SURF", Marker_Monitoring, HistoryFieldType::COEFFICIENT);
   /// END_GROUP
 
   /// DESCRIPTION: Angle of attack
@@ -797,11 +708,7 @@
     SetHistoryOutputValue("FORCE_Z", flow_solver->GetTotal_CFz());
   SetHistoryOutputValue("EFFICIENCY", flow_solver->GetTotal_CEff());
   SetHistoryOutputValue("CUSTOM_OBJFUNC", flow_solver->GetTotal_Custom_ObjFunc());
-<<<<<<< HEAD
-  
-=======
-
->>>>>>> cff5b319
+
   for (unsigned short iMarker_Monitoring = 0; iMarker_Monitoring < config->GetnMarker_Monitoring(); iMarker_Monitoring++) {
     SetHistoryOutputPerSurfaceValue("DRAG_ON_SURFACE", flow_solver->GetSurface_CD(iMarker_Monitoring), iMarker_Monitoring);
     SetHistoryOutputPerSurfaceValue("LIFT_ON_SURFACE", flow_solver->GetSurface_CL(iMarker_Monitoring), iMarker_Monitoring);
