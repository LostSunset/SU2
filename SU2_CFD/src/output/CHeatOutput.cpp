--- conflicted
+++ resolved
@@ -135,17 +135,13 @@
   // Residuals
   AddVolumeOutput("RES_TEMPERATURE", "Residual_Temperature", "RESIDUAL", "Residual of the temperature");
 
-<<<<<<< HEAD
-  // MPI-Rank
-  AddVolumeOutput("RANK", "rank", "MPI", "Rank of the MPI-partition");
-  
-=======
   // Mesh quality metrics, computed in CPhysicalGeometry::ComputeMeshQualityStatistics.
   AddVolumeOutput("ORTHOGONALITY", "Orthogonality", "MESH_QUALITY", "Orthogonality Angle (deg.)");
   AddVolumeOutput("ASPECT_RATIO",  "Aspect_Ratio",  "MESH_QUALITY", "CV Face Area Aspect Ratio");
   AddVolumeOutput("VOLUME_RATIO",  "Volume_Ratio",  "MESH_QUALITY", "CV Sub-Volume Ratio");
 
->>>>>>> 3da85ddb
+  // MPI-Rank
+  AddVolumeOutput("RANK", "rank", "MPI", "Rank of the MPI-partition");
 }
 
 
@@ -166,11 +162,6 @@
   // Residuals
   SetVolumeOutputValue("RES_TEMPERATURE", iPoint, solver[HEAT_SOL]->LinSysRes(iPoint, 0));
 
-<<<<<<< HEAD
-  // MPI-Rank
-  SetVolumeOutputValue("RANK", iPoint, rank);
-  
-=======
   // Mesh quality metrics
   if (config->GetWrt_MeshQuality()) {
     SetVolumeOutputValue("ORTHOGONALITY", iPoint, geometry->Orthogonality[iPoint]);
@@ -178,7 +169,9 @@
     SetVolumeOutputValue("VOLUME_RATIO",  iPoint, geometry->Volume_Ratio[iPoint]);
   }
 
->>>>>>> 3da85ddb
+  // MPI-Rank
+  SetVolumeOutputValue("RANK", iPoint, rank);
+
 }
 
 void CHeatOutput::LoadSurfaceData(CConfig *config, CGeometry *geometry, CSolver **solver, unsigned long iPoint, unsigned short iMarker, unsigned long iVertex){
