/*!
 * \file CDiscAdjMultizoneDriver.cpp
 * \brief The main subroutines for driving adjoint multi-zone problems
 * \author O. Burghardt, P. Gomes, T. Albring, R. Sanchez
 * \version 7.1.1 "Blackbird"
 *
 * SU2 Project Website: https://su2code.github.io
 *
 * The SU2 Project is maintained by the SU2 Foundation
 * (http://su2foundation.org)
 *
 * Copyright 2012-2021, SU2 Contributors (cf. AUTHORS.md)
 *
 * SU2 is free software; you can redistribute it and/or
 * modify it under the terms of the GNU Lesser General Public
 * License as published by the Free Software Foundation; either
 * version 2.1 of the License, or (at your option) any later version.
 *
 * SU2 is distributed in the hope that it will be useful,
 * but WITHOUT ANY WARRANTY; without even the implied warranty of
 * MERCHANTABILITY or FITNESS FOR A PARTICULAR PURPOSE. See the GNU
 * Lesser General Public License for more details.
 *
 * You should have received a copy of the GNU Lesser General Public
 * License along with SU2. If not, see <http://www.gnu.org/licenses/>.
 */

#include "../../include/drivers/CDiscAdjMultizoneDriver.hpp"
#include "../../include/solvers/CFEASolver.hpp"
#include "../../include/output/COutputFactory.hpp"
#include "../../include/output/COutputLegacy.hpp"
#include "../../include/output/COutput.hpp"
#include "../../include/iteration/CIterationFactory.hpp"

CDiscAdjMultizoneDriver::CDiscAdjMultizoneDriver(char* confFile,
                                                 unsigned short val_nZone,
                                                 SU2_Comm MPICommunicator)

                        : CMultizoneDriver(confFile, val_nZone, MPICommunicator) {

  direct_nInst.resize(nZone,1);
  nInnerIter.resize(nZone);

  for (iZone = 0; iZone < nZone; iZone++)
    nInnerIter[iZone] = config_container[iZone]->GetnInner_Iter();

  Has_Deformation.resize(nZone) = false;


  FixPtCorrector.resize(nZone);
  LinSolver.resize(nZone);
  AdjRHS.resize(nZone);
  AdjSol.resize(nZone);

  direct_iteration = new CIteration**[nZone];
  direct_output = new COutput*[nZone];

  for (iZone = 0; iZone < nZone; iZone++) {

    /*--- Instantiate a direct iteration for each zone. ---*/

    direct_iteration[iZone] = new CIteration*[direct_nInst[iZone]];

    for(iInst = 0; iInst < direct_nInst[iZone]; iInst++) {

      switch (config_container[iZone]->GetKind_Solver()) {

        case DISC_ADJ_EULER: case DISC_ADJ_NAVIER_STOKES: case DISC_ADJ_RANS:
          direct_iteration[iZone][iInst] = CIterationFactory::CreateIteration(EULER, config_container[iZone]);
          break;
        case DISC_ADJ_INC_EULER: case DISC_ADJ_INC_NAVIER_STOKES: case DISC_ADJ_INC_RANS:
          direct_iteration[iZone][iInst] = CIterationFactory::CreateIteration(INC_EULER, config_container[iZone]);
          break;
        case DISC_ADJ_HEAT:
          direct_iteration[iZone][iInst] = CIterationFactory::CreateIteration(HEAT_EQUATION, config_container[iZone]);
          break;
        case DISC_ADJ_FEM:
          direct_iteration[iZone][iInst] = CIterationFactory::CreateIteration(FEM_ELASTICITY, config_container[iZone]);
          break;
        default:
          SU2_MPI::Error("There is no discrete adjoint functionality for one of the specified solvers yet.",
                         CURRENT_FUNCTION);
      }
    }

    /*--- Instantiate a direct output to get the results of each direct zone. ---*/

    switch (config_container[iZone]->GetKind_Solver()) {

      case DISC_ADJ_EULER: case DISC_ADJ_NAVIER_STOKES: case DISC_ADJ_RANS:
        direct_output[iZone] = COutputFactory::CreateOutput(EULER, config_container[iZone], nDim);
        break;
      case DISC_ADJ_INC_EULER: case DISC_ADJ_INC_NAVIER_STOKES: case DISC_ADJ_INC_RANS:
        direct_output[iZone] = COutputFactory::CreateOutput(INC_EULER, config_container[iZone], nDim);
        break;
      case DISC_ADJ_HEAT:
        direct_output[iZone] = COutputFactory::CreateOutput(HEAT_EQUATION, config_container[iZone], nDim);
        break;
      case DISC_ADJ_FEM:
        direct_output[iZone] = COutputFactory::CreateOutput(FEM_ELASTICITY, config_container[iZone], nDim);
        break;
      default:
        direct_output[iZone] = nullptr;
        break;
    }

    direct_output[iZone]->PreprocessHistoryOutput(config_container[iZone], false);

  }

}

CDiscAdjMultizoneDriver::~CDiscAdjMultizoneDriver(){

  for (iZone = 0; iZone < nZone; iZone++){
    for (iInst = 0; iInst < direct_nInst[iZone]; iInst++){
      delete direct_iteration[iZone][iInst];
    }
    delete [] direct_iteration[iZone];
    delete direct_output[iZone];
  }

  delete[] direct_iteration;
  delete[] direct_output;

}

void CDiscAdjMultizoneDriver::StartSolver() {

  bool time_domain = driver_config->GetTime_Domain();

  /*--- Main external loop of the solver. Runs for the number of time steps required. ---*/

  if (rank == MASTER_NODE) {
    cout <<"\n------------------------------ Begin Solver -----------------------------" << endl;

    cout << "\nSimulation Run using the Discrete Adjoint Multizone Driver" << endl;

    if (time_domain)
      cout << "The simulation will run for " << driver_config->GetnTime_Iter() << " time steps." << endl;
  }

  while ( TimeIter < driver_config->GetnTime_Iter()) {

    for (iZone = 0; iZone < nZone; iZone++) {

      /*--- Set current time iteration ---*/
      config_container[iZone]->SetTimeIter(TimeIter);

      if (time_domain)
        config_container[iZone]->SetPhysicalTime(static_cast<su2double>(TimeIter)*config_container[iZone]->GetDelta_UnstTimeND());
      else
        config_container[iZone]->SetPhysicalTime(0.0);
    }

    /*--- Size and initialize the matrix of cross-terms. ---*/

    InitializeCrossTerms();

    /*--- We directly start the discrete adjoint computation. ---*/

    Run();

    /*--- Output the solution in files for each time iteration. ---*/

    Output(TimeIter);

    TimeIter++;
  }
}

bool CDiscAdjMultizoneDriver::Iterate(unsigned short iZone, unsigned long iInnerIter, bool KrylovMode) {

  config_container[iZone]->SetInnerIter(iInnerIter);

  /*--- Evaluate the tape section belonging to solvers in iZone.
   *    Only evaluate TRANSFER terms on the last iteration or after convergence. ---*/

  eval_transfer = (eval_transfer || (iInnerIter == nInnerIter[iZone]-1)) && !KrylovMode;

  ComputeAdjoints(iZone, eval_transfer);

  /*--- Extracting adjoints for solvers in iZone w.r.t. to outputs in iZone (diagonal part). ---*/

  iteration_container[iZone][INST_0]->Iterate(output_container[iZone], integration_container, geometry_container,
                                              solver_container, numerics_container, config_container,
                                              surface_movement, grid_movement, FFDBox, iZone, INST_0);

  /*--- Use QN driver to improve the solution. ---*/

  if (FixPtCorrector[iZone].size()) {
    GetAllSolutions(iZone, true, FixPtCorrector[iZone].FPresult());
    FixPtCorrector[iZone].compute();
    if(iInnerIter) SetAllSolutions(iZone, true, FixPtCorrector[iZone]);
  }

  /*--- This is done explicitly here for multizone cases, only in inner iterations and not when
   *    extracting cross terms so that the adjoint residuals in each zone still make sense. ---*/

  if (!KrylovMode) Set_SolutionOld_To_Solution(iZone);

  /*--- Print out the convergence data to screen and history file. ---*/

  return iteration_container[iZone][INST_0]->Monitor(output_container[iZone], integration_container, geometry_container,
                                                     solver_container, numerics_container, config_container,
                                                     surface_movement, grid_movement, FFDBox, iZone, INST_0);
}

void CDiscAdjMultizoneDriver::Run() {

  unsigned long wrt_sol_freq = 9999;
  unsigned long nOuterIter = driver_config->GetnOuter_Iter();
<<<<<<< HEAD
  bool time_domain = driver_config->GetTime_Domain();
  vector<CQuasiNewtonInvLeastSquares<passivedouble> > fixPtCorrector(nZone);
=======
>>>>>>> d2bb0202

  /*--- Reset external and solution ---*/
  for (iZone = 0; iZone < nZone; iZone++) {
    for (unsigned short iSol=0; iSol < MAX_SOLS; iSol++) {
      auto solver = solver_container[iZone][INST_0][MESH_0][iSol];
      if (solver != nullptr) {
        solver->GetNodes()->SetExternalZero();
      }
    }
    Set_Solution_To_BGSSolution_k(iZone);
  }

  for (iZone = 0; iZone < nZone; iZone++) {

    if (!time_domain)
      wrt_sol_freq = min(wrt_sol_freq, config_container[iZone]->GetVolume_Wrt_Freq());

    iteration_container[iZone][INST_0]->Preprocess(output_container[iZone], integration_container, geometry_container,
                                                   solver_container, numerics_container, config_container, surface_movement,
                                                   grid_movement, FFDBox, iZone, INST_0);

    /*--- Set BGS_Solution_k to Solution, this is needed to restart
     *    correctly as the OF gradient will overwrite the solution. ---*/

    Set_BGSSolution_k_To_Solution(iZone);

    /*--- Prepare Krylov or quasi-Newton methods. ---*/

    const auto nPoint = geometry_container[iZone][INST_0][MESH_0]->GetnPoint();
    const auto nPointDomain = geometry_container[iZone][INST_0][MESH_0]->GetnPointDomain();
    const auto nVar = GetTotalNumberOfVariables(iZone, true);

    if (config_container[iZone]->GetNewtonKrylov() &&
        config_container[iZone]->GetnQuasiNewtonSamples() >= KrylovMinIters) {
      AdjRHS[iZone].Initialize(nPoint, nPointDomain, nVar, nullptr);
      AdjSol[iZone].Initialize(nPoint, nPointDomain, nVar, nullptr);
      LinSolver[iZone].SetToleranceType(LinearToleranceType::RELATIVE);
    }
    else if (config_container[iZone]->GetnQuasiNewtonSamples() > 1) {
      FixPtCorrector[iZone].resize(config_container[iZone]->GetnQuasiNewtonSamples(), nPoint, nVar, nPointDomain);
    }
  }

  /*--- Evaluate the objective function gradient w.r.t. the solutions of all zones. ---*/

  SetRecording(NONE, Kind_Tape::OBJECTIVE_FUNCTION_TAPE, ZONE_0);
  SetRecording(SOLUTION_VARIABLES, Kind_Tape::OBJECTIVE_FUNCTION_TAPE, ZONE_0);
  RecordingState = NONE;

  AD::ClearAdjoints();
  SetAdj_ObjFunction();
  AD::ComputeAdjoint(OBJECTIVE_FUNCTION, START);

  /*--- Initialize External with the objective function gradient. ---*/

  su2double rhs_norm = 0.0;

  for (iZone = 0; iZone < nZone; iZone++) {

    iteration_container[iZone][INST_0]->Iterate(output_container[iZone], integration_container, geometry_container,
                                                solver_container, numerics_container, config_container,
                                                surface_movement, grid_movement, FFDBox, iZone, INST_0, false);
    Add_Solution_To_External(iZone);

    for (unsigned short iSol=0; iSol < MAX_SOLS; iSol++) {
      auto solver = solver_container[iZone][INST_0][MESH_0][iSol];
      if (solver && solver->GetAdjoint())
        for (unsigned short iVar=0; iVar < solver->GetnVar(); ++iVar)
          rhs_norm += solver->GetRes_RMS(iVar);
    }
  }

  /*--- If the gradient of the objective function is 0 so are the adjoint variables. ---*/

  if (rhs_norm < EPS) {
    if (rank == MASTER_NODE) {
      cout << "\nThe gradient of the objective function is numerically 0.";
      cout << "\nThis implies that the adjoint variables are also 0.\n\n";
    }
    EvaluateSensitivities(0, true);
    return;
  }

  /*--- Loop over the number of outer iterations. ---*/

  for (unsigned long iOuterIter = 0, StopCalc = false; !StopCalc; iOuterIter++) {

    driver_config->SetOuterIter(iOuterIter);

    for (iZone = 0; iZone < nZone; iZone++)
      config_container[iZone]->SetOuterIter(iOuterIter);

    /*--- For the adjoint iteration we need the derivatives of the iteration function with
     *    respect to the state (and possibly the mesh coordinate) variables.
     *    Since these derivatives do not change in the steady state case we only have to record
     *    if the current recording is different from them.
     *
     *    To set the tape appropriately, the following recording methods are provided:
     *    (1) NONE: All information from a previous recording is removed.
     *    (2) SOLUTION_VARIABLES: State variables of all solvers in a zone as input.
     *    (3) MESH_COORDS / MESH_DEFORM: Mesh coordinates as input.
     *    (4) SOLUTION_AND_MESH: Mesh coordinates and state variables as input.
     *
     *    By default, all (state and mesh coordinate variables) will be declared as output,
     *    since it does not change the computational effort. ---*/


    /*--- If we want to set up zone-specific tapes (retape), we do not need to record
     *    here. Otherwise, the whole tape of a coupled run will be created. ---*/

    if (RecordingState != SOLUTION_VARIABLES) {
      SetRecording(NONE, Kind_Tape::FULL_TAPE, ZONE_0);
      SetRecording(SOLUTION_VARIABLES, Kind_Tape::FULL_TAPE, ZONE_0);
    }

    /*-- Start loop over zones. ---*/

    for (iZone = 0; iZone < nZone; iZone++) {

      config_container[iZone]->Set_StartTime(SU2_MPI::Wtime());

      /*--- Start inner iterations from where we stopped in previous outer iteration. ---*/

      Set_Solution_To_BGSSolution_k(iZone);

      /*--- Inner loop to allow for multiple adjoint updates with respect to solvers in iZone. ---*/

      const bool restart = config_container[iZone]->GetRestart();
      const bool no_restart = (iOuterIter > 0) || !restart;
      eval_transfer = false;

      /*--- Reset QN driver for new inner iterations. ---*/

      if (FixPtCorrector[iZone].size()) {
        FixPtCorrector[iZone].reset();
        if(restart && (iOuterIter==1)) GetAllSolutions(iZone, true, FixPtCorrector[iZone]);
      }

      if (!config_container[iZone]->GetNewtonKrylov() || !no_restart || nInnerIter[iZone] < KrylovMinIters) {

        /*--- Regular fixed-point, possibly with quasi-Newton method. ---*/

        for (unsigned long iInnerIter = 0; iInnerIter < nInnerIter[iZone]; iInnerIter++) {

          /*--- Add off-diagonal contribution (including the OF gradient) to Solution. ---*/

<<<<<<< HEAD
        eval_transfer = eval_transfer || (iInnerIter == nInnerIter[iZone]-1);

        ComputeAdjoints(iZone, eval_transfer);

        /*--- Extracting adjoints for solvers in iZone w.r.t. to outputs in iZone (diagonal part). ---*/
        iteration_container[iZone][INST_0]->Iterate(output_container[iZone], integration_container, geometry_container,
                                                    solver_container, numerics_container, config_container,
                                                    surface_movement, grid_movement, FFDBox, iZone, INST_0, false);
=======
          if (no_restart || (iInnerIter > 0)) {
            Add_External_To_Solution(iZone);
          }
          else {
            /*--- If we restarted, Solution already has all contributions,
             *    we run only one inner iter to compute the cross terms. ---*/
            eval_transfer = true;
          }

          const bool converged = Iterate(iZone, iInnerIter);
>>>>>>> d2bb0202

          if (eval_transfer) break;

          eval_transfer = converged;
        }
      }
      else {
        /*--- Use FGMRES to solve the adjoint system, the RHS is -External,
         * the solution are the iZone adjoint variables + External,
         * Recall that External also contains the OF gradient. ---*/

        GetAdjointRHS(iZone, AdjRHS[iZone]);

        Add_External_To_Solution(iZone);

        GetAllSolutions(iZone, true, AdjSol[iZone]);

        const bool monitor = config_container[iZone]->GetWrt_ZoneConv();
        const auto product = AdjointProduct(this, iZone);

        /*--- Manipulate the screen output frequency to avoid printing garbage. ---*/
        const auto wrtFreq = config_container[iZone]->GetScreen_Wrt_Freq(2);
        config_container[iZone]->SetScreen_Wrt_Freq(2, nInnerIter[iZone]);
        LinSolver[iZone].SetMonitoringFrequency(wrtFreq);

        Scalar eps = 1.0;
        for (auto totalIter = nInnerIter[iZone]; totalIter >= KrylovMinIters && eps > KrylovTol;) {
          Scalar eps_l = 0.0;
          Scalar tol_l = KrylovTol / eps;
          auto iter = min(totalIter-2ul, config_container[iZone]->GetnQuasiNewtonSamples()-2ul);
          iter = LinSolver[iZone].FGMRES_LinSolver(AdjRHS[iZone], AdjSol[iZone], product, Identity(),
                                                   tol_l, iter, eps_l, monitor, config_container[iZone]);
          totalIter -= iter+1;
          eps *= eps_l;
        }

        /*--- Store the solution and restore user settings. ---*/
        SetAllSolutions(iZone, true, AdjSol[iZone]);
        config_container[iZone]->SetScreen_Wrt_Freq(2, wrtFreq);

        /*--- Set the old solution such that iterating gives meaningful residuals. ---*/
        AdjSol[iZone] += AdjRHS[iZone];
        SetAllSolutionsOld(iZone, true, AdjSol[iZone]);

        /*--- Iterate to evaluate cross terms and residuals, this cannot happen within GMRES
         * because the vectors it multiplies by the Jacobian are not the actual solution. ---*/
        eval_transfer = true;
        Iterate(iZone, product.iInnerIter);

        /*--- Set the solution as obtained from GMRES, otherwise it would be GMRES+Iterate once.
         * This is set without the "External" (by adding RHS above) so that it can be added
         * again in the next outer iteration with new contributions from other zones. ---*/
        SetAllSolutions(iZone, true, AdjSol[iZone]);
      }

      /*--- Off-diagonal (coupling term) BGS update. ---*/

      for (unsigned short jZone = 0; jZone < nZone; jZone++) {

        if (jZone != iZone && interface_container[jZone][iZone] != nullptr) {

          /*--- Extracting adjoints for solvers in jZone w.r.t. to the output of all solvers in iZone,
           *    that is, for the cases iZone != jZone we are evaluating cross derivatives between zones. ---*/

          config_container[jZone]->SetInnerIter(0);
          iteration_container[jZone][INST_0]->Iterate(output_container[jZone], integration_container, geometry_container,
                                                      solver_container, numerics_container, config_container,
                                                      surface_movement, grid_movement, FFDBox, jZone, INST_0, true);

          /*--- Extract the cross-term performing a relaxed update of it and of the sum (External) for jZone. ---*/

          Update_Cross_Term(iZone, jZone);
        }
      }

      /*--- Compute residual from Solution and Solution_BGS_k and update the latter. ---*/

      SetResidual_BGS(iZone);

    }

    /*--- Set the multizone output. ---*/

    driver_output->SetMultizoneHistory_Output(output_container, config_container, driver_config, TimeIter, iOuterIter);

    /*--- Check for convergence. ---*/

    StopCalc = driver_output->GetConvergence() || (iOuterIter == nOuterIter-1) ||
               ((nZone==1) && output_container[ZONE_0]->GetConvergence());

    /*--- Clear the stored adjoint information to be ready for a new evaluation. ---*/

    AD::ClearAdjoints();

    /*--- Compute the geometrical sensitivities and write them to file. ---*/

    bool checkSensitivity = StopCalc || ((iOuterIter % wrt_sol_freq == 0) && (iOuterIter != 0));

    if (checkSensitivity)
      EvaluateSensitivities(iOuterIter, StopCalc);
  }

  /*--- Add current time sensitivity ---*/
  /*--- Cumulative sensitivity stored here in order to exclude summation within outer iteration ---*/
  for (iZone = 0; iZone < nZone; iZone++) {

    auto solvers = solver_container[iZone][INST_0][MESH_0];
    auto geometry = geometry_container[iZone][INST_0][MESH_0];
    int IDX_SOL;

    switch (config_container[iZone]->GetKind_Solver()) {
      case DISC_ADJ_EULER:     case DISC_ADJ_NAVIER_STOKES:     case DISC_ADJ_RANS:
      case DISC_ADJ_INC_EULER: case DISC_ADJ_INC_NAVIER_STOKES: case DISC_ADJ_INC_RANS:
        if(config_container[iZone]->GetDeform_Mesh()) IDX_SOL = ADJMESH_SOL;
        else IDX_SOL = ADJFLOW_SOL;
        break;
      case DISC_ADJ_HEAT:
        IDX_SOL = ADJHEAT_SOL;
        break;
      case DISC_ADJ_FEM:
        IDX_SOL = ADJFEA_SOL;
        break;
    }

    su2double Sensitivity;
    for (unsigned long iPoint = 0; iPoint < geometry->GetnPoint(); iPoint++) {
      for (unsigned short iDim = 0; iDim < nDim; iDim++) {

          /*--- Current time iteration sensitivity ---*/
          Sensitivity = solvers[IDX_SOL]->GetNodes()->GetSensitivity(iPoint, iDim);

          /*--- Update old sensitivity container ---*/
          solvers[IDX_SOL]->GetNodes()->SetSensitivity_Old(iPoint, iDim, Sensitivity +
            solvers[IDX_SOL]->GetNodes()->GetSensitivity_Old(iPoint, iDim));

          /*--- Update sensitivity ---*/
          solvers[IDX_SOL]->GetNodes()->SetSensitivity(
            iPoint, iDim, solvers[IDX_SOL]->GetNodes()->GetSensitivity_Old(iPoint, iDim));
      }
    }
  }
}

void CDiscAdjMultizoneDriver::EvaluateSensitivities(unsigned long iOuterIter, bool StopCalc) {

  /*--- SetRecording stores the computational graph on one iteration of the direct problem. Calling it with NONE
   *    as argument ensures that all information from a previous recording is removed. ---*/

  SetRecording(NONE, Kind_Tape::FULL_TAPE, ZONE_0);

  /*--- Store the computational graph of one direct iteration with the mesh coordinates as input. ---*/

  SetRecording(MESH_COORDS, Kind_Tape::FULL_TAPE, ZONE_0);

  /*--- Initialize the adjoint of the output variables of the iteration with the adjoint solution
   *    of the current iteration. The values are passed to the AD tool. ---*/

  for (iZone = 0; iZone < nZone; iZone++) {

    Set_Solution_To_BGSSolution_k(iZone);

    Add_External_To_Solution(iZone);

    iteration_container[iZone][INST_0]->InitializeAdjoint(solver_container, geometry_container,
                                                          config_container, iZone, INST_0);
  }

  /*--- Initialize the adjoint of the objective function with 1.0. ---*/

  SetAdj_ObjFunction();

  /*--- Interpret the stored information by calling the corresponding routine of the AD tool. ---*/

  AD::ComputeAdjoint();

  /*--- Extract the computed sensitivity values. ---*/

  for (iZone = 0; iZone < nZone; iZone++) {

    auto config = config_container[iZone];
    auto solvers = solver_container[iZone][INST_0][MESH_0];
    auto geometry = geometry_container[iZone][INST_0][MESH_0];

    switch (config_container[iZone]->GetKind_Solver()) {

      case DISC_ADJ_EULER:     case DISC_ADJ_NAVIER_STOKES:     case DISC_ADJ_RANS:
      case DISC_ADJ_INC_EULER: case DISC_ADJ_INC_NAVIER_STOKES: case DISC_ADJ_INC_RANS:

        if(Has_Deformation(iZone)) {
          solvers[ADJMESH_SOL]->SetSensitivity(geometry, config, solvers[ADJFLOW_SOL]);
        } else {
          solvers[ADJFLOW_SOL]->SetSensitivity(geometry, config);
        }
        break;

      case DISC_ADJ_HEAT:

        if(Has_Deformation(iZone)) {
          solvers[ADJMESH_SOL]->SetSensitivity(geometry, config, solvers[ADJHEAT_SOL]);
        } else {
          solvers[ADJHEAT_SOL]->SetSensitivity(geometry, config);
        }
        break;

      case DISC_ADJ_FEM:

        solvers[ADJFEA_SOL]->SetSensitivity(geometry, config);
        break;

      default:
        if (rank == MASTER_NODE)
          cout << "WARNING: Sensitivities not set for one of the specified discrete adjoint solvers!" << endl;
        break;
    }
  }

  /*--- Clear the stored adjoint information to be ready for a new evaluation. ---*/

  AD::ClearAdjoints();

  if (!driver_config->GetTime_Domain()) {
    for (iZone = 0; iZone < nZone; iZone++) {

      output_container[iZone]->SetResult_Files(geometry_container[iZone][INST_0][MESH_0],
                                              config_container[iZone],
                                              solver_container[iZone][INST_0][MESH_0], iOuterIter, StopCalc);
    }
  }
}

void CDiscAdjMultizoneDriver::SetRecording(unsigned short kind_recording, Kind_Tape tape_type, unsigned short record_zone) {

  AD::Reset();

  /*--- Prepare for recording by resetting the flow solution to the initial converged solution---*/

  for(iZone = 0; iZone < nZone; iZone++) {
    for (unsigned short iSol=0; iSol < MAX_SOLS; iSol++) {
      auto solver = solver_container[iZone][INST_0][MESH_0][iSol];
      if (solver && solver->GetAdjoint()) {
        for (unsigned short iMesh = 0; iMesh <= config_container[iZone]->GetnMGLevels(); iMesh++) {
          solver->SetRecording(geometry_container[iZone][INST_0][iMesh], config_container[iZone]);
        }
      }
    }
  }

  if (rank == MASTER_NODE) {
    cout << "\n-------------------------------------------------------------------------\n";
    switch(kind_recording) {
    case NONE:        cout << "Clearing the computational graph." << endl; break;
    case MESH_COORDS: cout << "Storing computational graph wrt MESH COORDINATES." << endl; break;
    case SOLUTION_VARIABLES:   cout << "Storing computational graph wrt CONSERVATIVE VARIABLES." << endl; break;
    }
  }

  /*--- Enable recording and register input of the flow iteration (conservative variables or node coordinates) --- */

  if(kind_recording != NONE) {

    AD::StartRecording();

    AD::Push_TapePosition(); /// START

    for (iZone = 0; iZone < nZone; iZone++) {

      /*--- In multi-physics, MESH_COORDS is an umbrella term for "geometric sensitivities",
       *    if a zone has mesh deformation its recording type needs to change to MESH_DEFORM
       *    as those sensitivities are managed by the adjoint mesh solver instead. ---*/

      unsigned short type_recording = kind_recording;

      if (Has_Deformation(iZone) && (kind_recording == MESH_COORDS)) {
        type_recording = MESH_DEFORM;
      }

      iteration_container[iZone][INST_0]->RegisterInput(solver_container, geometry_container,
                                                        config_container, iZone, INST_0, type_recording);
    }
  }

  AD::Push_TapePosition(); /// REGISTERED

  for (iZone = 0; iZone < nZone; iZone++) {
    iteration_container[iZone][INST_0]->SetDependencies(solver_container, geometry_container, numerics_container,
                                                        config_container, iZone, INST_0, kind_recording);
  }

  AD::Push_TapePosition(); /// DEPENDENCIES

  /*--- Extract the objective function and store it.
   *    It is necessary to include data transfer and mesh updates in this section as some functions
   *    computed in one zone depend explicitly on the variables of others through that path. --- */

  if ((tape_type == Kind_Tape::OBJECTIVE_FUNCTION_TAPE) || (kind_recording == MESH_COORDS)) {
    HandleDataTransfer();
    for (iZone = 0; iZone < nZone; iZone++) {
      if (Has_Deformation(iZone)) {
        iteration_container[iZone][INST_0]->SetDependencies(solver_container, geometry_container, numerics_container,
                                                            config_container, iZone, INST_0, kind_recording);
      }
    }
    SetObjFunction(kind_recording);
  }

  AD::Push_TapePosition(); /// OBJECTIVE_FUNCTION

  if (tape_type != Kind_Tape::OBJECTIVE_FUNCTION_TAPE) {

    /*--- We do the communication here to not differentiate wrt updated boundary data.
     *    For recording w.r.t. mesh coordinates the transfer was included before the
     *    objective function, so we do not repeat it here. ---*/

    if (kind_recording != MESH_COORDS) {
      HandleDataTransfer();
    }

    AD::Push_TapePosition(); /// TRANSFER

    for(iZone = 0; iZone < nZone; iZone++) {

      AD::Push_TapePosition(); /// enter_zone

      DirectIteration(iZone, kind_recording);

      iteration_container[iZone][INST_0]->RegisterOutput(solver_container, geometry_container,
                                                         config_container, output_container[iZone], iZone, INST_0);
      AD::Push_TapePosition(); /// leave_zone
    }
  }

  if (kind_recording != NONE && driver_config->GetWrt_AD_Statistics()) {
    if (rank == MASTER_NODE) AD::PrintStatistics();
#ifdef CODI_REVERSE_TYPE
    if (size > SINGLE_NODE) {
      su2double myMem = AD::globalTape.getTapeValues().getUsedMemorySize(), totMem = 0.0;
      SU2_MPI::Allreduce(&myMem, &totMem, 1, MPI_DOUBLE, MPI_SUM, SU2_MPI::GetComm());
      if (rank == MASTER_NODE) {
        cout << "MPI\n";
        cout << "-------------------------------------\n";
        cout << "  Total memory used      :  " << totMem << " MB\n";
        cout << "-------------------------------------\n" << endl;
      }
    }
#endif
  }

  AD::StopRecording();

  RecordingState = kind_recording;
}

void CDiscAdjMultizoneDriver::DirectIteration(unsigned short iZone, unsigned short kind_recording) {

  /*--- Do one iteration of the direct solver ---*/
  direct_iteration[iZone][INST_0]->Preprocess(output_container[iZone], integration_container, geometry_container,
                                              solver_container, numerics_container, config_container,
                                              surface_movement, grid_movement, FFDBox, iZone, INST_0);

  /*--- Iterate the zone as a block a single time ---*/
  direct_iteration[iZone][INST_0]->Iterate(output_container[iZone], integration_container, geometry_container,
                                           solver_container, numerics_container, config_container,
                                           surface_movement, grid_movement, FFDBox, iZone, INST_0, false);

  /*--- Print residuals in the first iteration ---*/

  if (rank == MASTER_NODE && kind_recording == SOLUTION_VARIABLES) {

    auto solvers = solver_container[iZone][INST_0][MESH_0];

    switch (config_container[iZone]->GetKind_Solver()) {

      case DISC_ADJ_EULER:     case DISC_ADJ_NAVIER_STOKES:
      case DISC_ADJ_INC_EULER: case DISC_ADJ_INC_NAVIER_STOKES:
        cout << " Zone " << iZone << " (flow)       - log10[U(0)]    : "
             << log10(solvers[FLOW_SOL]->GetRes_RMS(0)) << endl;
        if (config_container[iZone]->AddRadiation()) {

          cout << " Zone " << iZone << " (radiation)  - log10[Rad(0)]  : "
               << log10(solvers[RAD_SOL]->GetRes_RMS(0)) << endl;
        }
        break;

      case DISC_ADJ_RANS: case DISC_ADJ_INC_RANS:
        cout << " Zone " << iZone << " (flow)       - log10[U(0)]    : "
             << log10(solvers[FLOW_SOL]->GetRes_RMS(0)) << endl;

        if (!config_container[iZone]->GetFrozen_Visc_Disc()) {

          cout << " Zone " << iZone << " (turbulence) - log10[Turb(0)] : "
               << log10(solvers[TURB_SOL]->GetRes_RMS(0)) << endl;
        }
        if (config_container[iZone]->AddRadiation()) {

          cout << " Zone " << iZone << " (radiation)  - log10[Rad(0)]  : "
               << log10(solvers[RAD_SOL]->GetRes_RMS(0)) << endl;
        }
        break;

      case DISC_ADJ_HEAT:
        cout << " Zone " << iZone << " (heat)       - log10[Heat(0)] : "
             << log10(solvers[HEAT_SOL]->GetRes_RMS(0)) << endl;
        break;

      case DISC_ADJ_FEM:
        cout << " Zone " << iZone << " (structure)  - ";
        if(config_container[iZone]->GetGeometricConditions() == LARGE_DEFORMATIONS)
          cout << "log10[RTOL-A]  : " << log10(solvers[FEA_SOL]->GetRes_FEM(1)) << endl;
        else
          cout << "log10[RMS Ux]  : " << log10(solvers[FEA_SOL]->GetRes_RMS(0)) << endl;
        break;

      default:
        break;
    }
  }
}

void CDiscAdjMultizoneDriver::SetObjFunction(unsigned short kind_recording) {

  ObjFunc = 0.0;

  /*--- Call objective function calculations. ---*/

  for (iZone = 0; iZone < nZone; iZone++) {

    auto config = config_container[iZone];
    auto solvers = solver_container[iZone][INST_0][MESH_0];
    auto geometry = geometry_container[iZone][INST_0][MESH_0];

    switch (config->GetKind_Solver()) {

      case DISC_ADJ_EULER:     case DISC_ADJ_NAVIER_STOKES:     case DISC_ADJ_RANS:
      case DISC_ADJ_INC_EULER: case DISC_ADJ_INC_NAVIER_STOKES: case DISC_ADJ_INC_RANS:

        solvers[FLOW_SOL]->Pressure_Forces(geometry, config);
        solvers[FLOW_SOL]->Momentum_Forces(geometry, config);
        solvers[FLOW_SOL]->Friction_Forces(geometry, config);

        if(config->GetWeakly_Coupled_Heat()) {
          solvers[HEAT_SOL]->Heat_Fluxes(geometry, solvers, config);
        }

        direct_output[iZone]->SetHistory_Output(geometry, solvers, config);

        solvers[FLOW_SOL]->Evaluate_ObjFunc(config);
        break;

      case DISC_ADJ_HEAT:
        solvers[HEAT_SOL]->Heat_Fluxes(geometry, solvers, config);
        break;

      case DISC_ADJ_FEM:
        solvers[FEA_SOL]->Postprocessing(geometry, config, numerics_container[iZone][INST_0][MESH_0][FEA_SOL], true);
        break;
    }
  }

  /*--- Extract objective function values. ---*/

  for (iZone = 0; iZone < nZone; iZone++) {

    auto config = config_container[iZone];
    auto solvers = solver_container[iZone][INST_0][MESH_0];

    const auto Weight_ObjFunc = config->GetWeight_ObjFunc(0);

    switch (config->GetKind_Solver()) {

      case DISC_ADJ_EULER:     case DISC_ADJ_NAVIER_STOKES:     case DISC_ADJ_RANS:
      case DISC_ADJ_INC_EULER: case DISC_ADJ_INC_NAVIER_STOKES: case DISC_ADJ_INC_RANS:
      {
        auto val = solvers[FLOW_SOL]->GetTotal_ComboObj();

        if (config->GetWeakly_Coupled_Heat()) {
          if (config->GetKind_ObjFunc() == TOTAL_HEATFLUX) {
            val += solvers[HEAT_SOL]->GetTotal_HeatFlux();
          }
          else if (config->GetKind_ObjFunc() == AVG_TEMPERATURE) {
            val += solvers[HEAT_SOL]->GetTotal_AvgTemperature();
          }
        }
        ObjFunc += val*Weight_ObjFunc;
        break;
      }
      case DISC_ADJ_HEAT:
      {
        switch(config->GetKind_ObjFunc()) {
          case TOTAL_HEATFLUX:
            ObjFunc += solvers[HEAT_SOL]->GetTotal_HeatFlux()*Weight_ObjFunc;
            break;
          case AVG_TEMPERATURE:
            ObjFunc += solvers[HEAT_SOL]->GetTotal_AvgTemperature()*Weight_ObjFunc;
            break;
        }
        break;
      }
      case DISC_ADJ_FEM:
      {
        solvers[FEA_SOL]->Evaluate_ObjFunc(config);
        ObjFunc += solvers[FEA_SOL]->GetTotal_ComboObj()*Weight_ObjFunc;
        break;
      }
      default:
        break;
    }
  }

  if (rank == MASTER_NODE) {
    AD::RegisterOutput(ObjFunc);
    AD::SetIndex(ObjFunc_Index, ObjFunc);
    if (kind_recording == SOLUTION_VARIABLES) {
      cout << " Objective function                   : " << ObjFunc;
      if (driver_config->GetWrt_AD_Statistics()){
        cout << " (" << ObjFunc_Index << ")\n";
      }
      cout << endl;
    }
  }
}

void CDiscAdjMultizoneDriver::SetAdj_ObjFunction() {

  bool time_stepping = config_container[ZONE_0]->GetTime_Marching() != STEADY;
  unsigned long IterAvg_Obj = config_container[ZONE_0]->GetIter_Avg_Objective();
  su2double seeding = 1.0;

  if (time_stepping){
    if (TimeIter < IterAvg_Obj){
      // Default behavior (in case no specific window is chosen) is to use Square-Windowing, i.e. the numerator equals 1.0
      auto windowEvaluator = CWindowingTools();
      su2double weight = windowEvaluator.GetWndWeight(config_container[ZONE_0]->GetKindWindow(), TimeIter, IterAvg_Obj-1);
      seeding = weight / IterAvg_Obj;
    }
    else{
      seeding = 0.0;
    }
  }
  if (rank == MASTER_NODE) {
    AD::SetDerivative(ObjFunc_Index, SU2_TYPE::GetValue(seeding));
  }
}

void CDiscAdjMultizoneDriver::ComputeAdjoints(unsigned short iZone, bool eval_transfer) {

  unsigned short enter_izone = iZone*2+1 + ITERATION_READY;
  unsigned short leave_izone = iZone*2 + ITERATION_READY;

  AD::ClearAdjoints();

  /*--- Initialize the adjoints in iZone ---*/

  iteration_container[iZone][INST_0]->InitializeAdjoint(solver_container, geometry_container,
                                                        config_container, iZone, INST_0);

  /*--- Interpret the stored information by calling the corresponding routine of the AD tool. ---*/

  AD::ComputeAdjoint(enter_izone, leave_izone);

  /*--- Compute adjoints of transfer and mesh deformation routines, only stricktly needed
   *    on the last inner iteration. Structural problems have some minor issue and we
   *    need to evaluate this section on every iteration. ---*/

  if (eval_transfer || config_container[iZone]->GetStructuralProblem())
    AD::ComputeAdjoint(TRANSFER, OBJECTIVE_FUNCTION);

  /*--- Adjoints of dependencies, needed if derivatives of variables
   *    are extracted (e.g. AoA, Mach, etc.) ---*/

  AD::ComputeAdjoint(DEPENDENCIES, START);

}

void CDiscAdjMultizoneDriver::InitializeCrossTerms() {

  Cross_Terms.resize(nZone, vector<vector<su2passivematrix> >(nZone));

  for(unsigned short iZone = 0; iZone < nZone; iZone++) {
    for (unsigned short jZone = 0; jZone < nZone; jZone++) {
      if (iZone != jZone || interface_container[jZone][iZone] != nullptr) {

        /*--- If jZone contributes to iZone in the primal problem, then
         *    iZone contributes to jZone in the adjoint problem. ---*/

        Cross_Terms[iZone][jZone].resize(MAX_SOLS);

        for (unsigned short iSol=0; iSol < MAX_SOLS; iSol++) {
          CSolver* solver = solver_container[jZone][INST_0][MESH_0][iSol];
          if (solver && solver->GetAdjoint()) {
            unsigned long nPoint = geometry_container[jZone][INST_0][MESH_0]->GetnPoint();
            unsigned short nVar = solver->GetnVar();
            Cross_Terms[iZone][jZone][iSol].resize(nPoint,nVar) = 0.0;
          }
        }
      }
    }
  }
}

void CDiscAdjMultizoneDriver::HandleDataTransfer() {

  unsigned long ExtIter = 0;

  for(iZone = 0; iZone < nZone; iZone++) {

    /*--- In principle, the mesh does not need to be updated ---*/
    bool DeformMesh = false;

    /*--- Transfer from all the remaining zones ---*/
    for (unsigned short jZone = 0; jZone < nZone; jZone++){
      /*--- The target zone is iZone ---*/
      if (jZone != iZone && interface_container[jZone][iZone] != nullptr) {
        DeformMesh = DeformMesh || Transfer_Data(jZone, iZone);
      }
    }
    /*--- If a mesh update is required due to the transfer of data ---*/
    if (DeformMesh) DynamicMeshUpdate(iZone, ExtIter);

    Has_Deformation(iZone) = DeformMesh;
  }
}

void CDiscAdjMultizoneDriver::Add_Solution_To_External(unsigned short iZone) {

  for (unsigned short iSol=0; iSol < MAX_SOLS; iSol++) {
    auto solver = solver_container[iZone][INST_0][MESH_0][iSol];
    if (solver && solver->GetAdjoint())
      solver->Add_Solution_To_External();
  }
}

void CDiscAdjMultizoneDriver::Add_External_To_Solution(unsigned short iZone) {

  for (unsigned short iSol=0; iSol < MAX_SOLS; iSol++) {
    auto solver = solver_container[iZone][INST_0][MESH_0][iSol];
    if (solver && solver->GetAdjoint())
      solver->Add_External_To_Solution();
  }
}

void CDiscAdjMultizoneDriver::Set_SolutionOld_To_Solution(unsigned short iZone) {

  for (unsigned short iSol=0; iSol < MAX_SOLS; iSol++) {
    auto solver = solver_container[iZone][INST_0][MESH_0][iSol];
    if (solver && solver->GetAdjoint())
      solver->Set_OldSolution();
  }
}

void CDiscAdjMultizoneDriver::Update_Cross_Term(unsigned short iZone, unsigned short jZone) {

  for (unsigned short iSol=0; iSol < MAX_SOLS; iSol++) {
    auto solver = solver_container[jZone][INST_0][MESH_0][iSol];
    if (solver && solver->GetAdjoint())
      solver->Update_Cross_Term(config_container[jZone], Cross_Terms[iZone][jZone][iSol]);
  }
}

void CDiscAdjMultizoneDriver::Set_Solution_To_BGSSolution_k(unsigned short iZone) {

  for (unsigned short iSol=0; iSol < MAX_SOLS; iSol++) {
    auto solver = solver_container[iZone][INST_0][MESH_0][iSol];
    if (solver && solver->GetAdjoint())
      solver->GetNodes()->Restore_BGSSolution_k();
  }
}

void CDiscAdjMultizoneDriver::Set_BGSSolution_k_To_Solution(unsigned short iZone) {

  for (unsigned short iSol=0; iSol < MAX_SOLS; iSol++) {
    auto solver = solver_container[iZone][INST_0][MESH_0][iSol];
    if (solver && solver->GetAdjoint())
      solver->GetNodes()->Set_BGSSolution_k();
  }
}

void CDiscAdjMultizoneDriver::SetResidual_BGS(unsigned short iZone) {

  for (unsigned short iSol=0; iSol < MAX_SOLS; iSol++) {
    auto solver = solver_container[iZone][INST_0][MESH_0][iSol];
    if (solver && solver->GetAdjoint())
      solver->ComputeResidual_Multizone(geometry_container[iZone][INST_0][MESH_0], config_container[iZone]);
  }
}<|MERGE_RESOLUTION|>--- conflicted
+++ resolved
@@ -184,7 +184,7 @@
 
   iteration_container[iZone][INST_0]->Iterate(output_container[iZone], integration_container, geometry_container,
                                               solver_container, numerics_container, config_container,
-                                              surface_movement, grid_movement, FFDBox, iZone, INST_0);
+                                              surface_movement, grid_movement, FFDBox, iZone, INST_0, false);
 
   /*--- Use QN driver to improve the solution. ---*/
 
@@ -210,11 +210,7 @@
 
   unsigned long wrt_sol_freq = 9999;
   unsigned long nOuterIter = driver_config->GetnOuter_Iter();
-<<<<<<< HEAD
   bool time_domain = driver_config->GetTime_Domain();
-  vector<CQuasiNewtonInvLeastSquares<passivedouble> > fixPtCorrector(nZone);
-=======
->>>>>>> d2bb0202
 
   /*--- Reset external and solution ---*/
   for (iZone = 0; iZone < nZone; iZone++) {
@@ -361,16 +357,6 @@
 
           /*--- Add off-diagonal contribution (including the OF gradient) to Solution. ---*/
 
-<<<<<<< HEAD
-        eval_transfer = eval_transfer || (iInnerIter == nInnerIter[iZone]-1);
-
-        ComputeAdjoints(iZone, eval_transfer);
-
-        /*--- Extracting adjoints for solvers in iZone w.r.t. to outputs in iZone (diagonal part). ---*/
-        iteration_container[iZone][INST_0]->Iterate(output_container[iZone], integration_container, geometry_container,
-                                                    solver_container, numerics_container, config_container,
-                                                    surface_movement, grid_movement, FFDBox, iZone, INST_0, false);
-=======
           if (no_restart || (iInnerIter > 0)) {
             Add_External_To_Solution(iZone);
           }
@@ -381,7 +367,6 @@
           }
 
           const bool converged = Iterate(iZone, iInnerIter);
->>>>>>> d2bb0202
 
           if (eval_transfer) break;
 
