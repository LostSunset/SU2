/*!
 * \file driver_structure.cpp
 * \brief The main subroutines for driving single or multi-zone problems.
 * \author T. Economon, H. Kline, R. Sanchez, F. Palacios
 * \version 6.1.0 "Falcon"
 *
 * The current SU2 release has been coordinated by the
 * SU2 International Developers Society <www.su2devsociety.org>
 * with selected contributions from the open-source community.
 *
 * The main research teams contributing to the current release are:
 *  - Prof. Juan J. Alonso's group at Stanford University.
 *  - Prof. Piero Colonna's group at Delft University of Technology.
 *  - Prof. Nicolas R. Gauger's group at Kaiserslautern University of Technology.
 *  - Prof. Alberto Guardone's group at Polytechnic University of Milan.
 *  - Prof. Rafael Palacios' group at Imperial College London.
 *  - Prof. Vincent Terrapon's group at the University of Liege.
 *  - Prof. Edwin van der Weide's group at the University of Twente.
 *  - Lab. of New Concepts in Aeronautics at Tech. Institute of Aeronautics.
 *
 * Copyright 2012-2018, Francisco D. Palacios, Thomas D. Economon,
 *                      Tim Albring, and the SU2 contributors.
 *
 * SU2 is free software; you can redistribute it and/or
 * modify it under the terms of the GNU Lesser General Public
 * License as published by the Free Software Foundation; either
 * version 2.1 of the License, or (at your option) any later version.
 *
 * SU2 is distributed in the hope that it will be useful,
 * but WITHOUT ANY WARRANTY; without even the implied warranty of
 * MERCHANTABILITY or FITNESS FOR A PARTICULAR PURPOSE. See the GNU
 * Lesser General Public License for more details.
 *
 * You should have received a copy of the GNU Lesser General Public
 * License along with SU2. If not, see <http://www.gnu.org/licenses/>.
 */

#include "../include/driver_structure.hpp"
#include "../include/definition_structure.hpp"

CDriver::CDriver(char* confFile,
                 unsigned short val_nZone,
                 unsigned short val_nDim,
                 bool val_periodic,
                 SU2_Comm MPICommunicator):config_file_name(confFile), StartTime(0.0), StopTime(0.0), UsedTime(0.0), ExtIter(0), nZone(val_nZone), nDim(val_nDim), StopCalc(false), fsi(false) {


  unsigned short jZone, iSol;
  unsigned short Kind_Grid_Movement;
  bool initStaticMovement;

  SU2_MPI::SetComm(MPICommunicator);

  rank = SU2_MPI::GetRank();
  size = SU2_MPI::GetSize();

  /*--- Start timer to track preprocessing for benchmarking. ---*/
  
#ifndef HAVE_MPI
  StartTime = su2double(clock())/su2double(CLOCKS_PER_SEC);
#else
  StartTime = MPI_Wtime();
#endif
  
  /*--- Create pointers to all of the classes that may be used throughout
   the SU2_CFD code. In general, the pointers are instantiated down a
   hierarchy over all zones, multigrid levels, equation sets, and equation
   terms as described in the comments below. ---*/

  iteration_container            = NULL;
  output                         = NULL;
  integration_container          = NULL;
  geometry_container             = NULL;
  solver_container               = NULL;
  numerics_container             = NULL;
  config_container               = NULL;
  surface_movement               = NULL;
  grid_movement                  = NULL;
  FFDBox                         = NULL;
  interpolator_container         = NULL;
  transfer_container             = NULL;
  transfer_types                 = NULL;
  nInst                          = NULL;


  /*--- Definition and of the containers for all possible zones. ---*/

  iteration_container            = new CIteration**[nZone];
  solver_container               = new CSolver****[nZone];
  integration_container          = new CIntegration***[nZone];
  numerics_container             = new CNumerics*****[nZone];
  config_container               = new CConfig*[nZone];
  geometry_container             = new CGeometry***[nZone];
  surface_movement               = new CSurfaceMovement*[nZone];
  grid_movement                  = new CVolumetricMovement**[nZone];
  FFDBox                         = new CFreeFormDefBox**[nZone];
  interpolator_container         = new CInterpolator**[nZone];
  transfer_container             = new CTransfer**[nZone];
  transfer_types                 = new unsigned short*[nZone];
  nInst                          = new unsigned short[nZone];


  for (iZone = 0; iZone < nZone; iZone++) {
    solver_container[iZone]               = NULL;
    integration_container[iZone]          = NULL;
    numerics_container[iZone]             = NULL;
    config_container[iZone]               = NULL;
    geometry_container[iZone]             = NULL;
    surface_movement[iZone]               = NULL;
    grid_movement[iZone]                  = NULL;
    FFDBox[iZone]                         = NULL;
    interpolator_container[iZone]         = NULL;
    transfer_container[iZone]             = NULL;
    transfer_types[iZone]                 = new unsigned short[nZone];
    nInst[iZone]                          = 1;
  }

  /*--- Loop over all zones to initialize the various classes. In most
   cases, nZone is equal to one. This represents the solution of a partial
   differential equation on a single block, unstructured mesh. ---*/

  for (iZone = 0; iZone < nZone; iZone++) {

    /*--- Definition of the configuration option class for all zones. In this
     constructor, the input configuration file is parsed and all options are
     read and stored. ---*/

    config_container[iZone] = new CConfig(config_file_name, SU2_CFD, iZone, nZone, nDim, VERB_HIGH);

    /*--- Set the MPI communicator ---*/

    config_container[iZone]->SetMPICommunicator(MPICommunicator);

    /*--- Read the number of instances for each zone ---*/

    nInst[iZone] = config_container[iZone]->GetnTimeInstances();

    geometry_container[iZone] = new CGeometry** [nInst[iZone]];

    for (iInst = 0; iInst < nInst[iZone]; iInst++){

      config_container[iZone]->SetiInst(iInst);

      /*--- Definition of the geometry class to store the primal grid in the
     partitioning process. ---*/

      CGeometry *geometry_aux = NULL;

      /*--- All ranks process the grid and call ParMETIS for partitioning ---*/

      geometry_aux = new CPhysicalGeometry(config_container[iZone], iZone, nZone);

      /*--- Color the initial grid and set the send-receive domains (ParMETIS) ---*/

      geometry_aux->SetColorGrid_Parallel(config_container[iZone]);

      /*--- Allocate the memory of the current domain, and divide the grid
     between the ranks. ---*/

      geometry_container[iZone][iInst] = NULL;

      geometry_container[iZone][iInst] = new CGeometry *[config_container[iZone]->GetnMGLevels()+1];

    /*--- Until we finish the new periodic BC implementation, use the old
     partitioning routines for cases with periodic BCs. The old routines 
     will be entirely removed eventually in favor of the new methods. ---*/

    if (val_periodic) {
      geometry_container[iZone][iInst][MESH_0] = new CPhysicalGeometry(geometry_aux, config_container[iZone]);
    } else {
      geometry_container[iZone][iInst][MESH_0] = new CPhysicalGeometry(geometry_aux, config_container[iZone], val_periodic);
    }

      /*--- Deallocate the memory of geometry_aux ---*/

      delete geometry_aux;

      /*--- Set the transfer information between processors ---*/

      /*--- Add the Send/Receive boundaries ---*/

      geometry_container[iZone][iInst][MESH_0]->SetSendReceive(config_container[iZone]);

      /*--- Add the Send/Receive boundaries ---*/

      geometry_container[iZone][iInst][MESH_0]->SetBoundaries(config_container[iZone]);

    }

  }

  /*--- Preprocessing of the geometry for all zones. In this routine, the edge-
   based data structure is constructed, i.e. node and cell neighbors are
   identified and linked, face areas and volumes of the dual mesh cells are
   computed, and the multigrid levels are created using an agglomeration procedure. ---*/

  if (rank == MASTER_NODE)
    cout << endl <<"------------------------- Geometry Preprocessing ------------------------" << endl;

  Geometrical_Preprocessing();

  for (iZone = 0; iZone < nZone; iZone++) {

    for (iInst = 0; iInst < nInst[iZone]; iInst++){

      /*--- Computation of wall distances for turbulence modeling ---*/

      if (rank == MASTER_NODE)
        cout << "Computing wall distances." << endl;

      if ((config_container[iZone]->GetKind_Solver() == RANS) ||
          (config_container[iZone]->GetKind_Solver() == ADJ_RANS) ||
          (config_container[iZone]->GetKind_Solver() == DISC_ADJ_RANS))
        geometry_container[iZone][iInst][MESH_0]->ComputeWall_Distance(config_container[iZone]);

      /*--- Computation of positive surface area in the z-plane which is used for
     the calculation of force coefficient (non-dimensionalization). ---*/

      geometry_container[iZone][iInst][MESH_0]->SetPositive_ZArea(config_container[iZone]);

      /*--- Set the near-field, interface and actuator disk boundary conditions, if necessary. ---*/

      for (iMesh = 0; iMesh <= config_container[iZone]->GetnMGLevels(); iMesh++) {
        geometry_container[iZone][iInst][iMesh]->MatchNearField(config_container[iZone]);
        geometry_container[iZone][iInst][iMesh]->MatchInterface(config_container[iZone]);
        geometry_container[iZone][iInst][iMesh]->MatchActuator_Disk(config_container[iZone]);
      }

    }

  }

  /*--- If activated by the compile directive, perform a partition analysis. ---*/
#if PARTITION
  Partition_Analysis(geometry_container[ZONE_0][INST_0][MESH_0], config_container[ZONE_0]);
#endif

  /*--- Output some information about the driver that has been instantiated for the problem. ---*/

  if (rank == MASTER_NODE)
    cout << endl <<"------------------------- Driver information --------------------------" << endl;

  fsi = config_container[ZONE_0]->GetFSI_Simulation();
  bool stat_fsi = ((config_container[ZONE_0]->GetDynamic_Analysis() == STATIC) && (config_container[ZONE_0]->GetUnsteady_Simulation() == STEADY));
  bool disc_adj_fsi = (config_container[ZONE_0]->GetDiscrete_Adjoint());

  if ( (config_container[ZONE_0]->GetKind_Solver() == FEM_ELASTICITY ||
        config_container[ZONE_0]->GetKind_Solver() == DISC_ADJ_FEM) ) {
    if (rank == MASTER_NODE) cout << "A General driver has been instantiated." << endl;
  }
  else if (config_container[ZONE_0]->GetUnsteady_Simulation() == HARMONIC_BALANCE) {
    if (rank == MASTER_NODE) cout << "A Harmonic Balance driver has been instantiated." << endl;
  }
  else if (nZone == 2 && fsi) {
    if (disc_adj_fsi) {
      if (stat_fsi)
        if (rank == MASTER_NODE) cout << "A Discrete-Adjoint driver for Fluid-Structure Interaction has been instantiated." << endl;
    }
    else{
      if (stat_fsi){if (rank == MASTER_NODE) cout << "A Static Fluid-Structure Interaction driver has been instantiated." << endl;}
      else{if (rank == MASTER_NODE) cout << "A Dynamic Fluid-Structure Interaction driver has been instantiated." << endl;}
    }

  }
  else if (config_container[ZONE_0]->GetBoolZoneSpecific()) {
    if (rank == MASTER_NODE) {
      cout << "A multi physical zones driver has been instantiated." << endl;
      for(unsigned short iZone = 0; iZone < nZone; iZone++) {

        unsigned short Kind_Regime = config_container[iZone]->GetKind_Regime();
        cout << "   Zone " << (iZone+1) << ": ";

        switch (config_container[iZone]->GetKind_Solver()) {
          case EULER: case DISC_ADJ_EULER:
            if (Kind_Regime == COMPRESSIBLE) cout << "Compressible Euler equations." << endl;
            if (Kind_Regime == INCOMPRESSIBLE) cout << "Incompressible Euler equations." << endl;
            break;
          case NAVIER_STOKES: case DISC_ADJ_NAVIER_STOKES:
            if (Kind_Regime == COMPRESSIBLE) cout << "Compressible Laminar Navier-Stokes' equations." << endl;
            if (Kind_Regime == INCOMPRESSIBLE) cout << "Incompressible Laminar Navier-Stokes' equations." << endl;
            break;
          case RANS: case DISC_ADJ_RANS:
            if (Kind_Regime == COMPRESSIBLE) cout << "Compressible RANS equations." << endl;
            if (Kind_Regime == INCOMPRESSIBLE) cout << "Incompressible RANS equations." << endl;
            break;
          case HEAT_EQUATION_FVM: cout << "Heat equation." << endl; break;
          case FEM_ELASTICITY: case DISC_ADJ_FEM: cout << "Geometrically linear elasticity solver." << endl; break;
          case ADJ_EULER: cout << "Continuous Euler adjoint equations." << endl; break;
          case ADJ_NAVIER_STOKES: cout << "Continuous Navier-Stokes adjoint equations." << endl; break;
          case ADJ_RANS: cout << "Continuous RANS adjoint equations." << endl; break;
        }
      }
    }
  }
  else {
    if (rank == MASTER_NODE) cout << "A Fluid driver has been instantiated." << endl;
  }

  for (iZone = 0; iZone < nZone; iZone++) {

    /*--- Instantiate the type of physics iteration to be executed within each zone. For
     example, one can execute the same physics across multiple zones (mixing plane),
     different physics in different zones (fluid-structure interaction), or couple multiple
     systems tightly within a single zone by creating a new iteration class (e.g., RANS). ---*/
    
    if (rank == MASTER_NODE) {
      cout << endl <<"------------------------ Iteration Preprocessing ------------------------" << endl;
    }

    iteration_container[iZone] = new CIteration* [nInst[iZone]];
    for (iInst = 0; iInst < nInst[iZone]; iInst++){
      iteration_container[iZone][iInst] = NULL;
    }

    Iteration_Preprocessing();

    /*--- Definition of the solver class: solver_container[#ZONES][#INSTANCES][#MG_GRIDS][#EQ_SYSTEMS].
     The solver classes are specific to a particular set of governing equations,
     and they contain the subroutines with instructions for computing each spatial
     term of the PDE, i.e. loops over the edges to compute convective and viscous
     fluxes, loops over the nodes to compute source terms, and routines for
     imposing various boundary condition type for the PDE. ---*/

    solver_container[iZone] = new CSolver*** [nInst[iZone]];

    for (iInst = 0; iInst < nInst[iZone]; iInst++){
      solver_container[iZone][iInst] = NULL;

      if (rank == MASTER_NODE)
        cout << endl <<"------------------------- Solver Preprocessing --------------------------" << endl;

      solver_container[iZone][iInst] = new CSolver** [config_container[iZone]->GetnMGLevels()+1];
      for (iMesh = 0; iMesh <= config_container[iZone]->GetnMGLevels(); iMesh++)
        solver_container[iZone][iInst][iMesh] = NULL;

      for (iMesh = 0; iMesh <= config_container[iZone]->GetnMGLevels(); iMesh++) {
        solver_container[iZone][iInst][iMesh] = new CSolver* [MAX_SOLS];
        for (iSol = 0; iSol < MAX_SOLS; iSol++)
          solver_container[iZone][iInst][iMesh][iSol] = NULL;
      }

      Solver_Preprocessing(solver_container[iZone], geometry_container[iZone],
          config_container[iZone], iInst);

    } // End of loop over iInst

    if (rank == MASTER_NODE)
      cout << endl <<"----------------- Integration and Numerics Preprocessing ----------------" << endl;

    /*--- Definition of the integration class: integration_container[#ZONES][#INSTANCES][#EQ_SYSTEMS].
     The integration class orchestrates the execution of the spatial integration
     subroutines contained in the solver class (including multigrid) for computing
     the residual at each node, R(U) and then integrates the equations to a
     steady state or time-accurately. ---*/

    integration_container[iZone] = new CIntegration** [nInst[iZone]];
    for (iInst = 0; iInst < nInst[iZone]; iInst++){
      integration_container[iZone][iInst] = NULL;

      integration_container[iZone][iInst] = new CIntegration*[MAX_SOLS];
      Integration_Preprocessing(integration_container[iZone], geometry_container[iZone],
          config_container[iZone], iInst);
    }
    
    if (rank == MASTER_NODE) cout << "Integration Preprocessing." << endl;

    /*--- Definition of the numerical method class:
     numerics_container[#ZONES][#INSTANCES][#MG_GRIDS][#EQ_SYSTEMS][#EQ_TERMS].
     The numerics class contains the implementation of the numerical methods for
     evaluating convective or viscous fluxes between any two nodes in the edge-based
     data structure (centered, upwind, galerkin), as well as any source terms
     (piecewise constant reconstruction) evaluated in each dual mesh volume. ---*/

    numerics_container[iZone] = new CNumerics****[nInst[iZone]];
    for (iInst = 0; iInst < nInst[iZone]; iInst++){
      numerics_container[iZone][iInst] = NULL;

      numerics_container[iZone][iInst] = new CNumerics***[config_container[iZone]->GetnMGLevels()+1];

      Numerics_Preprocessing(numerics_container[iZone], solver_container[iZone],
          geometry_container[iZone], config_container[iZone], iInst);
    }

    if (rank == MASTER_NODE) cout << "Numerics Preprocessing." << endl;

  }

  /*--- Definition of the interface and transfer conditions between different zones.
   *--- The transfer container is defined for zones paired one to one.
   *--- This only works for a multizone FSI problem (nZone > 1).
   *--- Also, at the moment this capability is limited to two zones (nZone < 3).
   *--- This will change in the future. ---*/

  if ((rank == MASTER_NODE) && nZone > 1)
    cout << endl <<"------------------- Multizone Interface Preprocessing -------------------" << endl;

  if ( nZone > 1 ) {
    for (iZone = 0; iZone < nZone; iZone++){
      transfer_container[iZone] = new CTransfer*[nZone];
      interpolator_container[iZone] = new CInterpolator*[nZone];
      for (jZone = 0; jZone < nZone; jZone++){
        transfer_container[iZone][jZone]             = NULL;
        interpolator_container[iZone][jZone]         = NULL;
      }
    }
    Interface_Preprocessing();
  }

  /*--- Instantiate the geometry movement classes for the solution of unsteady
   flows on dynamic meshes, including rigid mesh transformations, dynamically
   deforming meshes, and preprocessing of harmonic balance. ---*/

  for (iZone = 0; iZone < nZone; iZone++) {

    grid_movement[iZone] = new CVolumetricMovement*[nInst[iZone]];
    for (iInst = 0; iInst < nInst[iZone]; iInst++)
      grid_movement[iZone][iInst] = NULL;

    if (config_container[iZone]->GetGrid_Movement() ||
        (config_container[iZone]->GetDirectDiff() == D_DESIGN)) {
      if (rank == MASTER_NODE)
        cout << "Setting dynamic mesh structure for zone "<< iZone + 1<<"." << endl;
      for (iInst = 0; iInst < nInst[iZone]; iInst++){
        grid_movement[iZone][iInst] = new CVolumetricMovement(geometry_container[iZone][iInst][MESH_0], config_container[iZone]);
      }
      FFDBox[iZone] = new CFreeFormDefBox*[MAX_NUMBER_FFD];
      surface_movement[iZone] = new CSurfaceMovement();
      surface_movement[iZone]->CopyBoundary(geometry_container[iZone][INST_0][MESH_0], config_container[iZone]);
      if (config_container[iZone]->GetUnsteady_Simulation() == HARMONIC_BALANCE){
        for (iInst = 0; iInst < nInst[iZone]; iInst++){
          if (rank == MASTER_NODE) cout << endl <<  "Instance "<< iInst + 1 <<":" << endl;
          iteration_container[ZONE_0][iInst]->SetGrid_Movement(geometry_container, surface_movement, grid_movement, FFDBox, solver_container, config_container, ZONE_0, iInst, 0, 0);
        }
      }
    }

    if (config_container[iZone]->GetDirectDiff() == D_DESIGN) {
      if (rank == MASTER_NODE)
        cout << "Setting surface/volume derivatives." << endl;

      /*--- Set the surface derivatives, i.e. the derivative of the surface mesh nodes with respect to the design variables ---*/

      surface_movement[iZone]->SetSurface_Derivative(geometry_container[iZone][INST_0][MESH_0],config_container[iZone]);

      /*--- Call the volume deformation routine with derivative mode enabled.
       This computes the derivative of the volume mesh with respect to the surface nodes ---*/

      for (iInst = 0; iInst < nInst[iZone]; iInst++){
        grid_movement[iZone][iInst]->SetVolume_Deformation(geometry_container[iZone][iInst][MESH_0],config_container[iZone], true, true);

        /*--- Update the multi-grid structure to propagate the derivative information to the coarser levels ---*/

        geometry_container[iZone][iInst][MESH_0]->UpdateGeometry(geometry_container[iZone][INST_0],config_container[iZone]);

        /*--- Set the derivative of the wall-distance with respect to the surface nodes ---*/

        if ( (config_container[iZone]->GetKind_Solver() == RANS) ||
            (config_container[iZone]->GetKind_Solver() == ADJ_RANS) ||
            (config_container[iZone]->GetKind_Solver() == DISC_ADJ_RANS))
          geometry_container[iZone][iInst][MESH_0]->ComputeWall_Distance(config_container[iZone]);
      }
    }

    if (config_container[iZone]->GetKind_GridMovement(iZone) == FLUID_STRUCTURE_STATIC){
      if (rank == MASTER_NODE)
        cout << "Setting moving mesh structure for static FSI problems." << endl;
      /*--- Instantiate the container for the grid movement structure ---*/
      for (iInst = 0; iInst < nInst[iZone]; iInst++)
        grid_movement[iZone][iInst] = new CElasticityMovement(geometry_container[iZone][iInst][MESH_0], config_container[iZone]);
    }

  }

  if(fsi && (config_container[ZONE_0]->GetRestart() || config_container[ZONE_0]->GetDiscrete_Adjoint())){
    if (rank == MASTER_NODE)cout << endl <<"Restarting Fluid and Structural Solvers." << endl;

    for (iZone = 0; iZone < nZone; iZone++) {
    	for (iInst = 0; iInst < nInst[iZone]; iInst++){
        Solver_Restart(solver_container[iZone], geometry_container[iZone],
                       config_container[iZone], true, iInst);
    	}
    }

  }

  /*---If the Grid Movement is static initialize the static mesh movment ---*/
  Kind_Grid_Movement = config_container[ZONE_0]->GetKind_GridMovement(ZONE_0);
  initStaticMovement = (config_container[ZONE_0]->GetGrid_Movement() && (Kind_Grid_Movement == MOVING_WALL
                        || Kind_Grid_Movement == ROTATING_FRAME || Kind_Grid_Movement == STEADY_TRANSLATION));


  if(initStaticMovement){
    if (rank == MASTER_NODE)cout << endl <<"--------------------- Initialize Static Mesh Movement --------------------" << endl;

      InitStaticMeshMovement();
  }

 if (config_container[ZONE_0]->GetBoolTurbomachinery()){
   if (rank == MASTER_NODE)cout << endl <<"---------------------- Turbomachinery Preprocessing ---------------------" << endl;
      TurbomachineryPreprocessing();
  }


  if (rank == MASTER_NODE) cout << endl << "---------------------- Python Interface Preprocessing ---------------------" << endl;
  PythonInterface_Preprocessing();

  /*--- Definition of the output class (one for all zones). The output class
   manages the writing of all restart, volume solution, surface solution,
   surface comma-separated value, and convergence history files (both in serial
   and in parallel). ---*/

  output = new COutput(config_container[ZONE_0]);

  /*--- Open the convergence history file ---*/
  ConvHist_file = NULL;
  ConvHist_file = new ofstream*[nZone];
  for (iZone = 0; iZone < nZone; iZone++) {
    ConvHist_file[iZone] = NULL;
    if (rank == MASTER_NODE){
      ConvHist_file[iZone] = new ofstream[nInst[iZone]];
      for (iInst = 0; iInst < nInst[iZone]; iInst++) {
        output->SetConvHistory_Header(&ConvHist_file[iZone][iInst], config_container[iZone], iZone, iInst);
        config_container[iZone]->SetHistFile(&ConvHist_file[iZone][INST_0]);
      }
    }
  }
  /*--- Check for an unsteady restart. Update ExtIter if necessary. ---*/
  if (config_container[ZONE_0]->GetWrt_Unsteady() && config_container[ZONE_0]->GetRestart())
    ExtIter = config_container[ZONE_0]->GetUnst_RestartIter();

  /*--- Check for a dynamic restart (structural analysis). Update ExtIter if necessary. ---*/
  if (config_container[ZONE_0]->GetKind_Solver() == FEM_ELASTICITY
      && config_container[ZONE_0]->GetWrt_Dynamic() && config_container[ZONE_0]->GetRestart())
    ExtIter = config_container[ZONE_0]->GetDyn_RestartIter();

  /*--- Open the FSI convergence history file ---*/

  if (fsi){
      if (rank == MASTER_NODE) cout << endl <<"Opening FSI history file." << endl;
      unsigned short ZONE_FLOW = 0, ZONE_STRUCT = 1;
      output->SpecialOutput_FSI(&FSIHist_file, geometry_container, solver_container,
                                config_container, integration_container, 0,
                                ZONE_FLOW, ZONE_STRUCT, true);
  }

  /*--- Preprocessing time is reported now, but not included in the next compute portion. ---*/
  
#ifndef HAVE_MPI
  StopTime = su2double(clock())/su2double(CLOCKS_PER_SEC);
#else
  StopTime = MPI_Wtime();
#endif
  
  /*--- Compute/print the total time for performance benchmarking. ---*/
  
  UsedTime = StopTime-StartTime;
  UsedTimePreproc    = UsedTime;
  UsedTimeCompute    = 0.0;
  UsedTimeOutput     = 0.0;
  IterCount          = 0;
  OutputCount        = 0;
  MDOFs              = 0.0;
  MDOFsDomain        = 0.0;
  for (iZone = 0; iZone < nZone; iZone++) {
    MDOFs       += (su2double)DOFsPerPoint*(su2double)geometry_container[iZone][INST_0][MESH_0]->GetGlobal_nPoint()/(1.0e6);
    MDOFsDomain += (su2double)DOFsPerPoint*(su2double)geometry_container[iZone][INST_0][MESH_0]->GetGlobal_nPointDomain()/(1.0e6);
  }

  /*--- Reset timer for compute/output performance benchmarking. ---*/
#ifndef HAVE_MPI
  StartTime = su2double(clock())/su2double(CLOCKS_PER_SEC);
#else
  StartTime = MPI_Wtime();
#endif

}

void CDriver::Postprocessing() {

  bool isBinary = config_container[ZONE_0]->GetWrt_Binary_Restart();
  bool wrt_perf = config_container[ZONE_0]->GetWrt_Performance();
  
    /*--- Output some information to the console. ---*/

  if (rank == MASTER_NODE) {

    /*--- Print out the number of non-physical points and reconstructions ---*/

    if (config_container[ZONE_0]->GetNonphysical_Points() > 0)
      cout << "Warning: there are " << config_container[ZONE_0]->GetNonphysical_Points() << " non-physical points in the solution." << endl;
    if (config_container[ZONE_0]->GetNonphysical_Reconstr() > 0)
      cout << "Warning: " << config_container[ZONE_0]->GetNonphysical_Reconstr() << " reconstructed states for upwinding are non-physical." << endl;

    /*--- Close the convergence history file. ---*/
    for (iZone = 0; iZone < nZone; iZone++) {
      for (iInst = 0; iInst < nInst[iZone]; iInst++) {
        ConvHist_file[iZone][iInst].close();
      }
      delete [] ConvHist_file[iZone];
    }
    delete [] ConvHist_file;

  }

  if (rank == MASTER_NODE)
    cout << endl <<"------------------------- Solver Postprocessing -------------------------" << endl;

  for (iZone = 0; iZone < nZone; iZone++) {
    for (iInst = 0; iInst < nInst[iZone]; iInst++){
      Numerics_Postprocessing(numerics_container[iZone], solver_container[iZone][iInst],
          geometry_container[iZone][iInst], config_container[iZone], iInst);
    }
    delete [] numerics_container[iZone];
  }
  delete [] numerics_container;
  if (rank == MASTER_NODE) cout << "Deleted CNumerics container." << endl;
  
  for (iZone = 0; iZone < nZone; iZone++) {
    for (iInst = 0; iInst < nInst[iZone]; iInst++){
      Integration_Postprocessing(integration_container[iZone],
          geometry_container[iZone][iInst],
          config_container[iZone],
          iInst);
    }
    delete [] integration_container[iZone];
  }
  delete [] integration_container;
  if (rank == MASTER_NODE) cout << "Deleted CIntegration container." << endl;
  
  for (iZone = 0; iZone < nZone; iZone++) {
    for (iInst = 0; iInst < nInst[iZone]; iInst++){
      Solver_Postprocessing(solver_container[iZone],
          geometry_container[iZone][iInst],
          config_container[iZone],
          iInst);
    }
    delete [] solver_container[iZone];
  }
  delete [] solver_container;
  if (rank == MASTER_NODE) cout << "Deleted CSolver container." << endl;
  
  for (iZone = 0; iZone < nZone; iZone++) {
	for (iInst = 0; iInst < nInst[iZone]; iInst++)
    delete iteration_container[iZone][iInst];
    delete [] iteration_container[iZone];
  }
  delete [] iteration_container;
  if (rank == MASTER_NODE) cout << "Deleted CIteration container." << endl;
  
  if (interpolator_container != NULL) {
    for (iZone = 0; iZone < nZone; iZone++) {
      if (interpolator_container[iZone] != NULL){
        delete [] interpolator_container[iZone];
      }
    }
    delete [] interpolator_container;
    if (rank == MASTER_NODE) cout << "Deleted CInterpolator container." << endl;
  }
  
  if (transfer_container != NULL) {
    for (iZone = 0; iZone < nZone; iZone++) {
      if (transfer_container[iZone] != NULL) {
        for (unsigned short jZone = 0; jZone < nZone; jZone++)
          if (transfer_container[iZone][jZone] != NULL)
            delete transfer_container[iZone][jZone];
        delete [] transfer_container[iZone];
      }
    }
    delete [] transfer_container;
    if (rank == MASTER_NODE) cout << "Deleted CTransfer container." << endl;
  }
  
  if (transfer_types != NULL) {
    for (iZone = 0; iZone < nZone; iZone++) {
      if (transfer_types[iZone] != NULL)
      delete [] transfer_types[iZone];
    }
    delete [] transfer_types;
  }
  
  for (iZone = 0; iZone < nZone; iZone++) {
    if (geometry_container[iZone] != NULL) {
      for (iInst = 0; iInst < nInst[iZone]; iInst++){
        for (unsigned short iMGlevel = 0; iMGlevel < config_container[iZone]->GetnMGLevels()+1; iMGlevel++) {
          if (geometry_container[iZone][iInst][iMGlevel] != NULL) delete geometry_container[iZone][iInst][iMGlevel];
        }
        if (geometry_container[iZone][iInst] != NULL) delete [] geometry_container[iZone][iInst];
      }
      delete [] geometry_container[iZone];
    }
  }
  delete [] geometry_container;
  if (rank == MASTER_NODE) cout << "Deleted CGeometry container." << endl;

  for (iZone = 0; iZone < nZone; iZone++) {
    delete [] FFDBox[iZone];
  }
  delete [] FFDBox;
  if (rank == MASTER_NODE) cout << "Deleted CFreeFormDefBox class." << endl;

  for (iZone = 0; iZone < nZone; iZone++) {
    delete surface_movement[iZone];
  }
  delete [] surface_movement;
  if (rank == MASTER_NODE) cout << "Deleted CSurfaceMovement class." << endl;

  for (iZone = 0; iZone < nZone; iZone++) {
    for (iInst = 0; iInst < nInst[iZone]; iInst++){
      if (grid_movement[iZone][iInst] != NULL) delete grid_movement[iZone][iInst];
    }
    if (grid_movement[iZone] != NULL) delete [] grid_movement[iZone];
  }
  delete [] grid_movement;
  if (rank == MASTER_NODE) cout << "Deleted CVolumetricMovement class." << endl;

  if (config_container!= NULL) {
    for (iZone = 0; iZone < nZone; iZone++) {
      if (config_container[iZone] != NULL) {
        delete config_container[iZone];
      }
    }
    delete [] config_container;
  }
  if (rank == MASTER_NODE) cout << "Deleted CConfig container." << endl;

  if (nInst != NULL) delete [] nInst;
  if (rank == MASTER_NODE) cout << "Deleted nInst container." << endl;
  
  /*--- Deallocate output container ---*/
  if (output!= NULL) delete output;
  if (rank == MASTER_NODE) cout << "Deleted COutput class." << endl;

  if (rank == MASTER_NODE) cout << "-------------------------------------------------------------------------" << endl;


  /*--- Stop the timer and output the final performance summary. ---*/
  
#ifndef HAVE_MPI
  StopTime = su2double(clock())/su2double(CLOCKS_PER_SEC);
#else
  StopTime = MPI_Wtime();
#endif
  UsedTime = StopTime-StartTime;
  UsedTimeCompute += UsedTime;
  
  if ((rank == MASTER_NODE) && (wrt_perf)) {
    su2double TotalTime = UsedTimePreproc + UsedTimeCompute + UsedTimeOutput;
    cout.precision(6);
    cout << endl << endl <<"-------------------------- Performance Summary --------------------------" << endl;
    cout << "Simulation totals:" << endl;
    cout << setw(25) << "Cores:" << setw(12) << size;
    cout << setw(20) << "DOFs/point:" << setw(12) << (su2double)DOFsPerPoint << endl;
    cout << setw(25) << "DOFs/core:" << setw(12) << 1.0e6*MDOFsDomain/(su2double)size;
    cout << setw(20) << "Ghost DOFs/core:" << setw(12) << 1.0e6*(MDOFs-MDOFsDomain)/(su2double)size << endl;
    cout << setw(25) << "Wall-clock time (hrs):" << setw(12) << (TotalTime)/(60.0*60.0);
    cout << setw(20) << "Core-hrs:" << setw(12) << (su2double)size*(TotalTime)/(60.0*60.0) << endl;
    cout << endl;
    cout << "Preprocessing phase:" << endl;
    cout << setw(25) << "Time (s):"  << setw(12)<< UsedTimePreproc;
    cout << setw(20) << "% of total time:" << setw(12)<< ((UsedTimePreproc * 100.0) / (TotalTime)) << endl;
    cout << endl;
    cout << "Compute phase:" << endl;
    cout << setw(25) << "Time (s):"  << setw(12)<< UsedTimeCompute;
    cout << setw(20) << "% of total time:" << setw(12)<< ((UsedTimeCompute * 100.0) / (TotalTime)) << endl;
    cout << setw(25) << "Iteration count:"  << setw(12)<< IterCount;
    if (IterCount != 0) {
      cout << setw(20) << "Avg. s/iter:" << setw(12)<< UsedTimeCompute/(su2double)IterCount << endl;
      cout << setw(25) << "Core-s/iter/MDOFs:" << setw(12)<< (su2double)size*UsedTimeCompute/(su2double)IterCount/MDOFsDomain;
      cout << setw(20) << "MDOFs/s:" << setw(12)<< MDOFsDomain*(su2double)IterCount/UsedTimeCompute << endl;
    } else cout << endl;
    cout << endl;
    cout << "Output phase:" << endl;
    cout << setw(25) << "Time (s):"  << setw(12)<< UsedTimeOutput;
    cout << setw(20) << "% of total time:" << setw(12)<< ((UsedTimeOutput * 100.0) / (TotalTime)) << endl;
    cout << setw(25) << "Output count:" << setw(12)<< OutputCount;
    if (OutputCount != 0) {
      cout << setw(20)<< "Avg. s/output:" << setw(12)<< UsedTimeOutput/(su2double)OutputCount << endl;
      if (isBinary) {
        cout << setw(25)<< "Restart Aggr. BW (MB/s):" << setw(12)<< BandwidthSum/(su2double)OutputCount;
        cout << setw(20)<< "MB/s/core:" << setw(12)<< BandwidthSum/(su2double)OutputCount/(su2double)size << endl;
      }
    } else cout << endl;
    cout << "-------------------------------------------------------------------------" << endl;
    cout << endl;
  }

  /*--- Exit the solver cleanly ---*/

  if (rank == MASTER_NODE)
    cout << endl <<"------------------------- Exit Success (SU2_CFD) ------------------------" << endl << endl;

}

void CDriver::Geometrical_Preprocessing() {

  unsigned short iMGlevel;
  unsigned short requestedMGlevels = config_container[ZONE_0]->GetnMGLevels();
  unsigned long iPoint;
  bool fea = false;

  for (iZone = 0; iZone < nZone; iZone++) {

    fea = ((config_container[iZone]->GetKind_Solver() == FEM_ELASTICITY) ||
        (config_container[iZone]->GetKind_Solver() == DISC_ADJ_FEM));

    for (iInst = 0; iInst < nInst[iZone]; iInst++){

      /*--- Compute elements surrounding points, points surrounding points ---*/

      if (rank == MASTER_NODE) cout << "Setting point connectivity." << endl;
      geometry_container[iZone][iInst][MESH_0]->SetPoint_Connectivity();

      /*--- Renumbering points using Reverse Cuthill McKee ordering ---*/

      if (rank == MASTER_NODE) cout << "Renumbering points (Reverse Cuthill McKee Ordering)." << endl;
      geometry_container[iZone][iInst][MESH_0]->SetRCM_Ordering(config_container[iZone]);

      /*--- recompute elements surrounding points, points surrounding points ---*/

      if (rank == MASTER_NODE) cout << "Recomputing point connectivity." << endl;
      geometry_container[iZone][iInst][MESH_0]->SetPoint_Connectivity();

      /*--- Compute elements surrounding elements ---*/

      if (rank == MASTER_NODE) cout << "Setting element connectivity." << endl;
      geometry_container[iZone][iInst][MESH_0]->SetElement_Connectivity();

      /*--- Check the orientation before computing geometrical quantities ---*/

      geometry_container[iZone][iInst][MESH_0]->SetBoundVolume();
      if (config_container[iZone]->GetReorientElements()) {
        if (rank == MASTER_NODE) cout << "Checking the numerical grid orientation." << endl;
        geometry_container[iZone][iInst][MESH_0]->Check_IntElem_Orientation(config_container[iZone]);
        geometry_container[iZone][iInst][MESH_0]->Check_BoundElem_Orientation(config_container[iZone]);
      }

      /*--- Create the edge structure ---*/

      if (rank == MASTER_NODE) cout << "Identifying edges and vertices." << endl;
      geometry_container[iZone][iInst][MESH_0]->SetEdges();
      geometry_container[iZone][iInst][MESH_0]->SetVertex(config_container[iZone]);

      /*--- Compute cell center of gravity ---*/

      if ((rank == MASTER_NODE) && (!fea)) cout << "Computing centers of gravity." << endl;
      geometry_container[iZone][iInst][MESH_0]->SetCoord_CG();

      /*--- Create the control volume structures ---*/

      if ((rank == MASTER_NODE) && (!fea)) cout << "Setting the control volume structure." << endl;
      geometry_container[iZone][iInst][MESH_0]->SetControlVolume(config_container[iZone], ALLOCATE);
      geometry_container[iZone][iInst][MESH_0]->SetBoundControlVolume(config_container[iZone], ALLOCATE);

      /*--- Compute the max length. ---*/

      if ((rank == MASTER_NODE) && (!fea)) cout << "Finding max control volume width." << endl;
      geometry_container[iZone][iInst][MESH_0]->SetMaxLength(config_container[iZone]);

      /*--- Visualize a dual control volume if requested ---*/

      if ((config_container[iZone]->GetVisualize_CV() >= 0) &&
          (config_container[iZone]->GetVisualize_CV() < (long)geometry_container[iZone][iInst][MESH_0]->GetnPointDomain()))
        geometry_container[iZone][iInst][MESH_0]->VisualizeControlVolume(config_container[iZone], UPDATE);

      /*--- Identify closest normal neighbor ---*/

      if (rank == MASTER_NODE) cout << "Searching for the closest normal neighbors to the surfaces." << endl;
      geometry_container[iZone][iInst][MESH_0]->FindNormal_Neighbor(config_container[iZone]);

      /*--- Store the global to local mapping. ---*/

      if (rank == MASTER_NODE) cout << "Storing a mapping from global to local point index." << endl;
      geometry_container[iZone][iInst][MESH_0]->SetGlobal_to_Local_Point();

      /*--- Compute the surface curvature ---*/

      if ((rank == MASTER_NODE) && (!fea)) cout << "Compute the surface curvature." << endl;
      geometry_container[iZone][iInst][MESH_0]->ComputeSurf_Curvature(config_container[iZone]);

      /*--- Check for periodicity and disable MG if necessary. ---*/

      if (rank == MASTER_NODE) cout << "Checking for periodicity." << endl;
      geometry_container[iZone][iInst][MESH_0]->Check_Periodicity(config_container[iZone]);

      if ((config_container[iZone]->GetnMGLevels() != 0) && (rank == MASTER_NODE))
        cout << "Setting the multigrid structure." << endl;

    }

  }

  /*--- Loop over all zones at each grid level. ---*/

  for (iZone = 0; iZone < nZone; iZone++) {

    /*--- Loop over all the instances ---*/

    for (iInst = 0; iInst < nInst[iZone]; iInst++){

      /*--- Loop over all the new grid ---*/

      for (iMGlevel = 1; iMGlevel <= config_container[iZone]->GetnMGLevels(); iMGlevel++) {

        /*--- Create main agglomeration structure ---*/

        geometry_container[iZone][iInst][iMGlevel] = new CMultiGridGeometry(geometry_container, config_container, iMGlevel, iZone, iInst);

        /*--- Compute points surrounding points. ---*/

        geometry_container[iZone][iInst][iMGlevel]->SetPoint_Connectivity(geometry_container[iZone][iInst][iMGlevel-1]);

        /*--- Create the edge structure ---*/

        geometry_container[iZone][iInst][iMGlevel]->SetEdges();
        geometry_container[iZone][iInst][iMGlevel]->SetVertex(geometry_container[iZone][iInst][iMGlevel-1], config_container[iZone]);

        /*--- Create the control volume structures ---*/

        geometry_container[iZone][iInst][iMGlevel]->SetControlVolume(config_container[iZone], geometry_container[iZone][iInst][iMGlevel-1], ALLOCATE);
        geometry_container[iZone][iInst][iMGlevel]->SetBoundControlVolume(config_container[iZone], geometry_container[iZone][iInst][iMGlevel-1], ALLOCATE);
        geometry_container[iZone][iInst][iMGlevel]->SetCoord(geometry_container[iZone][iInst][iMGlevel-1]);

        /*--- Compute the max length. ---*/

        geometry_container[iZone][iInst][iMGlevel]->SetMaxLength(config_container[iZone]);

        /*--- Find closest neighbor to a surface point ---*/

        geometry_container[iZone][iInst][iMGlevel]->FindNormal_Neighbor(config_container[iZone]);

        /*--- Protect against the situation that we were not able to complete
       the agglomeration for this level, i.e., there weren't enough points.
       We need to check if we changed the total number of levels and delete
       the incomplete CMultiGridGeometry object. ---*/

        if (config_container[iZone]->GetnMGLevels() != requestedMGlevels) {
          delete geometry_container[iZone][iInst][iMGlevel];
          break;
        }

      }

    }

  }

  /*--- For unsteady simulations, initialize the grid volumes
   and coordinates for previous solutions. Loop over all zones/grids ---*/

  for (iZone = 0; iZone < nZone; iZone++) {
    for (iInst = 0; iInst < nInst[iZone]; iInst++){
      if (config_container[iZone]->GetUnsteady_Simulation() && config_container[iZone]->GetGrid_Movement()) {
        for (iMGlevel = 0; iMGlevel <= config_container[iZone]->GetnMGLevels(); iMGlevel++) {
          for (iPoint = 0; iPoint < geometry_container[iZone][iInst][iMGlevel]->GetnPoint(); iPoint++) {

            /*--- Update cell volume ---*/

            geometry_container[iZone][iInst][iMGlevel]->node[iPoint]->SetVolume_n();
            geometry_container[iZone][iInst][iMGlevel]->node[iPoint]->SetVolume_nM1();

            /*--- Update point coordinates ---*/
            geometry_container[iZone][iInst][iMGlevel]->node[iPoint]->SetCoord_n();
            geometry_container[iZone][iInst][iMGlevel]->node[iPoint]->SetCoord_n1();

          }
        }
      }
    }
  }

}

void CDriver::Solver_Preprocessing(CSolver ****solver_container, CGeometry ***geometry,
                                   CConfig *config, unsigned short val_iInst) {
  
  unsigned short iMGlevel;
  bool euler, ns, turbulent,
  adj_euler, adj_ns, adj_turb,
  heat_fvm,
  fem, disc_adj_fem,
  radiation, p1_rad,
  spalart_allmaras, neg_spalart_allmaras, menter_sst, transition,
  template_solver, disc_adj, disc_adj_turb,
  e_spalart_allmaras, comp_spalart_allmaras, e_comp_spalart_allmaras;
  
  /*--- Count the number of DOFs per solution point. ---*/
  
  DOFsPerPoint = 0;
  
  /*--- Initialize some useful booleans ---*/
  
  euler            = false;  ns              = false;  turbulent = false;
  adj_euler        = false;  adj_ns          = false;  adj_turb  = false;
  spalart_allmaras = false;  menter_sst      = false;  disc_adj_turb = false;
  neg_spalart_allmaras = false;
  disc_adj         = false;
  fem              = false;  disc_adj_fem     = false;
  heat_fvm         = false;
  transition       = false;
  template_solver  = false;
  radiation        = false;  p1_rad           = false;
  e_spalart_allmaras = false; comp_spalart_allmaras = false; e_comp_spalart_allmaras = false;
  
  bool compressible   = (config->GetKind_Regime() == COMPRESSIBLE);
  bool incompressible = (config->GetKind_Regime() == INCOMPRESSIBLE);

  /*--- Assign booleans ---*/
  
  switch (config->GetKind_Solver()) {
    case TEMPLATE_SOLVER: template_solver = true; break;
    case EULER : euler = true; break;
    case NAVIER_STOKES: ns = true; heat_fvm = config->GetWeakly_Coupled_Heat(); break;
    case RANS : ns = true; turbulent = true; if (config->GetKind_Trans_Model() == LM) transition = true; heat_fvm = config->GetWeakly_Coupled_Heat(); break;
    case HEAT_EQUATION_FVM: heat_fvm = true; break;
    case FEM_ELASTICITY: fem = true; break;
    case ADJ_EULER : euler = true; adj_euler = true; break;
    case ADJ_NAVIER_STOKES : ns = true; turbulent = (config->GetKind_Turb_Model() != NONE); adj_ns = true; break;
    case ADJ_RANS : ns = true; turbulent = true; adj_ns = true; adj_turb = (!config->GetFrozen_Visc_Cont()); break;
    case DISC_ADJ_EULER: euler = true; disc_adj = true; break;
    case DISC_ADJ_NAVIER_STOKES: ns = true; disc_adj = true; heat_fvm = config->GetWeakly_Coupled_Heat(); break;
    case DISC_ADJ_RANS: ns = true; turbulent = true; disc_adj = true; disc_adj_turb = (!config->GetFrozen_Visc_Disc()); heat_fvm = config->GetWeakly_Coupled_Heat(); break;
    case DISC_ADJ_FEM: fem = true; disc_adj_fem = true; break;
  }
  
  /*--- Assign turbulence model booleans ---*/
  
  if (turbulent)
    switch (config->GetKind_Turb_Model()) {
      case SA:     spalart_allmaras = true;     break;
      case SA_NEG: neg_spalart_allmaras = true; break;
      case SST:    menter_sst = true;           break;
      case SA_E:   e_spalart_allmaras = true;   break;
      case SA_COMP: comp_spalart_allmaras = true; break;
      case SA_E_COMP: e_comp_spalart_allmaras = true; break;
      default: SU2_MPI::Error("Specified turbulence model unavailable or none selected", CURRENT_FUNCTION); break;
    }
  
  /*--- Test for radiation models ---*/
  switch (config->GetKind_RadiationModel()){
    case NO_RADIATION: radiation = false; break;
    case P1_MODEL: radiation = true; p1_rad = true; break;
    default: SU2_MPI::Error("Specified radiation model unavailable or none selected", CURRENT_FUNCTION); break;
  }

  /*--- Definition of the Class for the solution: solver_container[DOMAIN][INSTANCE][MESH_LEVEL][EQUATION]. Note that euler, ns
   and potential are incompatible, they use the same position in sol container ---*/

  for (iMGlevel = 0; iMGlevel <= config->GetnMGLevels(); iMGlevel++) {
    
    /*--- Allocate solution for a template problem ---*/
    
    if (template_solver) {
      solver_container[val_iInst][iMGlevel][TEMPLATE_SOL] = new CTemplateSolver(geometry[val_iInst][iMGlevel], config);
      if (iMGlevel == MESH_0) DOFsPerPoint += solver_container[val_iInst][iMGlevel][TEMPLATE_SOL]->GetnVar();
    }
    
    /*--- Allocate solution for direct problem, and run the preprocessing and postprocessing ---*/
    
    if (euler) {
      if (compressible) {
        solver_container[val_iInst][iMGlevel][FLOW_SOL] = new CEulerSolver(geometry[val_iInst][iMGlevel], config, iMGlevel);
        solver_container[val_iInst][iMGlevel][FLOW_SOL]->Preprocessing(geometry[val_iInst][iMGlevel], solver_container[val_iInst][iMGlevel], config, iMGlevel, NO_RK_ITER, RUNTIME_FLOW_SYS, false);
      }
      if (incompressible) {
        solver_container[val_iInst][iMGlevel][FLOW_SOL] = new CIncEulerSolver(geometry[val_iInst][iMGlevel], config, iMGlevel);
        solver_container[val_iInst][iMGlevel][FLOW_SOL]->Preprocessing(geometry[val_iInst][iMGlevel], solver_container[val_iInst][iMGlevel], config, iMGlevel, NO_RK_ITER, RUNTIME_FLOW_SYS, false);
      }
      if (iMGlevel == MESH_0) DOFsPerPoint += solver_container[val_iInst][iMGlevel][FLOW_SOL]->GetnVar();
    }
    if (ns) {
      if (compressible) {
        solver_container[val_iInst][iMGlevel][FLOW_SOL] = new CNSSolver(geometry[val_iInst][iMGlevel], config, iMGlevel);
      }
      if (incompressible) {
        solver_container[val_iInst][iMGlevel][FLOW_SOL] = new CIncNSSolver(geometry[val_iInst][iMGlevel], config, iMGlevel);
      }
      if (iMGlevel == MESH_0) DOFsPerPoint += solver_container[val_iInst][iMGlevel][FLOW_SOL]->GetnVar();
    }
    if (turbulent) {
      if (spalart_allmaras || e_spalart_allmaras || comp_spalart_allmaras || e_comp_spalart_allmaras || neg_spalart_allmaras) {
        solver_container[val_iInst][iMGlevel][TURB_SOL] = new CTurbSASolver(geometry[val_iInst][iMGlevel], config, iMGlevel, solver_container[val_iInst][iMGlevel][FLOW_SOL]->GetFluidModel() );
        solver_container[val_iInst][iMGlevel][FLOW_SOL]->Preprocessing(geometry[val_iInst][iMGlevel], solver_container[val_iInst][iMGlevel], config, iMGlevel, NO_RK_ITER, RUNTIME_FLOW_SYS, false);
        solver_container[val_iInst][iMGlevel][TURB_SOL]->Postprocessing(geometry[val_iInst][iMGlevel], solver_container[val_iInst][iMGlevel], config, iMGlevel);
      }
      else if (menter_sst) {
        solver_container[val_iInst][iMGlevel][TURB_SOL] = new CTurbSSTSolver(geometry[val_iInst][iMGlevel], config, iMGlevel);
        solver_container[val_iInst][iMGlevel][FLOW_SOL]->Preprocessing(geometry[val_iInst][iMGlevel], solver_container[val_iInst][iMGlevel], config, iMGlevel, NO_RK_ITER, RUNTIME_FLOW_SYS, false);
        solver_container[val_iInst][iMGlevel][TURB_SOL]->Postprocessing(geometry[val_iInst][iMGlevel], solver_container[val_iInst][iMGlevel], config, iMGlevel);
        solver_container[val_iInst][iMGlevel][FLOW_SOL]->Preprocessing(geometry[val_iInst][iMGlevel], solver_container[val_iInst][iMGlevel], config, iMGlevel, NO_RK_ITER, RUNTIME_FLOW_SYS, false);
      }
      if (iMGlevel == MESH_0) DOFsPerPoint += solver_container[val_iInst][iMGlevel][TURB_SOL]->GetnVar();
      if (transition) {
        solver_container[val_iInst][iMGlevel][TRANS_SOL] = new CTransLMSolver(geometry[val_iInst][iMGlevel], config, iMGlevel);
        if (iMGlevel == MESH_0) DOFsPerPoint += solver_container[val_iInst][iMGlevel][TRANS_SOL]->GetnVar();
      }
    }
    if (heat_fvm) {
      solver_container[val_iInst][iMGlevel][HEAT_SOL] = new CHeatSolverFVM(geometry[val_iInst][iMGlevel], config, iMGlevel);
      if (iMGlevel == MESH_0) DOFsPerPoint += solver_container[val_iInst][iMGlevel][HEAT_SOL]->GetnVar();
    }
    if (fem) {
      solver_container[val_iInst][iMGlevel][FEA_SOL] = new CFEASolver(geometry[val_iInst][iMGlevel], config);
      if (iMGlevel == MESH_0) DOFsPerPoint += solver_container[val_iInst][iMGlevel][FEA_SOL]->GetnVar();
    }
    if (radiation) {
      if (p1_rad) solver_container[val_iInst][iMGlevel][RAD_SOL] = new CRadP1Solver(geometry[val_iInst][iMGlevel], config);
      else solver_container[val_iInst][iMGlevel][RAD_SOL] = new CRadSolver(geometry[val_iInst][iMGlevel], config);
      if (iMGlevel == MESH_0) DOFsPerPoint += solver_container[val_iInst][iMGlevel][RAD_SOL]->GetnVar();
    }
    
    /*--- Allocate solution for adjoint problem ---*/
    
    if (adj_euler) {
      if (compressible) {
        solver_container[val_iInst][iMGlevel][ADJFLOW_SOL] = new CAdjEulerSolver(geometry[val_iInst][iMGlevel], config, iMGlevel);
      }
      if (incompressible) {
        SU2_MPI::Error("Continuous adjoint for the incompressible solver is not currently available.", CURRENT_FUNCTION);
      }
      if (iMGlevel == MESH_0) DOFsPerPoint += solver_container[val_iInst][iMGlevel][ADJFLOW_SOL]->GetnVar();
    }
    if (adj_ns) {
      if (compressible) {
        solver_container[val_iInst][iMGlevel][ADJFLOW_SOL] = new CAdjNSSolver(geometry[val_iInst][iMGlevel], config, iMGlevel);
      }
      if (incompressible) {
        SU2_MPI::Error("Continuous adjoint for the incompressible solver is not currently available.", CURRENT_FUNCTION);
      }
      if (iMGlevel == MESH_0) DOFsPerPoint += solver_container[val_iInst][iMGlevel][ADJFLOW_SOL]->GetnVar();
    }
    if (adj_turb) {
      solver_container[val_iInst][iMGlevel][ADJTURB_SOL] = new CAdjTurbSolver(geometry[val_iInst][iMGlevel], config, iMGlevel);
      if (iMGlevel == MESH_0) DOFsPerPoint += solver_container[val_iInst][iMGlevel][ADJTURB_SOL]->GetnVar();
    }
    
    if (disc_adj) {
      solver_container[val_iInst][iMGlevel][ADJFLOW_SOL] = new CDiscAdjSolver(geometry[val_iInst][iMGlevel], config, solver_container[val_iInst][iMGlevel][FLOW_SOL], RUNTIME_FLOW_SYS, iMGlevel);
      if (iMGlevel == MESH_0) DOFsPerPoint += solver_container[val_iInst][iMGlevel][ADJFLOW_SOL]->GetnVar();
      if (disc_adj_turb) {
        solver_container[val_iInst][iMGlevel][ADJTURB_SOL] = new CDiscAdjSolver(geometry[val_iInst][iMGlevel], config, solver_container[val_iInst][iMGlevel][TURB_SOL], RUNTIME_TURB_SYS, iMGlevel);
        if (iMGlevel == MESH_0) DOFsPerPoint += solver_container[val_iInst][iMGlevel][ADJTURB_SOL]->GetnVar();
      }
      if (p1_rad){
        solver_container[val_iInst][iMGlevel][ADJRAD_SOL] = new CDiscAdjSolver(geometry[val_iInst][iMGlevel], config, solver_container[val_iInst][iMGlevel][RAD_SOL], RUNTIME_RADIATION_SYS, iMGlevel);
        if (iMGlevel == MESH_0) DOFsPerPoint += solver_container[val_iInst][iMGlevel][ADJRAD_SOL]->GetnVar();
      }
    }
    
    if (disc_adj_fem) {
      solver_container[val_iInst][iMGlevel][ADJFEA_SOL] = new CDiscAdjFEASolver(geometry[val_iInst][iMGlevel], config, solver_container[val_iInst][iMGlevel][FEA_SOL], RUNTIME_FEA_SYS, iMGlevel);
      if (iMGlevel == MESH_0) DOFsPerPoint += solver_container[val_iInst][iMGlevel][ADJFEA_SOL]->GetnVar();
    }
  }


  /*--- Check for restarts and use the LoadRestart() routines. ---*/

  bool update_geo = true;
  if (config->GetFSI_Simulation()) update_geo = false;

  Solver_Restart(solver_container, geometry, config, update_geo, val_iInst);

  /*--- Set up any necessary inlet profiles ---*/

  Inlet_Preprocessing(solver_container[val_iInst], geometry[val_iInst], config);

}

void CDriver::Inlet_Preprocessing(CSolver ***solver_container, CGeometry **geometry,
                                  CConfig *config) {

  bool euler, ns, turbulent,
  adj_euler, adj_ns, adj_turb,
  poisson, wave, heat,
  fem,
  template_solver, disc_adj, disc_adj_fem, disc_adj_turb;
  int val_iter = 0;
  unsigned short iMesh;

  /*--- Initialize some useful booleans ---*/

  euler            = false;  ns              = false;  turbulent = false;
  adj_euler        = false;  adj_ns          = false;  adj_turb  = false;
  disc_adj         = false;
  fem              = false;  disc_adj_fem     = false;
  heat             = false;  disc_adj_turb    = false;
  template_solver  = false;

  /*--- Adjust iteration number for unsteady restarts. ---*/

  bool dual_time = ((config->GetUnsteady_Simulation() == DT_STEPPING_1ST) ||
                    (config->GetUnsteady_Simulation() == DT_STEPPING_2ND));
  bool time_stepping = config->GetUnsteady_Simulation() == TIME_STEPPING;
  bool adjoint = (config->GetDiscrete_Adjoint() || config->GetContinuous_Adjoint());

  if (dual_time) {
    if (adjoint) val_iter = SU2_TYPE::Int(config->GetUnst_AdjointIter())-1;
    else if (config->GetUnsteady_Simulation() == DT_STEPPING_1ST)
      val_iter = SU2_TYPE::Int(config->GetUnst_RestartIter())-1;
    else val_iter = SU2_TYPE::Int(config->GetUnst_RestartIter())-2;
  }

  if (time_stepping) {
    if (adjoint) val_iter = SU2_TYPE::Int(config->GetUnst_AdjointIter())-1;
    else val_iter = SU2_TYPE::Int(config->GetUnst_RestartIter())-1;
  }

  /*--- Assign booleans ---*/

  switch (config->GetKind_Solver()) {
    case TEMPLATE_SOLVER: template_solver = true; break;
    case EULER : euler = true; break;
    case NAVIER_STOKES: ns = true; break;
    case RANS : ns = true; turbulent = true; break;
    case HEAT_EQUATION_FVM: heat = true; break;
    case FEM_ELASTICITY: fem = true; break;
    case ADJ_EULER : euler = true; adj_euler = true; break;
    case ADJ_NAVIER_STOKES : ns = true; turbulent = (config->GetKind_Turb_Model() != NONE); adj_ns = true; break;
    case ADJ_RANS : ns = true; turbulent = true; adj_ns = true; adj_turb = (!config->GetFrozen_Visc_Cont()); break;
    case DISC_ADJ_EULER: euler = true; disc_adj = true; break;
    case DISC_ADJ_NAVIER_STOKES: ns = true; disc_adj = true; break;
    case DISC_ADJ_RANS: ns = true; turbulent = true; disc_adj = true; disc_adj_turb = (!config->GetFrozen_Visc_Disc()); break;
    case DISC_ADJ_FEM: fem = true; disc_adj_fem = true; break;
  }


  /*--- Load inlet profile files for any of the active solver containers. 
   Note that these routines fill the fine grid data structures for the markers
   and restrict values down to all coarser MG levels. ---*/

  if (config->GetInlet_Profile_From_File()) {

    /*--- Use LoadInletProfile() routines for the particular solver. ---*/

    if (rank == MASTER_NODE) {
      cout << endl;
      cout << "Reading inlet profile from file: ";
      cout << config->GetInlet_FileName() << endl;
    }

    bool no_profile = false;

    if (euler || ns || adj_euler || adj_ns || disc_adj) {
      solver_container[MESH_0][FLOW_SOL]->LoadInletProfile(geometry, solver_container, config, val_iter, FLOW_SOL, INLET_FLOW);
    }
    if (turbulent || adj_turb || disc_adj_turb) {
      solver_container[MESH_0][TURB_SOL]->LoadInletProfile(geometry, solver_container, config, val_iter, TURB_SOL, INLET_FLOW);
    }

    if (template_solver) {
      no_profile = true;
    }
    if (heat) {
      no_profile = true;
    }
    if (fem) {
      no_profile = true;
    }
    if (disc_adj_fem) {
      no_profile = true;
    }

    /*--- Exit if profiles were requested for a solver that is not available. ---*/

    if (no_profile) {
      SU2_MPI::Error(string("Inlet profile specification via file (C++) has not been \n") +
                     string("implemented yet for this solver.\n") +
                     string("Please set SPECIFIED_INLET_PROFILE= NO and try again."), CURRENT_FUNCTION);
    }

  } else {

    /*--- Uniform inlets or python-customized inlets ---*/

    /* --- Initialize quantities for inlet boundary
     * This routine does not check if they python wrapper is being used to
     * set custom boundary conditions.  This is intentional; the
     * default values for python custom BCs are initialized with the default
     * values specified in the config (avoiding non physical values) --- */

    for (iMesh = 0; iMesh <= config->GetnMGLevels(); iMesh++) {
      for(unsigned short iMarker=0; iMarker < config->GetnMarker_All(); iMarker++) {
        if (euler || ns || adj_euler || adj_ns || disc_adj)
          solver_container[iMesh][FLOW_SOL]->SetUniformInlet(config, iMarker);
        if (turbulent)
          solver_container[iMesh][TURB_SOL]->SetUniformInlet(config, iMarker);
      }
    }
    
  }
  
}

void CDriver::Solver_Restart(CSolver ****solver_container, CGeometry ***geometry,
                             CConfig *config, bool update_geo, unsigned short val_iInst) {

  bool euler, ns, turbulent,
  adj_euler, adj_ns, adj_turb,
  heat_fvm,
  fem,
  radiation, p1_rad,
  template_solver, disc_adj, disc_adj_fem, disc_adj_turb;
  int val_iter = 0;

  /*--- Initialize some useful booleans ---*/

  euler            = false;  ns              = false;  turbulent = false;
  adj_euler        = false;  adj_ns          = false;  adj_turb  = false;
  disc_adj         = false;
  fem              = false;  disc_adj_fem     = false;
<<<<<<< HEAD
  radiation        = false;  p1_rad           = false;
  heat             = false;  disc_adj_turb    = false;
=======
  disc_adj_turb    = false;
>>>>>>> f3b91aa3
  heat_fvm         = false;  template_solver  = false;

  /*--- Check for restarts and use the LoadRestart() routines. ---*/

  bool restart      = config->GetRestart();
  bool restart_flow = config->GetRestart_Flow();
  bool no_restart   = false;

  /*--- Adjust iteration number for unsteady restarts. ---*/

  bool dual_time = ((config->GetUnsteady_Simulation() == DT_STEPPING_1ST) ||
                    (config->GetUnsteady_Simulation() == DT_STEPPING_2ND));
  bool time_stepping = config->GetUnsteady_Simulation() == TIME_STEPPING;
  bool adjoint = (config->GetDiscrete_Adjoint() || config->GetContinuous_Adjoint());
  bool dynamic = (config->GetDynamic_Analysis() == DYNAMIC); // Dynamic simulation (FSI).

  if (dual_time) {
    if (adjoint) val_iter = SU2_TYPE::Int(config->GetUnst_AdjointIter())-1;
    else if (config->GetUnsteady_Simulation() == DT_STEPPING_1ST)
      val_iter = SU2_TYPE::Int(config->GetUnst_RestartIter())-1;
    else val_iter = SU2_TYPE::Int(config->GetUnst_RestartIter())-2;
  }

  if (time_stepping) {
    if (adjoint) val_iter = SU2_TYPE::Int(config->GetUnst_AdjointIter())-1;
    else val_iter = SU2_TYPE::Int(config->GetUnst_RestartIter())-1;
  }

  /*--- Assign booleans ---*/

  switch (config->GetKind_Solver()) {
    case TEMPLATE_SOLVER: template_solver = true; break;
    case EULER : euler = true; break;
    case NAVIER_STOKES: ns = true; heat_fvm = config->GetWeakly_Coupled_Heat(); break;
    case RANS : ns = true; turbulent = true; heat_fvm = config->GetWeakly_Coupled_Heat(); break;
    case HEAT_EQUATION_FVM: heat_fvm = true; break;
    case FEM_ELASTICITY: fem = true; break;
    case ADJ_EULER : euler = true; adj_euler = true; break;
    case ADJ_NAVIER_STOKES : ns = true; turbulent = (config->GetKind_Turb_Model() != NONE); adj_ns = true; break;
    case ADJ_RANS : ns = true; turbulent = true; adj_ns = true; adj_turb = (!config->GetFrozen_Visc_Cont()); break;
    case DISC_ADJ_EULER: euler = true; disc_adj = true; break;
    case DISC_ADJ_NAVIER_STOKES: ns = true; disc_adj = true; heat_fvm = config->GetWeakly_Coupled_Heat(); break;
    case DISC_ADJ_RANS: ns = true; turbulent = true; disc_adj = true; disc_adj_turb = (!config->GetFrozen_Visc_Disc()); heat_fvm = config->GetWeakly_Coupled_Heat(); break;
    case DISC_ADJ_FEM: fem = true; disc_adj_fem = true; break;
  }


  /*--- Test for radiation models ---*/
  switch (config->GetKind_RadiationModel()){
    case NO_RADIATION: radiation = false; break;
    case P1_MODEL: radiation = true; p1_rad = true; break;
    default: SU2_MPI::Error("Specified radiation model unavailable or none selected", CURRENT_FUNCTION); break;
  }


  /*--- Load restarts for any of the active solver containers. Note that
   these restart routines fill the fine grid and interpolate to all MG levels. ---*/

  if (restart || restart_flow) {
    if (euler || ns) {
      solver_container[val_iInst][MESH_0][FLOW_SOL]->LoadRestart(geometry[val_iInst], solver_container[val_iInst], config, val_iter, update_geo);
    }
    if (turbulent) {
      solver_container[val_iInst][MESH_0][TURB_SOL]->LoadRestart(geometry[val_iInst], solver_container[val_iInst], config, val_iter, update_geo);
    }
    if (radiation) {
      solver_container[val_iInst][MESH_0][RAD_SOL]->LoadRestart(geometry[val_iInst], solver_container[val_iInst], config, val_iter, update_geo);
    }
    if (fem) {
      if (dynamic) val_iter = SU2_TYPE::Int(config->GetDyn_RestartIter())-1;
      solver_container[val_iInst][MESH_0][FEA_SOL]->LoadRestart(geometry[val_iInst], solver_container[val_iInst], config, val_iter, update_geo);
    }
  }

  if (restart) {
    if (template_solver) {
      no_restart = true;
    }
    if (heat_fvm) {
      solver_container[val_iInst][MESH_0][HEAT_SOL]->LoadRestart(geometry[val_iInst], solver_container[val_iInst], config, val_iter, update_geo);
    }
    if (adj_euler || adj_ns) {
      solver_container[val_iInst][MESH_0][ADJFLOW_SOL]->LoadRestart(geometry[val_iInst], solver_container[val_iInst], config, val_iter, update_geo);
    }
    if (adj_turb) {
      no_restart = true;
    }
    if (disc_adj) {
      solver_container[val_iInst][MESH_0][ADJFLOW_SOL]->LoadRestart(geometry[val_iInst], solver_container[val_iInst], config, val_iter, update_geo);
      if (disc_adj_turb)
        solver_container[val_iInst][MESH_0][ADJTURB_SOL]->LoadRestart(geometry[val_iInst], solver_container[val_iInst], config, val_iter, update_geo);
      if (p1_rad)
        solver_container[val_iInst][MESH_0][ADJRAD_SOL]->LoadRestart(geometry[val_iInst], solver_container[val_iInst], config, val_iter, update_geo);
    }
    if (disc_adj_fem) {
        if (dynamic) val_iter = SU2_TYPE::Int(config->GetDyn_RestartIter())-1;
        solver_container[val_iInst][MESH_0][ADJFEA_SOL]->LoadRestart(geometry[val_iInst], solver_container[val_iInst], config, val_iter, update_geo);
    }
  }

  /*--- Exit if a restart was requested for a solver that is not available. ---*/

  if (no_restart) {
    SU2_MPI::Error(string("A restart capability has not been implemented yet for this solver.\n") +
                   string("Please set RESTART_SOL= NO and try again."), CURRENT_FUNCTION);
  }

  /*--- Think about calls to pre / post-processing here, plus realizability checks. ---*/
  

}

void CDriver::Solver_Postprocessing(CSolver ****solver_container, CGeometry **geometry,
                                    CConfig *config, unsigned short val_iInst) {
  unsigned short iMGlevel;
  bool euler, ns, turbulent,
  adj_euler, adj_ns, adj_turb,
<<<<<<< HEAD
  poisson, wave, heat, heat_fvm, fem,
  radiation,
=======
  heat_fvm, fem,
>>>>>>> f3b91aa3
  spalart_allmaras, neg_spalart_allmaras, menter_sst, transition,
  template_solver, disc_adj, disc_adj_turb, disc_adj_fem,
  e_spalart_allmaras, comp_spalart_allmaras, e_comp_spalart_allmaras;

  /*--- Initialize some useful booleans ---*/
  
  euler            = false;  ns              = false;  turbulent = false;
  adj_euler        = false;  adj_ns          = false;  adj_turb  = false;
  spalart_allmaras = false;  menter_sst      = false;  disc_adj_turb = false;
  neg_spalart_allmaras = false;
  disc_adj        = false;
  fem              = false;  disc_adj_fem    = false;
<<<<<<< HEAD
  heat             = false;  heat_fvm        = false;
  radiation        = false;
=======
  heat_fvm        = false;
>>>>>>> f3b91aa3
  transition       = false;
  template_solver  = false;
  e_spalart_allmaras = false; comp_spalart_allmaras = false; e_comp_spalart_allmaras = false;

  /*--- Assign booleans ---*/
  
  switch (config->GetKind_Solver()) {
    case TEMPLATE_SOLVER: template_solver = true; break;
    case EULER : euler = true; break;
    case NAVIER_STOKES: ns = true; heat_fvm = config->GetWeakly_Coupled_Heat(); break;
    case RANS : ns = true; turbulent = true; if (config->GetKind_Trans_Model() == LM) transition = true; heat_fvm = config->GetWeakly_Coupled_Heat(); break;
    case HEAT_EQUATION_FVM: heat_fvm = true; break;
    case FEM_ELASTICITY: fem = true; break;
    case ADJ_EULER : euler = true; adj_euler = true; break;
    case ADJ_NAVIER_STOKES : ns = true; turbulent = (config->GetKind_Turb_Model() != NONE); adj_ns = true; break;
    case ADJ_RANS : ns = true; turbulent = true; adj_ns = true; adj_turb = (!config->GetFrozen_Visc_Cont()); break;
    case DISC_ADJ_EULER: euler = true; disc_adj = true; break;
    case DISC_ADJ_NAVIER_STOKES: ns = true; disc_adj = true; heat_fvm = config->GetWeakly_Coupled_Heat(); break;
    case DISC_ADJ_RANS: ns = true; turbulent = true; disc_adj = true; disc_adj_turb = (!config->GetFrozen_Visc_Disc()); heat_fvm = config->GetWeakly_Coupled_Heat(); break;
    case DISC_ADJ_FEM: fem = true; disc_adj_fem = true; break;
  }
  
  /*--- Assign turbulence model booleans ---*/
  
  if (turbulent)
    switch (config->GetKind_Turb_Model()) {
    case SA:     spalart_allmaras = true;     break;
    case SA_NEG: neg_spalart_allmaras = true; break;
    case SST:    menter_sst = true;           break;
    case SA_E: e_spalart_allmaras = true; break;
    case SA_COMP: comp_spalart_allmaras = true; break;
    case SA_E_COMP: e_comp_spalart_allmaras = true; break;
    }
  
    /*--- Test for radiation models ---*/
  switch (config->GetKind_RadiationModel()){
    case NO_RADIATION: radiation = false; break;
    case P1_MODEL: radiation = true; break;
    default: SU2_MPI::Error("Specified radiation model unavailable or none selected", CURRENT_FUNCTION); break;
    }

  /*--- Definition of the Class for the solution: solver_container[DOMAIN][MESH_LEVEL][EQUATION]. Note that euler, ns
   and potential are incompatible, they use the same position in sol container ---*/
  
  for (iMGlevel = 0; iMGlevel <= config->GetnMGLevels(); iMGlevel++) {
    
    /*--- DeAllocate solution for a template problem ---*/
    
    if (template_solver) {
      delete solver_container[val_iInst][iMGlevel][TEMPLATE_SOL];
    }

    /*--- DeAllocate solution for adjoint problem ---*/
    
    if (adj_euler || adj_ns || disc_adj) {
      delete solver_container[val_iInst][iMGlevel][ADJFLOW_SOL];
      if (disc_adj_turb || adj_turb) {
        delete solver_container[val_iInst][iMGlevel][ADJTURB_SOL];
      }
    }

    /*--- DeAllocate solution for direct problem ---*/
    
    if (euler || ns) {
      delete solver_container[val_iInst][iMGlevel][FLOW_SOL];
    }

    if (turbulent) {
      if (spalart_allmaras || neg_spalart_allmaras || menter_sst || e_spalart_allmaras || comp_spalart_allmaras || e_comp_spalart_allmaras) {
        delete solver_container[val_iInst][iMGlevel][TURB_SOL];
      }
      if (transition) {
        delete solver_container[val_iInst][iMGlevel][TRANS_SOL];
      }
    }
    if (heat_fvm) {
      delete solver_container[val_iInst][iMGlevel][HEAT_SOL];
    }
    if (fem) {
      delete solver_container[val_iInst][iMGlevel][FEA_SOL];
    }
    if (disc_adj_fem) {
      delete solver_container[val_iInst][iMGlevel][ADJFEA_SOL];
    }
    if (radiation) {
      delete solver_container[val_iInst][iMGlevel][RAD_SOL];
    }
    if (disc_adj && radiation) {
      delete solver_container[val_iInst][iMGlevel][ADJRAD_SOL];
    }
    
    delete [] solver_container[val_iInst][iMGlevel];
  }
  
  delete [] solver_container[val_iInst];

}

void CDriver::Integration_Preprocessing(CIntegration ***integration_container,
    CGeometry ***geometry, CConfig *config, unsigned short val_iInst) {

<<<<<<< HEAD
  bool euler, adj_euler, ns, adj_ns, turbulent, adj_turb, poisson, wave, fem,
      heat, heat_fvm, radiation, template_solver, transition, disc_adj, disc_adj_fem;
=======
  bool euler, adj_euler, ns, adj_ns, turbulent, adj_turb, fem,
      heat_fvm, template_solver, transition, disc_adj, disc_adj_fem;
>>>>>>> f3b91aa3
  /*--- Initialize some useful booleans ---*/
  euler            = false; adj_euler        = false;
  ns               = false; adj_ns           = false;
  turbulent        = false; adj_turb         = false;
<<<<<<< HEAD
  poisson          = false; disc_adj         = false;
  wave             = false;
  heat             = false; heat_fvm         = false;
  fem              = false; disc_adj_fem     = false;
  radiation        = false;
=======
  disc_adj         = false;
  heat_fvm         = false;
  fem 			       = false; disc_adj_fem     = false;
>>>>>>> f3b91aa3
  transition       = false;
  template_solver  = false;

  /*--- Assign booleans ---*/
  switch (config->GetKind_Solver()) {
    case TEMPLATE_SOLVER: template_solver = true; break;
    case EULER : euler = true; break;
    case NAVIER_STOKES: ns = true;  heat_fvm = config->GetWeakly_Coupled_Heat(); break;
    case RANS : ns = true; turbulent = true; if (config->GetKind_Trans_Model() == LM) transition = true; heat_fvm = config->GetWeakly_Coupled_Heat(); break;
    case HEAT_EQUATION_FVM: heat_fvm = true; break;
    case FEM_ELASTICITY: fem = true; break;
    case ADJ_EULER : euler = true; adj_euler = true; break;
    case ADJ_NAVIER_STOKES : ns = true; turbulent = (config->GetKind_Turb_Model() != NONE); adj_ns = true; break;
    case ADJ_RANS : ns = true; turbulent = true; adj_ns = true; adj_turb = (!config->GetFrozen_Visc_Cont()); break;
    case DISC_ADJ_EULER : euler = true; disc_adj = true; break;
    case DISC_ADJ_NAVIER_STOKES: ns = true; disc_adj = true; heat_fvm = config->GetWeakly_Coupled_Heat(); break;
    case DISC_ADJ_RANS : ns = true; turbulent = true; disc_adj = true; heat_fvm = config->GetWeakly_Coupled_Heat(); break;
    case DISC_ADJ_FEM: fem = true; disc_adj_fem = true; break;
  }

  /*--- Test for radiation models ---*/
  switch (config->GetKind_RadiationModel()){
    case NO_RADIATION: radiation = false; break;
    case P1_MODEL: radiation = true; break;
    default: SU2_MPI::Error("Specified radiation model unavailable or none selected", CURRENT_FUNCTION); break;
  }

  /*--- Allocate solution for a template problem ---*/
  if (template_solver) integration_container[val_iInst][TEMPLATE_SOL] = new CSingleGridIntegration(config);

  /*--- Allocate solution for direct problem ---*/
  if (euler) integration_container[val_iInst][FLOW_SOL] = new CMultiGridIntegration(config);
  if (ns) integration_container[val_iInst][FLOW_SOL] = new CMultiGridIntegration(config);
  if (turbulent) integration_container[val_iInst][TURB_SOL] = new CSingleGridIntegration(config);
  if (transition) integration_container[val_iInst][TRANS_SOL] = new CSingleGridIntegration(config);
  if (heat_fvm) integration_container[val_iInst][HEAT_SOL] = new CSingleGridIntegration(config);
  if (fem) integration_container[val_iInst][FEA_SOL] = new CStructuralIntegration(config);
  if (radiation) integration_container[val_iInst][RAD_SOL] = new CSingleGridIntegration(config);

  /*--- Allocate solution for adjoint problem ---*/
  if (adj_euler) integration_container[val_iInst][ADJFLOW_SOL] = new CMultiGridIntegration(config);
  if (adj_ns) integration_container[val_iInst][ADJFLOW_SOL] = new CMultiGridIntegration(config);
  if (adj_turb) integration_container[val_iInst][ADJTURB_SOL] = new CSingleGridIntegration(config);

  if (disc_adj) integration_container[val_iInst][ADJFLOW_SOL] = new CIntegration(config);
  if (disc_adj_fem) integration_container[val_iInst][ADJFEA_SOL] = new CIntegration(config);

}

void CDriver::Integration_Postprocessing(CIntegration ***integration_container,
    CGeometry **geometry, CConfig *config, unsigned short val_iInst) {
<<<<<<< HEAD
  bool euler, adj_euler, ns, adj_ns, turbulent, adj_turb, poisson, wave, fem,
      heat, heat_fvm, radiation, template_solver, transition, disc_adj, disc_adj_fem;
=======
  bool euler, adj_euler, ns, adj_ns, turbulent, adj_turb, fem,
      heat_fvm, template_solver, transition, disc_adj, disc_adj_fem;
>>>>>>> f3b91aa3

  /*--- Initialize some useful booleans ---*/
  euler            = false; adj_euler        = false;
  ns               = false; adj_ns           = false;
  turbulent        = false; adj_turb         = false;
  disc_adj         = false;
  heat_fvm         = false;
  fem              = false; disc_adj_fem     = false;
  radiation        = false;
  transition       = false;
  template_solver  = false;

  /*--- Assign booleans ---*/
  switch (config->GetKind_Solver()) {
    case TEMPLATE_SOLVER: template_solver = true; break;
    case EULER : euler = true; break;
    case NAVIER_STOKES: ns = true; heat_fvm = config->GetWeakly_Coupled_Heat(); break;
    case RANS : ns = true; turbulent = true; if (config->GetKind_Trans_Model() == LM) transition = true; heat_fvm = config->GetWeakly_Coupled_Heat(); break;
    case HEAT_EQUATION_FVM: heat_fvm = true; break;
    case FEM_ELASTICITY: fem = true; break;
    case ADJ_EULER : euler = true; adj_euler = true; break;
    case ADJ_NAVIER_STOKES : ns = true; turbulent = (config->GetKind_Turb_Model() != NONE); adj_ns = true; break;
    case ADJ_RANS : ns = true; turbulent = true; adj_ns = true; adj_turb = (!config->GetFrozen_Visc_Cont()); break;
    case DISC_ADJ_EULER : euler = true; disc_adj = true; break;
    case DISC_ADJ_NAVIER_STOKES: ns = true; disc_adj = true; heat_fvm = config->GetWeakly_Coupled_Heat(); break;
    case DISC_ADJ_RANS : ns = true; turbulent = true; disc_adj = true; heat_fvm = config->GetWeakly_Coupled_Heat(); break;
    case DISC_ADJ_FEM: fem = true; disc_adj_fem = true; break;
  }

  /*--- Test for radiation models ---*/
  switch (config->GetKind_RadiationModel()){
    case NO_RADIATION: radiation = false; break;
    case P1_MODEL: radiation = true; break;
    default: SU2_MPI::Error("Specified radiation model unavailable or none selected", CURRENT_FUNCTION); break;
  }

  /*--- DeAllocate solution for a template problem ---*/
  if (template_solver) integration_container[val_iInst][TEMPLATE_SOL] = new CSingleGridIntegration(config);

  /*--- DeAllocate solution for direct problem ---*/
  if (euler || ns) delete integration_container[val_iInst][FLOW_SOL];
  if (turbulent) delete integration_container[val_iInst][TURB_SOL];
  if (transition) delete integration_container[val_iInst][TRANS_SOL];
  if (heat_fvm) delete integration_container[val_iInst][HEAT_SOL];
  if (fem) delete integration_container[val_iInst][FEA_SOL];
  if (disc_adj_fem) delete integration_container[val_iInst][ADJFEA_SOL];
  if (radiation) delete integration_container[val_iInst][RAD_SOL];

  /*--- DeAllocate solution for adjoint problem ---*/
  if (adj_euler || adj_ns || disc_adj) delete integration_container[val_iInst][ADJFLOW_SOL];
  if (adj_turb) delete integration_container[val_iInst][ADJTURB_SOL];

  delete [] integration_container[val_iInst];
  

}

void CDriver::Numerics_Preprocessing(CNumerics *****numerics_container,
                                     CSolver ****solver_container, CGeometry ***geometry,
                                     CConfig *config, unsigned short val_iInst) {

  unsigned short iMGlevel, iSol, nDim,
  
  nVar_Template         = 0,
  nVar_Flow             = 0,
  nVar_Trans            = 0,
  nVar_Turb             = 0,
  nVar_Adj_Flow         = 0,
  nVar_Adj_Turb         = 0,
  nVar_Poisson          = 0,
  nVar_FEM              = 0,
<<<<<<< HEAD
  nVar_Rad              = 0,
  nVar_Wave             = 0,
=======
>>>>>>> f3b91aa3
  nVar_Heat             = 0;
  
  su2double *constants = NULL;
  
  bool
  euler, adj_euler,
  ns, adj_ns,
  turbulent, adj_turb,
  spalart_allmaras, neg_spalart_allmaras, menter_sst,
  fem,
<<<<<<< HEAD
  heat, heat_fvm,
  radiation, p1_rad,
=======
  heat_fvm,
>>>>>>> f3b91aa3
  transition,
  template_solver;
  bool e_spalart_allmaras, comp_spalart_allmaras, e_comp_spalart_allmaras;
  
  bool compressible = (config->GetKind_Regime() == COMPRESSIBLE);
  bool incompressible = (config->GetKind_Regime() == INCOMPRESSIBLE);
  bool ideal_gas = (config->GetKind_FluidModel() == STANDARD_AIR || config->GetKind_FluidModel() == IDEAL_GAS );
  bool roe_low_dissipation = config->GetKind_RoeLowDiss() != NO_ROELOWDISS;
  
  /*--- Initialize some useful booleans ---*/
  euler            = false;   ns               = false;   turbulent        = false;
  adj_euler        = false;   adj_ns           = false;   adj_turb         = false;
  heat_fvm         = false;
  fem              = false;
  radiation        = false;   p1_rad           = false;
  spalart_allmaras = false; neg_spalart_allmaras = false;	menter_sst       = false;
  transition       = false;
  template_solver  = false;
  e_spalart_allmaras = false; comp_spalart_allmaras = false; e_comp_spalart_allmaras = false;
  
  /*--- Assign booleans ---*/
  switch (config->GetKind_Solver()) {
    case TEMPLATE_SOLVER: template_solver = true; break;
    case EULER : case DISC_ADJ_EULER: euler = true; break;
    case NAVIER_STOKES: case DISC_ADJ_NAVIER_STOKES: ns = true; heat_fvm = config->GetWeakly_Coupled_Heat(); break;
    case RANS : case DISC_ADJ_RANS:  ns = true; turbulent = true; if (config->GetKind_Trans_Model() == LM) transition = true; heat_fvm = config->GetWeakly_Coupled_Heat(); break;
    case HEAT_EQUATION_FVM: heat_fvm = true; break;
    case FEM_ELASTICITY: case DISC_ADJ_FEM: fem = true; break;
    case ADJ_EULER : euler = true; adj_euler = true; break;
    case ADJ_NAVIER_STOKES : ns = true; turbulent = (config->GetKind_Turb_Model() != NONE); adj_ns = true; break;
    case ADJ_RANS : ns = true; turbulent = true; adj_ns = true; adj_turb = (!config->GetFrozen_Visc_Cont()); break;
  }
  
  /*--- Assign turbulence model booleans ---*/
  
  if (turbulent)
    switch (config->GetKind_Turb_Model()) {
      case SA:     spalart_allmaras = true;     break;
      case SA_NEG: neg_spalart_allmaras = true; break;
      case SA_E:   e_spalart_allmaras = true; break;
      case SA_COMP:   comp_spalart_allmaras = true; break;
      case SA_E_COMP:   e_comp_spalart_allmaras = true; break;
      case SST:    menter_sst = true; constants = solver_container[val_iInst][MESH_0][TURB_SOL]->GetConstants(); break;
      default: SU2_MPI::Error("Specified turbulence model unavailable or none selected", CURRENT_FUNCTION); break;
    }
  
  /*--- Test for radiation models ---*/
  switch (config->GetKind_RadiationModel()){
    case NO_RADIATION: radiation = false; break;
    case P1_MODEL: radiation = true; p1_rad = true; break;
    default: SU2_MPI::Error("Specified radiation model unavailable or none selected", CURRENT_FUNCTION); break;
  }

  /*--- Number of variables for the template ---*/
  
  if (template_solver) nVar_Flow = solver_container[val_iInst][MESH_0][FLOW_SOL]->GetnVar();
  
  /*--- Number of variables for direct problem ---*/

  if (euler)        nVar_Flow = solver_container[val_iInst][MESH_0][FLOW_SOL]->GetnVar();
  if (ns)           nVar_Flow = solver_container[val_iInst][MESH_0][FLOW_SOL]->GetnVar();
  if (turbulent)    nVar_Turb = solver_container[val_iInst][MESH_0][TURB_SOL]->GetnVar();
  if (transition)   nVar_Trans = solver_container[val_iInst][MESH_0][TRANS_SOL]->GetnVar();
  
  if (fem)          nVar_FEM = solver_container[val_iInst][MESH_0][FEA_SOL]->GetnVar();
  if (heat_fvm)     nVar_Heat = solver_container[val_iInst][MESH_0][HEAT_SOL]->GetnVar();
  if (radiation)    nVar_Rad = solver_container[val_iInst][MESH_0][RAD_SOL]->GetnVar();

  /*--- Number of variables for adjoint problem ---*/
  
  if (adj_euler)        nVar_Adj_Flow = solver_container[val_iInst][MESH_0][ADJFLOW_SOL]->GetnVar();
  if (adj_ns)           nVar_Adj_Flow = solver_container[val_iInst][MESH_0][ADJFLOW_SOL]->GetnVar();
  if (adj_turb)         nVar_Adj_Turb = solver_container[val_iInst][MESH_0][ADJTURB_SOL]->GetnVar();
  
  /*--- Number of dimensions ---*/
  
  nDim = geometry[val_iInst][MESH_0]->GetnDim();
  
  /*--- Definition of the Class for the numerical method: numerics_container[INSTANCE_LEVEL][MESH_LEVEL][EQUATION][EQ_TERM] ---*/
  if (fem){
    for (iMGlevel = 0; iMGlevel <= config->GetnMGLevels(); iMGlevel++) {
      numerics_container[val_iInst][iMGlevel] = new CNumerics** [MAX_SOLS];
      for (iSol = 0; iSol < MAX_SOLS; iSol++)
        numerics_container[val_iInst][iMGlevel][iSol] = new CNumerics* [MAX_TERMS_FEA];
    }
  }
  else{
    for (iMGlevel = 0; iMGlevel <= config->GetnMGLevels(); iMGlevel++) {
      numerics_container[val_iInst][iMGlevel] = new CNumerics** [MAX_SOLS];
      for (iSol = 0; iSol < MAX_SOLS; iSol++)
        numerics_container[val_iInst][iMGlevel][iSol] = new CNumerics* [MAX_TERMS];
    }
  }
  
  /*--- Solver definition for the template problem ---*/
  if (template_solver) {
    
    /*--- Definition of the convective scheme for each equation and mesh level ---*/
    switch (config->GetKind_ConvNumScheme_Template()) {
      case SPACE_CENTERED : case SPACE_UPWIND :
        for (iMGlevel = 0; iMGlevel <= config->GetnMGLevels(); iMGlevel++)
          numerics_container[val_iInst][iMGlevel][TEMPLATE_SOL][CONV_TERM] = new CConvective_Template(nDim, nVar_Template, config);
        break;
      default : SU2_MPI::Error("Convective scheme not implemented (template_solver).", CURRENT_FUNCTION); break;
    }
    
    /*--- Definition of the viscous scheme for each equation and mesh level ---*/
    for (iMGlevel = 0; iMGlevel <= config->GetnMGLevels(); iMGlevel++)
      numerics_container[val_iInst][iMGlevel][TEMPLATE_SOL][VISC_TERM] = new CViscous_Template(nDim, nVar_Template, config);
    
    /*--- Definition of the source term integration scheme for each equation and mesh level ---*/
    for (iMGlevel = 0; iMGlevel <= config->GetnMGLevels(); iMGlevel++)
      numerics_container[val_iInst][iMGlevel][TEMPLATE_SOL][SOURCE_FIRST_TERM] = new CSource_Template(nDim, nVar_Template, config);
    
    /*--- Definition of the boundary condition method ---*/
    for (iMGlevel = 0; iMGlevel <= config->GetnMGLevels(); iMGlevel++) {
      numerics_container[val_iInst][iMGlevel][TEMPLATE_SOL][CONV_BOUND_TERM] = new CConvective_Template(nDim, nVar_Template, config);
    }
    
  }
  
  /*--- Solver definition for the Potential, Euler, Navier-Stokes problems ---*/
  if ((euler) || (ns)) {
    
    /*--- Definition of the convective scheme for each equation and mesh level ---*/
    switch (config->GetKind_ConvNumScheme_Flow()) {
      case NO_CONVECTIVE :
        SU2_MPI::Error("No convective scheme.", CURRENT_FUNCTION);
        break;
        
      case SPACE_CENTERED :
        if (compressible) {
          /*--- Compressible flow ---*/
          switch (config->GetKind_Centered_Flow()) {
            case NO_CENTERED : cout << "No centered scheme." << endl; break;
            case LAX : numerics_container[val_iInst][MESH_0][FLOW_SOL][CONV_TERM] = new CCentLax_Flow(nDim, nVar_Flow, config); break;
            case JST : numerics_container[val_iInst][MESH_0][FLOW_SOL][CONV_TERM] = new CCentJST_Flow(nDim, nVar_Flow, config); break;
            case JST_KE : numerics_container[val_iInst][MESH_0][FLOW_SOL][CONV_TERM] = new CCentJST_KE_Flow(nDim, nVar_Flow, config); break;
            default : SU2_MPI::Error("Centered scheme not implemented.", CURRENT_FUNCTION); break;
          }
          
          for (iMGlevel = 1; iMGlevel <= config->GetnMGLevels(); iMGlevel++)
            numerics_container[val_iInst][iMGlevel][FLOW_SOL][CONV_TERM] = new CCentLax_Flow(nDim, nVar_Flow, config);
          
          /*--- Definition of the boundary condition method ---*/
          for (iMGlevel = 0; iMGlevel <= config->GetnMGLevels(); iMGlevel++)
            numerics_container[val_iInst][iMGlevel][FLOW_SOL][CONV_BOUND_TERM] = new CUpwRoe_Flow(nDim, nVar_Flow, config, false);
          
        }
        if (incompressible) {
          /*--- Incompressible flow, use preconditioning method ---*/
          switch (config->GetKind_Centered_Flow()) {
            case NO_CENTERED : cout << "No centered scheme." << endl; break;
            case LAX : numerics_container[val_iInst][MESH_0][FLOW_SOL][CONV_TERM] = new CCentLaxInc_Flow(nDim, nVar_Flow, config); break;
            case JST : numerics_container[val_iInst][MESH_0][FLOW_SOL][CONV_TERM] = new CCentJSTInc_Flow(nDim, nVar_Flow, config); break;
            default : SU2_MPI::Error("Centered scheme not implemented.\n Currently, only JST and LAX-FRIEDRICH are available for incompressible flows.", CURRENT_FUNCTION); break;
          }
          for (iMGlevel = 1; iMGlevel <= config->GetnMGLevels(); iMGlevel++)
            numerics_container[val_iInst][iMGlevel][FLOW_SOL][CONV_TERM] = new CCentLaxInc_Flow(nDim, nVar_Flow, config);
          
          /*--- Definition of the boundary condition method ---*/
          for (iMGlevel = 0; iMGlevel <= config->GetnMGLevels(); iMGlevel++)
            numerics_container[val_iInst][iMGlevel][FLOW_SOL][CONV_BOUND_TERM] = new CUpwFDSInc_Flow(nDim, nVar_Flow, config);
          
        }
        break;
      case SPACE_UPWIND :
        if (compressible) {
          /*--- Compressible flow ---*/
          switch (config->GetKind_Upwind_Flow()) {
            case NO_UPWIND : cout << "No upwind scheme." << endl; break;
            case ROE:
              if (ideal_gas) {
                
                for (iMGlevel = 0; iMGlevel <= config->GetnMGLevels(); iMGlevel++) {
                  numerics_container[val_iInst][iMGlevel][FLOW_SOL][CONV_TERM] = new CUpwRoe_Flow(nDim, nVar_Flow, config, roe_low_dissipation);
                  numerics_container[val_iInst][iMGlevel][FLOW_SOL][CONV_BOUND_TERM] = new CUpwRoe_Flow(nDim, nVar_Flow, config, false);
                }
              } else {
                
                for (iMGlevel = 0; iMGlevel <= config->GetnMGLevels(); iMGlevel++) {
                  numerics_container[val_iInst][iMGlevel][FLOW_SOL][CONV_TERM] = new CUpwGeneralRoe_Flow(nDim, nVar_Flow, config);
                  numerics_container[val_iInst][iMGlevel][FLOW_SOL][CONV_BOUND_TERM] = new CUpwGeneralRoe_Flow(nDim, nVar_Flow, config);
                }
              }
              break;
              
            case AUSM:
              for (iMGlevel = 0; iMGlevel <= config->GetnMGLevels(); iMGlevel++) {
                numerics_container[val_iInst][iMGlevel][FLOW_SOL][CONV_TERM] = new CUpwAUSM_Flow(nDim, nVar_Flow, config);
                numerics_container[val_iInst][iMGlevel][FLOW_SOL][CONV_BOUND_TERM] = new CUpwAUSM_Flow(nDim, nVar_Flow, config);
              }
              break;
              
            case TURKEL:
              for (iMGlevel = 0; iMGlevel <= config->GetnMGLevels(); iMGlevel++) {
                numerics_container[val_iInst][iMGlevel][FLOW_SOL][CONV_TERM] = new CUpwTurkel_Flow(nDim, nVar_Flow, config);
                numerics_container[val_iInst][iMGlevel][FLOW_SOL][CONV_BOUND_TERM] = new CUpwTurkel_Flow(nDim, nVar_Flow, config);
              }
              break;
                  
            case L2ROE:
              for (iMGlevel = 0; iMGlevel <= config->GetnMGLevels(); iMGlevel++) {
                numerics_container[val_iInst][iMGlevel][FLOW_SOL][CONV_TERM] = new CUpwL2Roe_Flow(nDim, nVar_Flow, config);
                numerics_container[val_iInst][iMGlevel][FLOW_SOL][CONV_BOUND_TERM] = new CUpwL2Roe_Flow(nDim, nVar_Flow, config);
              }
              break;
            case LMROE:
              for (iMGlevel = 0; iMGlevel <= config->GetnMGLevels(); iMGlevel++) {
                numerics_container[val_iInst][iMGlevel][FLOW_SOL][CONV_TERM] = new CUpwLMRoe_Flow(nDim, nVar_Flow, config);
                numerics_container[val_iInst][iMGlevel][FLOW_SOL][CONV_BOUND_TERM] = new CUpwLMRoe_Flow(nDim, nVar_Flow, config);
              }
              break;

            case SLAU:
              for (iMGlevel = 0; iMGlevel <= config->GetnMGLevels(); iMGlevel++) {
                numerics_container[val_iInst][iMGlevel][FLOW_SOL][CONV_TERM] = new CUpwSLAU_Flow(nDim, nVar_Flow, config, roe_low_dissipation);
                numerics_container[val_iInst][iMGlevel][FLOW_SOL][CONV_BOUND_TERM] = new CUpwSLAU_Flow(nDim, nVar_Flow, config, false);
              }
              break;
              
            case SLAU2:
              for (iMGlevel = 0; iMGlevel <= config->GetnMGLevels(); iMGlevel++) {
                numerics_container[val_iInst][iMGlevel][FLOW_SOL][CONV_TERM] = new CUpwSLAU2_Flow(nDim, nVar_Flow, config, roe_low_dissipation);
                numerics_container[val_iInst][iMGlevel][FLOW_SOL][CONV_BOUND_TERM] = new CUpwSLAU2_Flow(nDim, nVar_Flow, config, false);
              }
              break;
              
            case HLLC:
              if (ideal_gas) {
                for (iMGlevel = 0; iMGlevel <= config->GetnMGLevels(); iMGlevel++) {
                  numerics_container[val_iInst][iMGlevel][FLOW_SOL][CONV_TERM] = new CUpwHLLC_Flow(nDim, nVar_Flow, config);
                  numerics_container[val_iInst][iMGlevel][FLOW_SOL][CONV_BOUND_TERM] = new CUpwHLLC_Flow(nDim, nVar_Flow, config);
                }
              }
              else {
                for (iMGlevel = 0; iMGlevel <= config->GetnMGLevels(); iMGlevel++) {
                  numerics_container[val_iInst][iMGlevel][FLOW_SOL][CONV_TERM] = new CUpwGeneralHLLC_Flow(nDim, nVar_Flow, config);
                  numerics_container[val_iInst][iMGlevel][FLOW_SOL][CONV_BOUND_TERM] = new CUpwGeneralHLLC_Flow(nDim, nVar_Flow, config);
                }
              }
              break;
              
            case MSW:
              for (iMGlevel = 0; iMGlevel <= config->GetnMGLevels(); iMGlevel++) {
                numerics_container[val_iInst][iMGlevel][FLOW_SOL][CONV_TERM] = new CUpwMSW_Flow(nDim, nVar_Flow, config);
                numerics_container[val_iInst][iMGlevel][FLOW_SOL][CONV_BOUND_TERM] = new CUpwMSW_Flow(nDim, nVar_Flow, config);
              }
              break;
              
            case CUSP:
              for (iMGlevel = 0; iMGlevel <= config->GetnMGLevels(); iMGlevel++) {
                numerics_container[val_iInst][iMGlevel][FLOW_SOL][CONV_TERM] = new CUpwCUSP_Flow(nDim, nVar_Flow, config);
                numerics_container[val_iInst][iMGlevel][FLOW_SOL][CONV_BOUND_TERM] = new CUpwCUSP_Flow(nDim, nVar_Flow, config);
              }
              break;
              
            default : SU2_MPI::Error("Upwind scheme not implemented.", CURRENT_FUNCTION); break;
          }
          
        }
        if (incompressible) {
          /*--- Incompressible flow, use artificial compressibility method ---*/
          switch (config->GetKind_Upwind_Flow()) {
            case NO_UPWIND : cout << "No upwind scheme." << endl; break;
            case FDS:
              for (iMGlevel = 0; iMGlevel <= config->GetnMGLevels(); iMGlevel++) {
                numerics_container[val_iInst][iMGlevel][FLOW_SOL][CONV_TERM] = new CUpwFDSInc_Flow(nDim, nVar_Flow, config);
                numerics_container[val_iInst][iMGlevel][FLOW_SOL][CONV_BOUND_TERM] = new CUpwFDSInc_Flow(nDim, nVar_Flow, config);
              }
              break;
            default : SU2_MPI::Error("Upwind scheme not implemented.\n Currently, only FDS is available for incompressible flows.", CURRENT_FUNCTION); break;
          }
        }
        break;
        
      default :
        SU2_MPI::Error("Convective scheme not implemented (Euler and Navier-Stokes).", CURRENT_FUNCTION);
        break;
    }
    
    /*--- Definition of the viscous scheme for each equation and mesh level ---*/
    if (compressible) {
      if (ideal_gas) {
        
        /*--- Compressible flow Ideal gas ---*/
        numerics_container[val_iInst][MESH_0][FLOW_SOL][VISC_TERM] = new CAvgGradCorrected_Flow(nDim, nVar_Flow, config);
        for (iMGlevel = 1; iMGlevel <= config->GetnMGLevels(); iMGlevel++)
          numerics_container[val_iInst][iMGlevel][FLOW_SOL][VISC_TERM] = new CAvgGrad_Flow(nDim, nVar_Flow, config);
        
        /*--- Definition of the boundary condition method ---*/
        for (iMGlevel = 0; iMGlevel <= config->GetnMGLevels(); iMGlevel++)
          numerics_container[val_iInst][iMGlevel][FLOW_SOL][VISC_BOUND_TERM] = new CAvgGrad_Flow(nDim, nVar_Flow, config);
        
      } else {
        
        /*--- Compressible flow Realgas ---*/
        numerics_container[val_iInst][MESH_0][FLOW_SOL][VISC_TERM] = new CGeneralAvgGradCorrected_Flow(nDim, nVar_Flow, config);
        for (iMGlevel = 1; iMGlevel <= config->GetnMGLevels(); iMGlevel++)
          numerics_container[val_iInst][iMGlevel][FLOW_SOL][VISC_TERM] = new CGeneralAvgGrad_Flow(nDim, nVar_Flow, config);
        
        /*--- Definition of the boundary condition method ---*/
        for (iMGlevel = 0; iMGlevel <= config->GetnMGLevels(); iMGlevel++)
          numerics_container[val_iInst][iMGlevel][FLOW_SOL][VISC_BOUND_TERM] = new CGeneralAvgGrad_Flow(nDim, nVar_Flow, config);
        
      }
    }
    if (incompressible) {
      /*--- Incompressible flow, use preconditioning method ---*/
      numerics_container[val_iInst][MESH_0][FLOW_SOL][VISC_TERM] = new CAvgGradCorrectedInc_Flow(nDim, nVar_Flow, config);
      for (iMGlevel = 1; iMGlevel <= config->GetnMGLevels(); iMGlevel++)
        numerics_container[val_iInst][iMGlevel][FLOW_SOL][VISC_TERM] = new CAvgGradInc_Flow(nDim, nVar_Flow, config);
      
      /*--- Definition of the boundary condition method ---*/
      for (iMGlevel = 0; iMGlevel <= config->GetnMGLevels(); iMGlevel++)
        numerics_container[val_iInst][iMGlevel][FLOW_SOL][VISC_BOUND_TERM] = new CAvgGradInc_Flow(nDim, nVar_Flow, config);
    }
    
    /*--- Definition of the source term integration scheme for each equation and mesh level ---*/
    for (iMGlevel = 0; iMGlevel <= config->GetnMGLevels(); iMGlevel++) {
      
      if (config->GetBody_Force() == YES)
        if (incompressible) numerics_container[val_iInst][iMGlevel][FLOW_SOL][SOURCE_FIRST_TERM] = new CSourceIncBodyForce(nDim, nVar_Flow, config);
        else numerics_container[val_iInst][iMGlevel][FLOW_SOL][SOURCE_FIRST_TERM] = new CSourceBodyForce(nDim, nVar_Flow, config);
      else if (incompressible && (config->GetKind_DensityModel() == BOUSSINESQ))
        numerics_container[val_iInst][iMGlevel][FLOW_SOL][SOURCE_FIRST_TERM] = new CSourceBoussinesq(nDim, nVar_Flow, config);
      else if (config->GetRotating_Frame() == YES)
        numerics_container[val_iInst][iMGlevel][FLOW_SOL][SOURCE_FIRST_TERM] = new CSourceRotatingFrame_Flow(nDim, nVar_Flow, config);
      else if (config->GetAxisymmetric() == YES)
        if (incompressible) numerics_container[val_iInst][iMGlevel][FLOW_SOL][SOURCE_FIRST_TERM] = new CSourceIncAxisymmetric_Flow(nDim, nVar_Flow, config);
      else numerics_container[val_iInst][iMGlevel][FLOW_SOL][SOURCE_FIRST_TERM] = new CSourceAxisymmetric_Flow(nDim, nVar_Flow, config);
      else if (config->GetGravityForce() == YES)
        numerics_container[val_iInst][iMGlevel][FLOW_SOL][SOURCE_FIRST_TERM] = new CSourceGravity(nDim, nVar_Flow, config);
      else if (config->GetWind_Gust() == YES)
        numerics_container[val_iInst][iMGlevel][FLOW_SOL][SOURCE_FIRST_TERM] = new CSourceWindGust(nDim, nVar_Flow, config);
      else
        numerics_container[val_iInst][iMGlevel][FLOW_SOL][SOURCE_FIRST_TERM] = new CSourceNothing(nDim, nVar_Flow, config);
      
      if (radiation)
        numerics_container[val_iInst][iMGlevel][FLOW_SOL][SOURCE_SECOND_TERM] = new CSourceRadiation(nDim, nVar_Flow, config);
      else
        numerics_container[val_iInst][iMGlevel][FLOW_SOL][SOURCE_SECOND_TERM] = new CSourceNothing(nDim, nVar_Flow, config);
    }
    
  }
  
  /*--- Solver definition for the turbulent model problem ---*/
  
  if (turbulent) {
    
    /*--- Definition of the convective scheme for each equation and mesh level ---*/
    
    switch (config->GetKind_ConvNumScheme_Turb()) {
      case NONE :
        break;
      case SPACE_UPWIND :
        for (iMGlevel = 0; iMGlevel <= config->GetnMGLevels(); iMGlevel++) {
          if (spalart_allmaras || neg_spalart_allmaras || e_spalart_allmaras || comp_spalart_allmaras || e_comp_spalart_allmaras ) {
            numerics_container[val_iInst][iMGlevel][TURB_SOL][CONV_TERM] = new CUpwSca_TurbSA(nDim, nVar_Turb, config);
          }
          else if (menter_sst) numerics_container[val_iInst][iMGlevel][TURB_SOL][CONV_TERM] = new CUpwSca_TurbSST(nDim, nVar_Turb, config);
        }
        break;
      default :
        SU2_MPI::Error("Convective scheme not implemented (turbulent).", CURRENT_FUNCTION);
        break;
    }
    
    /*--- Definition of the viscous scheme for each equation and mesh level ---*/
    
    for (iMGlevel = 0; iMGlevel <= config->GetnMGLevels(); iMGlevel++) {
      if (spalart_allmaras || e_spalart_allmaras || comp_spalart_allmaras || e_comp_spalart_allmaras){
        numerics_container[val_iInst][iMGlevel][TURB_SOL][VISC_TERM] = new CAvgGrad_TurbSA(nDim, nVar_Turb, true, config);
      }
      else if (neg_spalart_allmaras) numerics_container[val_iInst][iMGlevel][TURB_SOL][VISC_TERM] = new CAvgGrad_TurbSA_Neg(nDim, nVar_Turb, true, config);
      else if (menter_sst) numerics_container[val_iInst][iMGlevel][TURB_SOL][VISC_TERM] = new CAvgGrad_TurbSST(nDim, nVar_Turb, constants, true, config);
    }
    
    /*--- Definition of the source term integration scheme for each equation and mesh level ---*/
    
    for (iMGlevel = 0; iMGlevel <= config->GetnMGLevels(); iMGlevel++) {
      if (spalart_allmaras) numerics_container[val_iInst][iMGlevel][TURB_SOL][SOURCE_FIRST_TERM] = new CSourcePieceWise_TurbSA(nDim, nVar_Turb, config);
      else if (e_spalart_allmaras) numerics_container[val_iInst][iMGlevel][TURB_SOL][SOURCE_FIRST_TERM] = new CSourcePieceWise_TurbSA_E(nDim, nVar_Turb, config);
      else if (comp_spalart_allmaras) numerics_container[val_iInst][iMGlevel][TURB_SOL][SOURCE_FIRST_TERM] = new CSourcePieceWise_TurbSA_COMP(nDim, nVar_Turb, config);
      else if (e_comp_spalart_allmaras) numerics_container[val_iInst][iMGlevel][TURB_SOL][SOURCE_FIRST_TERM] = new CSourcePieceWise_TurbSA_E_COMP(nDim, nVar_Turb, config);
      else if (neg_spalart_allmaras) numerics_container[val_iInst][iMGlevel][TURB_SOL][SOURCE_FIRST_TERM] = new CSourcePieceWise_TurbSA_Neg(nDim, nVar_Turb, config);
      else if (menter_sst) numerics_container[val_iInst][iMGlevel][TURB_SOL][SOURCE_FIRST_TERM] = new CSourcePieceWise_TurbSST(nDim, nVar_Turb, constants, config);
      numerics_container[val_iInst][iMGlevel][TURB_SOL][SOURCE_SECOND_TERM] = new CSourceNothing(nDim, nVar_Turb, config);
    }
    
    /*--- Definition of the boundary condition method ---*/
    
    for (iMGlevel = 0; iMGlevel <= config->GetnMGLevels(); iMGlevel++) {
      if (spalart_allmaras || e_spalart_allmaras || comp_spalart_allmaras || e_comp_spalart_allmaras) {
        numerics_container[val_iInst][iMGlevel][TURB_SOL][CONV_BOUND_TERM] = new CUpwSca_TurbSA(nDim, nVar_Turb, config);
        numerics_container[val_iInst][iMGlevel][TURB_SOL][VISC_BOUND_TERM] = new CAvgGrad_TurbSA(nDim, nVar_Turb, false, config);
      }
      else if (neg_spalart_allmaras) {
        numerics_container[val_iInst][iMGlevel][TURB_SOL][CONV_BOUND_TERM] = new CUpwSca_TurbSA(nDim, nVar_Turb, config);
        numerics_container[val_iInst][iMGlevel][TURB_SOL][VISC_BOUND_TERM] = new CAvgGrad_TurbSA_Neg(nDim, nVar_Turb, false, config);
      }
      else if (menter_sst) {
        numerics_container[val_iInst][iMGlevel][TURB_SOL][CONV_BOUND_TERM] = new CUpwSca_TurbSST(nDim, nVar_Turb, config);
        numerics_container[val_iInst][iMGlevel][TURB_SOL][VISC_BOUND_TERM] = new CAvgGrad_TurbSST(nDim, nVar_Turb, constants, false, config);
      }
    }
  }
  
  /*--- Solver definition for the transition model problem ---*/
  if (transition) {
    
    /*--- Definition of the convective scheme for each equation and mesh level ---*/
    switch (config->GetKind_ConvNumScheme_Turb()) {
      case NONE :
        break;
      case SPACE_UPWIND :
        for (iMGlevel = 0; iMGlevel <= config->GetnMGLevels(); iMGlevel++) {
          numerics_container[val_iInst][iMGlevel][TRANS_SOL][CONV_TERM] = new CUpwSca_TransLM(nDim, nVar_Trans, config);
        }
        break;
      default :
        SU2_MPI::Error("Convective scheme not implemented (transition).", CURRENT_FUNCTION);
        break;
    }
    
    /*--- Definition of the viscous scheme for each equation and mesh level ---*/
    for (iMGlevel = 0; iMGlevel <= config->GetnMGLevels(); iMGlevel++) {
      numerics_container[val_iInst][iMGlevel][TRANS_SOL][VISC_TERM] = new CAvgGradCorrected_TransLM(nDim, nVar_Trans, config);
    }
    
    /*--- Definition of the source term integration scheme for each equation and mesh level ---*/
    for (iMGlevel = 0; iMGlevel <= config->GetnMGLevels(); iMGlevel++) {
      numerics_container[val_iInst][iMGlevel][TRANS_SOL][SOURCE_FIRST_TERM] = new CSourcePieceWise_TransLM(nDim, nVar_Trans, config);
      numerics_container[val_iInst][iMGlevel][TRANS_SOL][SOURCE_SECOND_TERM] = new CSourceNothing(nDim, nVar_Trans, config);
    }
    
    /*--- Definition of the boundary condition method ---*/
    for (iMGlevel = 0; iMGlevel <= config->GetnMGLevels(); iMGlevel++) {
      numerics_container[val_iInst][iMGlevel][TRANS_SOL][CONV_BOUND_TERM] = new CUpwLin_TransLM(nDim, nVar_Trans, config);
    }
  }
  
  /*--- Solver definition of the finite volume heat solver  ---*/
  if (heat_fvm) {

    /*--- Definition of the viscous scheme for each equation and mesh level ---*/
    for (iMGlevel = 0; iMGlevel <= config->GetnMGLevels(); iMGlevel++) {

      numerics_container[val_iInst][iMGlevel][HEAT_SOL][VISC_TERM] = new CAvgGradCorrected_Heat(nDim, nVar_Heat, config);
      numerics_container[val_iInst][iMGlevel][HEAT_SOL][VISC_BOUND_TERM] = new CAvgGrad_Heat(nDim, nVar_Heat, config);

      switch (config->GetKind_ConvNumScheme_Heat()) {

        case SPACE_UPWIND :
          numerics_container[val_iInst][iMGlevel][HEAT_SOL][CONV_TERM] = new CUpwSca_Heat(nDim, nVar_Heat, config);
          numerics_container[val_iInst][iMGlevel][HEAT_SOL][CONV_BOUND_TERM] = new CUpwSca_Heat(nDim, nVar_Heat, config);
          break;

        case SPACE_CENTERED :
          numerics_container[val_iInst][iMGlevel][HEAT_SOL][CONV_TERM] = new CCentSca_Heat(nDim, nVar_Heat, config);
          numerics_container[val_iInst][iMGlevel][HEAT_SOL][CONV_BOUND_TERM] = new CUpwSca_Heat(nDim, nVar_Heat, config);
        break;

        default :
          cout << "Convective scheme not implemented (heat)." << endl; exit(EXIT_FAILURE);
        break;
      }
    }
  }
  
  /*--- Solver definition for the radiation model problem ---*/

  if (radiation) {
    if (p1_rad){
      /*--- Definition of the viscous scheme for each equation and mesh level ---*/
      numerics_container[val_iInst][MESH_0][RAD_SOL][VISC_TERM] = new CAvgGradCorrected_P1(nDim, nVar_Rad, config);

      /*--- Definition of the source term integration scheme for each equation and mesh level ---*/
      numerics_container[val_iInst][MESH_0][RAD_SOL][SOURCE_FIRST_TERM] = new CSourceP1(nDim, nVar_Rad, config);

      /*--- Definition of the boundary condition method ---*/
      numerics_container[val_iInst][MESH_0][RAD_SOL][VISC_BOUND_TERM] = new CAvgGradCorrected_P1(nDim, nVar_Rad, config);
    }
  }

  /*--- Solver definition for the flow adjoint problem ---*/
  
  if (adj_euler || adj_ns) {
    
    /*--- Definition of the convective scheme for each equation and mesh level ---*/
    
    switch (config->GetKind_ConvNumScheme_AdjFlow()) {
      case NO_CONVECTIVE :
        SU2_MPI::Error("No convective scheme.", CURRENT_FUNCTION);
        break;
        
      case SPACE_CENTERED :
        
        if (compressible) {
          
          /*--- Compressible flow ---*/
          
          switch (config->GetKind_Centered_AdjFlow()) {
            case NO_CENTERED : cout << "No centered scheme." << endl; break;
            case LAX : numerics_container[val_iInst][MESH_0][ADJFLOW_SOL][CONV_TERM] = new CCentLax_AdjFlow(nDim, nVar_Adj_Flow, config); break;
            case JST : numerics_container[val_iInst][MESH_0][ADJFLOW_SOL][CONV_TERM] = new CCentJST_AdjFlow(nDim, nVar_Adj_Flow, config); break;
            default : SU2_MPI::Error("Centered scheme not implemented.", CURRENT_FUNCTION); break;
          }
          
          for (iMGlevel = 1; iMGlevel <= config->GetnMGLevels(); iMGlevel++)
            numerics_container[val_iInst][iMGlevel][ADJFLOW_SOL][CONV_TERM] = new CCentLax_AdjFlow(nDim, nVar_Adj_Flow, config);
          
          for (iMGlevel = 0; iMGlevel <= config->GetnMGLevels(); iMGlevel++)
            numerics_container[val_iInst][iMGlevel][ADJFLOW_SOL][CONV_BOUND_TERM] = new CUpwRoe_AdjFlow(nDim, nVar_Adj_Flow, config);
          
        }
        
        if (incompressible) {

          SU2_MPI::Error("Schemes not implemented for incompressible continuous adjoint.", CURRENT_FUNCTION);

        }
        
        break;
        
      case SPACE_UPWIND :
        
        if (compressible) {
          
          /*--- Compressible flow ---*/
          
          switch (config->GetKind_Upwind_AdjFlow()) {
            case NO_UPWIND : cout << "No upwind scheme." << endl; break;
            case ROE:
              for (iMGlevel = 0; iMGlevel <= config->GetnMGLevels(); iMGlevel++) {
                numerics_container[val_iInst][iMGlevel][ADJFLOW_SOL][CONV_TERM] = new CUpwRoe_AdjFlow(nDim, nVar_Adj_Flow, config);
                numerics_container[val_iInst][iMGlevel][ADJFLOW_SOL][CONV_BOUND_TERM] = new CUpwRoe_AdjFlow(nDim, nVar_Adj_Flow, config);
              }
              break;
            default : SU2_MPI::Error("Upwind scheme not implemented.", CURRENT_FUNCTION); break;
          }
        }
        
        if (incompressible) {
          
          SU2_MPI::Error("Schemes not implemented for incompressible continuous adjoint.", CURRENT_FUNCTION);

        }
        
        break;
        
      default :
        SU2_MPI::Error("Convective scheme not implemented (adj_euler and adj_ns).", CURRENT_FUNCTION);
        break;
    }
    
    /*--- Definition of the viscous scheme for each equation and mesh level ---*/
    
    if (compressible) {
      
      /*--- Compressible flow ---*/
      
      numerics_container[val_iInst][MESH_0][ADJFLOW_SOL][VISC_TERM] = new CAvgGradCorrected_AdjFlow(nDim, nVar_Adj_Flow, config);
      numerics_container[val_iInst][MESH_0][ADJFLOW_SOL][VISC_BOUND_TERM] = new CAvgGrad_AdjFlow(nDim, nVar_Adj_Flow, config);
      
      for (iMGlevel = 1; iMGlevel <= config->GetnMGLevels(); iMGlevel++) {
        numerics_container[val_iInst][iMGlevel][ADJFLOW_SOL][VISC_TERM] = new CAvgGrad_AdjFlow(nDim, nVar_Adj_Flow, config);
        numerics_container[val_iInst][iMGlevel][ADJFLOW_SOL][VISC_BOUND_TERM] = new CAvgGrad_AdjFlow(nDim, nVar_Adj_Flow, config);
      }
      
    }
    
    if (incompressible) {
      
      SU2_MPI::Error("Schemes not implemented for incompressible continuous adjoint.", CURRENT_FUNCTION);

    }
    
    /*--- Definition of the source term integration scheme for each equation and mesh level ---*/
    
    for (iMGlevel = 0; iMGlevel <= config->GetnMGLevels(); iMGlevel++) {
      
      /*--- Note that RANS is incompatible with Axisymmetric or Rotational (Fix it!) ---*/
      
      if (compressible) {
        
        if (adj_ns) {
          
          numerics_container[val_iInst][iMGlevel][ADJFLOW_SOL][SOURCE_FIRST_TERM] = new CSourceViscous_AdjFlow(nDim, nVar_Adj_Flow, config);
          
          if (config->GetRotating_Frame() == YES)
            numerics_container[val_iInst][iMGlevel][ADJFLOW_SOL][SOURCE_SECOND_TERM] = new CSourceRotatingFrame_AdjFlow(nDim, nVar_Adj_Flow, config);
          else
            numerics_container[val_iInst][iMGlevel][ADJFLOW_SOL][SOURCE_SECOND_TERM] = new CSourceConservative_AdjFlow(nDim, nVar_Adj_Flow, config);
          
        }
        
        else {
          
          if (config->GetRotating_Frame() == YES)
            numerics_container[val_iInst][iMGlevel][ADJFLOW_SOL][SOURCE_FIRST_TERM] = new CSourceRotatingFrame_AdjFlow(nDim, nVar_Adj_Flow, config);
          else if (config->GetAxisymmetric() == YES)
            numerics_container[val_iInst][iMGlevel][ADJFLOW_SOL][SOURCE_FIRST_TERM] = new CSourceAxisymmetric_AdjFlow(nDim, nVar_Adj_Flow, config);
          else
            numerics_container[val_iInst][iMGlevel][ADJFLOW_SOL][SOURCE_FIRST_TERM] = new CSourceNothing(nDim, nVar_Adj_Flow, config);
          
          numerics_container[val_iInst][iMGlevel][ADJFLOW_SOL][SOURCE_SECOND_TERM] = new CSourceNothing(nDim, nVar_Adj_Flow, config);
          
        }
        
      }
      
      if (incompressible) {
        
        SU2_MPI::Error("Schemes not implemented for incompressible continuous adjoint.", CURRENT_FUNCTION);

      }
      
    }
    
  }
  
  /*--- Solver definition for the turbulent adjoint problem ---*/
  if (adj_turb) {
    /*--- Definition of the convective scheme for each equation and mesh level ---*/
    switch (config->GetKind_ConvNumScheme_AdjTurb()) {
      case NONE :
        break;
      case SPACE_UPWIND :
        for (iMGlevel = 0; iMGlevel <= config->GetnMGLevels(); iMGlevel++)
          if (spalart_allmaras) {
            numerics_container[val_iInst][iMGlevel][ADJTURB_SOL][CONV_TERM] = new CUpwSca_AdjTurb(nDim, nVar_Adj_Turb, config);
          }
          else if (neg_spalart_allmaras) {SU2_MPI::Error("Adjoint Neg SA turbulence model not implemented.", CURRENT_FUNCTION);}
          else if (menter_sst) {SU2_MPI::Error("Adjoint SST turbulence model not implemented.", CURRENT_FUNCTION);}
          else if (e_spalart_allmaras) {SU2_MPI::Error("Adjoint Edward's SA turbulence model not implemented.", CURRENT_FUNCTION);}
          else if (comp_spalart_allmaras) {SU2_MPI::Error("Adjoint CC SA turbulence model not implemented.", CURRENT_FUNCTION);}
          else if (e_comp_spalart_allmaras) {SU2_MPI::Error("Adjoint CC Edward's SA turbulence model not implemented.", CURRENT_FUNCTION);}
        break;
      default :
        SU2_MPI::Error("Convective scheme not implemented (adj_turb).", CURRENT_FUNCTION);
        break;
    }
    
    /*--- Definition of the viscous scheme for each equation and mesh level ---*/
    for (iMGlevel = 0; iMGlevel <= config->GetnMGLevels(); iMGlevel++) {
      if (spalart_allmaras) {
        numerics_container[val_iInst][iMGlevel][ADJTURB_SOL][VISC_TERM] = new CAvgGradCorrected_AdjTurb(nDim, nVar_Adj_Turb, config);
      }

      else if (neg_spalart_allmaras) {SU2_MPI::Error("Adjoint Neg SA turbulence model not implemented.", CURRENT_FUNCTION);}
      else if (menter_sst) {SU2_MPI::Error("Adjoint SST turbulence model not implemented.", CURRENT_FUNCTION);}
      else if (e_spalart_allmaras) {SU2_MPI::Error("Adjoint Edward's SA turbulence model not implemented.", CURRENT_FUNCTION);}
      else if (comp_spalart_allmaras) {SU2_MPI::Error("Adjoint CC SA turbulence model not implemented.", CURRENT_FUNCTION);}
      else if (e_comp_spalart_allmaras) {SU2_MPI::Error("Adjoint CC Edward's SA turbulence model not implemented.", CURRENT_FUNCTION);}
    }
    
    /*--- Definition of the source term integration scheme for each equation and mesh level ---*/
    for (iMGlevel = 0; iMGlevel <= config->GetnMGLevels(); iMGlevel++) {
      if (spalart_allmaras) {
        numerics_container[val_iInst][iMGlevel][ADJTURB_SOL][SOURCE_FIRST_TERM] = new CSourcePieceWise_AdjTurb(nDim, nVar_Adj_Turb, config);
        numerics_container[val_iInst][iMGlevel][ADJTURB_SOL][SOURCE_SECOND_TERM] = new CSourceConservative_AdjTurb(nDim, nVar_Adj_Turb, config);
      }
      else if (neg_spalart_allmaras) {SU2_MPI::Error("Adjoint Neg SA turbulence model not implemented.", CURRENT_FUNCTION);}
      else if (menter_sst) {SU2_MPI::Error("Adjoint SST turbulence model not implemented.", CURRENT_FUNCTION);}
      else if (e_spalart_allmaras) {SU2_MPI::Error("Adjoint Edward's SA turbulence model not implemented.", CURRENT_FUNCTION);}
      else if (comp_spalart_allmaras) {SU2_MPI::Error("Adjoint CC SA turbulence model not implemented.", CURRENT_FUNCTION);}
      else if (e_comp_spalart_allmaras) {SU2_MPI::Error("Adjoint CC Edward's SA turbulence model not implemented.", CURRENT_FUNCTION);}
    }
    
    /*--- Definition of the boundary condition method ---*/
    for (iMGlevel = 0; iMGlevel <= config->GetnMGLevels(); iMGlevel++) {
      if (spalart_allmaras) numerics_container[val_iInst][iMGlevel][ADJTURB_SOL][CONV_BOUND_TERM] = new CUpwLin_AdjTurb(nDim, nVar_Adj_Turb, config);
      else if (neg_spalart_allmaras) {SU2_MPI::Error("Adjoint Neg SA turbulence model not implemented.", CURRENT_FUNCTION);}
      else if (menter_sst) {SU2_MPI::Error("Adjoint SST turbulence model not implemented.", CURRENT_FUNCTION);}
      else if (e_spalart_allmaras) {SU2_MPI::Error("Adjoint Edward's SA turbulence model not implemented.", CURRENT_FUNCTION);}
      else if (comp_spalart_allmaras) {SU2_MPI::Error("Adjoint CC SA turbulence model not implemented.", CURRENT_FUNCTION);}
      else if (e_comp_spalart_allmaras) {SU2_MPI::Error("Adjoint CC Edward's SA turbulence model not implemented.", CURRENT_FUNCTION);}
    }
    
  }

  /*--- Solver definition for the FEM problem ---*/
  if (fem) {

  /*--- Initialize the container for FEA_TERM. This will be the only one for most of the cases ---*/
  switch (config->GetGeometricConditions()) {
      case SMALL_DEFORMATIONS :
        switch (config->GetMaterialModel()) {
          case LINEAR_ELASTIC: numerics_container[val_iInst][MESH_0][FEA_SOL][FEA_TERM] = new CFEALinearElasticity(nDim, nVar_FEM, config); break;
          case NEO_HOOKEAN : SU2_MPI::Error("Material model does not correspond to geometric conditions.", CURRENT_FUNCTION); break;
          default: SU2_MPI::Error("Material model not implemented.", CURRENT_FUNCTION); break;
        }
        break;
      case LARGE_DEFORMATIONS :
        switch (config->GetMaterialModel()) {
          case LINEAR_ELASTIC: SU2_MPI::Error("Material model does not correspond to geometric conditions.", CURRENT_FUNCTION); break;
          case NEO_HOOKEAN :
            switch (config->GetMaterialCompressibility()) {
              case COMPRESSIBLE_MAT : numerics_container[val_iInst][MESH_0][FEA_SOL][FEA_TERM] = new CFEM_NeoHookean_Comp(nDim, nVar_FEM, config); break;
              case INCOMPRESSIBLE_MAT : numerics_container[val_iInst][MESH_0][FEA_SOL][FEA_TERM] = new CFEM_NeoHookean_Incomp(nDim, nVar_FEM, config); break;
              default: SU2_MPI::Error("Material model not implemented.", CURRENT_FUNCTION); break;
            }
            break;
          case KNOWLES:
            switch (config->GetMaterialCompressibility()) {
              case NEARLY_INCOMPRESSIBLE_MAT : numerics_container[val_iInst][MESH_0][FEA_SOL][FEA_TERM] = new CFEM_Knowles_NearInc(nDim, nVar_FEM, config); break;
              case INCOMPRESSIBLE_MAT : numerics_container[val_iInst][MESH_0][FEA_SOL][FEA_TERM] = new CFEM_Knowles_NearInc(nDim, nVar_FEM, config); break;
              default:  SU2_MPI::Error("Material model not implemented.", CURRENT_FUNCTION); break;
            }
            break;
          case IDEAL_DE:
            switch (config->GetMaterialCompressibility()) {
              case NEARLY_INCOMPRESSIBLE_MAT : numerics_container[val_iInst][MESH_0][FEA_SOL][FEA_TERM] = new CFEM_IdealDE(nDim, nVar_FEM, config); break;
              default:  SU2_MPI::Error("Material model not implemented.", CURRENT_FUNCTION); break;
            }
            break;
          default:  SU2_MPI::Error("Material model not implemented.", CURRENT_FUNCTION); break;
        }
        break;
      default:  SU2_MPI::Error("Solver not implemented.", CURRENT_FUNCTION);  break;
    }

  /*--- The following definitions only make sense if we have a non-linear solution ---*/
  if (config->GetGeometricConditions() == LARGE_DEFORMATIONS){

      /*--- This allocates a container for electromechanical effects ---*/

      bool de_effects = config->GetDE_Effects();
      if (de_effects) numerics_container[val_iInst][MESH_0][FEA_SOL][DE_TERM] = new CFEM_DielectricElastomer(nDim, nVar_FEM, config);

      string filename;
      ifstream properties_file;

      filename = config->GetFEA_FileName();
      if (nZone > 1)
        filename = config->GetMultizone_FileName(filename, iZone);

      properties_file.open(filename.data(), ios::in);

      /*--- In case there is a properties file, containers are allocated for a number of material models ---*/

      if (!(properties_file.fail())) {

          numerics_container[val_iInst][MESH_0][FEA_SOL][MAT_NHCOMP]  = new CFEM_NeoHookean_Comp(nDim, nVar_FEM, config);
          numerics_container[val_iInst][MESH_0][FEA_SOL][MAT_NHINC]   = new CFEM_NeoHookean_Incomp(nDim, nVar_FEM, config);
          numerics_container[val_iInst][MESH_0][FEA_SOL][MAT_IDEALDE] = new CFEM_IdealDE(nDim, nVar_FEM, config);
          numerics_container[val_iInst][MESH_0][FEA_SOL][MAT_KNOWLES] = new CFEM_Knowles_NearInc(nDim, nVar_FEM, config);

          properties_file.close();
      }
  }

  }

}

void CDriver::Numerics_Postprocessing(CNumerics *****numerics_container,
                                      CSolver ***solver_container, CGeometry **geometry,
                                      CConfig *config, unsigned short val_iInst) {
  
  unsigned short iMGlevel, iSol;
  
  
  bool
  euler, adj_euler,
  ns, adj_ns,
  turbulent, adj_turb,
  spalart_allmaras, neg_spalart_allmaras, menter_sst,
  fem,
<<<<<<< HEAD
  heat, heat_fvm,
  radiation, p1_rad,
=======
  heat_fvm,
>>>>>>> f3b91aa3
  transition,
  template_solver;

  bool e_spalart_allmaras, comp_spalart_allmaras, e_comp_spalart_allmaras;

  bool compressible = (config->GetKind_Regime() == COMPRESSIBLE);
  bool incompressible = (config->GetKind_Regime() == INCOMPRESSIBLE);
  
  /*--- Initialize some useful booleans ---*/
  euler            = false;   ns               = false;   turbulent        = false;
  adj_euler        = false;   adj_ns           = false;   adj_turb         = false;
<<<<<<< HEAD
  wave             = false;   heat             = false;   fem        = false;
  radiation        = false;   p1_rad           = false;
=======
  fem        = false;
>>>>>>> f3b91aa3
  spalart_allmaras = false;   neg_spalart_allmaras = false; menter_sst       = false;
  transition       = false;   heat_fvm         = false;
  template_solver  = false;
    
  e_spalart_allmaras = false; comp_spalart_allmaras = false; e_comp_spalart_allmaras = false;

  /*--- Assign booleans ---*/
  switch (config->GetKind_Solver()) {
    case TEMPLATE_SOLVER: template_solver = true; break;
    case EULER : case DISC_ADJ_EULER: euler = true;  heat_fvm = config->GetWeakly_Coupled_Heat(); break;
    case NAVIER_STOKES: case DISC_ADJ_NAVIER_STOKES: ns = true;  heat_fvm = config->GetWeakly_Coupled_Heat(); break;
    case RANS : case DISC_ADJ_RANS:  ns = true; turbulent = true; if (config->GetKind_Trans_Model() == LM) transition = true; break;
    case HEAT_EQUATION_FVM: heat_fvm = true; break;
    case FEM_ELASTICITY: case DISC_ADJ_FEM: fem = true; break;
    case ADJ_EULER : euler = true; adj_euler = true; break;
    case ADJ_NAVIER_STOKES : ns = true; turbulent = (config->GetKind_Turb_Model() != NONE); adj_ns = true; break;
    case ADJ_RANS : ns = true; turbulent = true; adj_ns = true; adj_turb = (!config->GetFrozen_Visc_Cont()); break;
  }
  
  /*--- Assign turbulence model booleans ---*/
  
  if (turbulent)
    switch (config->GetKind_Turb_Model()) {
      case SA:     spalart_allmaras = true;     break;
      case SA_NEG: neg_spalart_allmaras = true; break;
      case SST:    menter_sst = true;  break;
      case SA_COMP: comp_spalart_allmaras = true; break;
      case SA_E: e_spalart_allmaras = true; break;
      case SA_E_COMP: e_comp_spalart_allmaras = true; break;

    }
  
  /*--- Test for radiation models ---*/
  switch (config->GetKind_RadiationModel()){
    case NO_RADIATION: radiation = false; break;
    case P1_MODEL: radiation = true; p1_rad = true; break;
    default: SU2_MPI::Error("Specified radiation model unavailable or none selected", CURRENT_FUNCTION); break;
  }

  /*--- Solver definition for the template problem ---*/
  if (template_solver) {
    
    /*--- Definition of the convective scheme for each equation and mesh level ---*/
    switch (config->GetKind_ConvNumScheme_Template()) {
      case SPACE_CENTERED : case SPACE_UPWIND :
        for (iMGlevel = 0; iMGlevel <= config->GetnMGLevels(); iMGlevel++)
          delete numerics_container[val_iInst][iMGlevel][TEMPLATE_SOL][CONV_TERM];
        break;
    }
    
    for (iMGlevel = 0; iMGlevel <= config->GetnMGLevels(); iMGlevel++) {
      /*--- Definition of the viscous scheme for each equation and mesh level ---*/
      delete numerics_container[val_iInst][iMGlevel][TEMPLATE_SOL][VISC_TERM];
      /*--- Definition of the source term integration scheme for each equation and mesh level ---*/
      delete numerics_container[val_iInst][iMGlevel][TEMPLATE_SOL][SOURCE_FIRST_TERM];
      /*--- Definition of the boundary condition method ---*/
      delete numerics_container[val_iInst][iMGlevel][TEMPLATE_SOL][CONV_BOUND_TERM];
    }
    
  }
  
  /*--- Solver definition for the Potential, Euler, Navier-Stokes problems ---*/
  if ((euler) || (ns)) {
    
    /*--- Definition of the convective scheme for each equation and mesh level ---*/
    switch (config->GetKind_ConvNumScheme_Flow()) {
        
      case SPACE_CENTERED :
        if (compressible) {
          
          /*--- Compressible flow ---*/
          switch (config->GetKind_Centered_Flow()) {
            case LAX : case JST :  case JST_KE : delete numerics_container[val_iInst][MESH_0][FLOW_SOL][CONV_TERM]; break;
          }
          for (iMGlevel = 1; iMGlevel <= config->GetnMGLevels(); iMGlevel++)
            delete numerics_container[val_iInst][iMGlevel][FLOW_SOL][CONV_TERM];
          
          /*--- Definition of the boundary condition method ---*/
          for (iMGlevel = 0; iMGlevel <= config->GetnMGLevels(); iMGlevel++)
            delete numerics_container[val_iInst][iMGlevel][FLOW_SOL][CONV_BOUND_TERM];
          
        }
        if (incompressible) {
          /*--- Incompressible flow, use preconditioning method ---*/
          switch (config->GetKind_Centered_Flow()) {
            case LAX : case JST : delete numerics_container[val_iInst][MESH_0][FLOW_SOL][CONV_TERM]; break;
          }
          for (iMGlevel = 1; iMGlevel <= config->GetnMGLevels(); iMGlevel++)
            delete numerics_container[val_iInst][iMGlevel][FLOW_SOL][CONV_TERM];
          
          /*--- Definition of the boundary condition method ---*/
          for (iMGlevel = 0; iMGlevel <= config->GetnMGLevels(); iMGlevel++)
            delete numerics_container[val_iInst][iMGlevel][FLOW_SOL][CONV_BOUND_TERM];
          
        }
        break;
      case SPACE_UPWIND :
        
        if (compressible) {
          /*--- Compressible flow ---*/
          switch (config->GetKind_Upwind_Flow()) {
            case ROE: case AUSM : case TURKEL: case HLLC: case MSW:  case CUSP: case L2ROE: case LMROE: case SLAU: case SLAU2:
              for (iMGlevel = 0; iMGlevel <= config->GetnMGLevels(); iMGlevel++) {
                delete numerics_container[val_iInst][iMGlevel][FLOW_SOL][CONV_TERM];
                delete numerics_container[val_iInst][iMGlevel][FLOW_SOL][CONV_BOUND_TERM];
              }
              
              break;
          }
          
        }
        if (incompressible) {
          /*--- Incompressible flow, use preconditioning method ---*/
          switch (config->GetKind_Upwind_Flow()) {
            case FDS:
              for (iMGlevel = 0; iMGlevel <= config->GetnMGLevels(); iMGlevel++) {
                delete numerics_container[val_iInst][iMGlevel][FLOW_SOL][CONV_TERM];
                delete numerics_container[val_iInst][iMGlevel][FLOW_SOL][CONV_BOUND_TERM];
              }
              break;
          }
        }
        
        break;
    }
    
    /*--- Definition of the viscous scheme for each equation and mesh level ---*/
    if (compressible||incompressible) {
      /*--- Compressible flow Ideal gas ---*/
      delete numerics_container[val_iInst][MESH_0][FLOW_SOL][VISC_TERM];
      for (iMGlevel = 1; iMGlevel <= config->GetnMGLevels(); iMGlevel++)
        delete numerics_container[val_iInst][iMGlevel][FLOW_SOL][VISC_TERM];
      
      /*--- Definition of the boundary condition method ---*/
      for (iMGlevel = 0; iMGlevel <= config->GetnMGLevels(); iMGlevel++)
        delete numerics_container[val_iInst][iMGlevel][FLOW_SOL][VISC_BOUND_TERM];
      
    }
    
    /*--- Definition of the source term integration scheme for each equation and mesh level ---*/
    for (iMGlevel = 0; iMGlevel <= config->GetnMGLevels(); iMGlevel++) {
      delete numerics_container[val_iInst][iMGlevel][FLOW_SOL][SOURCE_FIRST_TERM];
      delete numerics_container[val_iInst][iMGlevel][FLOW_SOL][SOURCE_SECOND_TERM];
    }
    
  }
  
  
  /*--- Solver definition for the turbulent model problem ---*/
  
  if (turbulent) {
    
    /*--- Definition of the convective scheme for each equation and mesh level ---*/
    
    switch (config->GetKind_ConvNumScheme_Turb()) {
      case SPACE_UPWIND :
        for (iMGlevel = 0; iMGlevel <= config->GetnMGLevels(); iMGlevel++) {
          if (spalart_allmaras || neg_spalart_allmaras ||menter_sst|| comp_spalart_allmaras || e_spalart_allmaras || e_comp_spalart_allmaras)
            delete numerics_container[val_iInst][iMGlevel][TURB_SOL][CONV_TERM];
        }
        break;
    }
    
    /*--- Definition of the viscous scheme for each equation and mesh level ---*/
    
      if (spalart_allmaras || neg_spalart_allmaras ||menter_sst|| comp_spalart_allmaras || e_spalart_allmaras || e_comp_spalart_allmaras){
        for (iMGlevel = 0; iMGlevel <= config->GetnMGLevels(); iMGlevel++) {
          delete numerics_container[val_iInst][iMGlevel][TURB_SOL][VISC_TERM];
          delete numerics_container[val_iInst][iMGlevel][TURB_SOL][SOURCE_FIRST_TERM];
          delete numerics_container[val_iInst][iMGlevel][TURB_SOL][SOURCE_SECOND_TERM];
          /*--- Definition of the boundary condition method ---*/
          delete numerics_container[val_iInst][iMGlevel][TURB_SOL][CONV_BOUND_TERM];
          delete numerics_container[val_iInst][iMGlevel][TURB_SOL][VISC_BOUND_TERM];

      }
    }
    
  }
  
  /*--- Solver definition for the transition model problem ---*/
  if (transition) {
    
    /*--- Definition of the convective scheme for each equation and mesh level ---*/
    switch (config->GetKind_ConvNumScheme_Turb()) {
      case SPACE_UPWIND :
        for (iMGlevel = 0; iMGlevel <= config->GetnMGLevels(); iMGlevel++) {
          delete numerics_container[val_iInst][iMGlevel][TRANS_SOL][CONV_TERM];
        }
        break;
    }
    
    for (iMGlevel = 0; iMGlevel <= config->GetnMGLevels(); iMGlevel++) {
      /*--- Definition of the viscous scheme for each equation and mesh level ---*/
      delete numerics_container[val_iInst][iMGlevel][TRANS_SOL][VISC_TERM];
      /*--- Definition of the source term integration scheme for each equation and mesh level ---*/
      delete numerics_container[val_iInst][iMGlevel][TRANS_SOL][SOURCE_FIRST_TERM];
      delete numerics_container[val_iInst][iMGlevel][TRANS_SOL][SOURCE_SECOND_TERM];
      /*--- Definition of the boundary condition method ---*/
      delete numerics_container[val_iInst][iMGlevel][TRANS_SOL][CONV_BOUND_TERM];
    }
  }

  if (heat_fvm) {

    /*--- Definition of the viscous scheme for each equation and mesh level ---*/
    for (iMGlevel = 0; iMGlevel <= config->GetnMGLevels(); iMGlevel++) {

      delete numerics_container[val_iInst][iMGlevel][HEAT_SOL][VISC_TERM];
      delete numerics_container[val_iInst][iMGlevel][HEAT_SOL][VISC_BOUND_TERM];

      switch (config->GetKind_ConvNumScheme_Heat()) {
        case SPACE_UPWIND :

          delete numerics_container[val_iInst][iMGlevel][HEAT_SOL][CONV_TERM];
          delete numerics_container[val_iInst][iMGlevel][HEAT_SOL][CONV_BOUND_TERM];
          break;

        case SPACE_CENTERED :

          delete numerics_container[val_iInst][iMGlevel][HEAT_SOL][CONV_TERM];
          delete numerics_container[val_iInst][iMGlevel][HEAT_SOL][CONV_BOUND_TERM];
        break;
      }
    }
  }
  
<<<<<<< HEAD
  if (radiation){

    if (p1_rad){
      delete numerics_container[val_iInst][MESH_0][RAD_SOL][VISC_TERM];
      delete numerics_container[val_iInst][MESH_0][RAD_SOL][SOURCE_FIRST_TERM];
      delete numerics_container[val_iInst][MESH_0][RAD_SOL][VISC_BOUND_TERM];
    }

  }

  /*--- Solver definition for the poisson potential problem ---*/
  if (poisson || heat) {
    
    /*--- Definition of the viscous scheme for each equation and mesh level ---*/
    delete numerics_container[val_iInst][MESH_0][POISSON_SOL][VISC_TERM];
    
    /*--- Definition of the source term integration scheme for each equation and mesh level ---*/
    delete numerics_container[val_iInst][MESH_0][POISSON_SOL][SOURCE_FIRST_TERM];
    delete numerics_container[val_iInst][MESH_0][POISSON_SOL][SOURCE_SECOND_TERM];
    
  }
  
=======
>>>>>>> f3b91aa3
  /*--- Solver definition for the flow adjoint problem ---*/
  
  if (adj_euler || adj_ns ) {
    
    /*--- Definition of the convective scheme for each equation and mesh level ---*/
    
    switch (config->GetKind_ConvNumScheme_AdjFlow()) {
      case SPACE_CENTERED :
        
        if (compressible) {
          
          /*--- Compressible flow ---*/
          
          switch (config->GetKind_Centered_AdjFlow()) {
            case LAX : case JST:
              delete numerics_container[val_iInst][MESH_0][ADJFLOW_SOL][CONV_TERM];
              break;
          }
          
          for (iMGlevel = 1; iMGlevel <= config->GetnMGLevels(); iMGlevel++)
            delete numerics_container[val_iInst][iMGlevel][ADJFLOW_SOL][CONV_TERM];
          
          for (iMGlevel = 0; iMGlevel <= config->GetnMGLevels(); iMGlevel++)
            delete numerics_container[val_iInst][iMGlevel][ADJFLOW_SOL][CONV_BOUND_TERM];
          
        }
        
        if (incompressible) {
          
          /*--- Incompressible flow, use artificial compressibility method ---*/
          
          switch (config->GetKind_Centered_AdjFlow()) {
            case LAX : case JST:
              delete numerics_container[val_iInst][MESH_0][ADJFLOW_SOL][CONV_TERM]; break;
          }
          
          for (iMGlevel = 1; iMGlevel <= config->GetnMGLevels(); iMGlevel++)
            delete numerics_container[val_iInst][iMGlevel][ADJFLOW_SOL][CONV_TERM];
          
          for (iMGlevel = 0; iMGlevel <= config->GetnMGLevels(); iMGlevel++)
            delete numerics_container[val_iInst][iMGlevel][ADJFLOW_SOL][CONV_BOUND_TERM];
          
        }
        
        break;
        
      case SPACE_UPWIND :
        
        if (compressible || incompressible) {
          
          /*--- Compressible flow ---*/
          
          switch (config->GetKind_Upwind_AdjFlow()) {
            case ROE:
              for (iMGlevel = 0; iMGlevel <= config->GetnMGLevels(); iMGlevel++) {
                delete numerics_container[val_iInst][iMGlevel][ADJFLOW_SOL][CONV_TERM];
                delete numerics_container[val_iInst][iMGlevel][ADJFLOW_SOL][CONV_BOUND_TERM];
              }
              break;
          }
        }
        
        break;
    }
    
    /*--- Definition of the viscous scheme for each equation and mesh level ---*/
    
    if (compressible || incompressible) {
      
      /*--- Compressible flow ---*/
      for (iMGlevel = 0; iMGlevel <= config->GetnMGLevels(); iMGlevel++) {
        delete numerics_container[val_iInst][iMGlevel][ADJFLOW_SOL][VISC_TERM];
        delete numerics_container[val_iInst][iMGlevel][ADJFLOW_SOL][VISC_BOUND_TERM];
      }
    }
    
    /*--- Definition of the source term integration scheme for each equation and mesh level ---*/
    
    for (iMGlevel = 0; iMGlevel <= config->GetnMGLevels(); iMGlevel++) {
      
      
      if (compressible || incompressible) {
        
        delete numerics_container[val_iInst][iMGlevel][ADJFLOW_SOL][SOURCE_FIRST_TERM];
        delete numerics_container[val_iInst][iMGlevel][ADJFLOW_SOL][SOURCE_SECOND_TERM];
        
      }
    }
    
  }
  
  
  /*--- Solver definition for the turbulent adjoint problem ---*/
  if (adj_turb) {
    /*--- Definition of the convective scheme for each equation and mesh level ---*/
    switch (config->GetKind_ConvNumScheme_AdjTurb()) {
        
      case SPACE_UPWIND :
        for (iMGlevel = 0; iMGlevel <= config->GetnMGLevels(); iMGlevel++)
          if (spalart_allmaras) {
            delete numerics_container[val_iInst][iMGlevel][ADJTURB_SOL][CONV_TERM];
          }
        break;
    }
    
    
    for (iMGlevel = 0; iMGlevel <= config->GetnMGLevels(); iMGlevel++) {
      if (spalart_allmaras) {
        /*--- Definition of the viscous scheme for each equation and mesh level ---*/
        delete numerics_container[val_iInst][iMGlevel][ADJTURB_SOL][VISC_TERM];
        /*--- Definition of the source term integration scheme for each equation and mesh level ---*/
        delete numerics_container[val_iInst][iMGlevel][ADJTURB_SOL][SOURCE_FIRST_TERM];
        delete numerics_container[val_iInst][iMGlevel][ADJTURB_SOL][SOURCE_SECOND_TERM];
        /*--- Definition of the boundary condition method ---*/
        delete numerics_container[val_iInst][iMGlevel][ADJTURB_SOL][CONV_BOUND_TERM];
      }
    }
  }
  
  /*--- Solver definition for the FEA problem ---*/
  if (fem) {
    
    /*--- Definition of the viscous scheme for each equation and mesh level ---*/
    delete numerics_container[val_iInst][MESH_0][FEA_SOL][FEA_TERM];
    
  }
  
  /*--- Definition of the Class for the numerical method: numerics_container[INST_LEVEL][MESH_LEVEL][EQUATION][EQ_TERM] ---*/
  for (iMGlevel = 0; iMGlevel <= config->GetnMGLevels(); iMGlevel++) {
    for (iSol = 0; iSol < MAX_SOLS; iSol++) {
      delete [] numerics_container[val_iInst][iMGlevel][iSol];
    }
    delete[] numerics_container[val_iInst][iMGlevel];
  }
  
  delete[] numerics_container[val_iInst];

}

void CDriver::Iteration_Preprocessing() {

  for (iInst = 0; iInst < nInst[iZone]; iInst++)  {

    /*--- Initial print to console for this zone. ---*/

    if (rank == MASTER_NODE) cout << "Zone " << iZone+1;
    if ((rank == MASTER_NODE) && (nInst[iZone] > 1)) cout << ", instance: " << iInst+1;

    /*--- Loop over all zones and instantiate the physics iteration. ---*/

    switch (config_container[iZone]->GetKind_Solver()) {

    case EULER: case NAVIER_STOKES: case RANS:

      if(config_container[iZone]->GetBoolTurbomachinery()){
        if (rank == MASTER_NODE)
          cout << ": Euler/Navier-Stokes/RANS turbomachinery fluid iteration." << endl;
        iteration_container[iZone][iInst] = new CTurboIteration(config_container[iZone]);

      }
      else{
        if (rank == MASTER_NODE)
          cout << ": Euler/Navier-Stokes/RANS fluid iteration." << endl;
        iteration_container[iZone][iInst] = new CFluidIteration(config_container[iZone]);
      }
      break;

    case HEAT_EQUATION_FVM:
      if (rank == MASTER_NODE)
        cout << ": heat iteration (finite volume method)." << endl;
      iteration_container[iZone][iInst] = new CHeatIteration(config_container[iZone]);
      break;

    case FEM_ELASTICITY:
      if (rank == MASTER_NODE)
        cout << ": FEM iteration." << endl;
      iteration_container[iZone][iInst] = new CFEAIteration(config_container[iZone]);
      break;

    case ADJ_EULER: case ADJ_NAVIER_STOKES: case ADJ_RANS:
      if (rank == MASTER_NODE)
        cout << ": adjoint Euler/Navier-Stokes/RANS fluid iteration." << endl;
      iteration_container[iZone][iInst] = new CAdjFluidIteration(config_container[iZone]);
      break;

    case DISC_ADJ_EULER: case DISC_ADJ_NAVIER_STOKES: case DISC_ADJ_RANS:
      if (rank == MASTER_NODE)
        cout << ": discrete adjoint Euler/Navier-Stokes/RANS fluid iteration." << endl;
      iteration_container[iZone][iInst] = new CDiscAdjFluidIteration(config_container[iZone]);
      break;

    case DISC_ADJ_FEM:
      if (rank == MASTER_NODE)
        cout << ": discrete adjoint FEM structural iteration." << endl;
      iteration_container[iZone][iInst] = new CDiscAdjFEAIteration(config_container[iZone]);
      break;
    }

  }

}

void CDriver::Interface_Preprocessing() {

  unsigned short donorZone, targetZone;
  unsigned short nVar, nVarTransfer;

  unsigned short nMarkerTarget, iMarkerTarget, nMarkerDonor, iMarkerDonor;

  /*--- Initialize some useful booleans ---*/
  bool fluid_donor, structural_donor, heat_donor;
  bool fluid_target, structural_target, heat_target;

  bool discrete_adjoint = config_container[ZONE_0]->GetDiscrete_Adjoint();

  int markDonor, markTarget, Donor_check, Target_check, iMarkerInt, nMarkerInt;

#ifdef HAVE_MPI
  int *Buffer_Recv_mark = NULL, iRank, nProcessor = size;

  if (rank == MASTER_NODE)
    Buffer_Recv_mark = new int[nProcessor];
#endif

  if (config_container[ZONE_0]->GetFSI_Simulation() && nZone != 2 && rank == MASTER_NODE) {
    SU2_MPI::Error("Error, cannot run the FSI solver on more than 2 zones!", CURRENT_FUNCTION);
  }

  /*--- Coupling between zones ---*/
  // There's a limit here, the interface boundary must connect only 2 zones

  /*--- Loops over all target and donor zones to find which ones are connected through an interface boundary (fsi or sliding mesh) ---*/
  for (targetZone = 0; targetZone < nZone; targetZone++) {

    for (donorZone = 0; donorZone < nZone; donorZone++) {

      transfer_types[donorZone][targetZone] = NO_TRANSFER;

      if ( donorZone == targetZone ) {
        transfer_types[donorZone][targetZone] = ZONES_ARE_EQUAL;
        // We're processing the same zone, so skip the following
        continue;
      }

      nMarkerInt = (int) ( config_container[donorZone]->GetMarker_n_ZoneInterface() / 2 );

      /*--- Loops on Interface markers to find if the 2 zones are sharing the boundary and to determine donor and target marker tag ---*/
      for (iMarkerInt = 1; iMarkerInt <= nMarkerInt; iMarkerInt++) {

        markDonor  = -1;
        markTarget = -1;

        /*--- On the donor side ---*/
        nMarkerDonor = config_container[donorZone]->GetnMarker_All();

        for (iMarkerDonor = 0; iMarkerDonor < nMarkerDonor; iMarkerDonor++) {

          /*--- If the tag GetMarker_All_ZoneInterface(iMarker) equals the index we are looping at ---*/
          if ( config_container[donorZone]->GetMarker_All_ZoneInterface(iMarkerDonor) == iMarkerInt ) {
            /*--- We have identified the identifier for the interface marker ---*/
            markDonor = iMarkerDonor;

            break;
          }
        }

        /*--- On the target side ---*/
        nMarkerTarget = config_container[targetZone]->GetnMarker_All();

      for (iMarkerTarget = 0; iMarkerTarget < nMarkerTarget; iMarkerTarget++) {

          /*--- If the tag GetMarker_All_ZoneInterface(iMarker) equals the index we are looping at ---*/
        if ( config_container[targetZone]->GetMarker_All_ZoneInterface(iMarkerTarget) == iMarkerInt ) {
            /*--- We have identified the identifier for the interface marker ---*/
            markTarget = iMarkerTarget;

            break;
        } 
        }

#ifdef HAVE_MPI

      Donor_check  = -1;
      Target_check = -1;

        /*--- We gather a vector in MASTER_NODE that determines if the boundary is not on the processor because of the partition or because the zone does not include it ---*/

        SU2_MPI::Gather(&markDonor , 1, MPI_INT, Buffer_Recv_mark, 1, MPI_INT, MASTER_NODE, MPI_COMM_WORLD);

      if (rank == MASTER_NODE) {
        for (iRank = 0; iRank < nProcessor; iRank++) {
          if( Buffer_Recv_mark[iRank] != -1 ) {
              Donor_check = Buffer_Recv_mark[iRank];

              break;
            }
          }
        }

        SU2_MPI::Bcast(&Donor_check , 1, MPI_INT, MASTER_NODE, MPI_COMM_WORLD);

        SU2_MPI::Gather(&markTarget, 1, MPI_INT, Buffer_Recv_mark, 1, MPI_INT, MASTER_NODE, MPI_COMM_WORLD);

      if (rank == MASTER_NODE){
        for (iRank = 0; iRank < nProcessor; iRank++){
          if( Buffer_Recv_mark[iRank] != -1 ){
              Target_check = Buffer_Recv_mark[iRank];

              break;
            }
          }
        }

        SU2_MPI::Bcast(&Target_check, 1, MPI_INT, MASTER_NODE, MPI_COMM_WORLD);

#else
      Donor_check  = markDonor;
      Target_check = markTarget;  
#endif

      /* --- Check ifzones are actually sharing the interface boundary, if not skip ---*/        
      if(Target_check == -1 || Donor_check == -1) {
        transfer_types[donorZone][targetZone] = NO_COMMON_INTERFACE;
        continue;
      }

        /*--- Set some boolean to properly allocate data structure later ---*/
      fluid_target      = false; 
      structural_target = false;

      fluid_donor       = false; 
      structural_donor  = false;

      heat_donor        = false;
      heat_target       = false;

      switch ( config_container[targetZone]->GetKind_Solver() ) {

        case EULER : case NAVIER_STOKES: case RANS: 
        case DISC_ADJ_EULER: case DISC_ADJ_NAVIER_STOKES: case DISC_ADJ_RANS:
          fluid_target  = true;   

          break;

        case FEM_ELASTICITY: case DISC_ADJ_FEM:
          structural_target = true;   

          break;

        case HEAT_EQUATION_FVM:
          heat_target = true;
        }


      switch ( config_container[donorZone]->GetKind_Solver() ) {

      case EULER : case NAVIER_STOKES: case RANS: 
      case DISC_ADJ_EULER: case DISC_ADJ_NAVIER_STOKES: case DISC_ADJ_RANS:
        fluid_donor  = true;   

          break;

      case FEM_ELASTICITY: case DISC_ADJ_FEM:
        structural_donor = true;  

          break;

      case HEAT_EQUATION_FVM :
        heat_donor = true;
        }

        /*--- Begin the creation of the communication pattern among zones ---*/

        /*--- Retrieve the number of conservative variables (for problems not involving structural analysis ---*/
        if (fluid_donor && fluid_target)
          nVar = solver_container[donorZone][INST_0][MESH_0][FLOW_SOL]->GetnVar();
        else
          /*--- If at least one of the components is structural ---*/
          nVar = nDim;

      if (rank == MASTER_NODE) cout << "From zone " << donorZone << " to zone " << targetZone << ": ";

        /*--- Match Zones ---*/
      if (rank == MASTER_NODE) cout << "Setting coupling "<<endl;

        /*--- If the mesh is matching: match points ---*/
      if ( config_container[donorZone]->GetMatchingMesh() ) {
        if (rank == MASTER_NODE) 
            cout << "between matching meshes. " << endl;
        geometry_container[donorZone][INST_0][MESH_0]->MatchZone(config_container[donorZone], geometry_container[targetZone][INST_0][MESH_0], config_container[targetZone], donorZone, nZone);
        }
        /*--- Else: interpolate ---*/
        else {
        switch (config_container[donorZone]->GetKindInterpolation()) {

          case NEAREST_NEIGHBOR:
            interpolator_container[donorZone][targetZone] = new CNearestNeighbor(geometry_container, config_container, donorZone, targetZone);
            if (rank == MASTER_NODE) cout << "using a nearest-neighbor approach." << endl;

            break;

          case ISOPARAMETRIC:
            interpolator_container[donorZone][targetZone] = new CIsoparametric(geometry_container, config_container, donorZone, targetZone);
            if (rank == MASTER_NODE) cout << "using an isoparametric approach." << endl;

            break;

          case WEIGHTED_AVERAGE:
            interpolator_container[donorZone][targetZone] = new CSlidingMesh(geometry_container, config_container, donorZone, targetZone);
            if (rank == MASTER_NODE) cout << "using an sliding mesh approach." << endl;

            break;
            
          case RADIAL_BASIS_FUNCTION:
            if ( config_container[donorZone]->GetConservativeInterpolation() ) {
              if( targetZone > 0 && structural_target ) {
                interpolator_container[donorZone][targetZone] = new CMirror(geometry_container, config_container, donorZone, targetZone);
                if (rank == MASTER_NODE) cout << "using a mirror approach: matching coefficients from opposite mesh." << endl;
              }
              else {
                interpolator_container[donorZone][targetZone] = new CRadialBasisFunction(geometry_container, config_container, donorZone, targetZone);
                if (rank == MASTER_NODE) cout << "using a radial basis function approach." << endl;
              }
              if ( targetZone == 0 && structural_target && rank == MASTER_NODE)
                cout << "Conservative interpolation assumes the structure model mesh is evaluated second. Somehow this has not happened. The RBF coefficients will be calculated for both meshes, and are not guaranteed to be consistent." << endl;
            }
            else {
              interpolator_container[donorZone][targetZone] = new CRadialBasisFunction(geometry_container, config_container, donorZone, targetZone);
              if (rank == MASTER_NODE) cout << "using a radial basis function approach." << endl;
            }
            
            break;

          case CONSISTCONSERVE:
            if ( targetZone > 0 && structural_target ) {
              interpolator_container[donorZone][targetZone] = new CMirror(geometry_container, config_container, donorZone, targetZone);
              if (rank == MASTER_NODE) cout << "using a mirror approach: matching coefficients from opposite mesh." << endl;
            }
            else{
              interpolator_container[donorZone][targetZone] = new CIsoparametric(geometry_container, config_container, donorZone, targetZone);
              if (rank == MASTER_NODE) cout << "using an isoparametric approach." << endl;
            }
            if ( targetZone == 0 && structural_target ) {
              if (rank == MASTER_NODE) cout << "Consistent and conservative interpolation assumes the structure model mesh is evaluated second. Somehow this has not happened. The isoparametric coefficients will be calculated for both meshes, and are not guaranteed to be consistent." << endl;
            }


            break;

          }
        }

        /*--- Initialize the appropriate transfer strategy ---*/
      if (rank == MASTER_NODE) cout << "Transferring ";

      if (fluid_donor && structural_target && (!discrete_adjoint)) {
        transfer_types[donorZone][targetZone] = FLOW_TRACTION;
        nVarTransfer = 2;
        transfer_container[donorZone][targetZone] = new CTransfer_FlowTraction(nVar, nVarTransfer, config_container[donorZone]);
        if (rank == MASTER_NODE) cout << "flow tractions. "<< endl;
      }
      else if (structural_donor && fluid_target && (!discrete_adjoint)) {
        transfer_types[donorZone][targetZone] = STRUCTURAL_DISPLACEMENTS;
        nVarTransfer = 0;
        transfer_container[donorZone][targetZone] = new CTransfer_StructuralDisplacements(nVar, nVarTransfer, config_container[donorZone]);
        if (rank == MASTER_NODE) cout << "structural displacements. "<< endl;
      }
      else if (fluid_donor && structural_target && discrete_adjoint) {
        transfer_types[donorZone][targetZone] = FLOW_TRACTION;
        nVarTransfer = 2;
        transfer_container[donorZone][targetZone] = new CTransfer_FlowTraction_DiscAdj(nVar, nVarTransfer, config_container[donorZone]);

        if (rank == MASTER_NODE) cout << "flow tractions. "<< endl;
      }
      else if (structural_donor && fluid_target && discrete_adjoint){
        transfer_types[donorZone][targetZone] = STRUCTURAL_DISPLACEMENTS_DISC_ADJ;
        nVarTransfer = 0;
        transfer_container[donorZone][targetZone] = new CTransfer_StructuralDisplacements_DiscAdj(nVar, nVarTransfer, config_container[donorZone]);
        if (rank == MASTER_NODE) cout << "structural displacements. "<< endl;
      }
      else if (fluid_donor && fluid_target) {
        transfer_types[donorZone][targetZone] = SLIDING_INTERFACE;
        nVarTransfer = 0;
        nVar = solver_container[donorZone][INST_0][MESH_0][FLOW_SOL]->GetnPrimVar();
        transfer_container[donorZone][targetZone] = new CTransfer_SlidingInterface(nVar, nVarTransfer, config_container[donorZone]);
        if (rank == MASTER_NODE) cout << "sliding interface. " << endl;
      }
      else if (fluid_donor && heat_target) {
        nVarTransfer = 0;
        nVar = 4;
        if(config_container[donorZone]->GetEnergy_Equation())
          transfer_types[donorZone][targetZone] = CONJUGATE_HEAT_FS;
        else if (config_container[donorZone]->GetWeakly_Coupled_Heat())
          transfer_types[donorZone][targetZone] = CONJUGATE_HEAT_WEAKLY_FS;
        else { }
        transfer_container[donorZone][targetZone] = new CTransfer_ConjugateHeatVars(nVar, nVarTransfer, config_container[donorZone]);
        if (rank == MASTER_NODE) cout << "conjugate heat variables. " << endl;
      }
      else if (heat_donor && fluid_target) {
        nVarTransfer = 0;
        nVar = 4;
        if(config_container[targetZone]->GetEnergy_Equation())
          transfer_types[donorZone][targetZone] = CONJUGATE_HEAT_SF;
        else if (config_container[targetZone]->GetWeakly_Coupled_Heat())
          transfer_types[donorZone][targetZone] = CONJUGATE_HEAT_WEAKLY_SF;
        else { }
        transfer_container[donorZone][targetZone] = new CTransfer_ConjugateHeatVars(nVar, nVarTransfer, config_container[donorZone]);
        if (rank == MASTER_NODE) cout << "conjugate heat variables. " << endl;
      }
      else if (heat_donor && heat_target) {
        SU2_MPI::Error("Conjugate heat transfer between solids not implemented yet.", CURRENT_FUNCTION);
      }
      else {
        transfer_types[donorZone][targetZone] = CONSERVATIVE_VARIABLES;
        nVarTransfer = 0;
        transfer_container[donorZone][targetZone] = new CTransfer_ConservativeVars(nVar, nVarTransfer, config_container[donorZone]);
        if (rank == MASTER_NODE) cout << "generic conservative variables. " << endl;  
      }

      break;

      }

      if (config_container[donorZone]->GetBoolMixingPlaneInterface()){
        transfer_types[donorZone][targetZone] = MIXING_PLANE;
      	nVarTransfer = 0;
      	nVar = solver_container[donorZone][INST_0][MESH_0][FLOW_SOL]->GetnVar();
      	transfer_container[donorZone][targetZone] = new CTransfer_MixingPlaneInterface(nVar, nVarTransfer, config_container[donorZone], config_container[targetZone]);
        if (rank == MASTER_NODE) cout << "Set mixing-plane interface from donor zone "<< donorZone << " to target zone " << targetZone <<"."<<endl;
      }

    }

  }

#ifdef HAVE_MPI
  if (rank == MASTER_NODE) 
  delete [] Buffer_Recv_mark;
#endif

}

void CDriver::InitStaticMeshMovement(){

  unsigned short iMGlevel;
  unsigned short Kind_Grid_Movement;

  for (iZone = 0; iZone < nZone; iZone++) {
    Kind_Grid_Movement = config_container[iZone]->GetKind_GridMovement(iZone);

    switch (Kind_Grid_Movement) {

    case MOVING_WALL:

      /*--- Fixed wall velocities: set the grid velocities only one time
         before the first iteration flow solver. ---*/
      if (rank == MASTER_NODE)
        cout << endl << " Setting the moving wall velocities." << endl;

      surface_movement[iZone]->Moving_Walls(geometry_container[iZone][INST_0][MESH_0],
          config_container[iZone], iZone, 0);

      /*--- Update the grid velocities on the coarser multigrid levels after
           setting the moving wall velocities for the finest mesh. ---*/
      for (iInst = 0; iInst < nInst[iZone]; iInst++)
        grid_movement[iZone][iInst]->UpdateMultiGrid(geometry_container[iZone][iInst], config_container[iZone]);
      break;


    case ROTATING_FRAME:

      /*--- Steadily rotating frame: set the grid velocities just once
         before the first iteration flow solver. ---*/

      if (rank == MASTER_NODE) {
        cout << endl << " Setting rotating frame grid velocities";
        cout << " for zone " << iZone << "." << endl;
      }

      /*--- Set the grid velocities on all multigrid levels for a steadily
           rotating reference frame. ---*/

      for (iMGlevel = 0; iMGlevel <= config_container[ZONE_0]->GetnMGLevels(); iMGlevel++){
        geometry_container[iZone][INST_0][iMGlevel]->SetRotationalVelocity(config_container[iZone], iZone, true);
        geometry_container[iZone][INST_0][iMGlevel]->SetShroudVelocity(config_container[iZone]);
      }

      break;

    case STEADY_TRANSLATION:

      /*--- Set the translational velocity and hold the grid fixed during
         the calculation (similar to rotating frame, but there is no extra
         source term for translation). ---*/

      if (rank == MASTER_NODE)
        cout << endl << " Setting translational grid velocities." << endl;

      /*--- Set the translational velocity on all grid levels. ---*/

      for (iMGlevel = 0; iMGlevel <= config_container[ZONE_0]->GetnMGLevels(); iMGlevel++)
        geometry_container[iZone][INST_0][iMGlevel]->SetTranslationalVelocity(config_container[iZone], iZone, true);



      break;
    }
  }
}

void CDriver::TurbomachineryPreprocessing(){

  unsigned short donorZone,targetZone, nMarkerInt, iMarkerInt;
  unsigned short nSpanMax = 0;
  bool restart   = (config_container[ZONE_0]->GetRestart() || config_container[ZONE_0]->GetRestart_Flow());
  mixingplane = config_container[ZONE_0]->GetBoolMixingPlaneInterface();
  bool discrete_adjoint = config_container[ZONE_0]->GetDiscrete_Adjoint();
  su2double areaIn, areaOut, nBlades, flowAngleIn, flowAngleOut;

  /*--- Create turbovertex structure ---*/
  if (rank == MASTER_NODE) cout<<endl<<"Initialize Turbo Vertex Structure." << endl;
  for (iZone = 0; iZone < nZone; iZone++) {
    if (config_container[iZone]->GetBoolTurbomachinery()){
      geometry_container[iZone][INST_0][MESH_0]->ComputeNSpan(config_container[iZone], iZone, INFLOW, true);
      geometry_container[iZone][INST_0][MESH_0]->ComputeNSpan(config_container[iZone], iZone, OUTFLOW, true);
      if (rank == MASTER_NODE) cout <<"Number of span-wise sections in Zone "<< iZone<<": "<< config_container[iZone]->GetnSpanWiseSections() <<"."<< endl;
      if (config_container[iZone]->GetnSpanWiseSections() > nSpanMax){
        nSpanMax = config_container[iZone]->GetnSpanWiseSections();
      }

      config_container[ZONE_0]->SetnSpan_iZones(config_container[iZone]->GetnSpanWiseSections(), iZone);

      geometry_container[iZone][INST_0][MESH_0]->SetTurboVertex(config_container[iZone], iZone, INFLOW, true);
      geometry_container[iZone][INST_0][MESH_0]->SetTurboVertex(config_container[iZone], iZone, OUTFLOW, true);
    }
  }

  /*--- Set maximum number of Span among all zones ---*/
  for (iZone = 0; iZone < nZone; iZone++) {
    if (config_container[iZone]->GetBoolTurbomachinery()){
      config_container[iZone]->SetnSpanMaxAllZones(nSpanMax);
    }
  }
  if (rank == MASTER_NODE) cout<<"Max number of span-wise sections among all zones: "<< nSpanMax<<"."<< endl;


  if (rank == MASTER_NODE) cout<<"Initialize solver containers for average and performance quantities." << endl;
  for (iZone = 0; iZone < nZone; iZone++) {
    solver_container[iZone][INST_0][MESH_0][FLOW_SOL]->InitTurboContainers(geometry_container[iZone][INST_0][MESH_0],config_container[iZone]);
  }

//TODO(turbo) make it general for turbo HB
  if (rank == MASTER_NODE) cout<<"Compute inflow and outflow average geometric quantities." << endl;
  for (iZone = 0; iZone < nZone; iZone++) {
    geometry_container[iZone][INST_0][MESH_0]->SetAvgTurboValue(config_container[iZone], iZone, INFLOW, true);
    geometry_container[iZone][INST_0][MESH_0]->SetAvgTurboValue(config_container[iZone],iZone, OUTFLOW, true);
    geometry_container[iZone][INST_0][MESH_0]->GatherInOutAverageValues(config_container[iZone], true);
  }


  if(mixingplane){
    if (rank == MASTER_NODE) cout << "Set span-wise sections between zones on Mixing-Plane interface." << endl;
    for (donorZone = 0; donorZone < nZone; donorZone++) {
      for (targetZone = 0; targetZone < nZone; targetZone++) {
        if (targetZone != donorZone){
          transfer_container[donorZone][targetZone]->SetSpanWiseLevels(config_container[donorZone], config_container[targetZone]);
        }
      }
    }
  }

  if (rank == MASTER_NODE) cout << "Transfer average geometric quantities to zone 0." << endl;
  for (iZone = 1; iZone < nZone; iZone++) {
    transfer_container[iZone][ZONE_0]->GatherAverageTurboGeoValues(geometry_container[iZone][INST_0][MESH_0],geometry_container[ZONE_0][INST_0][MESH_0], iZone);
  }

  /*--- Transfer number of blade to ZONE_0 to correctly compute turbo performance---*/
  for (iZone = 1; iZone < nZone; iZone++) {
    nBlades = config_container[iZone]->GetnBlades(iZone);
    config_container[ZONE_0]->SetnBlades(iZone, nBlades);
  }

  if (rank == MASTER_NODE){
    for (iZone = 0; iZone < nZone; iZone++) {
    areaIn  = geometry_container[iZone][INST_0][MESH_0]->GetSpanAreaIn(iZone, config_container[iZone]->GetnSpanWiseSections());
    areaOut = geometry_container[iZone][INST_0][MESH_0]->GetSpanAreaOut(iZone, config_container[iZone]->GetnSpanWiseSections());
    nBlades = config_container[iZone]->GetnBlades(iZone);
    cout << "Inlet area for Row "<< iZone + 1<< ": " << areaIn*10000.0 <<" cm^2."  <<endl;
    cout << "Oulet area for Row "<< iZone + 1<< ": " << areaOut*10000.0 <<" cm^2."  <<endl;
    cout << "Recomputed number of blades for Row "<< iZone + 1 << ": " << nBlades<<"."  <<endl;
    }
  }


  if(mixingplane){
    if (rank == MASTER_NODE) cout<<"Preprocessing of the Mixing-Plane Interface." << endl;
    for (donorZone = 0; donorZone < nZone; donorZone++) {
      nMarkerInt     = config_container[donorZone]->GetnMarker_MixingPlaneInterface()/2;
      for (iMarkerInt = 1; iMarkerInt <= nMarkerInt; iMarkerInt++){
        for (targetZone = 0; targetZone < nZone; targetZone++) {
          if (targetZone != donorZone){
            transfer_container[donorZone][targetZone]->Preprocessing_InterfaceAverage(geometry_container[donorZone][INST_0][MESH_0], geometry_container[targetZone][INST_0][MESH_0],
                config_container[donorZone], config_container[targetZone],
                iMarkerInt);
          }
        }
      }
    }
  }

  if(!restart && !discrete_adjoint){
    if (rank == MASTER_NODE) cout<<"Initialize turbomachinery solution quantities." << endl;
    for(iZone = 0; iZone < nZone; iZone++) {
      solver_container[iZone][INST_0][MESH_0][FLOW_SOL]->SetFreeStream_TurboSolution(config_container[iZone]);
    }
  }

  if (rank == MASTER_NODE) cout<<"Initialize inflow and outflow average solution quantities." << endl;
  for(iZone = 0; iZone < nZone; iZone++) {
    solver_container[iZone][INST_0][MESH_0][FLOW_SOL]->PreprocessAverage(solver_container[iZone][INST_0][MESH_0], geometry_container[iZone][INST_0][MESH_0],config_container[iZone],INFLOW);
    solver_container[iZone][INST_0][MESH_0][FLOW_SOL]->PreprocessAverage(solver_container[iZone][INST_0][MESH_0], geometry_container[iZone][INST_0][MESH_0],config_container[iZone],OUTFLOW);
    solver_container[iZone][INST_0][MESH_0][FLOW_SOL]->TurboAverageProcess(solver_container[iZone][INST_0][MESH_0], geometry_container[iZone][INST_0][MESH_0],config_container[iZone],INFLOW);
    solver_container[iZone][INST_0][MESH_0][FLOW_SOL]->TurboAverageProcess(solver_container[iZone][INST_0][MESH_0], geometry_container[iZone][INST_0][MESH_0],config_container[iZone],OUTFLOW);
    solver_container[iZone][INST_0][MESH_0][FLOW_SOL]->GatherInOutAverageValues(config_container[iZone], geometry_container[iZone][INST_0][MESH_0]);
    if (rank == MASTER_NODE){
      flowAngleIn = solver_container[iZone][INST_0][MESH_0][FLOW_SOL]->GetTurboVelocityIn(iZone, config_container[iZone]->GetnSpanWiseSections())[1];
      flowAngleIn /= solver_container[iZone][INST_0][MESH_0][FLOW_SOL]->GetTurboVelocityIn(iZone, config_container[iZone]->GetnSpanWiseSections())[0];
      flowAngleIn = atan(flowAngleIn)*180.0/PI_NUMBER;
      cout << "Inlet flow angle for Row "<< iZone + 1<< ": "<< flowAngleIn <<"°."  <<endl;
      flowAngleOut = solver_container[iZone][INST_0][MESH_0][FLOW_SOL]->GetTurboVelocityOut(iZone, config_container[iZone]->GetnSpanWiseSections())[1];
      flowAngleOut /= solver_container[iZone][INST_0][MESH_0][FLOW_SOL]->GetTurboVelocityOut(iZone, config_container[iZone]->GetnSpanWiseSections())[0];
      flowAngleOut = atan(flowAngleOut)*180.0/PI_NUMBER;
      cout << "Outlet flow angle for Row "<< iZone + 1<< ": "<< flowAngleOut <<"°."  <<endl;

    }
  }

}

void CDriver::StartSolver() {

  /*--- Main external loop of the solver. Within this loop, each iteration ---*/

  if (rank == MASTER_NODE)
    cout << endl <<"------------------------------ Begin Solver -----------------------------" << endl;

  while ( ExtIter < config_container[ZONE_0]->GetnExtIter() ) {

    /*--- Perform some external iteration preprocessing. ---*/

    PreprocessExtIter(ExtIter);

    /*--- Perform a single iteration of the chosen PDE solver. ---*/

    if (!fsi) {

      /*--- Perform a dynamic mesh update if required. ---*/

      DynamicMeshUpdate(ExtIter);

      /*--- Run a single iteration of the problem (fluid, elasticity, heat, ...). ---*/

      Run();

      /*--- Update the solution for dual time stepping strategy ---*/

      Update();

    }
    
    /*--- In the FSIDriver case, mesh and solution updates are already included into the Run function ---*/
    
    else {
      
      Run();
      
    }

    /*--- Monitor the computations after each iteration. ---*/

    Monitor(ExtIter);

    /*--- Output the solution in files. ---*/

    Output(ExtIter);

    /*--- If the convergence criteria has been met, terminate the simulation. ---*/

    if (StopCalc) break;

    ExtIter++;

  }

}

void CDriver::PreprocessExtIter(unsigned long ExtIter) {

  /*--- Set the value of the external iteration. ---*/

  for (iZone = 0; iZone < nZone; iZone++) config_container[iZone]->SetExtIter(ExtIter);
  

  /*--- Read the target pressure ---*/

  if (config_container[ZONE_0]->GetInvDesign_Cp() == YES)
    output->SetCp_InverseDesign(solver_container[ZONE_0][INST_0][MESH_0][FLOW_SOL],
        geometry_container[ZONE_0][INST_0][MESH_0], config_container[ZONE_0], ExtIter);

  /*--- Read the target heat flux ---*/

  if (config_container[ZONE_0]->GetInvDesign_HeatFlux() == YES)
    output->SetHeatFlux_InverseDesign(solver_container[ZONE_0][INST_0][MESH_0][FLOW_SOL],
        geometry_container[ZONE_0][INST_0][MESH_0], config_container[ZONE_0], ExtIter);

  /*--- Set the initial condition for EULER/N-S/RANS and for a non FSI simulation ---*/

  if(!fsi) {
    for (iZone = 0; iZone < nZone; iZone++) {
      if ((config_container[iZone]->GetKind_Solver() ==  EULER) ||
          (config_container[iZone]->GetKind_Solver() ==  NAVIER_STOKES) ||
          (config_container[iZone]->GetKind_Solver() ==  RANS) ) {
        for (iInst = 0; iInst < nInst[iZone]; iInst++)
          solver_container[iZone][iInst][MESH_0][FLOW_SOL]->SetInitialCondition(geometry_container[iZone][INST_0], solver_container[iZone][iInst], config_container[iZone], ExtIter);
      }
    }
  }

#ifdef HAVE_MPI
  SU2_MPI::Barrier(MPI_COMM_WORLD);
#endif

}

bool CDriver::Monitor(unsigned long ExtIter) {

  /*--- Synchronization point after a single solver iteration. Compute the
   wall clock time required. ---*/

#ifndef HAVE_MPI
  StopTime = su2double(clock())/su2double(CLOCKS_PER_SEC);
#else
  StopTime = MPI_Wtime();
#endif
  IterCount++;
  UsedTime = (StopTime - StartTime) + UsedTimeCompute;
  
  
  /*--- Check if there is any change in the runtime parameters ---*/
  
  CConfig *runtime = NULL;
  strcpy(runtime_file_name, "runtime.dat");
  runtime = new CConfig(runtime_file_name, config_container[ZONE_0]);
  runtime->SetExtIter(ExtIter);
  delete runtime;
  
  /*--- Update the convergence history file (serial and parallel computations). ---*/
  
  if (!fsi) {
    for (iZone = 0; iZone < nZone; iZone++) {
      for (iInst = 0; iInst < nInst[iZone]; iInst++)
        output->SetConvHistory_Body(&ConvHist_file[iZone][iInst], geometry_container, solver_container,
            config_container, integration_container, false, UsedTime, iZone, iInst);
    }
  }

  /*--- Evaluate the new CFL number (adaptive). ---*/

  if (config_container[ZONE_0]->GetCFL_Adapt() == YES) {
    for (iZone = 0; iZone < nZone; iZone++){
      output->SetCFL_Number(solver_container, config_container, iZone);
    }
  }

  /*--- Check whether the current simulation has reached the specified
   convergence criteria, and set StopCalc to true, if so. ---*/
  
  switch (config_container[ZONE_0]->GetKind_Solver()) {
    case EULER: case NAVIER_STOKES: case RANS:
      StopCalc = integration_container[ZONE_0][INST_0][FLOW_SOL]->GetConvergence(); break;
    case HEAT_EQUATION_FVM:
      StopCalc = integration_container[ZONE_0][INST_0][HEAT_SOL]->GetConvergence(); break;
    case FEM_ELASTICITY:
      StopCalc = integration_container[ZONE_0][INST_0][FEA_SOL]->GetConvergence(); break;
    case ADJ_EULER: case ADJ_NAVIER_STOKES: case ADJ_RANS:
    case DISC_ADJ_EULER: case DISC_ADJ_NAVIER_STOKES: case DISC_ADJ_RANS:
      StopCalc = integration_container[ZONE_0][INST_0][ADJFLOW_SOL]->GetConvergence(); break;
  }
  
  return StopCalc;
  
}

void CDriver::Output(unsigned long ExtIter) {
  
  unsigned long nExtIter = config_container[ZONE_0]->GetnExtIter();
  bool output_files = false;
  
  /*--- Determine whether a solution needs to be written
   after the current iteration ---*/
  
  if (
      
      /*--- General if statements to print output statements ---*/
      
      (ExtIter+1 >= nExtIter) || (StopCalc) ||
      
      /*--- Fixed CL problem ---*/
      
      ((config_container[ZONE_0]->GetFixed_CL_Mode()) &&
       (config_container[ZONE_0]->GetnExtIter()-config_container[ZONE_0]->GetIter_dCL_dAlpha() - 1 == ExtIter)) ||
      
      /*--- Steady problems ---*/
      
      ((ExtIter % config_container[ZONE_0]->GetWrt_Sol_Freq() == 0) && (ExtIter != 0) &&
       ((config_container[ZONE_0]->GetUnsteady_Simulation() == STEADY) ||
        (config_container[ZONE_0]->GetUnsteady_Simulation() == HARMONIC_BALANCE) ||
        (config_container[ZONE_0]->GetUnsteady_Simulation() == ROTATIONAL_FRAME))) ||
      
      /*--- Unsteady problems ---*/
      
      (((config_container[ZONE_0]->GetUnsteady_Simulation() == DT_STEPPING_1ST) ||
        (config_container[ZONE_0]->GetUnsteady_Simulation() == TIME_STEPPING)) &&
       ((ExtIter == 0) || (ExtIter % config_container[ZONE_0]->GetWrt_Sol_Freq_DualTime() == 0))) ||
      
      ((config_container[ZONE_0]->GetUnsteady_Simulation() == DT_STEPPING_2ND) && (!fsi) &&
       ((ExtIter == 0) || ((ExtIter % config_container[ZONE_0]->GetWrt_Sol_Freq_DualTime() == 0) ||
                           ((ExtIter-1) % config_container[ZONE_0]->GetWrt_Sol_Freq_DualTime() == 0)))) ||
      
      ((config_container[ZONE_0]->GetUnsteady_Simulation() == DT_STEPPING_2ND) && (fsi) &&
       ((ExtIter == 0) || ((ExtIter % config_container[ZONE_0]->GetWrt_Sol_Freq_DualTime() == 0)))) ||
      
      ((config_container[ZONE_0]->GetDynamic_Analysis() == DYNAMIC) &&
       ((ExtIter == 0) || (ExtIter % config_container[ZONE_0]->GetWrt_Sol_Freq_DualTime() == 0))) ||
      
      /*--- No inlet profile file found. Print template. ---*/
      
      (config_container[ZONE_0]->GetWrt_InletFile())
      
      ) {
    
    output_files = true;
    
  }
  
  /*--- Determine whether a solution doesn't need to be written
   after the current iteration ---*/
  
  if (config_container[ZONE_0]->GetFixed_CL_Mode()) {
    if (config_container[ZONE_0]->GetnExtIter()-config_container[ZONE_0]->GetIter_dCL_dAlpha() - 1 < ExtIter) output_files = false;
    if (config_container[ZONE_0]->GetnExtIter() - 1 == ExtIter) output_files = true;
  }
  
  /*--- write the solution ---*/
  
  if (output_files) {
    
    /*--- Time the output for performance benchmarking. ---*/
#ifndef HAVE_MPI
    StopTime = su2double(clock())/su2double(CLOCKS_PER_SEC);
#else
    StopTime = MPI_Wtime();
#endif
    UsedTimeCompute += StopTime-StartTime;
#ifndef HAVE_MPI
    StartTime = su2double(clock())/su2double(CLOCKS_PER_SEC);
#else
    StartTime = MPI_Wtime();
#endif
    
    if (rank == MASTER_NODE) cout << endl << "-------------------------- File Output Summary --------------------------";
    
    /*--- Execute the routine for writing restart, volume solution,
     surface solution, and surface comma-separated value files. ---*/
    
    output->SetResult_Files_Parallel(solver_container, geometry_container, config_container, ExtIter, nZone, nInst);
    
    
    if (rank == MASTER_NODE) cout << "-------------------------------------------------------------------------" << endl << endl;
    
    /*--- Store output time and restart the timer for the compute phase. ---*/
#ifndef HAVE_MPI
    StopTime = su2double(clock())/su2double(CLOCKS_PER_SEC);
#else
    StopTime = MPI_Wtime();
#endif
    UsedTimeOutput += StopTime-StartTime;
    OutputCount++;
    BandwidthSum = config_container[ZONE_0]->GetRestart_Bandwidth_Agg();
#ifndef HAVE_MPI
    StartTime = su2double(clock())/su2double(CLOCKS_PER_SEC);
#else
    StartTime = MPI_Wtime();
#endif
    
  }

  /*--- Export Surface Solution File for Unsteady Simulations ---*/
  /*--- When calculate mean/fluctuation option will be available, delete the following part ---*/
  if ((config_container[ZONE_0]->GetUnsteady_Simulation() == DT_STEPPING_2ND) && (ExtIter % config_container[ZONE_0]->GetWrt_Surf_Freq_DualTime() == 0) && config_container[ZONE_0]->GetWrt_Csv_Sol()) {
      output->SetSurfaceCSV_Flow(config_container[ZONE_0], geometry_container[ZONE_0][INST_0][MESH_0], solver_container[ZONE_0][INST_0][MESH_0][FLOW_SOL], ExtIter, ZONE_0, INST_0);}

}

CDriver::~CDriver(void) {}

CGeneralDriver::CGeneralDriver(char* confFile, unsigned short val_nZone,
                               unsigned short val_nDim, bool val_periodic,
                               SU2_Comm MPICommunicator) : CDriver(confFile,
                                                                   val_nZone,
                                                                   val_nDim,
                                                                   val_periodic,
                                                                   MPICommunicator) { }

CGeneralDriver::~CGeneralDriver(void) { }

void CGeneralDriver::Run() {

  unsigned short iZone;

  /*--- Run a single iteration of a fem problem by looping over all
   zones and executing the iterations. Note that data transers between zones
   and other intermediate procedures may be required. ---*/

  for (iZone = 0; iZone < nZone; iZone++) {

    iteration_container[iZone][INST_0]->Preprocess(output, integration_container, geometry_container,
                                           solver_container, numerics_container, config_container,
                                           surface_movement, grid_movement, FFDBox, iZone, INST_0);

    iteration_container[iZone][INST_0]->Iterate(output, integration_container, geometry_container,
                                        solver_container, numerics_container, config_container,
                                        surface_movement, grid_movement, FFDBox, iZone, INST_0);
  }

}

void CGeneralDriver::Update() {

  for (iZone = 0; iZone < nZone; iZone++)
    iteration_container[iZone][INST_0]->Update(output, integration_container, geometry_container,
                                      solver_container, numerics_container, config_container,
                                      surface_movement, grid_movement, FFDBox, iZone, INST_0);

  if (config_container[ZONE_0]->GetKind_Solver() == DISC_ADJ_FEM){
      iteration_container[ZONE_0][INST_0]->Postprocess(output, integration_container, geometry_container,
                                      solver_container, numerics_container, config_container,
                                      surface_movement, grid_movement, FFDBox, ZONE_0, INST_0);
  }

}

void CGeneralDriver::DynamicMeshUpdate(unsigned long ExtIter) {

  bool harmonic_balance;

  for (iZone = 0; iZone < nZone; iZone++) {
   harmonic_balance = (config_container[iZone]->GetUnsteady_Simulation() == HARMONIC_BALANCE);
    /*--- Dynamic mesh update ---*/
    if ((config_container[iZone]->GetGrid_Movement()) && (!harmonic_balance)) {
      iteration_container[iZone][INST_0]->SetGrid_Movement(geometry_container, surface_movement, grid_movement, FFDBox, solver_container, config_container, iZone, INST_0, 0, ExtIter );
    }
  }
}

CFluidDriver::CFluidDriver(char* confFile, unsigned short val_nZone, unsigned short val_nDim, bool val_periodic, SU2_Comm MPICommunicator) : CDriver(confFile, val_nZone, val_nDim, val_periodic, MPICommunicator) { }

CFluidDriver::~CFluidDriver(void) { }

void CFluidDriver::Run() {

  unsigned short iZone, jZone, checkConvergence;
  unsigned long IntIter, nIntIter;
  bool unsteady;

  /*--- Run a single iteration of a multi-zone problem by looping over all
   zones and executing the iterations. Note that data transers between zones
   and other intermediate procedures may be required. ---*/

  unsteady = (config_container[MESH_0]->GetUnsteady_Simulation() == DT_STEPPING_1ST) || (config_container[MESH_0]->GetUnsteady_Simulation() == DT_STEPPING_2ND);

  /*--- Zone preprocessing ---*/

  for (iZone = 0; iZone < nZone; iZone++)
    iteration_container[iZone][INST_0]->Preprocess(output, integration_container, geometry_container, solver_container, numerics_container, config_container, surface_movement, grid_movement, FFDBox, iZone, INST_0);

  /*--- Updating zone interface communication patterns,
   needed only for unsteady simulation since for steady problems
   this is done once in the interpolator_container constructor 
   at the beginning of the computation ---*/

  if ( unsteady ) {
    for (iZone = 0; iZone < nZone; iZone++) {   
      for (jZone = 0; jZone < nZone; jZone++)
        if(jZone != iZone && interpolator_container[iZone][jZone] != NULL)
        interpolator_container[iZone][jZone]->Set_TransferCoeff(config_container);
    }
  }

  /*--- Begin Unsteady pseudo-time stepping internal loop, if not unsteady it does only one step --*/

  if (unsteady) 
    nIntIter = config_container[MESH_0]->GetUnst_nIntIter();
  else
    nIntIter = 1;

  for (IntIter = 0; IntIter < nIntIter; IntIter++) {

    /*--- At each pseudo time-step updates transfer data ---*/
    for (iZone = 0; iZone < nZone; iZone++)   
      for (jZone = 0; jZone < nZone; jZone++)
        if(jZone != iZone && transfer_container[iZone][jZone] != NULL)
          Transfer_Data(iZone, jZone);

    /*--- For each zone runs one single iteration ---*/

    for (iZone = 0; iZone < nZone; iZone++) {
      config_container[iZone]->SetIntIter(IntIter);
      iteration_container[iZone][INST_0]->Iterate(output, integration_container, geometry_container, solver_container, numerics_container, config_container, surface_movement, grid_movement, FFDBox, iZone, INST_0);
    }

    /*--- Check convergence in each zone --*/

    checkConvergence = 0;
    for (iZone = 0; iZone < nZone; iZone++)
    checkConvergence += (int) integration_container[iZone][INST_0][FLOW_SOL]->GetConvergence();

    /*--- If convergence was reached in every zone --*/

  if (checkConvergence == nZone) break;
  }

}

void CFluidDriver::Transfer_Data(unsigned short donorZone, unsigned short targetZone) {

  bool MatchingMesh = config_container[targetZone]->GetMatchingMesh();

  /*--- Select the transfer method and the appropriate mesh properties (matching or nonmatching mesh) ---*/

  switch (config_container[targetZone]->GetKind_TransferMethod()) {

  case BROADCAST_DATA:
      if (MatchingMesh) {
        transfer_container[donorZone][targetZone]->Broadcast_InterfaceData_Matching(solver_container[donorZone][INST_0][MESH_0][FLOW_SOL],solver_container[targetZone][INST_0][MESH_0][FLOW_SOL],
            geometry_container[donorZone][INST_0][MESH_0],geometry_container[targetZone][INST_0][MESH_0],
            config_container[donorZone], config_container[targetZone]);
        if (config_container[targetZone]->GetKind_Solver() == RANS)
          transfer_container[donorZone][targetZone]->Broadcast_InterfaceData_Matching(solver_container[donorZone][INST_0][MESH_0][TURB_SOL],solver_container[targetZone][INST_0][MESH_0][TURB_SOL],
              geometry_container[donorZone][INST_0][MESH_0],geometry_container[targetZone][INST_0][MESH_0],
              config_container[donorZone], config_container[targetZone]);
      }
      else {
        transfer_container[donorZone][targetZone]->Broadcast_InterfaceData_Interpolate(solver_container[donorZone][INST_0][MESH_0][FLOW_SOL],solver_container[targetZone][INST_0][MESH_0][FLOW_SOL],
            geometry_container[donorZone][INST_0][MESH_0],geometry_container[targetZone][INST_0][MESH_0],
            config_container[donorZone], config_container[targetZone]);
        if (config_container[targetZone]->GetKind_Solver() == RANS)
          transfer_container[donorZone][targetZone]->Broadcast_InterfaceData_Interpolate(solver_container[donorZone][INST_0][MESH_0][TURB_SOL],solver_container[targetZone][INST_0][MESH_0][TURB_SOL],
              geometry_container[donorZone][INST_0][MESH_0],geometry_container[targetZone][INST_0][MESH_0],
              config_container[donorZone], config_container[targetZone]);
    }
    break;

  case SCATTER_DATA:
    if (MatchingMesh) {
      transfer_container[donorZone][targetZone]->Scatter_InterfaceData(solver_container[donorZone][INST_0][MESH_0][FLOW_SOL],solver_container[targetZone][INST_0][MESH_0][FLOW_SOL],
          geometry_container[donorZone][INST_0][MESH_0],geometry_container[targetZone][INST_0][MESH_0],
          config_container[donorZone], config_container[targetZone]);
      if (config_container[targetZone]->GetKind_Solver() == RANS)
        transfer_container[donorZone][targetZone]->Scatter_InterfaceData(solver_container[donorZone][INST_0][MESH_0][TURB_SOL],solver_container[targetZone][INST_0][MESH_0][TURB_SOL],
            geometry_container[donorZone][INST_0][MESH_0],geometry_container[targetZone][INST_0][MESH_0],
            config_container[donorZone], config_container[targetZone]);
    }
    else {
      SU2_MPI::Error("Scatter method not implemented for non-matching meshes. ", CURRENT_FUNCTION);
    }
    break;

  case ALLGATHER_DATA:
    if (MatchingMesh) {
      SU2_MPI::Error("Allgather method not implemented for matching meshes. ", CURRENT_FUNCTION);
    }
    else {
      transfer_container[donorZone][targetZone]->Allgather_InterfaceData(solver_container[donorZone][INST_0][MESH_0][FLOW_SOL],solver_container[targetZone][INST_0][MESH_0][FLOW_SOL],
          geometry_container[donorZone][INST_0][MESH_0],geometry_container[targetZone][INST_0][MESH_0],
          config_container[donorZone], config_container[targetZone]);
      if (config_container[targetZone]->GetKind_Solver() == RANS)
        transfer_container[donorZone][targetZone]->Allgather_InterfaceData(solver_container[donorZone][INST_0][MESH_0][TURB_SOL],solver_container[targetZone][INST_0][MESH_0][TURB_SOL],
            geometry_container[donorZone][INST_0][MESH_0],geometry_container[targetZone][INST_0][MESH_0],
            config_container[donorZone], config_container[targetZone]);
    }
    break;
  }

}

void CFluidDriver::Update() {

  for(iZone = 0; iZone < nZone; iZone++)
    iteration_container[iZone][INST_0]->Update(output, integration_container, geometry_container,
         solver_container, numerics_container, config_container,
         surface_movement, grid_movement, FFDBox, iZone, INST_0);
}

void CFluidDriver::DynamicMeshUpdate(unsigned long ExtIter) {

  bool harmonic_balance;

  for (iZone = 0; iZone < nZone; iZone++) {
   harmonic_balance = (config_container[iZone]->GetUnsteady_Simulation() == HARMONIC_BALANCE);
    /*--- Dynamic mesh update ---*/
    if ((config_container[iZone]->GetGrid_Movement()) && (!harmonic_balance)) {
      iteration_container[iZone][INST_0]->SetGrid_Movement(geometry_container, surface_movement, grid_movement, FFDBox, solver_container, config_container, iZone, INST_0, 0, ExtIter );
    }
  }

}

CTurbomachineryDriver::CTurbomachineryDriver(char* confFile,
    unsigned short val_nZone,
    unsigned short val_nDim, bool val_periodic, SU2_Comm MPICommunicator) : CFluidDriver(confFile,
        val_nZone,
        val_nDim,
        val_periodic,
        MPICommunicator) { }

CTurbomachineryDriver::~CTurbomachineryDriver(void) { }

void CTurbomachineryDriver::Run() {

  /*--- Run a single iteration of a multi-zone problem by looping over all
   zones and executing the iterations. Note that data transers between zones
   and other intermediate procedures may be required. ---*/

  for (iZone = 0; iZone < nZone; iZone++) {
    iteration_container[iZone][INST_0]->Preprocess(output, integration_container, geometry_container,
                                           solver_container, numerics_container, config_container,
                                           surface_movement, grid_movement, FFDBox, iZone, INST_0);
  }

  /* --- Update the mixing-plane interface ---*/
  for (iZone = 0; iZone < nZone; iZone++) {
    if(mixingplane)SetMixingPlane(iZone);
  }

  for (iZone = 0; iZone < nZone; iZone++) {
    iteration_container[iZone][INST_0]->Iterate(output, integration_container, geometry_container,
                                        solver_container, numerics_container, config_container,
                                        surface_movement, grid_movement, FFDBox, iZone, INST_0);
  }

  for (iZone = 0; iZone < nZone; iZone++) {
    iteration_container[iZone][INST_0]->Postprocess(output, integration_container, geometry_container,
                                      solver_container, numerics_container, config_container,
                                      surface_movement, grid_movement, FFDBox, iZone, INST_0);
  }

  if (rank == MASTER_NODE){
    SetTurboPerformance(ZONE_0);
  }


}

void CTurbomachineryDriver::SetMixingPlane(unsigned short donorZone){

  unsigned short targetZone, nMarkerInt, iMarkerInt ;
  nMarkerInt     = config_container[donorZone]->GetnMarker_MixingPlaneInterface()/2;

  /* --- transfer the average value from the donorZone to the targetZone*/
  for (iMarkerInt = 1; iMarkerInt <= nMarkerInt; iMarkerInt++){
    for (targetZone = 0; targetZone < nZone; targetZone++) {
      if (targetZone != donorZone){
        transfer_container[donorZone][targetZone]->Allgather_InterfaceAverage(solver_container[donorZone][INST_0][MESH_0][FLOW_SOL],solver_container[targetZone][INST_0][MESH_0][FLOW_SOL],
            geometry_container[donorZone][INST_0][MESH_0],geometry_container[targetZone][INST_0][MESH_0],
            config_container[donorZone], config_container[targetZone], iMarkerInt );
      }
    }
  }
}

void CTurbomachineryDriver::SetTurboPerformance(unsigned short targetZone){

  unsigned short donorZone;
  //IMPORTANT this approach of multi-zone performances rely upon the fact that turbomachinery markers follow the natural (stator-rotor) development of the real machine.
  /* --- transfer the local turboperfomance quantities (for each blade)  from all the donorZones to the targetZone (ZONE_0) ---*/
  for (donorZone = 1; donorZone < nZone; donorZone++) {
    transfer_container[donorZone][targetZone]->GatherAverageValues(solver_container[donorZone][INST_0][MESH_0][FLOW_SOL],solver_container[targetZone][INST_0][MESH_0][FLOW_SOL], donorZone);
  }

  /* --- compute turboperformance for each stage and the global machine ---*/

  output->ComputeTurboPerformance(solver_container[targetZone][INST_0][MESH_0][FLOW_SOL], geometry_container[targetZone][INST_0][MESH_0], config_container[targetZone]);

}


bool CTurbomachineryDriver::Monitor(unsigned long ExtIter) {

  su2double CFL;
  su2double rot_z_ini, rot_z_final ,rot_z;
  su2double outPres_ini, outPres_final, outPres;
  unsigned long rampFreq, finalRamp_Iter;
  unsigned short iMarker, KindBC, KindBCOption;
  string Marker_Tag;

  bool print;

  /*--- Synchronization point after a single solver iteration. Compute the
   wall clock time required. ---*/

#ifndef HAVE_MPI
  StopTime = su2double(clock())/su2double(CLOCKS_PER_SEC);
#else
  StopTime = MPI_Wtime();
#endif
  IterCount++;
  UsedTime = (StopTime - StartTime);


  /*--- Check if there is any change in the runtime parameters ---*/
  CConfig *runtime = NULL;
  strcpy(runtime_file_name, "runtime.dat");
  runtime = new CConfig(runtime_file_name, config_container[ZONE_0]);
  runtime->SetExtIter(ExtIter);
  delete runtime;

  /*--- Update the convergence history file (serial and parallel computations). ---*/

  for (iZone = 0; iZone < nZone; iZone++) {
    for (iInst = 0; iInst < nInst[iZone]; iInst++)
      output->SetConvHistory_Body(&ConvHist_file[iZone][iInst], geometry_container, solver_container,
          config_container, integration_container, false, UsedTime, iZone, iInst);
  }


  /*--- Evaluate the new CFL number (adaptive). ---*/
  if (config_container[ZONE_0]->GetCFL_Adapt() == YES) {
    if(mixingplane){
      CFL = 0;
      for (iZone = 0; iZone < nZone; iZone++){
        output->SetCFL_Number(solver_container, config_container, iZone);
        CFL += config_container[iZone]->GetCFL(MESH_0);
      }
      /*--- For fluid-multizone the new CFL number is the same for all the zones and it is equal to the zones' minimum value. ---*/
      for (iZone = 0; iZone < nZone; iZone++){
        config_container[iZone]->SetCFL(MESH_0, CFL/nZone);
      }
    }
    else{
      output->SetCFL_Number(solver_container, config_container, ZONE_0);
    }
  }


  /*--- ROTATING FRAME Ramp: Compute the updated rotational velocity. ---*/
  if (config_container[ZONE_0]->GetGrid_Movement() && config_container[ZONE_0]->GetRampRotatingFrame()) {
    rampFreq       = SU2_TYPE::Int(config_container[ZONE_0]->GetRampRotatingFrame_Coeff(1));
    finalRamp_Iter = SU2_TYPE::Int(config_container[ZONE_0]->GetRampRotatingFrame_Coeff(2));
    rot_z_ini = config_container[ZONE_0]->GetRampRotatingFrame_Coeff(0);
    print = false;
    if(ExtIter % rampFreq == 0 &&  ExtIter <= finalRamp_Iter){

      for (iZone = 0; iZone < nZone; iZone++) {
        rot_z_final = config_container[iZone]->GetFinalRotation_Rate_Z(iZone);
        if(abs(rot_z_final) > 0.0){
          rot_z = rot_z_ini + ExtIter*( rot_z_final - rot_z_ini)/finalRamp_Iter;
          config_container[iZone]->SetRotation_Rate_Z(rot_z, iZone);
          if(rank == MASTER_NODE && print && ExtIter > 0) {
            cout << endl << " Updated rotating frame grid velocities";
            cout << " for zone " << iZone << "." << endl;
          }
          geometry_container[iZone][INST_0][MESH_0]->SetRotationalVelocity(config_container[iZone], iZone, print);
          geometry_container[iZone][INST_0][MESH_0]->SetShroudVelocity(config_container[iZone]);
        }
      }

      for (iZone = 0; iZone < nZone; iZone++) {
        geometry_container[iZone][INST_0][MESH_0]->SetAvgTurboValue(config_container[iZone], iZone, INFLOW, false);
        geometry_container[iZone][INST_0][MESH_0]->SetAvgTurboValue(config_container[iZone],iZone, OUTFLOW, false);
        geometry_container[iZone][INST_0][MESH_0]->GatherInOutAverageValues(config_container[iZone], false);

      }

      for (iZone = 1; iZone < nZone; iZone++) {
        transfer_container[iZone][ZONE_0]->GatherAverageTurboGeoValues(geometry_container[iZone][INST_0][MESH_0],geometry_container[ZONE_0][INST_0][MESH_0], iZone);
      }

    }
  }


  /*--- Outlet Pressure Ramp: Compute the updated rotational velocity. ---*/
  if (config_container[ZONE_0]->GetRampOutletPressure()) {
    rampFreq       = SU2_TYPE::Int(config_container[ZONE_0]->GetRampOutletPressure_Coeff(1));
    finalRamp_Iter = SU2_TYPE::Int(config_container[ZONE_0]->GetRampOutletPressure_Coeff(2));
    outPres_ini    = config_container[ZONE_0]->GetRampOutletPressure_Coeff(0);
    outPres_final  = config_container[ZONE_0]->GetFinalOutletPressure();

    if(ExtIter % rampFreq == 0 &&  ExtIter <= finalRamp_Iter){
      outPres = outPres_ini + ExtIter*(outPres_final - outPres_ini)/finalRamp_Iter;
      if(rank == MASTER_NODE) config_container[ZONE_0]->SetMonitotOutletPressure(outPres);

      for (iZone = 0; iZone < nZone; iZone++) {
        for (iMarker = 0; iMarker < config_container[iZone]->GetnMarker_All(); iMarker++) {
          KindBC = config_container[iZone]->GetMarker_All_KindBC(iMarker);
          switch (KindBC) {
          case RIEMANN_BOUNDARY:
            Marker_Tag         = config_container[iZone]->GetMarker_All_TagBound(iMarker);
            KindBCOption       = config_container[iZone]->GetKind_Data_Riemann(Marker_Tag);
            if(KindBCOption == STATIC_PRESSURE || KindBCOption == RADIAL_EQUILIBRIUM ){
              SU2_MPI::Error("Outlet pressure ramp only implemented for NRBC", CURRENT_FUNCTION);
            }
            break;
          case GILES_BOUNDARY:
            Marker_Tag         = config_container[iZone]->GetMarker_All_TagBound(iMarker);
            KindBCOption       = config_container[iZone]->GetKind_Data_Giles(Marker_Tag);
            if(KindBCOption == STATIC_PRESSURE || KindBCOption == STATIC_PRESSURE_1D || KindBCOption == RADIAL_EQUILIBRIUM ){
              config_container[iZone]->SetGiles_Var1(outPres, Marker_Tag);
            }
            break;
          }
        }
      }
    }
  }


  /*--- Check whether the current simulation has reached the specified
   convergence criteria, and set StopCalc to true, if so. ---*/

  switch (config_container[ZONE_0]->GetKind_Solver()) {
  case EULER: case NAVIER_STOKES: case RANS:
    StopCalc = integration_container[ZONE_0][INST_0][FLOW_SOL]->GetConvergence(); break;
  case DISC_ADJ_EULER: case DISC_ADJ_NAVIER_STOKES: case DISC_ADJ_RANS:
    StopCalc = integration_container[ZONE_0][INST_0][ADJFLOW_SOL]->GetConvergence(); break;
  }

  return StopCalc;

}

CDiscAdjFluidDriver::CDiscAdjFluidDriver(char* confFile,
                                                 unsigned short val_nZone,
                                                 unsigned short val_nDim, bool val_periodic,
                                         SU2_Comm MPICommunicator) : CFluidDriver(confFile,
																										 	 	 	 	 	 	 	 	 	 	 	 	 	 	 	 	val_nZone,
                                                                                    val_nDim,
                                                                                    val_periodic,
                                                                                    MPICommunicator) {

  RecordingState = NONE;
  unsigned short iZone;

  direct_iteration = new CIteration*[nZone];

  for (iZone = 0; iZone < nZone; iZone++){
    if(config_container[iZone]->GetBoolTurbomachinery()){
      direct_iteration[iZone] = new CTurboIteration(config_container[iZone]);
    }
    else{
      direct_iteration[iZone] = new CFluidIteration(config_container[iZone]);
    }
  }

}

CDiscAdjFluidDriver::~CDiscAdjFluidDriver(){

  for (iZone = 0; iZone < nZone; iZone++){
    delete direct_iteration[iZone];
  }

  delete [] direct_iteration;

}

void CDiscAdjFluidDriver::Run() {

  unsigned short iZone = 0, checkConvergence;
  unsigned long IntIter, nIntIter;

  bool unsteady;

  unsteady = (config_container[MESH_0]->GetUnsteady_Simulation() == DT_STEPPING_1ST) || (config_container[MESH_0]->GetUnsteady_Simulation() == DT_STEPPING_2ND);

  /*--- Begin Unsteady pseudo-time stepping internal loop, if not unsteady it does only one step --*/

  if (unsteady)
    nIntIter = config_container[MESH_0]->GetUnst_nIntIter();
  else
    nIntIter = 1;

  for (iZone = 0; iZone < nZone; iZone++) {

    iteration_container[iZone][INST_0]->Preprocess(output, integration_container, geometry_container,
                                                     solver_container, numerics_container, config_container,
                                                     surface_movement, grid_movement, FFDBox, iZone, INST_0);
  }


  /*--- For the adjoint iteration we need the derivatives of the iteration function with
   *    respect to the conservative flow variables. Since these derivatives do not change in the steady state case
   *    we only have to record if the current recording is different from cons. variables. ---*/

  if (RecordingState != FLOW_CONS_VARS || unsteady){

    /*--- SetRecording stores the computational graph on one iteration of the direct problem. Calling it with NONE
     *    as argument ensures that all information from a previous recording is removed. ---*/

    SetRecording(NONE);

    /*--- Store the computational graph of one direct iteration with the conservative variables as input. ---*/

    SetRecording(FLOW_CONS_VARS);

  }

  for (IntIter = 0; IntIter < nIntIter; IntIter++) {


    /*--- Initialize the adjoint of the output variables of the iteration with the adjoint solution
   *    of the previous iteration. The values are passed to the AD tool. ---*/

    for (iZone = 0; iZone < nZone; iZone++) {

      config_container[iZone]->SetIntIter(IntIter);

      iteration_container[iZone][INST_0]->InitializeAdjoint(solver_container, geometry_container, config_container, iZone, INST_0);

    }

    /*--- Initialize the adjoint of the objective function with 1.0. ---*/

    SetAdj_ObjFunction();

    /*--- Interpret the stored information by calling the corresponding routine of the AD tool. ---*/

    AD::ComputeAdjoint();

    /*--- Extract the computed adjoint values of the input variables and store them for the next iteration. ---*/

    for (iZone = 0; iZone < nZone; iZone++) {
      iteration_container[iZone][INST_0]->Iterate(output, integration_container, geometry_container,
                                          solver_container, numerics_container, config_container,
                                          surface_movement, grid_movement, FFDBox, iZone, INST_0);
    }

    /*--- Clear the stored adjoint information to be ready for a new evaluation. ---*/

    AD::ClearAdjoints();

    /*--- Check convergence in each zone --*/

    checkConvergence = 0;
    for (iZone = 0; iZone < nZone; iZone++)
      checkConvergence += (int) integration_container[iZone][INST_0][ADJFLOW_SOL]->GetConvergence();

    /*--- If convergence was reached in every zone --*/

    if (checkConvergence == nZone) break;

    /*--- Write the convergence history (only screen output) ---*/

    if (unsteady)
      output->SetConvHistory_Body(NULL, geometry_container, solver_container, config_container, integration_container, true, 0.0, ZONE_0, INST_0);

  }

  /*--- Compute the geometrical sensitivities ---*/

  if ((ExtIter+1 >= config_container[ZONE_0]->GetnExtIter()) ||
      integration_container[ZONE_0][INST_0][ADJFLOW_SOL]->GetConvergence() ||
      (ExtIter % config_container[ZONE_0]->GetWrt_Sol_Freq() == 0) || unsteady){

    /*--- SetRecording stores the computational graph on one iteration of the direct problem. Calling it with NONE
     * as argument ensures that all information from a previous recording is removed. ---*/

    SetRecording(NONE);

    /*--- Store the computational graph of one direct iteration with the mesh coordinates as input. ---*/

    SetRecording(MESH_COORDS);

    /*--- Initialize the adjoint of the output variables of the iteration with the adjoint solution
     *    of the current iteration. The values are passed to the AD tool. ---*/

    for (iZone = 0; iZone < nZone; iZone++) {

      iteration_container[iZone][INST_0]->InitializeAdjoint(solver_container, geometry_container, config_container, iZone, INST_0);

    }

    /*--- Initialize the adjoint of the objective function with 1.0. ---*/

    SetAdj_ObjFunction();

    /*--- Interpret the stored information by calling the corresponding routine of the AD tool. ---*/

    AD::ComputeAdjoint();

    /*--- Extract the computed sensitivity values. ---*/

    for (iZone = 0; iZone < nZone; iZone++) {
      solver_container[iZone][INST_0][MESH_0][ADJFLOW_SOL]->SetSensitivity(geometry_container[iZone][INST_0][MESH_0],config_container[iZone]);
    }

    /*--- Clear the stored adjoint information to be ready for a new evaluation. ---*/

    AD::ClearAdjoints();
  }
}

void CDiscAdjFluidDriver::SetRecording(unsigned short kind_recording){
  unsigned short iZone, iMesh;

  AD::Reset();

  /*--- Prepare for recording by resetting the flow solution to the initial converged solution---*/

  for (iZone = 0; iZone < nZone; iZone++) {
    for (iMesh = 0; iMesh <= config_container[iZone]->GetnMGLevels(); iMesh++){
      solver_container[iZone][INST_0][iMesh][ADJFLOW_SOL]->SetRecording(geometry_container[iZone][INST_0][iMesh], config_container[iZone]);
    }
    if (config_container[iZone]->GetKind_Solver() == DISC_ADJ_RANS && !config_container[iZone]->GetFrozen_Visc_Disc()) {
      solver_container[iZone][INST_0][MESH_0][ADJTURB_SOL]->SetRecording(geometry_container[iZone][INST_0][MESH_0], config_container[iZone]);
    }
    if (config_container[iZone]->GetKind_RadiationModel() != NONE) {
      solver_container[iZone][INST_0][MESH_0][ADJRAD_SOL]->SetRecording(geometry_container[iZone][INST_0][MESH_0], config_container[iZone]);
    }
  }


  /*---Enable recording and register input of the flow iteration (conservative variables or node coordinates) --- */

  if (kind_recording != NONE){

    AD::StartRecording();

    if (rank == MASTER_NODE && ((ExtIter == 0)) && kind_recording == FLOW_CONS_VARS) {
      cout << endl << "-------------------------------------------------------------------------" << endl;
      cout << "Direct iteration to store computational graph." << endl;
      cout << "Compute residuals to check the convergence of the direct problem." << endl;
      cout << "-------------------------------------------------------------------------" << endl << endl;
    }
    for (iZone = 0; iZone < nZone; iZone++) {
      iteration_container[iZone][INST_0]->RegisterInput(solver_container, geometry_container, config_container, iZone, INST_0, kind_recording);
    }

  }

  for (iZone = 0; iZone < nZone; iZone++) {
    iteration_container[iZone][INST_0]->SetDependencies(solver_container, geometry_container, config_container, iZone, INST_0, kind_recording);
  }

  /*--- Do one iteration of the direct flow solver ---*/

  DirectRun();

  /*--- Print residuals in the first iteration ---*/

  for (iZone = 0; iZone < nZone; iZone++) {
    if (rank == MASTER_NODE && ((ExtIter == 0) || (config_container[iZone]->GetUnsteady_Simulation() != STEADY)) && (kind_recording == FLOW_CONS_VARS)) {
      cout << " Zone " << iZone << ": log10[Conservative 0]: "<< log10(solver_container[iZone][INST_0][MESH_0][FLOW_SOL]->GetRes_RMS(0)) << endl;
      if ( config_container[iZone]->GetKind_Turb_Model() != NONE && !config_container[iZone]->GetFrozen_Visc_Disc()) {
        cout <<"       log10[RMS k]: " << log10(solver_container[iZone][INST_0][MESH_0][TURB_SOL]->GetRes_RMS(0)) << endl;
      }
      if ( config_container[iZone]->GetKind_RadiationModel() != NONE) {
        cout <<"         log10[RMS E(rad)]: " << log10(solver_container[iZone][INST_0][MESH_0][RAD_SOL]->GetRes_RMS(0)) << endl;
      }
    }
  }

  RecordingState = kind_recording;

  for (iZone = 0; iZone < nZone; iZone++) {
    iteration_container[iZone][INST_0]->RegisterOutput(solver_container, geometry_container, config_container, output, iZone, INST_0);
  }

  /*--- Extract the objective function and store it --- */

  SetObjFunction();

  AD::StopRecording();

}

void CDiscAdjFluidDriver::SetAdj_ObjFunction(){

  bool time_stepping = config_container[ZONE_0]->GetUnsteady_Simulation() != STEADY;
  unsigned long IterAvg_Obj = config_container[ZONE_0]->GetIter_Avg_Objective();
  unsigned long ExtIter = config_container[ZONE_0]->GetExtIter();
  su2double seeding = 1.0;

  if (time_stepping){
    if (ExtIter < IterAvg_Obj){
      seeding = 1.0/((su2double)IterAvg_Obj);
    }
    else{
      seeding = 0.0;
    }
  }

  if (rank == MASTER_NODE){
    SU2_TYPE::SetDerivative(ObjFunc, SU2_TYPE::GetValue(seeding));
  } else {
    SU2_TYPE::SetDerivative(ObjFunc, 0.0);
  }

}

void CDiscAdjFluidDriver::SetObjFunction(){

  bool compressible = (config_container[ZONE_0]->GetKind_Regime() == COMPRESSIBLE);

  ObjFunc = 0.0;

  for (iZone = 0; iZone < nZone; iZone++){
    solver_container[iZone][INST_0][MESH_0][FLOW_SOL]->SetTotal_ComboObj(0.0);
  }

  /*--- Specific scalar objective functions ---*/

  for (iZone = 0; iZone < nZone; iZone++){
    switch (config_container[iZone]->GetKind_Solver()) {
      case EULER:                   case NAVIER_STOKES:                   case RANS:
      case DISC_ADJ_EULER:          case DISC_ADJ_NAVIER_STOKES:          case DISC_ADJ_RANS:
        
        if (config_container[ZONE_0]->GetnMarker_Analyze() != 0)
          output->SpecialOutput_AnalyzeSurface(solver_container[iZone][INST_0][MESH_0][FLOW_SOL], geometry_container[iZone][INST_0][MESH_0], config_container[iZone], false);
        
        if ((config_container[ZONE_0]->GetnMarker_Analyze() != 0) && compressible)
          output->SpecialOutput_Distortion(solver_container[ZONE_0][INST_0][MESH_0][FLOW_SOL], geometry_container[ZONE_0][INST_0][MESH_0], config_container[ZONE_0], false);
        
        if (config_container[ZONE_0]->GetnMarker_NearFieldBound() != 0)
          output->SpecialOutput_SonicBoom(solver_container[ZONE_0][INST_0][MESH_0][FLOW_SOL], geometry_container[ZONE_0][INST_0][MESH_0], config_container[ZONE_0], false);
          
        if (config_container[ZONE_0]->GetPlot_Section_Forces())
          output->SpecialOutput_SpanLoad(solver_container[ZONE_0][INST_0][MESH_0][FLOW_SOL], geometry_container[ZONE_0][INST_0][MESH_0], config_container[ZONE_0], false);
        
        break;
    }
  }

  /*--- Surface based obj. function ---*/

  for (iZone = 0; iZone < nZone; iZone++){
    solver_container[iZone][INST_0][MESH_0][FLOW_SOL]->Evaluate_ObjFunc(config_container[iZone]);
    ObjFunc += solver_container[iZone][INST_0][MESH_0][FLOW_SOL]->GetTotal_ComboObj();
  }

  if (rank == MASTER_NODE){
    AD::RegisterOutput(ObjFunc);
  }
  
}

void CDiscAdjFluidDriver::DirectRun(){


  unsigned short iZone, jZone;
  bool unsteady = config_container[ZONE_0]->GetUnsteady_Simulation() != STEADY;

  /*--- Run a single iteration of a multi-zone problem by looping over all
   zones and executing the iterations. Note that data transers between zones
   and other intermediate procedures may be required. ---*/

  unsteady = (config_container[MESH_0]->GetUnsteady_Simulation() == DT_STEPPING_1ST) || (config_container[MESH_0]->GetUnsteady_Simulation() == DT_STEPPING_2ND);

  /*--- Zone preprocessing ---*/

  for (iZone = 0; iZone < nZone; iZone++)
    direct_iteration[iZone]->Preprocess(output, integration_container, geometry_container, solver_container, numerics_container, config_container, surface_movement, grid_movement, FFDBox, iZone, INST_0);

  /*--- Updating zone interface communication patterns,
   needed only for unsteady simulation since for steady problems
  this is done once in the interpolator_container constructor
   at the beginning of the computation ---*/

  if ( unsteady ) {
  for (iZone = 0; iZone < nZone; iZone++) {
      for (jZone = 0; jZone < nZone; jZone++)
        if(jZone != iZone && interpolator_container[iZone][jZone] != NULL)
        interpolator_container[iZone][jZone]->Set_TransferCoeff(config_container);
    }
  }

  /*--- Do one iteration of the direct solver  --*/

  /*--- At each pseudo time-step updates transfer data ---*/
  for (iZone = 0; iZone < nZone; iZone++)
    for (jZone = 0; jZone < nZone; jZone++)
      if(jZone != iZone && transfer_container[iZone][jZone] != NULL)
        Transfer_Data(iZone, jZone);

  /*--- For each zone runs one single iteration ---*/

  for (iZone = 0; iZone < nZone; iZone++) {
    config_container[iZone]->SetIntIter(1);
    direct_iteration[iZone]->Iterate(output, integration_container, geometry_container, solver_container, numerics_container, config_container, surface_movement, grid_movement, FFDBox, iZone, INST_0);
  }

}

CDiscAdjTurbomachineryDriver::CDiscAdjTurbomachineryDriver(char* confFile,
                                                           unsigned short val_nZone,
                                                           unsigned short val_nDim,
                                                           bool val_periodic,
                                                           SU2_Comm MPICommunicator): CDiscAdjFluidDriver(confFile, val_nZone, val_nDim, val_periodic, MPICommunicator){ }
CDiscAdjTurbomachineryDriver::~CDiscAdjTurbomachineryDriver(){

}


void CDiscAdjTurbomachineryDriver::DirectRun(){

  /*--- Run a single iteration of a multi-zone problem by looping over all
   zones and executing the iterations. Note that data transers between zones
   and other intermediate procedures may be required. ---*/

  for (iZone = 0; iZone < nZone; iZone++) {

    direct_iteration[iZone]->Preprocess(output, integration_container, geometry_container,
        solver_container, numerics_container, config_container,
        surface_movement, grid_movement, FFDBox, iZone, INST_0);

  }


  /* --- Update the mixing-plane interface ---*/
  for (iZone = 0; iZone < nZone; iZone++) {
    if(mixingplane)SetMixingPlane(iZone);
  }

  for (iZone = 0; iZone < nZone; iZone++) {
    direct_iteration[iZone]->Iterate(output, integration_container, geometry_container,
                                     solver_container, numerics_container, config_container,
                                     surface_movement, grid_movement, FFDBox, iZone, INST_0);
  }

  for (iZone = 0; iZone < nZone; iZone++) {
    direct_iteration[iZone]->Postprocess(output, integration_container, geometry_container,
                                      solver_container, numerics_container, config_container,
                                      surface_movement, grid_movement, FFDBox, iZone, INST_0);
  }


  if (rank == MASTER_NODE){
    SetTurboPerformance(ZONE_0);
  }

}

void CDiscAdjTurbomachineryDriver::SetObjFunction(){

  solver_container[ZONE_0][INST_0][MESH_0][FLOW_SOL]->SetTotal_ComboObj(0.0);

  switch (config_container[ZONE_0]->GetKind_ObjFunc()){
  case ENTROPY_GENERATION:
    solver_container[ZONE_0][INST_0][MESH_0][FLOW_SOL]->AddTotal_ComboObj(output->GetEntropyGen(config_container[ZONE_0]->GetnMarker_TurboPerformance() - 1, config_container[ZONE_0]->GetnSpanWiseSections()));
    break;
  case FLOW_ANGLE_OUT:
      solver_container[ZONE_0][INST_0][MESH_0][FLOW_SOL]->AddTotal_ComboObj(output->GetFlowAngleOut(config_container[ZONE_0]->GetnMarker_TurboPerformance() - 1, config_container[ZONE_0]->GetnSpanWiseSections()));
      break;
  case MASS_FLOW_IN:
    solver_container[ZONE_0][INST_0][MESH_0][FLOW_SOL]->AddTotal_ComboObj(output->GetMassFlowIn(config_container[ZONE_0]->GetnMarker_TurboPerformance() - 1, config_container[ZONE_0]->GetnSpanWiseSections()));
    break;
  default:
    break;
  }

  ObjFunc = solver_container[ZONE_0][INST_0][MESH_0][FLOW_SOL]->GetTotal_ComboObj();

  if (rank == MASTER_NODE){
    AD::RegisterOutput(ObjFunc);
  }
}

void CDiscAdjTurbomachineryDriver::SetMixingPlane(unsigned short donorZone){

  unsigned short targetZone, nMarkerInt, iMarkerInt ;
  nMarkerInt     = config_container[donorZone]->GetnMarker_MixingPlaneInterface()/2;

  /* --- transfer the average value from the donorZone to the targetZone*/
  for (iMarkerInt = 1; iMarkerInt <= nMarkerInt; iMarkerInt++){
    for (targetZone = 0; targetZone < nZone; targetZone++) {
      if (targetZone != donorZone){
        transfer_container[donorZone][targetZone]->Allgather_InterfaceAverage(solver_container[donorZone][INST_0][MESH_0][FLOW_SOL],solver_container[targetZone][INST_0][MESH_0][FLOW_SOL],
            geometry_container[donorZone][INST_0][MESH_0],geometry_container[targetZone][INST_0][MESH_0],
            config_container[donorZone], config_container[targetZone], iMarkerInt );
      }
    }
  }
}


void CDiscAdjTurbomachineryDriver::SetTurboPerformance(unsigned short targetZone){

  unsigned short donorZone;
  //IMPORTANT this approach of multi-zone performances rely upon the fact that turbomachinery markers follow the natural (stator-rotor) development of the real machine.
  /* --- transfer the local turboperfomance quantities (for each blade)  from all the donorZones to the targetZone (ZONE_0) ---*/
  for (donorZone = 1; donorZone < nZone; donorZone++) {
    transfer_container[donorZone][targetZone]->GatherAverageValues(solver_container[donorZone][INST_0][MESH_0][FLOW_SOL],solver_container[targetZone][INST_0][MESH_0][FLOW_SOL], donorZone);
  }

  /* --- compute turboperformance for each stage and the global machine ---*/

  output->ComputeTurboPerformance(solver_container[targetZone][INST_0][MESH_0][FLOW_SOL], geometry_container[targetZone][INST_0][MESH_0], config_container[targetZone]);

}

CHBDriver::CHBDriver(char* confFile,
    unsigned short val_nZone,
    unsigned short val_nDim,
    bool val_periodic,
    SU2_Comm MPICommunicator) : CDriver(confFile,
        val_nZone,
        val_nDim,
        val_periodic,
        MPICommunicator) {
  unsigned short kInst;

  nInstHB = nInst[ZONE_0];

  D = NULL;
  /*--- allocate dynamic memory for the Harmonic Balance operator ---*/
  D = new su2double*[nInstHB]; for (kInst = 0; kInst < nInstHB; kInst++) D[kInst] = new su2double[nInstHB];

}

CHBDriver::~CHBDriver(void) {

  unsigned short kInst;

  /*--- delete dynamic memory for the Harmonic Balance operator ---*/
  for (kInst = 0; kInst < nInstHB; kInst++) if (D[kInst] != NULL) delete [] D[kInst];
  if (D[kInst] != NULL) delete [] D;

}

void CHBDriver::Run() {

  /*--- Run a single iteration of a Harmonic Balance problem. Preprocess all
   all zones before beginning the iteration. ---*/

  for (iInst = 0; iInst < nInstHB; iInst++)
    iteration_container[ZONE_0][iInst]->Preprocess(output, integration_container, geometry_container,
        solver_container, numerics_container, config_container,
        surface_movement, grid_movement, FFDBox, ZONE_0, iInst);

  for (iInst = 0; iInst < nInstHB; iInst++)
    iteration_container[ZONE_0][iInst]->Iterate(output, integration_container, geometry_container,
        solver_container, numerics_container, config_container,
        surface_movement, grid_movement, FFDBox, ZONE_0, iInst);

}

void CHBDriver::Update() {

  for (iInst = 0; iInst < nInstHB; iInst++) {
    /*--- Compute the harmonic balance terms across all zones ---*/
    SetHarmonicBalance(iInst);

  }

  /*--- Precondition the harmonic balance source terms ---*/
  if (config_container[ZONE_0]->GetHB_Precondition() == YES) {
    StabilizeHarmonicBalance();

  }

  for (iInst = 0; iInst < nInstHB; iInst++) {

    /*--- Update the harmonic balance terms across all zones ---*/
    iteration_container[ZONE_0][iInst]->Update(output, integration_container, geometry_container,
        solver_container, numerics_container, config_container,
        surface_movement, grid_movement, FFDBox, ZONE_0, iInst);

  }

}

void CHBDriver::ResetConvergence() {

  for(iInst = 0; iInst < nZone; iInst++) {
    switch (config_container[ZONE_0]->GetKind_Solver()) {

    case EULER: case NAVIER_STOKES: case RANS:
      integration_container[ZONE_0][iInst][FLOW_SOL]->SetConvergence(false);
      if (config_container[ZONE_0]->GetKind_Solver() == RANS) integration_container[ZONE_0][iInst][TURB_SOL]->SetConvergence(false);
      if(config_container[ZONE_0]->GetKind_Trans_Model() == LM) integration_container[ZONE_0][iInst][TRANS_SOL]->SetConvergence(false);
      break;

    case FEM_ELASTICITY:
      integration_container[ZONE_0][iInst][FEA_SOL]->SetConvergence(false);
      break;

    case ADJ_EULER: case ADJ_NAVIER_STOKES: case ADJ_RANS: case DISC_ADJ_EULER: case DISC_ADJ_NAVIER_STOKES: case DISC_ADJ_RANS:
      integration_container[ZONE_0][iInst][ADJFLOW_SOL]->SetConvergence(false);
      if( (config_container[ZONE_0]->GetKind_Solver() == ADJ_RANS) || (config_container[ZONE_0]->GetKind_Solver() == DISC_ADJ_RANS) )
        integration_container[ZONE_0][iInst][ADJTURB_SOL]->SetConvergence(false);
      break;
    }
  }

}

void CHBDriver::SetHarmonicBalance(unsigned short iInst) {

  unsigned short iVar, jInst, iMGlevel;
  unsigned short nVar = solver_container[ZONE_0][INST_0][MESH_0][FLOW_SOL]->GetnVar();
  unsigned long iPoint;
  bool implicit = (config_container[ZONE_0]->GetKind_TimeIntScheme_Flow() == EULER_IMPLICIT);
  bool adjoint = (config_container[ZONE_0]->GetContinuous_Adjoint());
  if (adjoint) {
    implicit = (config_container[ZONE_0]->GetKind_TimeIntScheme_AdjFlow() == EULER_IMPLICIT);
  }

  unsigned long ExtIter = config_container[ZONE_0]->GetExtIter();

  /*--- Retrieve values from the config file ---*/
  su2double *U = new su2double[nVar];
  su2double *U_old = new su2double[nVar];
  su2double *Psi = new su2double[nVar];
  su2double *Psi_old = new su2double[nVar];
  su2double *Source = new su2double[nVar];
  su2double deltaU, deltaPsi;

  /*--- Compute period of oscillation ---*/
  su2double period = config_container[ZONE_0]->GetHarmonicBalance_Period();

  /*--- Non-dimensionalize the input period, if necessary.  */
  period /= config_container[ZONE_0]->GetTime_Ref();

  if (ExtIter == 0)
    ComputeHB_Operator();

  /*--- Compute various source terms for explicit direct, implicit direct, and adjoint problems ---*/
  /*--- Loop over all grid levels ---*/
  for (iMGlevel = 0; iMGlevel <= config_container[ZONE_0]->GetnMGLevels(); iMGlevel++) {

    /*--- Loop over each node in the volume mesh ---*/
    for (iPoint = 0; iPoint < geometry_container[ZONE_0][iInst][iMGlevel]->GetnPoint(); iPoint++) {

      for (iVar = 0; iVar < nVar; iVar++) {
        Source[iVar] = 0.0;
      }

      /*--- Step across the columns ---*/
      for (jInst = 0; jInst < nInstHB; jInst++) {

        /*--- Retrieve solution at this node in current zone ---*/
        for (iVar = 0; iVar < nVar; iVar++) {

          if (!adjoint) {
            U[iVar] = solver_container[ZONE_0][jInst][iMGlevel][FLOW_SOL]->node[iPoint]->GetSolution(iVar);
            Source[iVar] += U[iVar]*D[iInst][jInst];

            if (implicit) {
              U_old[iVar] = solver_container[ZONE_0][jInst][iMGlevel][FLOW_SOL]->node[iPoint]->GetSolution_Old(iVar);
              deltaU = U[iVar] - U_old[iVar];
              Source[iVar] += deltaU*D[iInst][jInst];
            }

          }

          else {
            Psi[iVar] = solver_container[ZONE_0][jInst][iMGlevel][ADJFLOW_SOL]->node[iPoint]->GetSolution(iVar);
            Source[iVar] += Psi[iVar]*D[jInst][iInst];

            if (implicit) {
              Psi_old[iVar] = solver_container[ZONE_0][jInst][iMGlevel][ADJFLOW_SOL]->node[iPoint]->GetSolution_Old(iVar);
              deltaPsi = Psi[iVar] - Psi_old[iVar];
              Source[iVar] += deltaPsi*D[jInst][iInst];
            }
          }
        }

        /*--- Store sources for current row ---*/
        for (iVar = 0; iVar < nVar; iVar++) {
          if (!adjoint) {
            solver_container[ZONE_0][iInst][iMGlevel][FLOW_SOL]->node[iPoint]->SetHarmonicBalance_Source(iVar, Source[iVar]);
          }
          else {
            solver_container[ZONE_0][iInst][iMGlevel][ADJFLOW_SOL]->node[iPoint]->SetHarmonicBalance_Source(iVar, Source[iVar]);
          }
        }

      }
    }
  }

  /*--- Source term for a turbulence model ---*/
  if (config_container[ZONE_0]->GetKind_Solver() == RANS) {

    /*--- Extra variables needed if we have a turbulence model. ---*/
    unsigned short nVar_Turb = solver_container[ZONE_0][INST_0][MESH_0][TURB_SOL]->GetnVar();
    su2double *U_Turb = new su2double[nVar_Turb];
    su2double *Source_Turb = new su2double[nVar_Turb];

    /*--- Loop over only the finest mesh level (turbulence is always solved
     on the original grid only). ---*/
    for (iPoint = 0; iPoint < geometry_container[ZONE_0][INST_0][MESH_0]->GetnPoint(); iPoint++) {
      for (iVar = 0; iVar < nVar_Turb; iVar++) Source_Turb[iVar] = 0.0;
      for (jInst = 0; jInst < nInstHB; jInst++) {

        /*--- Retrieve solution at this node in current zone ---*/
        for (iVar = 0; iVar < nVar_Turb; iVar++) {
          U_Turb[iVar] = solver_container[ZONE_0][jInst][MESH_0][TURB_SOL]->node[iPoint]->GetSolution(iVar);
          Source_Turb[iVar] += U_Turb[iVar]*D[iInst][jInst];
        }
      }

      /*--- Store sources for current iZone ---*/
      for (iVar = 0; iVar < nVar_Turb; iVar++)
        solver_container[ZONE_0][iInst][MESH_0][TURB_SOL]->node[iPoint]->SetHarmonicBalance_Source(iVar, Source_Turb[iVar]);
    }

    delete [] U_Turb;
    delete [] Source_Turb;
  }

  delete [] Source;
  delete [] U;
  delete [] U_old;
  delete [] Psi;
  delete [] Psi_old;

}

void CHBDriver::StabilizeHarmonicBalance() {

  unsigned short i, j, k, iVar, iInst, jInst, iMGlevel;
  unsigned short nVar = solver_container[ZONE_0][INST_0][MESH_0][FLOW_SOL]->GetnVar();
  unsigned long iPoint;
  bool adjoint = (config_container[ZONE_0]->GetContinuous_Adjoint());

  /*--- Retrieve values from the config file ---*/
  su2double *Source     = new su2double[nInstHB];
  su2double *Source_old = new su2double[nInstHB];
  su2double Delta;

  su2double **Pinv     = new su2double*[nInstHB];
  su2double **P        = new su2double*[nInstHB];
  for (iInst = 0; iInst < nInstHB; iInst++) {
    Pinv[iInst]       = new su2double[nInstHB];
    P[iInst]          = new su2double[nInstHB];
  }

  /*--- Loop over all grid levels ---*/
  for (iMGlevel = 0; iMGlevel <= config_container[ZONE_0]->GetnMGLevels(); iMGlevel++) {

    /*--- Loop over each node in the volume mesh ---*/
    for (iPoint = 0; iPoint < geometry_container[ZONE_0][INST_0][iMGlevel]->GetnPoint(); iPoint++) {

      /*--- Get time step for current node ---*/
      Delta = solver_container[ZONE_0][INST_0][iMGlevel][FLOW_SOL]->node[iPoint]->GetDelta_Time();

      /*--- Setup stabilization matrix for this node ---*/
      for (iInst = 0; iInst < nInstHB; iInst++) {
        for (jInst = 0; jInst < nInstHB; jInst++) {
          if (jInst == iInst ) {
            Pinv[iInst][jInst] = 1.0 + Delta*D[iInst][jInst];
          }
          else {
            Pinv[iInst][jInst] = Delta*D[iInst][jInst];
          }
        }
      }

      /*--- Invert stabilization matrix Pinv with Gauss elimination---*/

      /*--  A temporary matrix to hold the inverse, dynamically allocated ---*/
      su2double **temp = new su2double*[nInstHB];
      for (i = 0; i < nInstHB; i++) {
        temp[i] = new su2double[2 * nInstHB];
      }

      /*---  Copy the desired matrix into the temporary matrix ---*/
      for (i = 0; i < nInstHB; i++) {
        for (j = 0; j < nInstHB; j++) {
          temp[i][j] = Pinv[i][j];
          temp[i][nInstHB + j] = 0;
        }
        temp[i][nInstHB + i] = 1;
      }

      su2double max_val;
      unsigned short max_idx;

      /*---  Pivot each column such that the largest number possible divides the other rows  ---*/
      for (k = 0; k < nInstHB - 1; k++) {
        max_idx = k;
        max_val = abs(temp[k][k]);
        /*---  Find the largest value (pivot) in the column  ---*/
        for (j = k; j < nInstHB; j++) {
          if (abs(temp[j][k]) > max_val) {
            max_idx = j;
            max_val = abs(temp[j][k]);
          }
        }

        /*---  Move the row with the highest value up  ---*/
        for (j = 0; j < (nInstHB * 2); j++) {
          su2double d = temp[k][j];
          temp[k][j] = temp[max_idx][j];
          temp[max_idx][j] = d;
        }
        /*---  Subtract the moved row from all other rows ---*/
        for (i = k + 1; i < nInstHB; i++) {
          su2double c = temp[i][k] / temp[k][k];
          for (j = 0; j < (nInstHB * 2); j++) {
            temp[i][j] = temp[i][j] - temp[k][j] * c;
          }
        }
      }

      /*---  Back-substitution  ---*/
      for (k = nInstHB - 1; k > 0; k--) {
        if (temp[k][k] != su2double(0.0)) {
          for (int i = k - 1; i > -1; i--) {
            su2double c = temp[i][k] / temp[k][k];
            for (j = 0; j < (nInstHB * 2); j++) {
              temp[i][j] = temp[i][j] - temp[k][j] * c;
            }
          }
        }
      }

      /*---  Normalize the inverse  ---*/
      for (i = 0; i < nInstHB; i++) {
        su2double c = temp[i][i];
        for (j = 0; j < nInstHB; j++) {
          temp[i][j + nInstHB] = temp[i][j + nInstHB] / c;
        }
      }

      /*---  Copy the inverse back to the main program flow ---*/
      for (i = 0; i < nInstHB; i++) {
        for (j = 0; j < nInstHB; j++) {
          P[i][j] = temp[i][j + nInstHB];
        }
      }

      /*---  Delete dynamic template  ---*/
      for (iInst = 0; iInst < nInstHB; iInst++) {
        delete[] temp[iInst];
      }
      delete[] temp;

      /*--- Loop through variables to precondition ---*/
      for (iVar = 0; iVar < nVar; iVar++) {

        /*--- Get current source terms (not yet preconditioned) and zero source array to prepare preconditioning ---*/
        for (iInst = 0; iInst < nInstHB; iInst++) {
          Source_old[iInst] = solver_container[ZONE_0][iInst][iMGlevel][FLOW_SOL]->node[iPoint]->GetHarmonicBalance_Source(iVar);
          Source[iInst] = 0;
        }

        /*--- Step through columns ---*/
        for (iInst = 0; iInst < nInstHB; iInst++) {
          for (jInst = 0; jInst < nInstHB; jInst++) {
            Source[iInst] += P[iInst][jInst]*Source_old[jInst];
          }

          /*--- Store updated source terms for current node ---*/
          if (!adjoint) {
            solver_container[ZONE_0][iInst][iMGlevel][FLOW_SOL]->node[iPoint]->SetHarmonicBalance_Source(iVar, Source[iInst]);
          }
          else {
            solver_container[ZONE_0][iInst][iMGlevel][ADJFLOW_SOL]->node[iPoint]->SetHarmonicBalance_Source(iVar, Source[iInst]);
          }
        }

      }
    }
  }

  /*--- Deallocate dynamic memory ---*/
  for (iInst = 0; iInst < nInstHB; iInst++){
    delete [] P[iInst];
    delete [] Pinv[iInst];
  }
  delete [] P;
  delete [] Pinv;
  delete [] Source;
  delete [] Source_old;

}

void CHBDriver::ComputeHB_Operator() {

  const   complex<su2double> J(0.0,1.0);
  unsigned short i, j, k, iInst;

  su2double *Omega_HB       = new su2double[nInstHB];
  complex<su2double> **E    = new complex<su2double>*[nInstHB];
  complex<su2double> **Einv = new complex<su2double>*[nInstHB];
  complex<su2double> **DD   = new complex<su2double>*[nInstHB];
  for (iInst = 0; iInst < nInstHB; iInst++) {
    E[iInst]    = new complex<su2double>[nInstHB];
    Einv[iInst] = new complex<su2double>[nInstHB];
    DD[iInst]   = new complex<su2double>[nInstHB];
  }

  /*--- Get simualation period from config file ---*/
  su2double Period = config_container[ZONE_0]->GetHarmonicBalance_Period();

  /*--- Non-dimensionalize the input period, if necessary.      */
  Period /= config_container[ZONE_0]->GetTime_Ref();

  /*--- Build the array containing the selected frequencies to solve ---*/
  for (iInst = 0; iInst < nInstHB; iInst++) {
    Omega_HB[iInst]  = config_container[ZONE_0]->GetOmega_HB()[iInst];
    Omega_HB[iInst] /= config_container[ZONE_0]->GetOmega_Ref(); //TODO: check
  }

  /*--- Build the diagonal matrix of the frequencies DD ---*/
  for (i = 0; i < nInstHB; i++) {
    for (k = 0; k < nInstHB; k++) {
      if (k == i ) {
        DD[i][k] = J*Omega_HB[k];
      }
    }
  }


  /*--- Build the harmonic balance inverse matrix ---*/
  for (i = 0; i < nInstHB; i++) {
    for (k = 0; k < nInstHB; k++) {
      Einv[i][k] = complex<su2double>(cos(Omega_HB[k]*(i*Period/nInstHB))) + J*complex<su2double>(sin(Omega_HB[k]*(i*Period/nInstHB)));
    }
  }

  /*---  Invert inverse harmonic balance Einv with Gauss elimination ---*/

  /*--  A temporary matrix to hold the inverse, dynamically allocated ---*/
  complex<su2double> **temp = new complex<su2double>*[nInstHB];
  for (i = 0; i < nInstHB; i++) {
    temp[i] = new complex<su2double>[2 * nInstHB];
  }

  /*---  Copy the desired matrix into the temporary matrix ---*/
  for (i = 0; i < nInstHB; i++) {
    for (j = 0; j < nInstHB; j++) {
      temp[i][j] = Einv[i][j];
      temp[i][nInstHB + j] = 0;
    }
    temp[i][nInstHB + i] = 1;
  }

  su2double max_val;
  unsigned short max_idx;

  /*---  Pivot each column such that the largest number possible divides the other rows  ---*/
  for (k = 0; k < nInstHB - 1; k++) {
    max_idx = k;
    max_val = abs(temp[k][k]);
    /*---  Find the largest value (pivot) in the column  ---*/
    for (j = k; j < nInstHB; j++) {
      if (abs(temp[j][k]) > max_val) {
        max_idx = j;
        max_val = abs(temp[j][k]);
      }
    }
    /*---  Move the row with the highest value up  ---*/
    for (j = 0; j < (nInstHB * 2); j++) {
      complex<su2double> d = temp[k][j];
      temp[k][j] = temp[max_idx][j];
      temp[max_idx][j] = d;
    }
    /*---  Subtract the moved row from all other rows ---*/
    for (i = k + 1; i < nInstHB; i++) {
      complex<su2double> c = temp[i][k] / temp[k][k];
      for (j = 0; j < (nInstHB * 2); j++) {
        temp[i][j] = temp[i][j] - temp[k][j] * c;
      }
    }
  }
  /*---  Back-substitution  ---*/
  for (k = nInstHB - 1; k > 0; k--) {
    if (temp[k][k] != complex<su2double>(0.0)) {
      for (int i = k - 1; i > -1; i--) {
        complex<su2double> c = temp[i][k] / temp[k][k];
        for (j = 0; j < (nInstHB * 2); j++) {
          temp[i][j] = temp[i][j] - temp[k][j] * c;
        }
      }
    }
  }
  /*---  Normalize the inverse  ---*/
  for (i = 0; i < nInstHB; i++) {
    complex<su2double> c = temp[i][i];
    for (j = 0; j < nInstHB; j++) {
      temp[i][j + nInstHB] = temp[i][j + nInstHB] / c;
    }
  }
  /*---  Copy the inverse back to the main program flow ---*/
  for (i = 0; i < nInstHB; i++) {
    for (j = 0; j < nInstHB; j++) {
      E[i][j] = temp[i][j + nInstHB];
    }
  }
  /*---  Delete dynamic template  ---*/
  for (i = 0; i < nInstHB; i++) {
    delete[] temp[i];
  }
  delete[] temp;


  /*---  Temporary matrix for performing product  ---*/
  complex<su2double> **Temp    = new complex<su2double>*[nInstHB];

  /*---  Temporary complex HB operator  ---*/
  complex<su2double> **Dcpx    = new complex<su2double>*[nInstHB];

  for (iInst = 0; iInst < nInstHB; iInst++){
    Temp[iInst]    = new complex<su2double>[nInstHB];
    Dcpx[iInst]   = new complex<su2double>[nInstHB];
  }


  /*---  Calculation of the HB operator matrix ---*/
  for (int row = 0; row < nInstHB; row++) {
    for (int col = 0; col < nInstHB; col++) {
      for (int inner = 0; inner < nInstHB; inner++) {
        Temp[row][col] += Einv[row][inner] * DD[inner][col];
      }
    }
  }

  unsigned short row, col, inner;

  for (row = 0; row < nInstHB; row++) {
    for (col = 0; col < nInstHB; col++) {
      for (inner = 0; inner < nInstHB; inner++) {
        Dcpx[row][col] += Temp[row][inner] * E[inner][col];
      }
    }
  }

  /*---  Take just the real part of the HB operator matrix ---*/
  for (i = 0; i < nInstHB; i++) {
    for (k = 0; k < nInstHB; k++) {
      D[i][k] = real(Dcpx[i][k]);
    }
  }

  /*--- Deallocate dynamic memory ---*/
  for (iInst = 0; iInst < nInstHB; iInst++){
    delete [] E[iInst];
    delete [] Einv[iInst];
    delete [] DD[iInst];
    delete [] Temp[iInst];
    delete [] Dcpx[iInst];
  }
  delete [] E;
  delete [] Einv;
  delete [] DD;
  delete [] Temp;
  delete [] Dcpx;
  delete [] Omega_HB;

}

CFSIDriver::CFSIDriver(char* confFile,
                       unsigned short val_nZone,
                       unsigned short val_nDim,
                       bool val_periodic,
                       SU2_Comm MPICommunicator) : CDriver(confFile,
                                                           val_nZone,
                                                           val_nDim,
                                                           val_periodic,
                                                           MPICommunicator) {
  unsigned short iVar;
  unsigned short nVar_Flow = 0, nVar_Struct = 0;

  unsigned short iZone;
  for (iZone = 0; iZone < nZone; iZone++){
    switch (config_container[iZone]->GetKind_Solver()) {
       case RANS: case EULER: case NAVIER_STOKES:
         nVar_Flow = solver_container[iZone][INST_0][MESH_0][FLOW_SOL]->GetnVar();
         flow_criteria = config_container[iZone]->GetMinLogResidual_BGS_F();
         flow_criteria_rel = config_container[iZone]->GetOrderMagResidual_BGS_F();
         break;
       case FEM_ELASTICITY:
         nVar_Struct = solver_container[iZone][INST_0][MESH_0][FEA_SOL]->GetnVar();
         structure_criteria    = config_container[iZone]->GetMinLogResidual_BGS_S();
         structure_criteria_rel = config_container[iZone]->GetOrderMagResidual_BGS_S();
         break;
    }
  }

  init_res_flow   = new su2double[nVar_Flow];
  init_res_struct = new su2double[nVar_Struct];

  residual_flow   = new su2double[nVar_Flow];
  residual_struct = new su2double[nVar_Struct];

  residual_flow_rel   = new su2double[nVar_Flow];
  residual_struct_rel = new su2double[nVar_Struct];

  for (iVar = 0; iVar < nVar_Flow; iVar++){
    init_res_flow[iVar] = 0.0;
    residual_flow[iVar] = 0.0;
    residual_flow_rel[iVar] = 0.0;
  }
  for (iVar = 0; iVar < nVar_Struct; iVar++){
    init_res_struct[iVar] = 0.0;
    residual_struct[iVar] = 0.0;
    residual_struct_rel[iVar] = 0.0;
  }

}

CFSIDriver::~CFSIDriver(void) {

  delete [] init_res_flow;
  delete [] init_res_struct;
  delete [] residual_flow;
  delete [] residual_struct;
  delete [] residual_flow_rel;
  delete [] residual_struct_rel;

}

void CFSIDriver::Run() {

  /*--- As of now, we are coding it for just 2 zones. ---*/
  /*--- This will become more general, but we need to modify the configuration for that ---*/
  unsigned short ZONE_FLOW = 0, ZONE_STRUCT = 1;
  unsigned short iZone;

  /*--- Boolean to determine if we are running a static or dynamic case ---*/
  bool stat_fsi = ((config_container[ZONE_FLOW]->GetUnsteady_Simulation() == STEADY) && (config_container[ZONE_STRUCT]->GetDynamic_Analysis() == STATIC));
  bool dyn_fsi = (((config_container[ZONE_FLOW]->GetUnsteady_Simulation() == DT_STEPPING_1ST) || (config_container[ZONE_FLOW]->GetUnsteady_Simulation() == DT_STEPPING_2ND))
                   && (config_container[ZONE_STRUCT]->GetDynamic_Analysis() == DYNAMIC));

  unsigned long IntIter = 0; for (iZone = 0; iZone < nZone; iZone++) config_container[iZone]->SetIntIter(IntIter);
  unsigned long FSIIter = 0; for (iZone = 0; iZone < nZone; iZone++) config_container[iZone]->SetFSIIter(FSIIter);
  unsigned long nFSIIter = config_container[ZONE_FLOW]->GetnIterFSI();
  unsigned long nIntIter;

  bool Convergence = false;

  bool StopCalc_Flow = false;

  /*--- Be careful with whether or not we load the coords and grid velocity
   from the restart files... this needs to be standardized for the different
   solvers, in particular with FSI. ---*/

  // TODO: Test this
  bool update_geo = false;
  //if (config->GetFSI_Simulation()) update_geo = false;

  /*--- If there is a restart, we need to get the old geometry from the fluid field ---*/
  bool restart = (config_container[ZONE_FLOW]->GetRestart() || config_container[ZONE_FLOW]->GetRestart_Flow());
  ExtIter = config_container[ZONE_FLOW]->GetExtIter();

  if (restart && dyn_fsi && (long)ExtIter == config_container[ZONE_FLOW]->GetUnst_RestartIter()) {
    solver_container[ZONE_FLOW][INST_0][MESH_0][FLOW_SOL]->Restart_OldGeometry(geometry_container[ZONE_FLOW][INST_0][MESH_0],config_container[ZONE_FLOW]);
  } else if (restart && stat_fsi){
    solver_container[ZONE_FLOW][INST_0][MESH_0][FLOW_SOL]->LoadRestart(geometry_container[ZONE_FLOW][INST_0], solver_container[ZONE_FLOW][INST_0], config_container[ZONE_FLOW], 0, update_geo);
  }

  /*-----------------------------------------------------------------*/
  /*---------------- Predict structural displacements ---------------*/
  /*-----------------------------------------------------------------*/

  Predict_Displacements(ZONE_STRUCT, ZONE_FLOW);

  while (FSIIter < nFSIIter) {

    /*-----------------------------------------------------------------*/
    /*------------------- Transfer Displacements ----------------------*/
    /*-----------------------------------------------------------------*/
  if(transfer_container[ZONE_STRUCT][ZONE_FLOW] != NULL)
      Transfer_Displacements(ZONE_STRUCT, ZONE_FLOW);

    /*-----------------------------------------------------------------*/
    /*--------------------- Mesh deformation --------------------------*/
    /*-----------------------------------------------------------------*/

  iteration_container[ZONE_FLOW][INST_0]->SetGrid_Movement(geometry_container,surface_movement, grid_movement, FFDBox, solver_container,
        config_container, ZONE_FLOW, INST_0, 0, ExtIter);

    /*-----------------------------------------------------------------*/
    /*-------------------- Fluid subiteration -------------------------*/
    /*-----------------------------------------------------------------*/

  iteration_container[ZONE_FLOW][INST_0]->Preprocess(output, integration_container, geometry_container,
      solver_container, numerics_container, config_container,
      surface_movement, grid_movement, FFDBox, ZONE_FLOW, INST_0);

  if ( stat_fsi ) {

    /*--- For steady-state flow simulations, we need to loop over ExtIter for the number of time steps ---*/
    /*--- However, ExtIter is the number of FSI iterations, so nIntIter is used in this case ---*/

    nIntIter = config_container[ZONE_FLOW]->GetUnst_nIntIter();

    for (IntIter = 0; IntIter < nIntIter; IntIter++){

      /*--- Set ExtIter to iExtIter_FLOW; this is a trick to loop on the steady-state flow solver ---*/
      config_container[ZONE_FLOW]->SetExtIter(IntIter);

      iteration_container[ZONE_FLOW][INST_0]->Iterate(output, integration_container, geometry_container,
          solver_container, numerics_container, config_container,
          surface_movement, grid_movement, FFDBox, ZONE_FLOW, INST_0);

      /*--- Write the convergence history for the fluid (only screen output) ---*/

      output->SetConvHistory_Body(&ConvHist_file[ZONE_0][INST_0], geometry_container, solver_container, config_container, integration_container, false, 0.0, ZONE_FLOW, INST_0);

      /*--- If the convergence criteria is met for the flow, break the loop ---*/
      StopCalc_Flow = integration_container[ZONE_FLOW][INST_0][FLOW_SOL]->GetConvergence();
      if (StopCalc_Flow) break;

    }

  }
  else if ( dyn_fsi ) {

    /*--- For unsteady flow simulations, we need to loop over nIntIter for the number of time steps ---*/

    nIntIter = config_container[ZONE_FLOW]->GetUnst_nIntIter();

    for (IntIter = 0; IntIter < nIntIter; IntIter++){

      config_container[ZONE_FLOW]->SetIntIter(IntIter);

      iteration_container[ZONE_FLOW][INST_0]->Iterate(output, integration_container, geometry_container, solver_container, numerics_container, config_container, surface_movement, grid_movement, FFDBox, ZONE_FLOW, INST_0);

      /*--- If convergence was reached in every zone --*/

      if (integration_container[ZONE_FLOW][INST_0][FLOW_SOL]->GetConvergence() == 1) break;
    }

    /*--- Write the convergence history for the fluid (only screen output) ---*/

     output->SetConvHistory_Body(NULL, geometry_container, solver_container, config_container, integration_container, true, 0.0, ZONE_FLOW, INST_0);

  } else {

    SU2_MPI::Error( "The definition of Fluid and Structural solvers is inconsistent for FSI applications ", CURRENT_FUNCTION);
    
  }

  /*--- Set the fluid convergence to false (to make sure FSI subiterations converge) ---*/

  integration_container[ZONE_FLOW][INST_0][FLOW_SOL]->SetConvergence(false);

  /*-----------------------------------------------------------------*/
  /*------------------- Set FEA loads from fluid --------------------*/
  /*-----------------------------------------------------------------*/
  if(transfer_container[ZONE_FLOW][ZONE_STRUCT] != NULL)
      Transfer_Tractions(ZONE_FLOW, ZONE_STRUCT);

    /*-----------------------------------------------------------------*/
    /*------------------ Structural subiteration ----------------------*/
    /*-----------------------------------------------------------------*/

  iteration_container[ZONE_STRUCT][INST_0]->Iterate(output, integration_container, geometry_container,
                                  solver_container, numerics_container, config_container,
                                  surface_movement, grid_movement, FFDBox, ZONE_STRUCT, INST_0);

    /*--- Write the convergence history for the structure (only screen output) ---*/

    output->SetConvHistory_Body(NULL, geometry_container, solver_container, config_container, integration_container, false, 0.0, ZONE_STRUCT, INST_0);

    /*--- Set the fluid convergence to false (to make sure FSI subiterations converge) ---*/

    integration_container[ZONE_STRUCT][INST_0][FEA_SOL]->SetConvergence(false);

    /*-----------------------------------------------------------------*/
    /*----------------- Displacements relaxation ----------------------*/
    /*-----------------------------------------------------------------*/

    Relaxation_Displacements(ZONE_STRUCT, ZONE_FLOW, FSIIter);

    /*-----------------------------------------------------------------*/
    /*-------------------- Check convergence --------------------------*/
    /*-----------------------------------------------------------------*/

    Convergence = BGSConvergence(FSIIter, ZONE_FLOW, ZONE_STRUCT);

    /*-----------------------------------------------------------------*/
    /*-------------------- Output FSI history -------------------------*/
    /*-----------------------------------------------------------------*/

    output->SpecialOutput_FSI(&FSIHist_file, geometry_container, solver_container,
                              config_container, integration_container, 0,
                              ZONE_FLOW, ZONE_STRUCT, false);

    if (Convergence) break;

    /*-----------------------------------------------------------------*/
    /*--------------------- Update FSIIter ---------------------------*/
    /*-----------------------------------------------------------------*/

    FSIIter++; for (iZone = 0; iZone < nZone; iZone++) config_container[iZone]->SetFSIIter(FSIIter);

  }

  /*-----------------------------------------------------------------*/
  /*------------------ Update coupled solver ------------------------*/
  /*-----------------------------------------------------------------*/

  Update(ZONE_FLOW, ZONE_STRUCT);

  /*-----------------------------------------------------------------*/
  /*-------------------- Update fluid solver ------------------------*/
  /*-----------------------------------------------------------------*/

  iteration_container[ZONE_FLOW][INST_0]->Update(output, integration_container, geometry_container,
                       solver_container, numerics_container, config_container,
                       surface_movement, grid_movement, FFDBox, ZONE_FLOW, INST_0);

  /*-----------------------------------------------------------------*/
  /*----------------- Update structural solver ----------------------*/
  /*-----------------------------------------------------------------*/

  iteration_container[ZONE_STRUCT][INST_0]->Update(output, integration_container, geometry_container,
                         solver_container, numerics_container, config_container,
                         surface_movement, grid_movement, FFDBox, ZONE_STRUCT, INST_0);


  /*-----------------------------------------------------------------*/
  /*--------------- Update convergence parameter --------------------*/
  /*-----------------------------------------------------------------*/
  integration_container[ZONE_STRUCT][INST_0][FEA_SOL]->SetConvergence_FSI(false);

}

void CFSIDriver::Predict_Displacements(unsigned short donorZone, unsigned short targetZone) {

  solver_container[donorZone][INST_0][MESH_0][FEA_SOL]->PredictStruct_Displacement(geometry_container[donorZone][INST_0], config_container[donorZone],
      solver_container[donorZone][INST_0]);

  /*--- For parallel simulations we need to communicate the predicted solution before updating the fluid mesh ---*/

  solver_container[donorZone][INST_0][MESH_0][FEA_SOL]->Set_MPI_Solution_Pred(geometry_container[donorZone][INST_0][MESH_0], config_container[donorZone]);
  

}

void CFSIDriver::Predict_Tractions(unsigned short donorZone, unsigned short targetZone) {

}

void CFSIDriver::Transfer_Displacements(unsigned short donorZone, unsigned short targetZone) {

  bool MatchingMesh = config_container[targetZone]->GetMatchingMesh();

  /*--- Select the transfer method and the appropriate mesh properties (matching or nonmatching mesh) ---*/

  switch (config_container[targetZone]->GetKind_TransferMethod()) {
  case BROADCAST_DATA:
    if (MatchingMesh) {
        transfer_container[donorZone][targetZone]->Broadcast_InterfaceData_Matching(solver_container[donorZone][INST_0][MESH_0][FEA_SOL],solver_container[targetZone][INST_0][MESH_0][FLOW_SOL],
                                                                                    geometry_container[donorZone][INST_0][MESH_0],geometry_container[targetZone][INST_0][MESH_0],
                                                                                    config_container[donorZone], config_container[targetZone]);
      /*--- Set the volume deformation for the fluid zone ---*/
      //      grid_movement[targetZone]->SetVolume_Deformation(geometry_container[targetZone][INST_0][MESH_0], config_container[targetZone], true);
        
      }
      else {
        transfer_container[donorZone][targetZone]->Broadcast_InterfaceData_Interpolate(solver_container[donorZone][INST_0][MESH_0][FEA_SOL],solver_container[targetZone][INST_0][MESH_0][FLOW_SOL],
                                                                                       geometry_container[donorZone][INST_0][MESH_0],geometry_container[targetZone][INST_0][MESH_0],
                                                                                       config_container[donorZone], config_container[targetZone]);
      /*--- Set the volume deformation for the fluid zone ---*/
      //      grid_movement[targetZone]->SetVolume_Deformation(geometry_container[targetZone][INST_0][MESH_0], config_container[targetZone], true);
    }
    break;
  case SCATTER_DATA:
    if (MatchingMesh) {
        transfer_container[donorZone][targetZone]->Scatter_InterfaceData(solver_container[donorZone][INST_0][MESH_0][FEA_SOL],solver_container[targetZone][INST_0][MESH_0][FLOW_SOL],
                                                                         geometry_container[donorZone][INST_0][MESH_0],geometry_container[targetZone][INST_0][MESH_0],
                                                                         config_container[donorZone], config_container[targetZone]);
      /*--- Set the volume deformation for the fluid zone ---*/
      //      grid_movement[targetZone]->SetVolume_Deformation(geometry_container[targetZone][INST_0][MESH_0], config_container[targetZone], true);
      }
      else {
        SU2_MPI::Error("Scatter method not implemented for non-matching meshes.", CURRENT_FUNCTION);
    }
    break;
  case ALLGATHER_DATA:
    if (MatchingMesh) {
        SU2_MPI::Error("Allgather method not yet implemented for matching meshes.", CURRENT_FUNCTION);
      }
      else {
        transfer_container[donorZone][targetZone]->Allgather_InterfaceData(solver_container[donorZone][INST_0][MESH_0][FEA_SOL],solver_container[targetZone][INST_0][MESH_0][FLOW_SOL],
                                                                           geometry_container[donorZone][INST_0][MESH_0],geometry_container[targetZone][INST_0][MESH_0],
                                                                           config_container[donorZone], config_container[targetZone]);
      /*--- Set the volume deformation for the fluid zone ---*/
      //      grid_movement[targetZone]->SetVolume_Deformation(geometry_container[targetZone][INST_0][MESH_0], config_container[targetZone], true);
    }
    break;
  }

}

void CFSIDriver::Transfer_Tractions(unsigned short donorZone, unsigned short targetZone) {

  bool MatchingMesh = config_container[donorZone]->GetMatchingMesh();

  /*--- FEA equations -- Necessary as the SetFEA_Load routine is as of now contained in the structural solver ---*/
  unsigned long ExtIter = config_container[targetZone]->GetExtIter();
  config_container[targetZone]->SetGlobalParam(FEM_ELASTICITY, RUNTIME_FEA_SYS, ExtIter);

  /*--- Select the transfer method and the appropriate mesh properties (matching or nonmatching mesh) ---*/

  switch (config_container[donorZone]->GetKind_TransferMethod()) {
  case BROADCAST_DATA:
    if (MatchingMesh) {
        transfer_container[donorZone][targetZone]->Broadcast_InterfaceData_Matching(solver_container[donorZone][INST_0][MESH_0][FLOW_SOL],solver_container[targetZone][INST_0][MESH_0][FEA_SOL],
                                                                                    geometry_container[donorZone][INST_0][MESH_0],geometry_container[targetZone][INST_0][MESH_0],
                                                                                    config_container[donorZone], config_container[targetZone]);
      }
      else {
        transfer_container[donorZone][targetZone]->Broadcast_InterfaceData_Interpolate(solver_container[donorZone][INST_0][MESH_0][FLOW_SOL],solver_container[targetZone][INST_0][MESH_0][FEA_SOL],
                                                                                       geometry_container[donorZone][INST_0][MESH_0],geometry_container[targetZone][INST_0][MESH_0],
                                                                                       config_container[donorZone], config_container[targetZone]);
    }
    break;
  case SCATTER_DATA:
    if (MatchingMesh) {
        transfer_container[donorZone][targetZone]->Scatter_InterfaceData(solver_container[donorZone][INST_0][MESH_0][FLOW_SOL],solver_container[targetZone][INST_0][MESH_0][FEA_SOL],
                                                                         geometry_container[donorZone][INST_0][MESH_0],geometry_container[targetZone][INST_0][MESH_0],
                                                                         config_container[donorZone], config_container[targetZone]);
      }
      else {
        SU2_MPI::Error("Scatter method not implemented for non-matching meshes.", CURRENT_FUNCTION);
    }
    break;
  case ALLGATHER_DATA:
    if (MatchingMesh) {
        SU2_MPI::Error("Allgather method not yet implemented for matching meshes.", CURRENT_FUNCTION);
      }
      else {
        transfer_container[donorZone][targetZone]->Allgather_InterfaceData(solver_container[donorZone][INST_0][MESH_0][FLOW_SOL],solver_container[targetZone][INST_0][MESH_0][FEA_SOL],
                                                                           geometry_container[donorZone][INST_0][MESH_0],geometry_container[targetZone][INST_0][MESH_0],
                                                                           config_container[donorZone], config_container[targetZone]);
    }
    break;
  }

}

void CFSIDriver::Relaxation_Displacements(unsigned short donorZone, unsigned short targetZone, unsigned long FSIIter) {

  /*-------------------- Aitken's relaxation ------------------------*/

  /*------------------- Compute the coefficient ---------------------*/

  solver_container[donorZone][INST_0][MESH_0][FEA_SOL]->ComputeAitken_Coefficient(geometry_container[donorZone][INST_0], config_container[donorZone],
      solver_container[donorZone][INST_0], FSIIter);

  /*----------------- Set the relaxation parameter ------------------*/

  solver_container[donorZone][INST_0][MESH_0][FEA_SOL]->SetAitken_Relaxation(geometry_container[donorZone][INST_0], config_container[donorZone],
      solver_container[donorZone][INST_0]);

  /*----------------- Communicate the predicted solution and the old one ------------------*/
  solver_container[donorZone][INST_0][MESH_0][FEA_SOL]->Set_MPI_Solution_Pred_Old(geometry_container[donorZone][INST_0][MESH_0], config_container[donorZone]);
  

}

void CFSIDriver::Relaxation_Tractions(unsigned short donorZone, unsigned short targetZone, unsigned long FSIIter) {

}

bool CFSIDriver::BGSConvergence(unsigned long IntIter, unsigned short ZONE_FLOW, unsigned short ZONE_STRUCT) {


  int rank = MASTER_NODE;
#ifdef HAVE_MPI
  int size;
  MPI_Comm_rank(MPI_COMM_WORLD, &rank);
  MPI_Comm_size(MPI_COMM_WORLD, &size);
#endif

  unsigned short iMarker;
  unsigned short nVar_Flow = solver_container[ZONE_FLOW][INST_0][MESH_0][FLOW_SOL]->GetnVar(),
                 nVar_Struct = solver_container[ZONE_STRUCT][INST_0][MESH_0][FEA_SOL]->GetnVar();
  unsigned short iRes;

//  bool flow_converged_absolute = false,
//        flow_converged_relative = false,
//        struct_converged_absolute = false,
//        struct_converged_relative = false;

  bool Convergence = false;

  /*--- Apply BC's to the structural adjoint - otherwise, clamped nodes have too values that make no sense... ---*/
  for (iMarker = 0; iMarker < config_container[ZONE_STRUCT]->GetnMarker_All(); iMarker++){
  switch (config_container[ZONE_STRUCT]->GetMarker_All_KindBC(iMarker)) {
    case CLAMPED_BOUNDARY:
    solver_container[ZONE_STRUCT][INST_0][MESH_0][FEA_SOL]->BC_Clamped_Post(geometry_container[ZONE_STRUCT][INST_0][MESH_0],
        solver_container[ZONE_STRUCT][INST_0][MESH_0], numerics_container[ZONE_STRUCT][INST_0][MESH_0][FEA_SOL][FEA_TERM],
        config_container[ZONE_STRUCT], iMarker);
    break;
  }
  }

  /*--- Compute the residual for the flow and structural zones ---*/

  /*--- Flow ---*/

  solver_container[ZONE_FLOW][INST_0][MESH_0][FLOW_SOL]->ComputeResidual_BGS(geometry_container[ZONE_FLOW][INST_0][MESH_0],
                                                                        config_container[ZONE_FLOW]);

  /*--- Structure ---*/

  solver_container[ZONE_STRUCT][INST_0][MESH_0][FEA_SOL]->ComputeResidual_BGS(geometry_container[ZONE_STRUCT][INST_0][MESH_0],
                                                                         config_container[ZONE_STRUCT]);


  /*--- Retrieve residuals ---*/

  /*--- Flow residuals ---*/

  for (iRes = 0; iRes < nVar_Flow; iRes++){
    residual_flow[iRes] = log10(solver_container[ZONE_FLOW][INST_0][MESH_0][FLOW_SOL]->GetRes_BGS(iRes));
    if (IntIter == 0) init_res_flow[iRes] = residual_flow[iRes];
    residual_flow_rel[iRes] = fabs(residual_flow[iRes] - init_res_flow[iRes]);
  }

  /*--- Structure residuals ---*/

  for (iRes = 0; iRes < nVar_Struct; iRes++){
    residual_struct[iRes] = log10(solver_container[ZONE_STRUCT][INST_0][MESH_0][FEA_SOL]->GetRes_BGS(iRes));
    if (IntIter == 0) init_res_struct[iRes] = residual_struct[iRes];
    residual_struct_rel[iRes] = fabs(residual_struct[iRes] - init_res_struct[iRes]);
  }

  /*--- Check convergence ---*/
//  flow_converged_absolute = ((residual_flow[0] < flow_criteria) && (residual_flow[nVar_Flow-1] < flow_criteria));
//  flow_converged_relative = ((residual_flow_rel[0] > flow_criteria_rel) && (residual_flow_rel[nVar_Flow-1] > flow_criteria_rel));
//
//  struct_converged_absolute = ((residual_struct[0] < structure_criteria) && (residual_struct[nVar_Flow-1] < structure_criteria));
//  struct_converged_relative = ((residual_struct_rel[0] > structure_criteria_rel) && (residual_struct_rel[nVar_Flow-1] > structure_criteria_rel));

//  Convergence = ((flow_converged_absolute && struct_converged_absolute) ||
//                 (flow_converged_absolute && struct_converged_relative) ||
//                 (flow_converged_relative && struct_converged_relative) ||
//                 (flow_converged_relative && struct_converged_absolute));

  if (rank == MASTER_NODE){

    cout << endl << "-------------------------------------------------------------------------" << endl;
    cout << endl;
    cout << "Convergence summary for BGS iteration ";
    cout << IntIter << endl;
    cout << endl;
    /*--- TODO: This is a workaround until the TestCases.py script incorporates new classes for nested loops. ---*/
    cout << "Iter[ID]" << "    BGSRes[Rho]" << "   BGSRes[RhoE]" << "     BGSRes[Ux]" << "     BGSRes[Uy]" << endl;
    cout.precision(6); cout.setf(ios::fixed, ios::floatfield);
    cout.width(8); cout << IntIter*1000;
    cout.width(15); cout << residual_flow[0];
    cout.width(15); cout << residual_flow[nVar_Flow-1];
    cout.width(15); cout << residual_struct[0];
    cout.width(15); cout << residual_struct[1];
    cout << endl;

  }

  integration_container[ZONE_STRUCT][INST_0][FEA_SOL]->Convergence_Monitoring_FSI(geometry_container[ZONE_STRUCT][INST_0][MESH_0], config_container[ZONE_STRUCT], solver_container[ZONE_STRUCT][INST_0][MESH_0][FEA_SOL], IntIter);

  Convergence = integration_container[ZONE_STRUCT][INST_0][FEA_SOL]->GetConvergence_FSI();


  /*--- Flow ---*/

  solver_container[ZONE_FLOW][INST_0][MESH_0][FLOW_SOL]->UpdateSolution_BGS(geometry_container[ZONE_FLOW][INST_0][MESH_0],
                                                                       config_container[ZONE_FLOW]);

  /*--- Structure ---*/

  solver_container[ZONE_STRUCT][INST_0][MESH_0][FEA_SOL]->UpdateSolution_BGS(geometry_container[ZONE_STRUCT][INST_0][MESH_0],
                                                                       config_container[ZONE_STRUCT]);

  return Convergence;


}

void CFSIDriver::Update(unsigned short ZONE_FLOW, unsigned short ZONE_STRUCT) {

  unsigned long IntIter = 0; // This doesn't affect here but has to go into the function
  ExtIter = config_container[ZONE_FLOW]->GetExtIter();

  /*-----------------------------------------------------------------*/
  /*--------------------- Enforce continuity ------------------------*/
  /*-----------------------------------------------------------------*/

  /*--- Enforces that the geometry of the flow corresponds to the converged, relaxed solution ---*/

  /*-------------------- Transfer the displacements --------------------*/

  Transfer_Displacements(ZONE_STRUCT, ZONE_FLOW);

  /*-------------------- Set the grid movement -------------------------*/

  iteration_container[ZONE_FLOW][INST_0]->SetGrid_Movement(geometry_container, surface_movement,
                                                   grid_movement, FFDBox, solver_container,
      config_container, ZONE_FLOW, INST_0, IntIter, ExtIter);

  /*--- TODO: Temporary output of objective function for Flow OFs. Needs to be integrated into the refurbished output ---*/


  if (rank == MASTER_NODE){

  /*--- Choose the filename of the objective function ---*/

    ofstream myfile_res;
    bool of_output = false;
    su2double objective_function = 0.0;

    switch (config_container[ZONE_FLOW]->GetKind_ObjFunc()) {
      case DRAG_COEFFICIENT:
        myfile_res.open("of_drag.opt");
        objective_function = solver_container[ZONE_FLOW][INST_0][MESH_0][FLOW_SOL]->GetTotal_CD();
        of_output = true;
        break;
      case LIFT_COEFFICIENT:
        myfile_res.open("of_lift.opt");
        objective_function = solver_container[ZONE_FLOW][INST_0][MESH_0][FLOW_SOL]->GetTotal_CL();
        of_output = true;
      break;
      case EFFICIENCY:
        myfile_res.open("of_efficiency.opt");
        objective_function = solver_container[ZONE_FLOW][INST_0][MESH_0][FLOW_SOL]->GetTotal_CEff();
        of_output = true;
        break;
      default:
        of_output = false;
        break;
    }

    if (of_output){

        myfile_res.precision(15);
        myfile_res << scientific << objective_function << endl;
        myfile_res.close();

    }

  }


}

CDiscAdjFSIDriver::CDiscAdjFSIDriver(char* confFile,
                                     unsigned short val_nZone,
                                     unsigned short val_nDim,
                                     bool val_periodic,
                                     SU2_Comm MPICommunicator) : CFSIDriver(confFile,
                                                                            val_nZone,
                                                                            val_nDim,
                                                                            val_periodic,
                                                                            MPICommunicator) {

  unsigned short iVar;
  unsigned short nVar_Flow = 0, nVar_Struct = 0;
  RecordingState = 0;
  CurrentRecording = 0;

  switch (config_container[ZONE_0]->GetKind_ObjFunc()){
  case DRAG_COEFFICIENT:
  case LIFT_COEFFICIENT:
  case SIDEFORCE_COEFFICIENT:
  case EFFICIENCY:
  case MOMENT_X_COEFFICIENT:
  case MOMENT_Y_COEFFICIENT:
  case MOMENT_Z_COEFFICIENT:
  case EQUIVALENT_AREA:
    Kind_Objective_Function = FLOW_OBJECTIVE_FUNCTION;
    break;
  case REFERENCE_GEOMETRY:
  case REFERENCE_NODE:
    Kind_Objective_Function = FEM_OBJECTIVE_FUNCTION;
    break;
  default:
    Kind_Objective_Function = NO_OBJECTIVE_FUNCTION;
    break;
  }

  direct_iteration = new CIteration*[nZone];

  unsigned short iZone;
  for (iZone = 0; iZone < nZone; iZone++){
    switch (config_container[iZone]->GetKind_Solver()) {
       case DISC_ADJ_RANS: case DISC_ADJ_EULER: case DISC_ADJ_NAVIER_STOKES:
         direct_iteration[iZone] = new CFluidIteration(config_container[iZone]);
         nVar_Flow = solver_container[iZone][INST_0][MESH_0][ADJFLOW_SOL]->GetnVar();
         flow_criteria = config_container[iZone]->GetMinLogResidual_BGS_F();
         flow_criteria_rel = config_container[iZone]->GetOrderMagResidual_BGS_F();
         break;
       case DISC_ADJ_FEM:
         direct_iteration[iZone] = new CFEAIteration(config_container[iZone]);
         nVar_Struct = solver_container[iZone][INST_0][MESH_0][ADJFEA_SOL]->GetnVar();
         structure_criteria    = config_container[iZone]->GetMinLogResidual_BGS_S();
         structure_criteria_rel = config_container[iZone]->GetOrderMagResidual_BGS_S();
         break;
    }
  }

  init_res_flow   = new su2double[nVar_Flow];
  init_res_struct = new su2double[nVar_Struct];

  residual_flow   = new su2double[nVar_Flow];
  residual_struct = new su2double[nVar_Struct];

  residual_flow_rel   = new su2double[nVar_Flow];
  residual_struct_rel = new su2double[nVar_Struct];

  for (iVar = 0; iVar < nVar_Flow; iVar++){
    init_res_flow[iVar] = 0.0;
    residual_flow[iVar] = 0.0;
    residual_flow_rel[iVar] = 0.0;
  }
  for (iVar = 0; iVar < nVar_Struct; iVar++){
    init_res_struct[iVar] = 0.0;
    residual_struct[iVar] = 0.0;
    residual_struct_rel[iVar] = 0.0;
  }


  bool write_history = true;

  /*--- Header of the temporary output file ---*/
  if ((write_history) && (rank == MASTER_NODE)){
    ofstream myfile_res;
    myfile_res.open ("history_adjoint_FSI.csv");

    myfile_res << "BGS_Iter\t";

    for (iVar = 0; iVar < nVar_Flow; iVar++){
      myfile_res << "ResFlow[" << iVar << "]\t";
    }

    for (iVar = 0; iVar < nVar_Struct; iVar++){
      myfile_res << "ResFEA[" << iVar << "]\t";
    }


    bool de_effects = config_container[ZONE_0]->GetDE_Effects();
    for (iVar = 0; iVar < config_container[ZONE_0]->GetnElasticityMod(); iVar++)
        myfile_res << "Sens_E_" << iVar << "\t";

    for (iVar = 0; iVar < config_container[ZONE_0]->GetnPoissonRatio(); iVar++)
      myfile_res << "Sens_Nu_" << iVar << "\t";

    if (de_effects){
        for (iVar = 0; iVar < config_container[ZONE_0]->GetnElectric_Field(); iVar++)
          myfile_res << "Sens_EField_" << iVar << "\t";
    }

    myfile_res << endl;

    myfile_res.close();
  }

  // TEST: for implementation of python framework in standalone structural problems
  if ((config_container[ZONE_1]->GetDV_FEA() != NODV_FEA) && (rank == MASTER_NODE)){

    /*--- Header of the temporary output file ---*/
    ofstream myfile_res;

    switch (config_container[ZONE_1]->GetDV_FEA()) {
      case YOUNG_MODULUS:
        myfile_res.open("grad_young.opt");
        break;
      case POISSON_RATIO:
        myfile_res.open("grad_poisson.opt");
        break;
      case DENSITY_VAL:
      case DEAD_WEIGHT:
        myfile_res.open("grad_density.opt");
        break;
      case ELECTRIC_FIELD:
        myfile_res.open("grad_efield.opt");
        break;
      default:
        myfile_res.open("grad.opt");
        break;
    }

    unsigned short iDV;
    unsigned short nDV = solver_container[ZONE_1][INST_0][MESH_0][ADJFEA_SOL]->GetnDVFEA();

    myfile_res << "INDEX" << "\t" << "GRAD" << endl;

    myfile_res.precision(15);

    for (iDV = 0; iDV < nDV; iDV++){
      myfile_res << iDV;
      myfile_res << "\t";
      myfile_res << scientific << solver_container[ZONE_1][INST_0][MESH_0][ADJFEA_SOL]->GetGlobal_Sens_DVFEA(iDV);
      myfile_res << endl;
    }

    myfile_res.close();
  }

  /*--- TODO: This is a workaround until the TestCases.py script incorporates new classes for nested loops. ---*/
  config_container[ZONE_0]->SetnExtIter(1);
  config_container[ZONE_1]->SetnExtIter(1);

}

CDiscAdjFSIDriver::~CDiscAdjFSIDriver(void) {

  delete [] direct_iteration;
  delete [] init_res_flow;
  delete [] init_res_struct;
  delete [] residual_flow;
  delete [] residual_struct;
  delete [] residual_flow_rel;
  delete [] residual_struct_rel;

}


void CDiscAdjFSIDriver::Run( ) {

  /*--- As of now, we are coding it for just 2 zones. ---*/
  /*--- This will become more general, but we need to modify the configuration for that ---*/
  unsigned short ZONE_FLOW = 0, ZONE_STRUCT = 1;
  unsigned short iZone;

  unsigned long IntIter = 0; for (iZone = 0; iZone < nZone; iZone++) config_container[iZone]->SetIntIter(IntIter);
  unsigned long FSIIter = 0; for (iZone = 0; iZone < nZone; iZone++) config_container[iZone]->SetFSIIter(FSIIter);

  Preprocess(ZONE_FLOW, ZONE_STRUCT, ALL_VARIABLES);

  switch (Kind_Objective_Function){
  case FLOW_OBJECTIVE_FUNCTION:
    Iterate_Block_FlowOF(ZONE_FLOW, ZONE_STRUCT, ALL_VARIABLES);
    break;
  case FEM_OBJECTIVE_FUNCTION:
    Iterate_Block_StructuralOF(ZONE_FLOW, ZONE_STRUCT, ALL_VARIABLES);
    break;
  }

  Postprocess(ZONE_FLOW, ZONE_STRUCT);

}


void CDiscAdjFSIDriver::Preprocess(unsigned short ZONE_FLOW,
                  unsigned short ZONE_STRUCT,
                  unsigned short kind_recording){

  unsigned long IntIter = 0, iPoint;
  config_container[ZONE_0]->SetIntIter(IntIter);
  unsigned short ExtIter = config_container[ZONE_FLOW]->GetExtIter();

  bool dual_time_1st = (config_container[ZONE_FLOW]->GetUnsteady_Simulation() == DT_STEPPING_1ST);
  bool dual_time_2nd = (config_container[ZONE_FLOW]->GetUnsteady_Simulation() == DT_STEPPING_2ND);
  bool turbulent = (config_container[ZONE_FLOW]->GetKind_Solver() == DISC_ADJ_RANS);
  bool dual_time = (dual_time_1st || dual_time_2nd);
  unsigned short iMesh;
  int Direct_Iter_Flow;
  bool update_geo = false;

  /*----------------------------------------------------------------------------*/
  /*------------------------------ FLOW SOLUTION -------------------------------*/
  /*----------------------------------------------------------------------------*/

  /*--- For the unsteady adjoint, load direct solutions from restart files. ---*/

  if (config_container[ZONE_FLOW]->GetUnsteady_Simulation()) {

    Direct_Iter_Flow = SU2_TYPE::Int(config_container[ZONE_FLOW]->GetUnst_AdjointIter()) - SU2_TYPE::Int(ExtIter) - 2;

    /*--- For dual-time stepping we want to load the already converged solution at timestep n ---*/

    if (dual_time) {
      Direct_Iter_Flow += 1;
    }

    if (ExtIter == 0){

      if (dual_time_2nd) {

        /*--- Load solution at timestep n-2 ---*/

        iteration_container[ZONE_FLOW][INST_0]->LoadUnsteady_Solution(geometry_container, solver_container,config_container, ZONE_FLOW, INST_0, Direct_Iter_Flow-2);

        /*--- Push solution back to correct array ---*/

        for (iMesh=0; iMesh<=config_container[ZONE_FLOW]->GetnMGLevels();iMesh++) {
          for(iPoint=0; iPoint<geometry_container[ZONE_FLOW][INST_0][iMesh]->GetnPoint();iPoint++) {
            solver_container[ZONE_FLOW][INST_0][iMesh][FLOW_SOL]->node[iPoint]->Set_Solution_time_n();
            solver_container[ZONE_FLOW][INST_0][iMesh][FLOW_SOL]->node[iPoint]->Set_Solution_time_n1();
            if (turbulent) {
              solver_container[ZONE_FLOW][INST_0][iMesh][TURB_SOL]->node[iPoint]->Set_Solution_time_n();
              solver_container[ZONE_FLOW][INST_0][iMesh][TURB_SOL]->node[iPoint]->Set_Solution_time_n1();
            }
          }
        }
      }
      if (dual_time) {

        /*--- Load solution at timestep n-1 ---*/

        iteration_container[ZONE_FLOW][INST_0]->LoadUnsteady_Solution(geometry_container, solver_container,config_container, ZONE_FLOW, INST_0, Direct_Iter_Flow-1);

        /*--- Push solution back to correct array ---*/

        for (iMesh=0; iMesh<=config_container[ZONE_FLOW]->GetnMGLevels();iMesh++) {
          for(iPoint=0; iPoint<geometry_container[ZONE_FLOW][INST_0][iMesh]->GetnPoint();iPoint++) {
            solver_container[ZONE_FLOW][INST_0][iMesh][FLOW_SOL]->node[iPoint]->Set_Solution_time_n();
            if (turbulent) {
              solver_container[ZONE_FLOW][INST_0][iMesh][TURB_SOL]->node[iPoint]->Set_Solution_time_n();
            }
          }
        }
      }

      /*--- Load solution timestep n ---*/

      iteration_container[ZONE_FLOW][INST_0]->LoadUnsteady_Solution(geometry_container, solver_container,config_container, ZONE_FLOW, INST_0, Direct_Iter_Flow);

    }


    if ((ExtIter > 0) && dual_time){

      /*--- Load solution timestep n - 2 ---*/

      iteration_container[ZONE_FLOW][INST_0]->LoadUnsteady_Solution(geometry_container, solver_container,config_container, ZONE_FLOW, INST_0, Direct_Iter_Flow - 2);

      /*--- Temporarily store the loaded solution in the Solution_Old array ---*/

      for (iMesh=0; iMesh<=config_container[ZONE_FLOW]->GetnMGLevels();iMesh++) {
        for(iPoint=0; iPoint<geometry_container[ZONE_FLOW][INST_0][iMesh]->GetnPoint();iPoint++) {
           solver_container[ZONE_FLOW][INST_0][iMesh][FLOW_SOL]->node[iPoint]->Set_OldSolution();
           if (turbulent){
             solver_container[ZONE_FLOW][INST_0][iMesh][TURB_SOL]->node[iPoint]->Set_OldSolution();
           }
        }
      }

      /*--- Set Solution at timestep n to solution at n-1 ---*/

      for (iMesh=0; iMesh<=config_container[ZONE_FLOW]->GetnMGLevels();iMesh++) {
        for(iPoint=0; iPoint<geometry_container[ZONE_FLOW][INST_0][iMesh]->GetnPoint();iPoint++) {
          solver_container[ZONE_FLOW][INST_0][iMesh][FLOW_SOL]->node[iPoint]->SetSolution(solver_container[ZONE_FLOW][INST_0][iMesh][FLOW_SOL]->node[iPoint]->GetSolution_time_n());
          if (turbulent) {
            solver_container[ZONE_FLOW][INST_0][iMesh][TURB_SOL]->node[iPoint]->SetSolution(solver_container[ZONE_FLOW][INST_0][iMesh][TURB_SOL]->node[iPoint]->GetSolution_time_n());
          }
        }
      }
      if (dual_time_1st){
      /*--- Set Solution at timestep n-1 to the previously loaded solution ---*/
        for (iMesh=0; iMesh<=config_container[ZONE_FLOW]->GetnMGLevels();iMesh++) {
          for(iPoint=0; iPoint<geometry_container[ZONE_FLOW][INST_0][iMesh]->GetnPoint();iPoint++) {
            solver_container[ZONE_FLOW][INST_0][iMesh][FLOW_SOL]->node[iPoint]->Set_Solution_time_n(solver_container[ZONE_FLOW][INST_0][iMesh][FLOW_SOL]->node[iPoint]->GetSolution_time_n1());
            if (turbulent) {
              solver_container[ZONE_FLOW][INST_0][iMesh][TURB_SOL]->node[iPoint]->Set_Solution_time_n(solver_container[ZONE_FLOW][INST_0][iMesh][TURB_SOL]->node[iPoint]->GetSolution_time_n1());
            }
          }
        }
      }
      if (dual_time_2nd){
        /*--- Set Solution at timestep n-1 to solution at n-2 ---*/
        for (iMesh=0; iMesh<=config_container[ZONE_FLOW]->GetnMGLevels();iMesh++) {
          for(iPoint=0; iPoint<geometry_container[ZONE_FLOW][INST_0][iMesh]->GetnPoint();iPoint++) {
            solver_container[ZONE_FLOW][INST_0][iMesh][FLOW_SOL]->node[iPoint]->Set_Solution_time_n(solver_container[ZONE_FLOW][INST_0][iMesh][FLOW_SOL]->node[iPoint]->GetSolution_time_n1());
            if (turbulent) {
              solver_container[ZONE_FLOW][INST_0][iMesh][TURB_SOL]->node[iPoint]->Set_Solution_time_n(solver_container[ZONE_FLOW][INST_0][iMesh][TURB_SOL]->node[iPoint]->GetSolution_time_n1());
            }
          }
        }
        /*--- Set Solution at timestep n-2 to the previously loaded solution ---*/
        for (iMesh=0; iMesh<=config_container[ZONE_FLOW]->GetnMGLevels();iMesh++) {
          for(iPoint=0; iPoint<geometry_container[ZONE_FLOW][INST_0][iMesh]->GetnPoint();iPoint++) {
            solver_container[ZONE_FLOW][INST_0][iMesh][FLOW_SOL]->node[iPoint]->Set_Solution_time_n1(solver_container[ZONE_FLOW][INST_0][iMesh][FLOW_SOL]->node[iPoint]->GetSolution_Old());
            if (turbulent) {
              solver_container[ZONE_FLOW][INST_0][iMesh][TURB_SOL]->node[iPoint]->Set_Solution_time_n1(solver_container[ZONE_FLOW][INST_0][iMesh][TURB_SOL]->node[iPoint]->GetSolution_Old());
            }
          }
        }
      }
    }
  }
  else{

    /*--- Load the restart (we need to use the routine in order to get the GEOMETRY, otherwise it's restarted from the base mesh ---*/

    solver_container[ZONE_FLOW][INST_0][MESH_0][FLOW_SOL]->LoadRestart(geometry_container[ZONE_FLOW][INST_0], solver_container[ZONE_FLOW][INST_0], config_container[ZONE_FLOW], 0, true);

  if (ExtIter == 0 || dual_time) {

    for (iMesh=0; iMesh<=config_container[ZONE_FLOW]->GetnMGLevels();iMesh++) {
      for (iPoint = 0; iPoint < geometry_container[ZONE_FLOW][INST_0][iMesh]->GetnPoint(); iPoint++) {
        solver_container[ZONE_FLOW][INST_0][iMesh][ADJFLOW_SOL]->node[iPoint]->SetSolution_Direct(solver_container[ZONE_FLOW][INST_0][iMesh][FLOW_SOL]->node[iPoint]->GetSolution());
      }
    }
    if (turbulent && !config_container[ZONE_FLOW]->GetFrozen_Visc_Disc()) {
      for (iPoint = 0; iPoint < geometry_container[ZONE_FLOW][INST_0][MESH_0]->GetnPoint(); iPoint++) {
        solver_container[ZONE_FLOW][INST_0][MESH_0][ADJTURB_SOL]->node[iPoint]->SetSolution_Direct(solver_container[ZONE_FLOW][INST_0][MESH_0][TURB_SOL]->node[iPoint]->GetSolution());
      }
    }
  }

    /*--- Store geometry of the converged solution also in the adjoint solver in order to be able to reset it later ---*/

    for (iPoint = 0; iPoint < geometry_container[ZONE_FLOW][INST_0][MESH_0]->GetnPoint(); iPoint++){
      solver_container[ZONE_FLOW][INST_0][MESH_0][ADJFLOW_SOL]->node[iPoint]->SetGeometry_Direct(geometry_container[ZONE_FLOW][INST_0][MESH_0]->node[iPoint]->GetCoord());
    }

  }

  /*----------------------------------------------------------------------------*/
  /*-------------------------- STRUCTURAL SOLUTION -----------------------------*/
  /*----------------------------------------------------------------------------*/

  IntIter = 0;
  config_container[ZONE_STRUCT]->SetIntIter(IntIter);
  ExtIter = config_container[ZONE_STRUCT]->GetExtIter();
  bool dynamic = (config_container[ZONE_STRUCT]->GetDynamic_Analysis() == DYNAMIC);

  int Direct_Iter_FEA;

  /*--- For the dynamic adjoint, load direct solutions from restart files. ---*/

  if (dynamic) {

    Direct_Iter_FEA = SU2_TYPE::Int(config_container[ZONE_STRUCT]->GetUnst_AdjointIter()) - SU2_TYPE::Int(ExtIter) - 1;

    /*--- We want to load the already converged solution at timesteps n and n-1 ---*/

    /*--- Load solution at timestep n-1 ---*/

    iteration_container[ZONE_STRUCT][INST_0]->LoadDynamic_Solution(geometry_container, solver_container,config_container, ZONE_STRUCT, INST_0, Direct_Iter_FEA-1);

    /*--- Push solution back to correct array ---*/

    for(iPoint=0; iPoint<geometry_container[ZONE_STRUCT][INST_0][MESH_0]->GetnPoint();iPoint++){
      solver_container[ZONE_STRUCT][INST_0][MESH_0][FEA_SOL]->node[iPoint]->SetSolution_time_n();
    }

    /*--- Push solution back to correct array ---*/

    for(iPoint=0; iPoint<geometry_container[ZONE_STRUCT][INST_0][MESH_0]->GetnPoint();iPoint++){
      solver_container[ZONE_STRUCT][INST_0][MESH_0][FEA_SOL]->node[iPoint]->SetSolution_Accel_time_n();
    }

    /*--- Push solution back to correct array ---*/

    for(iPoint=0; iPoint<geometry_container[ZONE_STRUCT][INST_0][MESH_0]->GetnPoint();iPoint++){
      solver_container[ZONE_STRUCT][INST_0][MESH_0][FEA_SOL]->node[iPoint]->SetSolution_Vel_time_n();
    }

    /*--- Load solution timestep n ---*/

    iteration_container[ZONE_STRUCT][INST_0]->LoadDynamic_Solution(geometry_container, solver_container,config_container, ZONE_STRUCT, INST_0, Direct_Iter_FEA);

    /*--- Store FEA solution also in the adjoint solver in order to be able to reset it later ---*/

    for (iPoint = 0; iPoint < geometry_container[ZONE_STRUCT][INST_0][MESH_0]->GetnPoint(); iPoint++){
      solver_container[ZONE_STRUCT][INST_0][MESH_0][ADJFEA_SOL]->node[iPoint]->SetSolution_Direct(solver_container[ZONE_STRUCT][INST_0][MESH_0][FEA_SOL]->node[iPoint]->GetSolution());
    }

    for (iPoint = 0; iPoint < geometry_container[ZONE_STRUCT][INST_0][MESH_0]->GetnPoint(); iPoint++){
      solver_container[ZONE_STRUCT][INST_0][MESH_0][ADJFEA_SOL]->node[iPoint]->SetSolution_Accel_Direct(solver_container[ZONE_STRUCT][INST_0][MESH_0][FEA_SOL]->node[iPoint]->GetSolution_Accel());
    }

    for (iPoint = 0; iPoint < geometry_container[ZONE_STRUCT][INST_0][MESH_0]->GetnPoint(); iPoint++){
      solver_container[ZONE_STRUCT][INST_0][MESH_0][ADJFEA_SOL]->node[iPoint]->SetSolution_Vel_Direct(solver_container[ZONE_STRUCT][INST_0][MESH_0][FEA_SOL]->node[iPoint]->GetSolution_Vel());
    }

  }
  else {

    solver_container[ZONE_STRUCT][INST_0][MESH_0][FEA_SOL]->LoadRestart(geometry_container[ZONE_STRUCT][INST_0], solver_container[ZONE_STRUCT][INST_0], config_container[ZONE_STRUCT], 0, update_geo);

    /*--- Store FEA solution also in the adjoint solver in order to be able to reset it later ---*/

    for (iPoint = 0; iPoint < geometry_container[ZONE_STRUCT][INST_0][MESH_0]->GetnPoint(); iPoint++){
      solver_container[ZONE_STRUCT][INST_0][MESH_0][ADJFEA_SOL]->node[iPoint]->SetSolution_Direct(solver_container[ZONE_STRUCT][INST_0][MESH_0][FEA_SOL]->node[iPoint]->GetSolution());
    }

  }

  /*----------------------------------------------------------------------------*/
  /*--------------------- ADJOINT SOLVER PREPROCESSING -------------------------*/
  /*----------------------------------------------------------------------------*/

  solver_container[ZONE_FLOW][INST_0][MESH_0][ADJFLOW_SOL]->Preprocessing(geometry_container[ZONE_FLOW][INST_0][MESH_0], solver_container[ZONE_FLOW][INST_0][MESH_0],  config_container[ZONE_FLOW] , MESH_0, 0, RUNTIME_ADJFLOW_SYS, false);

  if (turbulent){
    solver_container[ZONE_FLOW][INST_0][MESH_0][ADJTURB_SOL]->Preprocessing(geometry_container[ZONE_FLOW][INST_0][MESH_0], solver_container[ZONE_FLOW][INST_0][MESH_0],  config_container[ZONE_FLOW] , MESH_0, 0, RUNTIME_ADJTURB_SYS, false);
  }

  solver_container[ZONE_STRUCT][INST_0][MESH_0][ADJFEA_SOL]->Preprocessing(geometry_container[ZONE_STRUCT][INST_0][MESH_0], solver_container[ZONE_STRUCT][INST_0][MESH_0],  config_container[ZONE_STRUCT] , MESH_0, 0, RUNTIME_ADJFEA_SYS, false);



}

void CDiscAdjFSIDriver::PrintDirect_Residuals(unsigned short ZONE_FLOW,
                                                          unsigned short ZONE_STRUCT,
                                                          unsigned short kind_recording){

  unsigned short ExtIter = config_container[ZONE_FLOW]->GetExtIter();
  bool turbulent = (config_container[ZONE_FLOW]->GetKind_Solver() == DISC_ADJ_RANS);
  bool nonlinear_analysis = (config_container[ZONE_STRUCT]->GetGeometricConditions() == LARGE_DEFORMATIONS);   // Nonlinear analysis.
  bool unsteady = config_container[ZONE_FLOW]->GetUnsteady_Simulation() != NONE;
  bool dynamic = (config_container[ZONE_STRUCT]->GetDynamic_Analysis() == DYNAMIC);

  su2double val_OFunction = 0.0;
  string kind_OFunction;

  cout.precision(6);
  cout.setf(ios::scientific, ios::floatfield);

  if ((kind_recording == FLOW_CONS_VARS) || (kind_recording == MESH_COORDS)) {

    /*--- Print residuals in the first iteration ---*/

    if (rank == MASTER_NODE && ((ExtIter == 0) || unsteady )){
      cout << "log10[RMS Density]: "<< log10(solver_container[ZONE_FLOW][INST_0][MESH_0][FLOW_SOL]->GetRes_RMS(0))
                     <<", Drag: " <<solver_container[ZONE_FLOW][INST_0][MESH_0][FLOW_SOL]->GetTotal_CD()
                     <<", Lift: " << solver_container[ZONE_FLOW][INST_0][MESH_0][FLOW_SOL]->GetTotal_CL() << "." << endl;

      if (turbulent){
        cout << "log10[RMS k]: " << log10(solver_container[ZONE_FLOW][INST_0][MESH_0][TURB_SOL]->GetRes_RMS(0)) << endl;
      }
      if (Kind_Objective_Function == FLOW_OBJECTIVE_FUNCTION){
        switch (config_container[ZONE_FLOW]->GetKind_ObjFunc()){
        case DRAG_COEFFICIENT:
          kind_OFunction = "(Drag coefficient): ";
          val_OFunction = solver_container[ZONE_FLOW][INST_0][MESH_0][FLOW_SOL]->GetTotal_CD();
          break;
        case LIFT_COEFFICIENT:
          kind_OFunction = "(Lift coefficient): ";
          val_OFunction = solver_container[ZONE_FLOW][INST_0][MESH_0][FLOW_SOL]->GetTotal_CL();
          break;
        case SIDEFORCE_COEFFICIENT:
          kind_OFunction = "(Sideforce coefficient): ";
          val_OFunction = solver_container[ZONE_FLOW][INST_0][MESH_0][FLOW_SOL]->GetTotal_CSF();
          break;
        case EFFICIENCY:
          kind_OFunction = "(Efficiency): ";
          val_OFunction = solver_container[ZONE_FLOW][INST_0][MESH_0][FLOW_SOL]->GetTotal_CEff();
          break;
        case MOMENT_X_COEFFICIENT:
          kind_OFunction = "(Moment X coefficient): ";
          val_OFunction = solver_container[ZONE_FLOW][INST_0][MESH_0][FLOW_SOL]->GetTotal_CMx();
          break;
        case MOMENT_Y_COEFFICIENT:
          kind_OFunction = "(Moment Y coefficient): ";
          val_OFunction = solver_container[ZONE_FLOW][INST_0][MESH_0][FLOW_SOL]->GetTotal_CMy();
          break;
        case MOMENT_Z_COEFFICIENT:
          kind_OFunction = "(Moment Z coefficient): ";
          val_OFunction = solver_container[ZONE_FLOW][INST_0][MESH_0][FLOW_SOL]->GetTotal_CMz();
          break;
        case EQUIVALENT_AREA:
          kind_OFunction = "(Equivalent area): ";
          val_OFunction = solver_container[ZONE_FLOW][INST_0][MESH_0][FLOW_SOL]->GetTotal_CEquivArea();
          break;
        default:
          val_OFunction = 0.0;  // If the objective function is computed in a different physical problem
          break;
        }
        cout << "Objective function " << kind_OFunction << val_OFunction << endl;
      }
    }

  }

  if ((kind_recording == FEA_DISP_VARS) || (kind_recording == FLOW_CROSS_TERM) || (kind_recording == GEOMETRY_CROSS_TERM)) {

    if (rank == MASTER_NODE && ((ExtIter == 0) || dynamic )){
      if (nonlinear_analysis){
        cout << "UTOL-A: "   << log10(solver_container[ZONE_STRUCT][INST_0][MESH_0][FEA_SOL]->GetRes_FEM(0))
             << ", RTOL-A: " << log10(solver_container[ZONE_STRUCT][INST_0][MESH_0][FEA_SOL]->GetRes_FEM(1))
             << ", ETOL-A: " << log10(solver_container[ZONE_STRUCT][INST_0][MESH_0][FEA_SOL]->GetRes_FEM(2)) << "." << endl;
      }
      else{
        if (solver_container[ZONE_STRUCT][INST_0][MESH_0][FEA_SOL]->GetnVar() == 2){
          cout << "log10[RMS Ux]: "   << log10(solver_container[ZONE_STRUCT][INST_0][MESH_0][FEA_SOL]->GetRes_RMS(0))
               << ", log10[RMS Uy]: " << log10(solver_container[ZONE_STRUCT][INST_0][MESH_0][FEA_SOL]->GetRes_RMS(1)) << "." << endl;

        }
        else{
          cout << "log10[RMS Ux]: "   << log10(solver_container[ZONE_STRUCT][INST_0][MESH_0][FEA_SOL]->GetRes_RMS(0))
               << ", log10[RMS Uy]: " << log10(solver_container[ZONE_STRUCT][INST_0][MESH_0][FEA_SOL]->GetRes_RMS(1))
               << ", log10[RMS Uz]: " << log10(solver_container[ZONE_STRUCT][INST_0][MESH_0][FEA_SOL]->GetRes_RMS(2))<< "." << endl;
        }

      }
      if (Kind_Objective_Function == FEM_OBJECTIVE_FUNCTION){
        switch (config_container[ZONE_STRUCT]->GetKind_ObjFunc()){
        case REFERENCE_GEOMETRY:
          kind_OFunction = "(Reference Geometry): ";
          val_OFunction = solver_container[ZONE_STRUCT][INST_0][MESH_0][FEA_SOL]->GetTotal_OFRefGeom();
          break;
        case REFERENCE_NODE:
          kind_OFunction = "(Reference Node): ";
          val_OFunction = solver_container[ZONE_STRUCT][INST_0][MESH_0][FEA_SOL]->GetTotal_OFRefNode();
          break;
        default:
          val_OFunction = 0.0;  // If the objective function is computed in a different physical problem
          break;
        }
        cout << "Objective function " << kind_OFunction << val_OFunction << endl;
      }
    }

  }

}

void CDiscAdjFSIDriver::Iterate_Direct(unsigned short ZONE_FLOW, unsigned short ZONE_STRUCT, unsigned short kind_recording){

  if ((kind_recording == FLOW_CONS_VARS) ||
      (kind_recording == MESH_COORDS)) {

    Fluid_Iteration_Direct(ZONE_FLOW, ZONE_STRUCT);


  }

  if ((kind_recording == FEA_DISP_VARS) ||
      (kind_recording == FLOW_CROSS_TERM) ||
      (kind_recording == GEOMETRY_CROSS_TERM)) {

    Structural_Iteration_Direct(ZONE_FLOW, ZONE_STRUCT);

  }


  if (kind_recording == FEM_CROSS_TERM_GEOMETRY) {

    Mesh_Deformation_Direct(ZONE_FLOW, ZONE_STRUCT);

  }


}

void CDiscAdjFSIDriver::Fluid_Iteration_Direct(unsigned short ZONE_FLOW, unsigned short ZONE_STRUCT) {

  bool turbulent = (config_container[ZONE_FLOW]->GetKind_Solver() == DISC_ADJ_RANS);

  /*-----------------------------------------------------------------*/
  /*------------------- Set Dependency on Geometry ------------------*/
  /*-----------------------------------------------------------------*/

  geometry_container[ZONE_FLOW][INST_0][MESH_0]->UpdateGeometry(geometry_container[ZONE_FLOW][INST_0], config_container[ZONE_FLOW]);

  solver_container[ZONE_FLOW][INST_0][MESH_0][FLOW_SOL]->Set_MPI_Solution(geometry_container[ZONE_FLOW][INST_0][MESH_0], config_container[ZONE_FLOW]);

  solver_container[ZONE_FLOW][INST_0][MESH_0][FLOW_SOL]->Preprocessing(geometry_container[ZONE_FLOW][INST_0][MESH_0],solver_container[ZONE_FLOW][INST_0][MESH_0], config_container[ZONE_FLOW], MESH_0, NO_RK_ITER, RUNTIME_FLOW_SYS, true);

  if(turbulent){
    solver_container[ZONE_FLOW][INST_0][MESH_0][TURB_SOL]->Postprocessing(geometry_container[ZONE_FLOW][INST_0][MESH_0], solver_container[ZONE_FLOW][INST_0][MESH_0], config_container[ZONE_FLOW], MESH_0);
    solver_container[ZONE_FLOW][INST_0][MESH_0][TURB_SOL]->Set_MPI_Solution(geometry_container[ZONE_FLOW][INST_0][MESH_0], config_container[ZONE_FLOW]);
  }

  /*-----------------------------------------------------------------*/
  /*----------------- Iterate the flow solver -----------------------*/
  /*---- Sets all the cross dependencies for the flow variables -----*/
  /*-----------------------------------------------------------------*/

  config_container[ZONE_FLOW]->SetIntIter(0);

  direct_iteration[ZONE_FLOW]->Iterate(output, integration_container, geometry_container,
      solver_container, numerics_container, config_container,
      surface_movement, grid_movement, FFDBox, ZONE_FLOW, INST_0);

  /*-----------------------------------------------------------------*/
  /*--------------------- Set MPI Solution --------------------------*/
  /*-----------------------------------------------------------------*/

  solver_container[ZONE_FLOW][INST_0][MESH_0][FLOW_SOL]->Set_MPI_Solution(geometry_container[ZONE_FLOW][INST_0][MESH_0], config_container[ZONE_FLOW]);

}

void CDiscAdjFSIDriver::Structural_Iteration_Direct(unsigned short ZONE_FLOW, unsigned short ZONE_STRUCT) {

  bool turbulent = (config_container[ZONE_FLOW]->GetKind_Solver() == DISC_ADJ_RANS);

  /*-----------------------------------------------------------------*/
  /*---------- Set Dependencies on Geometry and Flow ----------------*/
  /*-----------------------------------------------------------------*/

  solver_container[ZONE_STRUCT][INST_0][MESH_0][FEA_SOL]->Set_MPI_Solution(geometry_container[ZONE_STRUCT][INST_0][MESH_0], config_container[ZONE_STRUCT]);

  geometry_container[ZONE_FLOW][INST_0][MESH_0]->UpdateGeometry(geometry_container[ZONE_FLOW][INST_0], config_container[ZONE_FLOW]);

  solver_container[ZONE_FLOW][INST_0][MESH_0][FLOW_SOL]->Set_MPI_Solution(geometry_container[ZONE_FLOW][INST_0][MESH_0], config_container[ZONE_FLOW]);

  solver_container[ZONE_FLOW][INST_0][MESH_0][FLOW_SOL]->Preprocessing(geometry_container[ZONE_FLOW][INST_0][MESH_0],solver_container[ZONE_FLOW][INST_0][MESH_0], config_container[ZONE_FLOW], MESH_0, NO_RK_ITER, RUNTIME_FLOW_SYS, true);

  if(turbulent){
    solver_container[ZONE_FLOW][INST_0][MESH_0][TURB_SOL]->Postprocessing(geometry_container[ZONE_FLOW][INST_0][MESH_0], solver_container[ZONE_FLOW][INST_0][MESH_0], config_container[ZONE_FLOW], MESH_0);
    solver_container[ZONE_FLOW][INST_0][MESH_0][TURB_SOL]->Set_MPI_Solution(geometry_container[ZONE_FLOW][INST_0][MESH_0], config_container[ZONE_FLOW]);
  }
  
  /*-----------------------------------------------------------------*/
  /*-------------------- Transfer Tractions -------------------------*/
  /*-----------------------------------------------------------------*/

  Transfer_Tractions(ZONE_FLOW, ZONE_STRUCT);

  /*-----------------------------------------------------------------*/
  /*--------------- Iterate the structural solver -------------------*/
  /*-----------------------------------------------------------------*/

  direct_iteration[ZONE_STRUCT]->Iterate(output, integration_container, geometry_container,
                                        solver_container, numerics_container, config_container,
                                        surface_movement, grid_movement, FFDBox, ZONE_STRUCT, INST_0);

  /*-----------------------------------------------------------------*/
  /*--------------------- Set MPI Solution --------------------------*/
  /*-----------------------------------------------------------------*/

  solver_container[ZONE_STRUCT][INST_0][MESH_0][FEA_SOL]->Set_MPI_Solution(geometry_container[ZONE_STRUCT][INST_0][MESH_0], config_container[ZONE_STRUCT]);


}

void CDiscAdjFSIDriver::Mesh_Deformation_Direct(unsigned short ZONE_FLOW, unsigned short ZONE_STRUCT) {

  unsigned long IntIter = config_container[ZONE_STRUCT]->GetIntIter();
  unsigned long ExtIter = config_container[ZONE_STRUCT]->GetExtIter();

  /*-----------------------------------------------------------------*/
  /*--------------------- Set MPI Solution --------------------------*/
  /*-----------------------------------------------------------------*/

  geometry_container[ZONE_FLOW][INST_0][MESH_0]->UpdateGeometry(geometry_container[ZONE_FLOW][INST_0], config_container[ZONE_FLOW]);

  solver_container[ZONE_FLOW][INST_0][MESH_0][FLOW_SOL]->Set_MPI_Solution(geometry_container[ZONE_FLOW][INST_0][MESH_0], config_container[ZONE_FLOW]);

  solver_container[ZONE_FLOW][INST_0][MESH_0][FLOW_SOL]->Preprocessing(geometry_container[ZONE_FLOW][INST_0][MESH_0],solver_container[ZONE_FLOW][INST_0][MESH_0], config_container[ZONE_FLOW], MESH_0, NO_RK_ITER, RUNTIME_FLOW_SYS, true);

  solver_container[ZONE_STRUCT][INST_0][MESH_0][FEA_SOL]->Set_MPI_Solution(geometry_container[ZONE_STRUCT][INST_0][MESH_0], config_container[ZONE_STRUCT]);

  /*-----------------------------------------------------------------*/
  /*------------------- Transfer Displacements ----------------------*/
  /*-----------------------------------------------------------------*/

  Transfer_Displacements(ZONE_STRUCT, ZONE_FLOW);

  /*-----------------------------------------------------------------*/
  /*------------------- Set the Grid movement -----------------------*/
  /*---- No longer done in the preprocess of the flow iteration -----*/
  /*---- as the flag Grid_Movement is set to false in this case -----*/
  /*-----------------------------------------------------------------*/

  direct_iteration[ZONE_FLOW]->SetGrid_Movement(geometry_container, surface_movement,
                                                   grid_movement, FFDBox, solver_container,
                                                   config_container, ZONE_FLOW, INST_0, IntIter, ExtIter);

  geometry_container[ZONE_FLOW][INST_0][MESH_0]->UpdateGeometry(geometry_container[ZONE_FLOW][INST_0], config_container[ZONE_FLOW]);
  solver_container[ZONE_STRUCT][INST_0][MESH_0][FEA_SOL]->Set_MPI_Solution(geometry_container[ZONE_STRUCT][INST_0][MESH_0], config_container[ZONE_STRUCT]);


}

void CDiscAdjFSIDriver::SetRecording(unsigned short ZONE_FLOW,
                                              unsigned short ZONE_STRUCT,
                                              unsigned short kind_recording){

  unsigned long IntIter = config_container[ZONE_0]->GetIntIter();
  bool unsteady = (config_container[ZONE_FLOW]->GetUnsteady_Simulation() != NONE);
  bool dynamic = (config_container[ZONE_STRUCT]->GetDynamic_Analysis() == DYNAMIC);

  string kind_DirectIteration = " ";
  string kind_AdjointIteration = " ";

  if (unsteady || dynamic){
    SU2_MPI::Error("DYNAMIC ADJOINT SOLVER NOT IMPLEMENTED FOR FSI APPLICATIONS", CURRENT_FUNCTION);
  }


  if (rank == MASTER_NODE){
    cout << endl;
    switch (kind_recording){
    case FLOW_CONS_VARS:
      kind_AdjointIteration = "Flow iteration: flow input -> flow output";
      kind_DirectIteration = "flow ";
      break;
    case MESH_COORDS:
      kind_AdjointIteration = "Geometry cross term from flow: geometry input -> flow output";
      kind_DirectIteration = "flow ";
      break;
    case FEA_DISP_VARS:
      kind_AdjointIteration = "Structural iteration: structural input -> structural output";
      kind_DirectIteration = "structural ";
      break;
    case FLOW_CROSS_TERM:
      kind_AdjointIteration = "Flow cross term: flow input -> structural output";
      kind_DirectIteration = "structural ";
      break;
    case GEOMETRY_CROSS_TERM:
      kind_AdjointIteration = "Geometry cross term from structure: geometry input -> structural output";
      kind_DirectIteration = "structural ";
      break;
    case FEM_CROSS_TERM_GEOMETRY:
      kind_AdjointIteration = "Structural cross term from geometry: structural input -> geometry output";
      kind_DirectIteration = "mesh deformation ";
      break;
    }
    cout << kind_AdjointIteration << endl;
    cout << "Direct " << kind_DirectIteration << "iteration to store computational graph." << endl;
    switch (kind_recording){
    case FLOW_CONS_VARS: case MESH_COORDS:
    case FEA_DISP_VARS: case FLOW_CROSS_TERM: case GEOMETRY_CROSS_TERM:
      cout << "Compute residuals to check the convergence of the direct problem." << endl; break;
    case FEM_CROSS_TERM_GEOMETRY:
      cout << "Deform the grid using the converged solution of the direct problem." << endl; break;
    }
  }


  AD::Reset();

  if (CurrentRecording != kind_recording && (CurrentRecording != NONE) ){

    /*--- Clear indices ---*/

    PrepareRecording(ZONE_FLOW, ZONE_STRUCT, ALL_VARIABLES);

    /*--- Clear indices of coupling variables ---*/

    SetDependencies(ZONE_FLOW, ZONE_STRUCT, ALL_VARIABLES);

    /*--- Run one iteration while tape is passive - this clears all indices ---*/
    Iterate_Direct(ZONE_FLOW, ZONE_STRUCT, kind_recording);

  }

  /*--- Prepare for recording ---*/

  PrepareRecording(ZONE_FLOW, ZONE_STRUCT, kind_recording);

  /*--- Start the recording of all operations ---*/

  AD::StartRecording();

  /*--- Register input variables ---*/

  RegisterInput(ZONE_FLOW, ZONE_STRUCT, kind_recording);

  /*--- Set dependencies for flow, geometry and structural solvers ---*/

  SetDependencies(ZONE_FLOW, ZONE_STRUCT, kind_recording);

  /*--- Run a direct iteration ---*/
  Iterate_Direct(ZONE_FLOW, ZONE_STRUCT, kind_recording);

  /*--- Register objective function and output variables ---*/

  RegisterOutput(ZONE_FLOW, ZONE_STRUCT, kind_recording);

  /*--- Stop the recording ---*/
  AD::StopRecording();

  /*--- Set the recording status ---*/

  CurrentRecording = kind_recording;

  /* --- Reset the number of the internal iterations---*/

  config_container[ZONE_0]->SetIntIter(IntIter);


}

void CDiscAdjFSIDriver::PrepareRecording(unsigned short ZONE_FLOW,
                                                   unsigned short ZONE_STRUCT,
                                                   unsigned short kind_recording){

  unsigned short iMesh;
  bool turbulent = (config_container[ZONE_FLOW]->GetKind_Solver() == DISC_ADJ_RANS);

  /*--- Set fluid variables to direct solver values ---*/
  for (iMesh = 0; iMesh <= config_container[ZONE_FLOW]->GetnMGLevels(); iMesh++){
    solver_container[ZONE_FLOW][INST_0][iMesh][ADJFLOW_SOL]->SetRecording(geometry_container[ZONE_FLOW][INST_0][MESH_0], config_container[ZONE_FLOW]);
  }
  if (turbulent){
    solver_container[ZONE_FLOW][INST_0][MESH_0][ADJTURB_SOL]->SetRecording(geometry_container[ZONE_FLOW][INST_0][MESH_0], config_container[ZONE_FLOW]);
  }

  /*--- Set geometry to the converged values ---*/

  solver_container[ZONE_FLOW][INST_0][MESH_0][ADJFLOW_SOL]->SetMesh_Recording(geometry_container[ZONE_FLOW][INST_0], grid_movement[ZONE_FLOW][INST_0], config_container[ZONE_FLOW]);

  /*--- Set structural variables to direct solver values ---*/

  solver_container[ZONE_STRUCT][INST_0][MESH_0][ADJFEA_SOL]->SetRecording(geometry_container[ZONE_STRUCT][INST_0][MESH_0], config_container[ZONE_STRUCT]);

}

void CDiscAdjFSIDriver::RegisterInput(unsigned short ZONE_FLOW,
                                               unsigned short ZONE_STRUCT,
                                               unsigned short kind_recording){

  /*--- Register flow variables ---*/
  if ((kind_recording == FLOW_CONS_VARS) ||
      (kind_recording == FLOW_CROSS_TERM)) {
    iteration_container[ZONE_FLOW][INST_0]->RegisterInput(solver_container, geometry_container, config_container, ZONE_FLOW, INST_0, kind_recording);
  }

  /*--- Register geometry variables ---*/
  if ((kind_recording == MESH_COORDS) ||
      (kind_recording == GEOMETRY_CROSS_TERM)) {
    iteration_container[ZONE_FLOW][INST_0]->RegisterInput(solver_container, geometry_container, config_container, ZONE_FLOW, INST_0, kind_recording);
  }

  /*--- Register structural variables ---*/
  if ((kind_recording == FEA_DISP_VARS) ||
      (kind_recording == FEM_CROSS_TERM_GEOMETRY)) {
    iteration_container[ZONE_STRUCT][INST_0]->RegisterInput(solver_container, geometry_container, config_container, ZONE_STRUCT, INST_0, kind_recording);
  }


}

void CDiscAdjFSIDriver::SetDependencies(unsigned short ZONE_FLOW,
                                                  unsigned short ZONE_STRUCT,
                                                  unsigned short kind_recording){

  /*--- Add dependencies for geometrical and turbulent variables ---*/

  iteration_container[ZONE_FLOW][INST_0]->SetDependencies(solver_container, geometry_container, numerics_container, config_container, ZONE_FLOW, INST_0, kind_recording);

  /*--- Add dependencies for E, Nu, Rho, and Rho_DL variables ---*/

  iteration_container[ZONE_STRUCT][INST_0]->SetDependencies(solver_container, geometry_container, numerics_container, config_container, ZONE_STRUCT, INST_0, kind_recording);


}

void CDiscAdjFSIDriver::RegisterOutput(unsigned short ZONE_FLOW,
                                                 unsigned short ZONE_STRUCT,
                                                 unsigned short kind_recording){

  bool turbulent = (config_container[ZONE_FLOW]->GetKind_Solver() == DISC_ADJ_RANS);

  /*--- Register the objective function as output of the iteration ---*/
  /*--- We need to avoid recording it twice for the crossed terms  ---*/

  /*--- Register a flow-type objective function ---*/
  if ((kind_recording == FLOW_CONS_VARS) ||
      (kind_recording == MESH_COORDS)) {
    solver_container[ZONE_FLOW][INST_0][MESH_0][ADJFLOW_SOL]->RegisterObj_Func(config_container[ZONE_FLOW]);
  }

  /*--- The FEM_CROSS_TERM_GEOMETRY evaluates the mesh routines:
   *--- They don't throw any dependency on the objective function ---*/

  /*--- Register a structural-type objective function ---*/
  if ((kind_recording == FEA_DISP_VARS) ||
      (kind_recording == FLOW_CROSS_TERM) ||
      (kind_recording == GEOMETRY_CROSS_TERM)){
    solver_container[ZONE_STRUCT][INST_0][MESH_0][ADJFEA_SOL]->RegisterObj_Func(config_container[ZONE_STRUCT]);
  }

  /*--- Register the conservative variables of the flow as output of the iteration ---*/
  if ((kind_recording == FLOW_CONS_VARS) ||
      (kind_recording == MESH_COORDS)) {

    solver_container[ZONE_FLOW][INST_0][MESH_0][ADJFLOW_SOL]->RegisterOutput(geometry_container[ZONE_FLOW][INST_0][MESH_0],config_container[ZONE_FLOW]);

    if (turbulent){
      solver_container[ZONE_FLOW][INST_0][MESH_0][ADJTURB_SOL]->RegisterOutput(geometry_container[ZONE_FLOW][INST_0][MESH_0],
          config_container[ZONE_FLOW]);
    }
  }

  /*--- Register the displacements of the nodes of the fluid as output of the iteration ---*/
  if (kind_recording == FEM_CROSS_TERM_GEOMETRY) {

    geometry_container[ZONE_FLOW][INST_0][MESH_0]->RegisterOutput_Coordinates(config_container[ZONE_FLOW]);

  }

  /*--- Register the displacements of the structure as output of the iteration ---*/
  if ((kind_recording == FEA_DISP_VARS) ||
      (kind_recording == FLOW_CROSS_TERM) ||
      (kind_recording == GEOMETRY_CROSS_TERM)) {

    solver_container[ZONE_STRUCT][INST_0][MESH_0][ADJFEA_SOL]->RegisterOutput(geometry_container[ZONE_STRUCT][INST_0][MESH_0],config_container[ZONE_STRUCT]);

  }


}


void CDiscAdjFSIDriver::Iterate_Block(unsigned short ZONE_FLOW,
                                                unsigned short ZONE_STRUCT,
                                                unsigned short kind_recording){

  unsigned long IntIter=0, nIntIter = 1;
  bool dual_time_1st = (config_container[ZONE_0]->GetUnsteady_Simulation() == DT_STEPPING_1ST);
  bool dual_time_2nd = (config_container[ZONE_0]->GetUnsteady_Simulation() == DT_STEPPING_2ND);
  bool dual_time = (dual_time_1st || dual_time_2nd);
  bool dynamic = (config_container[ZONE_STRUCT]->GetDynamic_Analysis() == DYNAMIC);

  bool adjoint_convergence = false;

  /*--- Record one direct iteration with kind_recording as input ---*/

  SetRecording(ZONE_FLOW, ZONE_STRUCT, kind_recording);

  /*--- Print the residuals of the direct subiteration ---*/

  PrintDirect_Residuals(ZONE_FLOW, ZONE_STRUCT, kind_recording);

  /*--- Run the iteration ---*/

  switch (kind_recording){
  case FLOW_CONS_VARS:
    nIntIter = config_container[ZONE_FLOW]->GetUnst_nIntIter();
    break;
  case FEA_DISP_VARS:
    nIntIter = config_container[ZONE_STRUCT]->GetDyn_nIntIter();
    break;
  case MESH_COORDS:
  case FEM_CROSS_TERM_GEOMETRY:
  case FLOW_CROSS_TERM:
  case GEOMETRY_CROSS_TERM:
    nIntIter = 1;
    break;
  }

  for (unsigned short iZone = 0; iZone < config_container[ZONE_FLOW]->GetnZone(); iZone++)
    config_container[iZone]->SetIntIter(IntIter);

  for(IntIter = 0; IntIter < nIntIter; IntIter++){

    /*--- Set the internal iteration ---*/

    for (unsigned short iZone = 0; iZone < config_container[ZONE_FLOW]->GetnZone(); iZone++)
      config_container[iZone]->SetIntIter(IntIter);

    /*--- Set the adjoint values of the flow and objective function ---*/

    InitializeAdjoint(ZONE_FLOW, ZONE_STRUCT, kind_recording);

    /*--- Run the adjoint computation ---*/

    AD::ComputeAdjoint();

    /*--- Extract the adjoints of the input variables and store them for the next iteration ---*/

    ExtractAdjoint(ZONE_FLOW, ZONE_STRUCT, kind_recording);

    /*--- Clear all adjoints to re-use the stored computational graph in the next iteration ---*/
    AD::ClearAdjoints();

    /*--- Check the convergence of the adjoint block ---*/

    adjoint_convergence = CheckConvergence(IntIter, ZONE_FLOW, ZONE_STRUCT, kind_recording);

    /*--- Write the convergence history (only screen output) ---*/

    ConvergenceHistory(IntIter, nIntIter, ZONE_FLOW, ZONE_STRUCT, kind_recording);

    /*--- Break the loop if converged ---*/

    if (adjoint_convergence) break;


  }

  if (dual_time){
    integration_container[ZONE_FLOW][INST_0][ADJFLOW_SOL]->SetConvergence(false);
  }
  if (dynamic){
    integration_container[ZONE_FLOW][INST_0][ADJFLOW_SOL]->SetConvergence(false);
  }

}


void CDiscAdjFSIDriver::InitializeAdjoint(unsigned short ZONE_FLOW,
                                                     unsigned short ZONE_STRUCT,
                                                     unsigned short kind_recording){

  bool turbulent = (config_container[ZONE_FLOW]->GetKind_Solver() == DISC_ADJ_RANS);

  /*--- Initialize the adjoint of the objective function (typically with 1.0) ---*/
  /*--- We need to avoid setting it twice for the crossed terms  ---*/

  /*--- Register a flow-type objective function ---*/
  if ((kind_recording == FLOW_CONS_VARS) ||
      (kind_recording == MESH_COORDS)) {
    solver_container[ZONE_FLOW][INST_0][MESH_0][ADJFLOW_SOL]->SetAdj_ObjFunc(geometry_container[ZONE_FLOW][INST_0][MESH_0], config_container[ZONE_FLOW]);
  }

  /*--- Register a structural-type objective function ---*/
  if ((kind_recording == FEA_DISP_VARS) ||
      (kind_recording == FLOW_CROSS_TERM) ||
      (kind_recording == GEOMETRY_CROSS_TERM)){
    solver_container[ZONE_STRUCT][INST_0][MESH_0][ADJFEA_SOL]->SetAdj_ObjFunc(geometry_container[ZONE_STRUCT][INST_0][MESH_0], config_container[ZONE_STRUCT]);
  }

  /*--- Adjoint of the fluid conservative variables ---*/

  if ((kind_recording == FLOW_CONS_VARS) ||
      (kind_recording == MESH_COORDS)) {

    /*--- Initialize the adjoints the conservative variables ---*/
    solver_container[ZONE_FLOW][INST_0][MESH_0][ADJFLOW_SOL]->SetAdjoint_Output(geometry_container[ZONE_FLOW][INST_0][MESH_0],
                                                                    config_container[ZONE_FLOW]);

    if (turbulent){
      solver_container[ZONE_FLOW][INST_0][MESH_0][ADJTURB_SOL]->SetAdjoint_Output(geometry_container[ZONE_FLOW][INST_0][MESH_0],
                                                                      config_container[ZONE_FLOW]);
    }

  }

  /*--- Adjoint of the positions of the mesh ---*/
  if (kind_recording == FEM_CROSS_TERM_GEOMETRY) {

    solver_container[ZONE_FLOW][INST_0][MESH_0][ADJFLOW_SOL]->SetAdjoint_OutputMesh(geometry_container[ZONE_FLOW][INST_0][MESH_0],
                                                                            config_container[ZONE_FLOW]);

  }

  /*--- Adjoint of the structural displacements ---*/
  if ((kind_recording == FEA_DISP_VARS) ||
      (kind_recording == FLOW_CROSS_TERM) ||
      (kind_recording == GEOMETRY_CROSS_TERM)) {

    /*--- Initialize the adjoints the conservative variables ---*/

    solver_container[ZONE_STRUCT][INST_0][MESH_0][ADJFEA_SOL]->SetAdjoint_Output(geometry_container[ZONE_STRUCT][INST_0][MESH_0],
                                                                         config_container[ZONE_STRUCT]);

  }

}

void CDiscAdjFSIDriver::ExtractAdjoint(unsigned short ZONE_FLOW,
                                                  unsigned short ZONE_STRUCT,
                                                  unsigned short kind_recording){
													  
  /*--- Extract the adjoint of the fluid conservative variables ---*/

  if (kind_recording == FLOW_CONS_VARS) {

    /*--- Extract the adjoints of the conservative input variables and store them for the next iteration ---*/

    solver_container[ZONE_FLOW][INST_0][MESH_0][ADJFLOW_SOL]->ExtractAdjoint_Solution(geometry_container[ZONE_FLOW][INST_0][MESH_0],
                                                      config_container[ZONE_FLOW]);

    solver_container[ZONE_FLOW][INST_0][MESH_0][ADJFLOW_SOL]->ExtractAdjoint_Variables(geometry_container[ZONE_FLOW][INST_0][MESH_0],
                                                      config_container[ZONE_FLOW]);

    if (config_container[ZONE_FLOW]->GetKind_Solver() == DISC_ADJ_RANS) {
      solver_container[ZONE_FLOW][INST_0][MESH_0][ADJTURB_SOL]->ExtractAdjoint_Solution(geometry_container[ZONE_FLOW][INST_0][MESH_0],
                                                        config_container[ZONE_FLOW]);
    }

  }

  /*--- Extract the adjoint of the mesh coordinates ---*/

  if (kind_recording == MESH_COORDS) {

    /*--- Extract the adjoints of the flow geometry and store them for the next iteration ---*/

    solver_container[ZONE_FLOW][INST_0][MESH_0][ADJFLOW_SOL]->ExtractAdjoint_CrossTerm_Geometry_Flow(geometry_container[ZONE_FLOW][INST_0][MESH_0],
                                                      config_container[ZONE_FLOW]);

  }

  /*--- Extract the adjoint of the structural displacements ---*/

  if (kind_recording == FEA_DISP_VARS) {

    /*--- Extract the adjoints of the conservative input variables and store them for the next iteration ---*/

    solver_container[ZONE_STRUCT][INST_0][MESH_0][ADJFEA_SOL]->ExtractAdjoint_Solution(geometry_container[ZONE_STRUCT][INST_0][MESH_0],
                                                                               config_container[ZONE_STRUCT]);

    solver_container[ZONE_STRUCT][INST_0][MESH_0][ADJFEA_SOL]->ExtractAdjoint_Variables(geometry_container[ZONE_STRUCT][INST_0][MESH_0],
                                                                                config_container[ZONE_STRUCT]);

  }

  /*--- Extract the adjoint cross term from the structural problem with respect to the flow variables ---*/
  if (kind_recording == FLOW_CROSS_TERM) {

    /*--- Extract the adjoints of the conservative input variables and store them for the next iteration ---*/

    solver_container[ZONE_FLOW][INST_0][MESH_0][ADJFLOW_SOL]->ExtractAdjoint_CrossTerm(geometry_container[ZONE_FLOW][INST_0][MESH_0],
                                                      config_container[ZONE_FLOW]);

    if (config_container[ZONE_FLOW]->GetKind_Solver() == DISC_ADJ_RANS) {
      solver_container[ZONE_FLOW][INST_0][MESH_0][ADJTURB_SOL]->ExtractAdjoint_CrossTerm(geometry_container[ZONE_FLOW][INST_0][MESH_0],
                                                        config_container[ZONE_FLOW]);
    }

  }

  if (kind_recording == FEM_CROSS_TERM_GEOMETRY) {

    /*--- Extract the adjoints of the displacements (input variables) and store them for the next iteration ---*/

    solver_container[ZONE_STRUCT][INST_0][MESH_0][ADJFEA_SOL]->ExtractAdjoint_CrossTerm_Geometry(geometry_container[ZONE_STRUCT][INST_0][MESH_0],
                                                                                config_container[ZONE_STRUCT]);

  }


  if (kind_recording == GEOMETRY_CROSS_TERM) {

    /*--- Extract the adjoints of the geometry input variables and store them for the next iteration ---*/

    solver_container[ZONE_FLOW][INST_0][MESH_0][ADJFLOW_SOL]->ExtractAdjoint_CrossTerm_Geometry(geometry_container[ZONE_FLOW][INST_0][MESH_0],
                                                                                        config_container[ZONE_FLOW]);

  }

}



bool CDiscAdjFSIDriver::CheckConvergence(unsigned long IntIter,
                                                   unsigned short ZONE_FLOW,
                                                   unsigned short ZONE_STRUCT,
                                                   unsigned short kind_recording){

  bool flow_convergence    = false,
        struct_convergence  = false;

  bool adjoint_convergence = false;

  su2double residual_1, residual_2;

  if (kind_recording == FLOW_CONS_VARS) {

      /*--- Set the convergence criteria (only residual possible as of now) ---*/

      residual_1 = log10(solver_container[ZONE_FLOW][INST_0][MESH_0][ADJFLOW_SOL]->GetRes_RMS(0));
      residual_2 = log10(solver_container[ZONE_FLOW][INST_0][MESH_0][ADJFLOW_SOL]->GetRes_RMS(1));

      flow_convergence = ((residual_1 < config_container[ZONE_FLOW]->GetMinLogResidual()) &&
                          (residual_2 < config_container[ZONE_FLOW]->GetMinLogResidual()));

  }

  if (kind_recording == FEA_DISP_VARS) {

    /*--- Set the convergence criteria (only residual possible as of now) ---*/

    residual_1 = log10(solver_container[ZONE_STRUCT][INST_0][MESH_0][ADJFEA_SOL]->GetRes_RMS(0));
    residual_2 = log10(solver_container[ZONE_STRUCT][INST_0][MESH_0][ADJFEA_SOL]->GetRes_RMS(1));

    // Temporary, until function is added
    struct_convergence = ((residual_1 < config_container[ZONE_STRUCT]->GetResidual_FEM_UTOL()) &&
                          (residual_2 < config_container[ZONE_STRUCT]->GetResidual_FEM_UTOL()));

  }

  switch (kind_recording){
  case FLOW_CONS_VARS:      adjoint_convergence = flow_convergence; break;
  case MESH_COORDS:  adjoint_convergence = true; break;
  case FEA_DISP_VARS:       adjoint_convergence = struct_convergence; break;
  case FLOW_CROSS_TERM:     adjoint_convergence = true; break;
  case FEM_CROSS_TERM_GEOMETRY:      adjoint_convergence = true; break;
  case GEOMETRY_CROSS_TERM: adjoint_convergence = true; break;
  default:                  adjoint_convergence = false; break;
  }

  /*--- Apply the same convergence criteria to all the processors ---*/

#ifdef HAVE_MPI

  unsigned short *sbuf_conv = NULL, *rbuf_conv = NULL;
  sbuf_conv = new unsigned short[1]; sbuf_conv[0] = 0;
  rbuf_conv = new unsigned short[1]; rbuf_conv[0] = 0;

  /*--- Convergence criteria ---*/

  sbuf_conv[0] = adjoint_convergence;
  SU2_MPI::Reduce(sbuf_conv, rbuf_conv, 1, MPI_UNSIGNED_SHORT, MPI_SUM, MASTER_NODE, MPI_COMM_WORLD);

  /*-- Compute global convergence criteria in the master node --*/

  sbuf_conv[0] = 0;
  if (rank == MASTER_NODE) {
    if (rbuf_conv[0] == size) sbuf_conv[0] = 1;
    else sbuf_conv[0] = 0;
  }

  SU2_MPI::Bcast(sbuf_conv, 1, MPI_UNSIGNED_SHORT, MASTER_NODE, MPI_COMM_WORLD);

  if (sbuf_conv[0] == 1) { adjoint_convergence = true;}
  else { adjoint_convergence = false;}

  delete [] sbuf_conv;
  delete [] rbuf_conv;

#endif

  return adjoint_convergence;

}

void CDiscAdjFSIDriver::ConvergenceHistory(unsigned long IntIter,
                                                      unsigned long nIntIter,
                                                      unsigned short ZONE_FLOW,
                                                      unsigned short ZONE_STRUCT,
                                                      unsigned short kind_recording){

  unsigned long BGS_Iter = config_container[ZONE_FLOW]->GetFSIIter();


  ofstream ConvHist_file;
  if (rank == MASTER_NODE)
    output->SetConvHistory_Header(&ConvHist_file, config_container[ZONE_0], ZONE_0, INST_0);


  if (kind_recording == FLOW_CONS_VARS) {

    if (rank == MASTER_NODE){
      if (IntIter == 0){
        cout << endl;
        cout << " IntIter" << "    BGSIter" << "   Res[Psi_Rho]" << "     Res[Psi_E]" << endl;
      }

      if (IntIter % config_container[ZONE_FLOW]->GetWrt_Con_Freq() == 0){
        /*--- Output the flow convergence ---*/
        /*--- This is temporary as it requires several changes in the output structure ---*/
        cout.width(8);     cout << IntIter;
        cout.width(11);    cout << BGS_Iter + 1;
        cout.precision(6); cout.setf(ios::fixed, ios::floatfield);
        cout.width(15);    cout << log10(solver_container[ZONE_FLOW][INST_0][MESH_0][ADJFLOW_SOL]->GetRes_RMS(0));
        cout.width(15);    cout << log10(solver_container[ZONE_FLOW][INST_0][MESH_0][ADJFLOW_SOL]->GetRes_RMS(1));
        cout << endl;
      }

    }
  }

  if (kind_recording == FEA_DISP_VARS) {

    /*--- Set the convergence criteria (only residual possible) ---*/
    output->SetConvHistory_Body(NULL, geometry_container, solver_container, config_container, integration_container, true, 0.0, ZONE_STRUCT, INST_0);

  }


}

void CDiscAdjFSIDriver::Iterate_Block_FlowOF(unsigned short ZONE_FLOW,
                                                       unsigned short ZONE_STRUCT,
                                                       unsigned short kind_recording){

  bool BGS_Converged = false;

  unsigned short iZone;

  unsigned long iFSIIter = 0; for (iZone = 0; iZone < nZone; iZone++) config_container[iZone]->SetFSIIter(iFSIIter);
  unsigned long nFSIIter = config_container[ZONE_FLOW]->GetnIterFSI();

  for (iFSIIter = 0; iFSIIter < nFSIIter; iFSIIter++){

    if (rank == MASTER_NODE){
      cout << endl << "                    ****** BGS ITERATION ";
      cout << iFSIIter;
      cout << " ******" << endl;
    }

    for (iZone = 0; iZone < nZone; iZone++) config_container[iZone]->SetFSIIter(iFSIIter);

    /*--- Iterate fluid (including cross term) ---*/

    Iterate_Block(ZONE_FLOW, ZONE_STRUCT, FLOW_CONS_VARS);

    /*--- Compute mesh (it is a cross term dF / dMv ) ---*/

    Iterate_Block(ZONE_FLOW, ZONE_STRUCT, MESH_COORDS);

    /*--- Compute mesh cross term (dM / dSv) ---*/

    Iterate_Block(ZONE_FLOW, ZONE_STRUCT, FEM_CROSS_TERM_GEOMETRY);

    /*--- Iterate structure first ---*/

    Iterate_Block(ZONE_FLOW, ZONE_STRUCT, FEA_DISP_VARS);

    /*--- Compute cross term (dS / dFv) ---*/

    Iterate_Block(ZONE_FLOW, ZONE_STRUCT, FLOW_CROSS_TERM);

    /*--- Compute cross term (dS / dMv) ---*/

    Iterate_Block(ZONE_FLOW, ZONE_STRUCT, GEOMETRY_CROSS_TERM);


    /*--- Check convergence of the BGS method ---*/
    BGS_Converged = BGSConvergence(iFSIIter, ZONE_FLOW, ZONE_STRUCT);

    if (BGS_Converged) break;

  }


}

void CDiscAdjFSIDriver::Iterate_Block_StructuralOF(unsigned short ZONE_FLOW,
                                                              unsigned short ZONE_STRUCT,
                                                              unsigned short kind_recording){

  bool BGS_Converged = false;

  unsigned short iZone;

  unsigned long iFSIIter = 0; for (iZone = 0; iZone < nZone; iZone++) config_container[iZone]->SetFSIIter(iFSIIter);
  unsigned long nFSIIter = config_container[ZONE_FLOW]->GetnIterFSI();

  ofstream myfile_struc, myfile_flow, myfile_geo;

  for (iFSIIter = 0; iFSIIter < nFSIIter; iFSIIter++){

    if (rank == MASTER_NODE){
      cout << endl << "                    ****** BGS ITERATION ";
      cout << iFSIIter;
      cout << " ******" << endl;
    }

    for (iZone = 0; iZone < nZone; iZone++) config_container[iZone]->SetFSIIter(iFSIIter);

    /*--- Iterate structure first ---*/

    Iterate_Block(ZONE_FLOW, ZONE_STRUCT, FEA_DISP_VARS);

    /*--- Compute cross term (dS / dFv) ---*/

    Iterate_Block(ZONE_FLOW, ZONE_STRUCT, FLOW_CROSS_TERM);

    /*--- Compute cross term (dS / dMv) ---*/

    Iterate_Block(ZONE_FLOW, ZONE_STRUCT, GEOMETRY_CROSS_TERM);

    /*--- Iterate fluid (including cross term) ---*/

    Iterate_Block(ZONE_FLOW, ZONE_STRUCT, FLOW_CONS_VARS);

    /*--- Compute mesh (it is a cross term dF / dMv ) ---*/

    Iterate_Block(ZONE_FLOW, ZONE_STRUCT, MESH_COORDS);

    /*--- Compute mesh cross term (dM / dSv) ---*/

    Iterate_Block(ZONE_FLOW, ZONE_STRUCT, FEM_CROSS_TERM_GEOMETRY);


    /*--- Check convergence of the BGS method ---*/
    BGS_Converged = BGSConvergence(iFSIIter, ZONE_FLOW, ZONE_STRUCT);

    if (BGS_Converged) break;

  }


}

bool CDiscAdjFSIDriver::BGSConvergence(unsigned long IntIter,
                                                 unsigned short ZONE_FLOW,
                                                 unsigned short ZONE_STRUCT){

  unsigned short iMarker;
  unsigned short nVar_Flow = solver_container[ZONE_FLOW][INST_0][MESH_0][ADJFLOW_SOL]->GetnVar(),
                   nVar_Struct = solver_container[ZONE_STRUCT][INST_0][MESH_0][ADJFEA_SOL]->GetnVar();
  unsigned short iRes;

  bool flow_converged_absolute = false,
        flow_converged_relative = false,
        struct_converged_absolute = false,
        struct_converged_relative = false;

  bool Convergence = false;

  /*--- Apply BC's to the structural adjoint - otherwise, clamped nodes have too values that make no sense... ---*/
  for (iMarker = 0; iMarker < config_container[ZONE_STRUCT]->GetnMarker_All(); iMarker++)
  switch (config_container[ZONE_STRUCT]->GetMarker_All_KindBC(iMarker)) {
    case CLAMPED_BOUNDARY:
    solver_container[ZONE_STRUCT][INST_0][MESH_0][ADJFEA_SOL]->BC_Clamped_Post(geometry_container[ZONE_STRUCT][INST_0][MESH_0],
        solver_container[ZONE_STRUCT][INST_0][MESH_0], numerics_container[ZONE_STRUCT][INST_0][MESH_0][FEA_SOL][FEA_TERM],
        config_container[ZONE_STRUCT], iMarker);
    break;
  }

  /*--- Compute the residual for the flow and structural zones ---*/

  /*--- Flow ---*/

  solver_container[ZONE_FLOW][INST_0][MESH_0][ADJFLOW_SOL]->ComputeResidual_BGS(geometry_container[ZONE_FLOW][INST_0][MESH_0],
                                                                        config_container[ZONE_FLOW]);

  /*--- Structure ---*/

  solver_container[ZONE_STRUCT][INST_0][MESH_0][ADJFEA_SOL]->ComputeResidual_BGS(geometry_container[ZONE_STRUCT][INST_0][MESH_0],
                                                                         config_container[ZONE_STRUCT]);


  /*--- Retrieve residuals ---*/

  /*--- Flow residuals ---*/

  for (iRes = 0; iRes < nVar_Flow; iRes++){
    residual_flow[iRes] = log10(solver_container[ZONE_FLOW][INST_0][MESH_0][ADJFLOW_SOL]->GetRes_BGS(iRes));
    if (IntIter == 0) init_res_flow[iRes] = residual_flow[iRes];
    residual_flow_rel[iRes] = fabs(residual_flow[iRes] - init_res_flow[iRes]);
  }

  /*--- Structure residuals ---*/

  for (iRes = 0; iRes < nVar_Struct; iRes++){
    residual_struct[iRes] = log10(solver_container[ZONE_STRUCT][INST_0][MESH_0][ADJFEA_SOL]->GetRes_BGS(iRes));
    if (IntIter == 0) init_res_struct[iRes] = residual_struct[iRes];
    residual_struct_rel[iRes] = fabs(residual_struct[iRes] - init_res_struct[iRes]);
  }

  /*--- Check convergence ---*/
  flow_converged_absolute = ((residual_flow[0] < flow_criteria) && (residual_flow[nVar_Flow-1] < flow_criteria));
  flow_converged_relative = ((residual_flow_rel[0] > flow_criteria_rel) && (residual_flow_rel[nVar_Flow-1] > flow_criteria_rel));

  struct_converged_absolute = ((residual_struct[0] < structure_criteria) && (residual_struct[nVar_Flow-1] < structure_criteria));
  struct_converged_relative = ((residual_struct_rel[0] > structure_criteria_rel) && (residual_struct_rel[nVar_Flow-1] > structure_criteria_rel));

  Convergence = ((flow_converged_absolute && struct_converged_absolute) ||
                 (flow_converged_absolute && struct_converged_relative) ||
                 (flow_converged_relative && struct_converged_relative) ||
                 (flow_converged_relative && struct_converged_absolute));

  if (rank == MASTER_NODE){

    cout << endl << "-------------------------------------------------------------------------" << endl;
    cout << endl;
    cout << "Convergence summary for BGS iteration ";
    cout << IntIter << endl;
    cout << endl;
    /*--- TODO: This is a workaround until the TestCases.py script incorporates new classes for nested loops. ---*/
    cout << "Iter[ID]" << "  BGSRes[Psi_Rho]" << "  BGSRes[Psi_E]" << "  BGSRes[Psi_Ux]" << "  BGSRes[Psi_Uy]" << endl;
    cout.precision(6); cout.setf(ios::fixed, ios::floatfield);
    cout.width(8); cout << IntIter*1000;
    cout.width(17); cout << residual_flow[0];
    cout.width(15); cout << residual_flow[nVar_Flow-1];
    cout.width(16); cout << residual_struct[0];
    cout.width(16); cout << residual_struct[1];
    cout << endl;
    cout << endl;
    cout << "-------------------------------------------------------------------------" << endl;


    bool write_history = true;
    unsigned short iVar;

    /*--- Header of the temporary output file ---*/
    if ((write_history) && (rank == MASTER_NODE)){
      ofstream myfile_res;
      bool de_effects = config_container[ZONE_STRUCT]->GetDE_Effects();

      myfile_res.open ("history_adjoint_FSI.csv", ios::app);

      myfile_res << IntIter << "\t";

      myfile_res.precision(15);

      for (iVar = 0; iVar < nVar_Flow; iVar++){
        myfile_res << fixed << residual_flow[iVar] << "\t";
      }

      for (iVar = 0; iVar < nVar_Struct; iVar++){
        myfile_res << fixed << residual_struct[iVar] << "\t";
      }

      for (iVar = 0; iVar < config_container[ZONE_STRUCT]->GetnElasticityMod(); iVar++)
         myfile_res << scientific << solver_container[ZONE_STRUCT][INST_0][MESH_0][ADJFEA_SOL]->GetGlobal_Sens_E(iVar) << "\t";
      for (iVar = 0; iVar < config_container[ZONE_STRUCT]->GetnPoissonRatio(); iVar++)
         myfile_res << scientific << solver_container[ZONE_STRUCT][INST_0][MESH_0][ADJFEA_SOL]->GetGlobal_Sens_Nu(iVar) << "\t";
      if (de_effects){
        for (iVar = 0; iVar < config_container[ZONE_STRUCT]->GetnElectric_Field(); iVar++)
          myfile_res << scientific << solver_container[ZONE_STRUCT][INST_0][MESH_0][ADJFEA_SOL]->GetGlobal_Sens_EField(0) << "\t";
      }

      myfile_res << endl;

      myfile_res.close();
    }

    // TEST: for implementation of python framework in coupled FSI problems
    if ((config_container[ZONE_1]->GetDV_FEA() != NODV_FEA) && (rank == MASTER_NODE)){

      /*--- Header of the temporary output file ---*/
      ofstream myfile_res;

      switch (config_container[ZONE_1]->GetDV_FEA()) {
        case YOUNG_MODULUS:
          myfile_res.open("grad_young.opt");
          break;
        case POISSON_RATIO:
          myfile_res.open("grad_poisson.opt");
          break;
        case DENSITY_VAL:
        case DEAD_WEIGHT:
          myfile_res.open("grad_density.opt");
          break;
        case ELECTRIC_FIELD:
          myfile_res.open("grad_efield.opt");
          break;
        default:
          myfile_res.open("grad.opt");
          break;
      }

      unsigned short iDV;
      unsigned short nDV = solver_container[ZONE_1][INST_0][MESH_0][ADJFEA_SOL]->GetnDVFEA();

      myfile_res << "INDEX" << "\t" << "GRAD" << endl;

      myfile_res.precision(15);

      for (iDV = 0; iDV < nDV; iDV++){
        myfile_res << iDV;
        myfile_res << "\t";
        myfile_res << scientific << solver_container[ZONE_1][INST_0][MESH_0][ADJFEA_SOL]->GetGlobal_Sens_DVFEA(iDV);
        myfile_res << endl;
      }

      myfile_res.close();
    }


  }

  /*--- Apply the same convergence criteria to all the processors ---*/

#ifdef HAVE_MPI

  unsigned short *sbuf_conv = NULL, *rbuf_conv = NULL;
  sbuf_conv = new unsigned short[1]; sbuf_conv[0] = 0;
  rbuf_conv = new unsigned short[1]; rbuf_conv[0] = 0;

  /*--- Convergence criteria ---*/

  sbuf_conv[0] = Convergence;
  SU2_MPI::Reduce(sbuf_conv, rbuf_conv, 1, MPI_UNSIGNED_SHORT, MPI_SUM, MASTER_NODE, MPI_COMM_WORLD);

  /*-- Compute global convergence criteria in the master node --*/

  sbuf_conv[0] = 0;
  if (rank == MASTER_NODE) {
    if (rbuf_conv[0] == size) sbuf_conv[0] = 1;
    else sbuf_conv[0] = 0;
  }

  SU2_MPI::Bcast(sbuf_conv, 1, MPI_UNSIGNED_SHORT, MASTER_NODE, MPI_COMM_WORLD);

  if (sbuf_conv[0] == 1) { Convergence = true;}
  else { Convergence = false;}

  delete [] sbuf_conv;
  delete [] rbuf_conv;

#endif

  /*--- Update the solution for the flow and structural zones ---*/

  /*--- Flow ---*/

  solver_container[ZONE_FLOW][INST_0][MESH_0][ADJFLOW_SOL]->UpdateSolution_BGS(geometry_container[ZONE_FLOW][INST_0][MESH_0],
                                                                       config_container[ZONE_FLOW]);

  /*--- Structure ---*/

  solver_container[ZONE_STRUCT][INST_0][MESH_0][ADJFEA_SOL]->UpdateSolution_BGS(geometry_container[ZONE_STRUCT][INST_0][MESH_0],
                                                                       config_container[ZONE_STRUCT]);

  return Convergence;
}

void CDiscAdjFSIDriver::Postprocess(unsigned short ZONE_FLOW,
                                             unsigned short ZONE_STRUCT) {

  unsigned short iMarker;

  /*--- Apply BC's to the structural adjoint after the solution has converged (to avoid unphysical values in clamped nodes) ---*/
  for (iMarker = 0; iMarker < config_container[ZONE_STRUCT]->GetnMarker_All(); iMarker++)
  switch (config_container[ZONE_STRUCT]->GetMarker_All_KindBC(iMarker)) {
    case CLAMPED_BOUNDARY:
    solver_container[ZONE_STRUCT][INST_0][MESH_0][ADJFEA_SOL]->BC_Clamped_Post(geometry_container[ZONE_STRUCT][INST_0][MESH_0],
        solver_container[ZONE_STRUCT][INST_0][MESH_0], numerics_container[ZONE_STRUCT][INST_0][MESH_0][FEA_SOL][FEA_TERM],
        config_container[ZONE_STRUCT], iMarker);
    break;
  }


}

CMultiphysicsZonalDriver::CMultiphysicsZonalDriver(char* confFile,
                                                   unsigned short val_nZone,
                                                   unsigned short val_nDim,
                                                   bool val_periodic,
                                                   SU2_Comm MPICommunicator) : CDriver(confFile,
                                                                                       val_nZone,
                                                                                       val_nDim,
                                                                                       val_periodic,
                                                                                       MPICommunicator) { }

CMultiphysicsZonalDriver::~CMultiphysicsZonalDriver(void) { }

void CMultiphysicsZonalDriver::Run() {

  unsigned short iZone, jZone, checkConvergence;
  unsigned long IntIter, nIntIter;
  bool unsteady;

  /*--- Check whether the driver is capable of solving the problem ---*/

  for (iZone = 0; iZone < nZone; iZone++) {
    for (jZone = 0; jZone < nZone; jZone++) {

      if (iZone != jZone) {
        bool not_capable_fsi        = (   (transfer_types[iZone][jZone] == FLOW_TRACTION)
                                      ||  (transfer_types[iZone][jZone] == STRUCTURAL_DISPLACEMENTS)
                                      ||  (transfer_types[iZone][jZone] == STRUCTURAL_DISPLACEMENTS_DISC_ADJ));
        bool not_capable_turbo      = transfer_types[iZone][jZone] == MIXING_PLANE;
        bool not_capable_ConsVar    = transfer_types[iZone][jZone] == CONSERVATIVE_VARIABLES;

        if (not_capable_fsi)
          SU2_MPI::Error("Coupling between fluids and elastic solids not provided. Please use designated FSI driver instead.", CURRENT_FUNCTION);

        if (not_capable_turbo)
          SU2_MPI::Error("Turbo machinery environment not provided. Please use designated turbo machinery driver instead.", CURRENT_FUNCTION);

        if (not_capable_ConsVar)
          SU2_MPI::Error("Exchange of conservative variables not necessarily well defined. Exiting.", CURRENT_FUNCTION);
      }
    }
  }

  /*--- Run a single iteration of a multi-zone problem by looping over all
   zones and executing the iterations. Note that data transers between zones
   and other intermediate procedures may be required. ---*/

  unsteady = (config_container[ZONE_0]->GetUnsteady_Simulation() == DT_STEPPING_1ST) || (config_container[MESH_0]->GetUnsteady_Simulation() == DT_STEPPING_2ND);

  /*--- Zone preprocessing ---*/

  for (iZone = 0; iZone < nZone; iZone++) {
    iteration_container[iZone][INST_0]->Preprocess(output, integration_container, geometry_container, solver_container, numerics_container, config_container, surface_movement, grid_movement, FFDBox, iZone, INST_0);
    config_container[iZone]->SetDelta_UnstTimeND(config_container[ZONE_0]->GetDelta_UnstTimeND());
  }

  /*--- Updating zone interface communication patterns,
   needed only for unsteady simulation since for steady problems
   this is done once in the interpolator_container constructor
   at the beginning of the computation ---*/

  if ( unsteady ) {
    for (iZone = 0; iZone < nZone; iZone++) {
      for (jZone = 0; jZone < nZone; jZone++)
        if(jZone != iZone && interpolator_container[iZone][jZone] != NULL)
        interpolator_container[iZone][jZone]->Set_TransferCoeff(config_container);
    }
  }

  /*--- Begin Unsteady pseudo-time stepping internal loop, if not unsteady it does only one step --*/

  if (unsteady)
    nIntIter = config_container[MESH_0]->GetUnst_nIntIter();
  else
    nIntIter = 1;

  for (IntIter = 0; IntIter < nIntIter; IntIter++) {

    /*--- For each zone runs one single iteration including the data transfers to it ---*/

    for (iZone = 0; iZone < nZone; iZone++) {

      // When running a unsteady simulation, we have to adapt CFL values here.
      if (unsteady && (config_container[ZONE_0]->GetCFL_Adapt() == YES)) {
          output->SetCFL_Number(solver_container, config_container, iZone);
      }

      config_container[iZone]->SetIntIter(IntIter);

      for (jZone = 0; jZone < nZone; jZone++)
        if(jZone != iZone && transfer_container[jZone][iZone] != NULL)
          Transfer_Data(jZone, iZone);

      iteration_container[iZone][INST_0]->Iterate(output, integration_container, geometry_container, solver_container, numerics_container, config_container, surface_movement, grid_movement, FFDBox, iZone, INST_0);
    }

    /*--- Check convergence in each zone --*/

    checkConvergence = 0;
    for (iZone = 0; iZone < nZone; iZone++) {

      if ((config_container[iZone]->GetKind_Solver() == EULER)
          || (config_container[iZone]->GetKind_Solver() == NAVIER_STOKES)
          || (config_container[iZone]->GetKind_Solver() == RANS))
        checkConvergence += (int) integration_container[iZone][INST_0][FLOW_SOL]->GetConvergence();
      else if ((config_container[iZone]->GetKind_Solver() == DISC_ADJ_EULER)
               || (config_container[iZone]->GetKind_Solver() == DISC_ADJ_NAVIER_STOKES)
               || (config_container[iZone]->GetKind_Solver() == DISC_ADJ_RANS))
        checkConvergence += (int) integration_container[iZone][INST_0][ADJFLOW_SOL]->GetConvergence();
      else if ((config_container[iZone]->GetKind_Solver() == HEAT_EQUATION_FVM))
        checkConvergence += (int) integration_container[iZone][INST_0][HEAT_SOL]->GetConvergence();
    }

    /*--- If convergence was reached in every zone --*/

    if (checkConvergence == nZone) break;
  }

}

void CMultiphysicsZonalDriver::Update() {

  for(iZone = 0; iZone < nZone; iZone++)
    iteration_container[iZone][INST_0]->Update(output, integration_container, geometry_container,
         solver_container, numerics_container, config_container,
         surface_movement, grid_movement, FFDBox, iZone, INST_0);
}

void CMultiphysicsZonalDriver::DynamicMeshUpdate(unsigned long ExtIter) {

  bool harmonic_balance;

  for (iZone = 0; iZone < nZone; iZone++) {
   harmonic_balance = (config_container[iZone]->GetUnsteady_Simulation() == HARMONIC_BALANCE);
    /*--- Dynamic mesh update ---*/
    if ((config_container[iZone]->GetGrid_Movement()) && (!harmonic_balance)) {
      iteration_container[iZone][INST_0]->SetGrid_Movement(geometry_container, surface_movement, grid_movement, FFDBox, solver_container, config_container, iZone, INST_0, 0, ExtIter );
    }
  }

}

void CMultiphysicsZonalDriver::Transfer_Data(unsigned short donorZone, unsigned short targetZone) {

  bool MatchingMesh = config_container[targetZone]->GetMatchingMesh();

  /*--- Select the transfer method and the appropriate mesh properties (matching or nonmatching mesh) ---*/

  switch (config_container[targetZone]->GetKind_TransferMethod()) {

  case BROADCAST_DATA:
      if (MatchingMesh) {
        if (transfer_types[donorZone][targetZone] == SLIDING_INTERFACE) {
          transfer_container[donorZone][targetZone]->Broadcast_InterfaceData_Matching(solver_container[donorZone][INST_0][MESH_0][FLOW_SOL],solver_container[targetZone][INST_0][MESH_0][FLOW_SOL],
              geometry_container[donorZone][INST_0][MESH_0],geometry_container[targetZone][INST_0][MESH_0],
              config_container[donorZone], config_container[targetZone]);
          if (config_container[targetZone]->GetKind_Solver() == RANS)
            transfer_container[donorZone][targetZone]->Broadcast_InterfaceData_Matching(solver_container[donorZone][INST_0][MESH_0][TURB_SOL],solver_container[targetZone][INST_0][MESH_0][TURB_SOL],
                geometry_container[donorZone][INST_0][MESH_0],geometry_container[targetZone][INST_0][MESH_0],
                config_container[donorZone], config_container[targetZone]);
        }
        else if (transfer_types[donorZone][targetZone] == CONJUGATE_HEAT_FS) {
          transfer_container[donorZone][targetZone]->Broadcast_InterfaceData_Matching(solver_container[donorZone][INST_0][MESH_0][FLOW_SOL],solver_container[targetZone][INST_0][MESH_0][HEAT_SOL],
              geometry_container[donorZone][INST_0][MESH_0],geometry_container[targetZone][INST_0][MESH_0],
              config_container[donorZone], config_container[targetZone]);
        }
        else if (transfer_types[donorZone][targetZone] == CONJUGATE_HEAT_WEAKLY_FS) {
          transfer_container[donorZone][targetZone]->Broadcast_InterfaceData_Matching(solver_container[donorZone][INST_0][MESH_0][HEAT_SOL],solver_container[targetZone][INST_0][MESH_0][HEAT_SOL],
              geometry_container[donorZone][INST_0][MESH_0],geometry_container[targetZone][INST_0][MESH_0],
              config_container[donorZone], config_container[targetZone]);
        }
        else if (transfer_types[donorZone][targetZone] == CONJUGATE_HEAT_SF) {
          transfer_container[donorZone][targetZone]->Broadcast_InterfaceData_Matching(solver_container[donorZone][INST_0][MESH_0][HEAT_SOL],solver_container[targetZone][INST_0][MESH_0][FLOW_SOL],
              geometry_container[donorZone][INST_0][MESH_0],geometry_container[targetZone][INST_0][MESH_0],
              config_container[donorZone], config_container[targetZone]);
        }
        else if (transfer_types[donorZone][targetZone] == CONJUGATE_HEAT_WEAKLY_SF) {
          transfer_container[donorZone][targetZone]->Broadcast_InterfaceData_Matching(solver_container[donorZone][INST_0][MESH_0][HEAT_SOL],solver_container[targetZone][INST_0][MESH_0][HEAT_SOL],
              geometry_container[donorZone][INST_0][MESH_0],geometry_container[targetZone][INST_0][MESH_0],
              config_container[donorZone], config_container[targetZone]);
        }
        else if ((transfer_types[donorZone][targetZone] == NO_TRANSFER)
                 || (transfer_types[donorZone][targetZone] == ZONES_ARE_EQUAL)
                 || (transfer_types[donorZone][targetZone] == NO_COMMON_INTERFACE)) { }
        else {
          cout << "WARNING: One of the specified interface transfer routines is not known to the chosen driver and has not been executed." << endl;
        }
      }
      else {
        if (transfer_types[donorZone][targetZone] == SLIDING_INTERFACE) {
          transfer_container[donorZone][targetZone]->Broadcast_InterfaceData_Interpolate(solver_container[donorZone][INST_0][MESH_0][FLOW_SOL],solver_container[targetZone][INST_0][MESH_0][FLOW_SOL],
              geometry_container[donorZone][INST_0][MESH_0],geometry_container[targetZone][INST_0][MESH_0],
              config_container[donorZone], config_container[targetZone]);
          if (config_container[targetZone]->GetKind_Solver() == RANS)
            transfer_container[donorZone][targetZone]->Broadcast_InterfaceData_Interpolate(solver_container[donorZone][INST_0][MESH_0][TURB_SOL],solver_container[targetZone][INST_0][MESH_0][TURB_SOL],
                geometry_container[donorZone][INST_0][MESH_0],geometry_container[targetZone][INST_0][MESH_0],
                config_container[donorZone], config_container[targetZone]);
        }
        else if (transfer_types[donorZone][targetZone] == CONJUGATE_HEAT_FS) {
          transfer_container[donorZone][targetZone]->Broadcast_InterfaceData_Interpolate(solver_container[donorZone][INST_0][MESH_0][FLOW_SOL],solver_container[targetZone][INST_0][MESH_0][HEAT_SOL],
              geometry_container[donorZone][INST_0][MESH_0],geometry_container[targetZone][INST_0][MESH_0],
              config_container[donorZone], config_container[targetZone]);
        }
        else if (transfer_types[donorZone][targetZone] == CONJUGATE_HEAT_WEAKLY_FS) {
          transfer_container[donorZone][targetZone]->Broadcast_InterfaceData_Interpolate(solver_container[donorZone][INST_0][MESH_0][HEAT_SOL],solver_container[targetZone][INST_0][MESH_0][HEAT_SOL],
              geometry_container[donorZone][INST_0][MESH_0],geometry_container[targetZone][INST_0][MESH_0],
              config_container[donorZone], config_container[targetZone]);
        }
        else if (transfer_types[donorZone][targetZone] == CONJUGATE_HEAT_SF) {
          transfer_container[donorZone][targetZone]->Broadcast_InterfaceData_Interpolate(solver_container[donorZone][INST_0][MESH_0][HEAT_SOL],solver_container[targetZone][INST_0][MESH_0][FLOW_SOL],
              geometry_container[donorZone][INST_0][MESH_0],geometry_container[targetZone][INST_0][MESH_0],
              config_container[donorZone], config_container[targetZone]);
        }
        else if (transfer_types[donorZone][targetZone] == CONJUGATE_HEAT_WEAKLY_SF) {
          transfer_container[donorZone][targetZone]->Broadcast_InterfaceData_Interpolate(solver_container[donorZone][INST_0][MESH_0][HEAT_SOL],solver_container[targetZone][INST_0][MESH_0][HEAT_SOL],
              geometry_container[donorZone][INST_0][MESH_0],geometry_container[targetZone][INST_0][MESH_0],
              config_container[donorZone], config_container[targetZone]);
        }
        else if ((transfer_types[donorZone][targetZone] == NO_TRANSFER)
                 || (transfer_types[donorZone][targetZone] == ZONES_ARE_EQUAL)
                 || (transfer_types[donorZone][targetZone] == NO_COMMON_INTERFACE)) { }
        else {
          cout << "WARNING: One of the intended interface transfer routines is not known to the chosen driver and has not been executed." << endl;
        }
      }
      break;

  case SCATTER_DATA:
    if (MatchingMesh) {
      if (transfer_types[donorZone][targetZone] == SLIDING_INTERFACE) {
        transfer_container[donorZone][targetZone]->Scatter_InterfaceData(solver_container[donorZone][INST_0][MESH_0][FLOW_SOL],solver_container[targetZone][INST_0][MESH_0][FLOW_SOL],
            geometry_container[donorZone][INST_0][MESH_0],geometry_container[targetZone][INST_0][MESH_0],
            config_container[donorZone], config_container[targetZone]);
        if (config_container[targetZone]->GetKind_Solver() == RANS)
          transfer_container[donorZone][targetZone]->Scatter_InterfaceData(solver_container[donorZone][INST_0][MESH_0][TURB_SOL],solver_container[targetZone][INST_0][MESH_0][TURB_SOL],
              geometry_container[donorZone][INST_0][MESH_0],geometry_container[targetZone][INST_0][MESH_0],
              config_container[donorZone], config_container[targetZone]);
      }
      else if (transfer_types[donorZone][targetZone] == CONJUGATE_HEAT_FS) {
        transfer_container[donorZone][targetZone]->Scatter_InterfaceData(solver_container[donorZone][INST_0][MESH_0][FLOW_SOL],solver_container[targetZone][INST_0][MESH_0][HEAT_SOL],
            geometry_container[donorZone][INST_0][MESH_0],geometry_container[targetZone][INST_0][MESH_0],
            config_container[donorZone], config_container[targetZone]);
      }
      else if (transfer_types[donorZone][targetZone] == CONJUGATE_HEAT_WEAKLY_FS) {
        transfer_container[donorZone][targetZone]->Scatter_InterfaceData(solver_container[donorZone][INST_0][MESH_0][HEAT_SOL],solver_container[targetZone][INST_0][MESH_0][HEAT_SOL],
            geometry_container[donorZone][INST_0][MESH_0],geometry_container[targetZone][INST_0][MESH_0],
            config_container[donorZone], config_container[targetZone]);
      }
      else if (transfer_types[donorZone][targetZone] == CONJUGATE_HEAT_SF) {
        transfer_container[donorZone][targetZone]->Scatter_InterfaceData(solver_container[donorZone][INST_0][MESH_0][HEAT_SOL],solver_container[targetZone][INST_0][MESH_0][FLOW_SOL],
            geometry_container[donorZone][INST_0][MESH_0],geometry_container[targetZone][INST_0][MESH_0],
            config_container[donorZone], config_container[targetZone]);
      }
      else if (transfer_types[donorZone][targetZone] == CONJUGATE_HEAT_WEAKLY_SF) {
        transfer_container[donorZone][targetZone]->Scatter_InterfaceData(solver_container[donorZone][INST_0][MESH_0][HEAT_SOL],solver_container[targetZone][INST_0][MESH_0][HEAT_SOL],
            geometry_container[donorZone][INST_0][MESH_0],geometry_container[targetZone][INST_0][MESH_0],
            config_container[donorZone], config_container[targetZone]);
      }
      else if ((transfer_types[donorZone][targetZone] == NO_TRANSFER)
               || (transfer_types[donorZone][targetZone] == ZONES_ARE_EQUAL)
               || (transfer_types[donorZone][targetZone] == NO_COMMON_INTERFACE)) { }
      else {
        cout << "WARNING: One of the specified interface transfer routines is not known to the chosen driver and has not been executed." << endl;
      }
    }
    else {
      SU2_MPI::Error("Scatter method not implemented for non-matching meshes. ", CURRENT_FUNCTION);
    }
    break;

  case ALLGATHER_DATA:
    if (MatchingMesh) {
      SU2_MPI::Error("Allgather method not implemented for matching meshes. ", CURRENT_FUNCTION);
    }
    else {
      if (transfer_types[donorZone][targetZone] == SLIDING_INTERFACE) {
        transfer_container[donorZone][targetZone]->Allgather_InterfaceData(solver_container[donorZone][INST_0][MESH_0][FLOW_SOL],solver_container[targetZone][INST_0][MESH_0][FLOW_SOL],
            geometry_container[donorZone][INST_0][MESH_0],geometry_container[targetZone][INST_0][MESH_0],
            config_container[donorZone], config_container[targetZone]);
        if (config_container[targetZone]->GetKind_Solver() == RANS)
          transfer_container[donorZone][targetZone]->Allgather_InterfaceData(solver_container[donorZone][INST_0][MESH_0][TURB_SOL],solver_container[targetZone][INST_0][MESH_0][TURB_SOL],
              geometry_container[donorZone][INST_0][MESH_0],geometry_container[targetZone][INST_0][MESH_0],
              config_container[donorZone], config_container[targetZone]);
      }
      else if (transfer_types[donorZone][targetZone] == CONJUGATE_HEAT_FS) {
        transfer_container[donorZone][targetZone]->Allgather_InterfaceData(solver_container[donorZone][INST_0][MESH_0][FLOW_SOL],solver_container[targetZone][INST_0][MESH_0][HEAT_SOL],
            geometry_container[donorZone][INST_0][MESH_0],geometry_container[targetZone][INST_0][MESH_0],
            config_container[donorZone], config_container[targetZone]);
      }
      else if (transfer_types[donorZone][targetZone] == CONJUGATE_HEAT_WEAKLY_FS) {
        transfer_container[donorZone][targetZone]->Allgather_InterfaceData(solver_container[donorZone][INST_0][MESH_0][HEAT_SOL],solver_container[targetZone][INST_0][MESH_0][HEAT_SOL],
            geometry_container[donorZone][INST_0][MESH_0],geometry_container[targetZone][INST_0][MESH_0],
            config_container[donorZone], config_container[targetZone]);
      }
      else if (transfer_types[donorZone][targetZone] == CONJUGATE_HEAT_SF) {
        transfer_container[donorZone][targetZone]->Allgather_InterfaceData(solver_container[donorZone][INST_0][MESH_0][HEAT_SOL],solver_container[targetZone][INST_0][MESH_0][FLOW_SOL],
            geometry_container[donorZone][INST_0][MESH_0],geometry_container[targetZone][INST_0][MESH_0],
            config_container[donorZone], config_container[targetZone]);
      }
      else if (transfer_types[donorZone][targetZone] == CONJUGATE_HEAT_WEAKLY_SF) {
        transfer_container[donorZone][targetZone]->Allgather_InterfaceData(solver_container[donorZone][INST_0][MESH_0][HEAT_SOL],solver_container[targetZone][INST_0][MESH_0][HEAT_SOL],
            geometry_container[donorZone][INST_0][MESH_0],geometry_container[targetZone][INST_0][MESH_0],
            config_container[donorZone], config_container[targetZone]);
      }
      else if ((transfer_types[donorZone][targetZone] == NO_TRANSFER)
               || (transfer_types[donorZone][targetZone] == ZONES_ARE_EQUAL)
               || (transfer_types[donorZone][targetZone] == NO_COMMON_INTERFACE)) { }
      else {
        cout << "WARNING: One of the specified interface transfer routines is not known to the chosen driver and can't be executed." << endl;
      }
    }
    break;
  }
}<|MERGE_RESOLUTION|>--- conflicted
+++ resolved
@@ -1308,12 +1308,8 @@
   adj_euler        = false;  adj_ns          = false;  adj_turb  = false;
   disc_adj         = false;
   fem              = false;  disc_adj_fem     = false;
-<<<<<<< HEAD
   radiation        = false;  p1_rad           = false;
-  heat             = false;  disc_adj_turb    = false;
-=======
   disc_adj_turb    = false;
->>>>>>> f3b91aa3
   heat_fvm         = false;  template_solver  = false;
 
   /*--- Check for restarts and use the LoadRestart() routines. ---*/
@@ -1431,12 +1427,7 @@
   unsigned short iMGlevel;
   bool euler, ns, turbulent,
   adj_euler, adj_ns, adj_turb,
-<<<<<<< HEAD
-  poisson, wave, heat, heat_fvm, fem,
-  radiation,
-=======
-  heat_fvm, fem,
->>>>>>> f3b91aa3
+  heat_fvm, fem, radiation,
   spalart_allmaras, neg_spalart_allmaras, menter_sst, transition,
   template_solver, disc_adj, disc_adj_turb, disc_adj_fem,
   e_spalart_allmaras, comp_spalart_allmaras, e_comp_spalart_allmaras;
@@ -1449,12 +1440,8 @@
   neg_spalart_allmaras = false;
   disc_adj        = false;
   fem              = false;  disc_adj_fem    = false;
-<<<<<<< HEAD
-  heat             = false;  heat_fvm        = false;
+  heat_fvm        = false;
   radiation        = false;
-=======
-  heat_fvm        = false;
->>>>>>> f3b91aa3
   transition       = false;
   template_solver  = false;
   e_spalart_allmaras = false; comp_spalart_allmaras = false; e_comp_spalart_allmaras = false;
@@ -1556,28 +1543,16 @@
 void CDriver::Integration_Preprocessing(CIntegration ***integration_container,
     CGeometry ***geometry, CConfig *config, unsigned short val_iInst) {
 
-<<<<<<< HEAD
-  bool euler, adj_euler, ns, adj_ns, turbulent, adj_turb, poisson, wave, fem,
-      heat, heat_fvm, radiation, template_solver, transition, disc_adj, disc_adj_fem;
-=======
   bool euler, adj_euler, ns, adj_ns, turbulent, adj_turb, fem,
-      heat_fvm, template_solver, transition, disc_adj, disc_adj_fem;
->>>>>>> f3b91aa3
+      heat_fvm, radiation, template_solver, transition, disc_adj, disc_adj_fem;
   /*--- Initialize some useful booleans ---*/
   euler            = false; adj_euler        = false;
   ns               = false; adj_ns           = false;
   turbulent        = false; adj_turb         = false;
-<<<<<<< HEAD
-  poisson          = false; disc_adj         = false;
-  wave             = false;
-  heat             = false; heat_fvm         = false;
-  fem              = false; disc_adj_fem     = false;
-  radiation        = false;
-=======
   disc_adj         = false;
   heat_fvm         = false;
   fem 			       = false; disc_adj_fem     = false;
->>>>>>> f3b91aa3
+  radiation        = false;
   transition       = false;
   template_solver  = false;
 
@@ -1629,13 +1604,8 @@
 
 void CDriver::Integration_Postprocessing(CIntegration ***integration_container,
     CGeometry **geometry, CConfig *config, unsigned short val_iInst) {
-<<<<<<< HEAD
-  bool euler, adj_euler, ns, adj_ns, turbulent, adj_turb, poisson, wave, fem,
-      heat, heat_fvm, radiation, template_solver, transition, disc_adj, disc_adj_fem;
-=======
   bool euler, adj_euler, ns, adj_ns, turbulent, adj_turb, fem,
-      heat_fvm, template_solver, transition, disc_adj, disc_adj_fem;
->>>>>>> f3b91aa3
+      heat_fvm, radiation, template_solver, transition, disc_adj, disc_adj_fem;
 
   /*--- Initialize some useful booleans ---*/
   euler            = false; adj_euler        = false;
@@ -1707,11 +1677,7 @@
   nVar_Adj_Turb         = 0,
   nVar_Poisson          = 0,
   nVar_FEM              = 0,
-<<<<<<< HEAD
   nVar_Rad              = 0,
-  nVar_Wave             = 0,
-=======
->>>>>>> f3b91aa3
   nVar_Heat             = 0;
   
   su2double *constants = NULL;
@@ -1722,12 +1688,8 @@
   turbulent, adj_turb,
   spalart_allmaras, neg_spalart_allmaras, menter_sst,
   fem,
-<<<<<<< HEAD
-  heat, heat_fvm,
+  heat_fvm,
   radiation, p1_rad,
-=======
-  heat_fvm,
->>>>>>> f3b91aa3
   transition,
   template_solver;
   bool e_spalart_allmaras, comp_spalart_allmaras, e_comp_spalart_allmaras;
@@ -2498,12 +2460,8 @@
   turbulent, adj_turb,
   spalart_allmaras, neg_spalart_allmaras, menter_sst,
   fem,
-<<<<<<< HEAD
-  heat, heat_fvm,
+  heat_fvm,
   radiation, p1_rad,
-=======
-  heat_fvm,
->>>>>>> f3b91aa3
   transition,
   template_solver;
 
@@ -2515,12 +2473,8 @@
   /*--- Initialize some useful booleans ---*/
   euler            = false;   ns               = false;   turbulent        = false;
   adj_euler        = false;   adj_ns           = false;   adj_turb         = false;
-<<<<<<< HEAD
-  wave             = false;   heat             = false;   fem        = false;
+  fem        = false;
   radiation        = false;   p1_rad           = false;
-=======
-  fem        = false;
->>>>>>> f3b91aa3
   spalart_allmaras = false;   neg_spalart_allmaras = false; menter_sst       = false;
   transition       = false;   heat_fvm         = false;
   template_solver  = false;
@@ -2747,7 +2701,6 @@
     }
   }
   
-<<<<<<< HEAD
   if (radiation){
 
     if (p1_rad){
@@ -2758,20 +2711,6 @@
 
   }
 
-  /*--- Solver definition for the poisson potential problem ---*/
-  if (poisson || heat) {
-    
-    /*--- Definition of the viscous scheme for each equation and mesh level ---*/
-    delete numerics_container[val_iInst][MESH_0][POISSON_SOL][VISC_TERM];
-    
-    /*--- Definition of the source term integration scheme for each equation and mesh level ---*/
-    delete numerics_container[val_iInst][MESH_0][POISSON_SOL][SOURCE_FIRST_TERM];
-    delete numerics_container[val_iInst][MESH_0][POISSON_SOL][SOURCE_SECOND_TERM];
-    
-  }
-  
-=======
->>>>>>> f3b91aa3
   /*--- Solver definition for the flow adjoint problem ---*/
   
   if (adj_euler || adj_ns ) {
