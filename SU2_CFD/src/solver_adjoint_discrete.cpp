--- conflicted
+++ resolved
@@ -487,14 +487,9 @@
 
   /*--- Set the old solution ---*/
 
-<<<<<<< HEAD
-  nodes->Set_OldSolution();
-
-=======
   if(!config->GetMultizone_Problem() || config->GetFSI_Simulation())
     nodes->Set_OldSolution();
-  
->>>>>>> 886b284e
+
   for (iPoint = 0; iPoint < nPoint; iPoint++) {
 
     /*--- Extract the adjoint solution ---*/
