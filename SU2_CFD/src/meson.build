--- conflicted
+++ resolved
@@ -73,14 +73,11 @@
                       'variables/CNSVariable.cpp',
                       'variables/CAdjTurbVariable.cpp',
                       'variables/CIncEulerVariable.cpp',
-<<<<<<< HEAD
                       'variables/CPBIncEulerVariable.cpp',
-                      'variables/CEulerVariable.cpp'])
-=======
+                      'variables/CEulerVariable.cpp',
                       'variables/CEulerVariable.cpp',
                       'variables/CNEMOEulerVariable.cpp',
                       'variables/CNEMONSVariable.cpp'])
->>>>>>> 87b13cea
 
 su2_cfd_src += files(['solvers/CSolverFactory.cpp',
                       'solvers/CAdjEulerSolver.cpp',
