--- conflicted
+++ resolved
@@ -71,11 +71,6 @@
   /*--- Define variables needed for transition from config file ---*/
   TransCorrelations.SetOptions(options);
   TurbFamily = TurbModelFamily(config->GetKind_Turb_Model());
-  isSepNeeded = true;
-  // If the Simplified model is used coupled with SST then we do not need the separation induced intermittency 
-  // due to the added production term to k equation
-  if (options.SLM && options.Correlation_SLM == TURB_TRANS_CORRELATION_SLM::MENTER_SLM) isSepNeeded = false;
-
 
   isSepNeeded = true;
   // If the Simplified model is used coupled with SST then we do not need the separation induced intermittency 
@@ -144,12 +139,8 @@
     ReThetaT_Inf = 331.5*pow(Intensity-0.5658,-0.671);
   }
 
-<<<<<<< HEAD
-   if (!options.SLM) {
-=======
   Solution_Inf[0] = Intermittency_Inf;
   if (!options.SLM) {
->>>>>>> 1e7e7a34
     Solution_Inf[1] = ReThetaT_Inf;
   }
 
@@ -207,10 +198,6 @@
   /*--- Upwind second order reconstruction and gradients ---*/
   CommonPreprocessing(geometry, config, Output);
 
-<<<<<<< HEAD
-
-=======
->>>>>>> 1e7e7a34
   if (options.SLM && options.Correlation_SLM == TURB_TRANS_CORRELATION_SLM::MENTER_SLM) {
 
     auto* flowNodes = su2staticcast_p<CFlowVariable*>(solver_container[FLOW_SOL]->GetNodes());
@@ -428,11 +415,7 @@
     numerics->SetCoord(geometry->nodes->GetCoord(iPoint), nullptr);
 
     if (options.CrossFlow && !options.SLM) {
-<<<<<<< HEAD
       /*--- Set local grid length (for LM2015 cross-flow corrections)*/
-=======
-      /*--- Set local grid length (for LM2015)*/
->>>>>>> 1e7e7a34
       numerics->SetLocalGridLength(geometry->nodes->GetMaxLength(iPoint));
     }
 
