--- conflicted
+++ resolved
@@ -1,13 +1,8 @@
 /*!
  * \file CNEMOEulerSolver.cpp
  * \brief Headers of the CNEMOEulerSolver class
-<<<<<<< HEAD
- * \author S. R. Copeland, F. Palacios, W. Maier, C. Garbacz
- * \version 7.5.0 "Blackbird"
-=======
  * \author S. R. Copeland, F. Palacios, W. Maier, C. Garbacz, J. Needels
  * \version 7.5.1 "Blackbird"
->>>>>>> 8aa27dca
  *
  * SU2 Project Website: https://su2code.github.io
  *
@@ -1565,11 +1560,8 @@
       conv_numerics->SetEve   (nodes->GetEve(iPoint),    node_infty->GetEve(0));
       conv_numerics->SetCvve  (nodes->GetCvve(iPoint),   node_infty->GetCvve(0));
       conv_numerics->SetGamma (nodes->GetGamma(iPoint),  node_infty->GetGamma(0));
-<<<<<<< HEAD
-=======
       if(config->GetKind_Upwind_Flow() == UPWIND::AUSMPLUSM)
         conv_numerics->SetSensor (nodes->GetSensor(iPoint), nodes->GetSensor(iPoint));
->>>>>>> 8aa27dca
 
       /*--- Compute the convective residual (and Jacobian) ---*/
       // Note: This uses the specified boundary num. method specified in driver_structure.cpp
@@ -2443,31 +2435,6 @@
   /*--- Free locally allocated memory ---*/
   delete [] Normal;
 
-<<<<<<< HEAD
-=======
-    /*--- Pass supplementary information to CNumerics ---*/
-    conv_numerics->SetdPdU(nodes->GetdPdU(iPoint), nodes->GetdPdU(iPoint));
-    conv_numerics->SetdTdU(nodes->GetdTdU(iPoint), nodes->GetdTdU(iPoint));
-    conv_numerics->SetdTvedU(nodes->GetdTvedU(iPoint),
-                             nodes->GetdTvedU(iPoint));
-    conv_numerics->SetEve(nodes->GetEve(iPoint), nodes->GetEve(iPoint));
-    conv_numerics->SetCvve(nodes->GetCvve(iPoint), nodes->GetCvve(iPoint));
-    conv_numerics->SetGamma(nodes->GetGamma(iPoint), nodes->GetGamma(iPoint));
-
-    const bool dynamic_grid = config->GetGrid_Movement();
-    if (dynamic_grid)
-      conv_numerics->SetGridVel(geometry->nodes->GetGridVel(iPoint),
-                                geometry->nodes->GetGridVel(iPoint));
-
-    /*--- Compute the residual using an upwind scheme ---*/
-    auto residual = conv_numerics->ComputeResidual(config);
-    LinSysRes.AddBlock(iPoint, residual);
-
-    /*--- Jacobian contribution for implicit integration ---*/
-    const bool implicit = (config->GetKind_TimeIntScheme() == EULER_IMPLICIT);
-    if (implicit)
-      Jacobian.AddBlock2Diag(iPoint, residual.jacobian_i);
-  }
 }
 
 void CNEMOEulerSolver::SetPressureDiffusionSensor(CGeometry *geometry, CConfig *config) {
@@ -2491,5 +2458,4 @@
   InitiateComms(geometry, config, SENSOR);
   CompleteComms(geometry, config, SENSOR);
 
->>>>>>> 8aa27dca
 }