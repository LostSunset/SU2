--- conflicted
+++ resolved
@@ -2388,15 +2388,12 @@
     case SURFACE_PRESSURE_DROP:
       Total_ComboObj+=Weight_ObjFunc*config->GetSurface_PressureDrop(0);
       break;
-<<<<<<< HEAD
     case TOTAL_AVG_TEMPERATURE:
       Total_ComboObj+=Weight_ObjFunc*config->GetSurface_Temperature(0);
       break;
     case CUSTOM_OBJFUNC:
       Total_ComboObj+=Weight_ObjFunc*Total_Custom_ObjFunc;
       break;
-=======
->>>>>>> 16f38360
     default:
       break;
   }
@@ -3703,8 +3700,6 @@
   }
 
 }
-
-<<<<<<< HEAD
 
 void CIncEulerSolver::GetStreamwise_Periodic_Properties(CGeometry      *geometry,
                                                         CConfig        *config,
@@ -3908,11 +3903,7 @@
 }
 
 
-void CIncEulerSolver::ComputeVerificationError(CGeometry *geometry,
-                                               CConfig   *config) {
-=======
 void CIncEulerSolver::PrintVerificationError(const CConfig *config) const {
->>>>>>> 16f38360
 
   if ((rank != MASTER_NODE) || (MGLevel != MESH_0)) return;
 
