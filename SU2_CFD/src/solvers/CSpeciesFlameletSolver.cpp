--- conflicted
+++ resolved
@@ -266,6 +266,7 @@
     }
 
     su2double* scalar_init = new su2double[nVar];
+
     su2double* flame_offset = config->GetFlameOffset();
     su2double* flame_normal = config->GetFlameNormal();
 
@@ -356,14 +357,13 @@
           break;
         }
         
-
         if(config->GetPreferentialDiffusion()) scalar_init[I_MIXFRAC] = mixfrac_inlet;
-        
+
         n_not_iterated_local += fluid_model_local->GetEnthFromTemp(&enth_inlet, prog_inlet, mixfrac_inlet, temp_inlet, enth_inlet);
         scalar_init[I_ENTH] = enth_inlet;
 
         n_not_in_domain_local += fluid_model_local->SetScalarSources(scalar_init);
-
+        
         /* --- initialize the auxiliary transported scalars  (not controlling variables) --- */
         for (int i_scalar = config->GetNControlVars(); i_scalar < config->GetNScalars(); ++i_scalar) {
           scalar_init[i_scalar] = config->GetSpecies_Init()[i_scalar];
@@ -412,17 +412,13 @@
 }
 
 void CSpeciesFlameletSolver::SetPreconditioner(CGeometry* geometry, CSolver** solver_container, CConfig* config) {
-<<<<<<< HEAD
-=======
-  unsigned short iVar;
-  unsigned long iPoint, total_index;
 
   su2double BetaInc2, Density, dRhodT, dRhodC, Temperature, Delta;
 
   const bool variable_density = (config->GetKind_DensityModel() == INC_DENSITYMODEL::VARIABLE);
   const bool implicit = (config->GetKind_TimeIntScheme_Flow() == EULER_IMPLICIT);
 
-  for (iPoint = 0; iPoint < nPointDomain; iPoint++) {
+  for (auto iPoint = 0u; iPoint < nPointDomain; iPoint++) {
     /*--- Access the primitive variables at this node. ---*/
 
     Density = solver_container[FLOW_SOL]->GetNodes()->GetDensity(iPoint);
@@ -455,8 +451,31 @@
 
     /*--- Calculating the inverse of the preconditioning matrix
      that multiplies the time derivative during time integration. ---*/
->>>>>>> cb3c3487
-
+
+    if (implicit) {
+      for (auto iVar = 0u; iVar < nVar; iVar++) {
+        unsigned long total_index = iPoint * nVar + iVar;
+
+        su2double scalar = nodes->GetSolution(iPoint, iVar);
+
+        /*--- Compute the lag terms for the decoupled linear system from
+         the mean flow equations and add to the residual for the scalar.
+         In short, we are effectively making these terms explicit. ---*/
+
+        su2double artcompc1 = SolP * scalar / (Density * BetaInc2);
+        su2double artcompc2 = SolT * dRhodT * scalar / (Density);
+
+        LinSysRes[total_index] += artcompc1 + artcompc2;
+
+        /*--- Add the extra Jacobian term to the scalar system. ---*/
+
+        su2double Jaccomp = scalar * dRhodC + Density;
+        su2double JacTerm = Jaccomp * Delta;
+
+        Jacobian.AddVal2Diag(iPoint, JacTerm);
+      }
+    }
+  }
 }
 
 void CSpeciesFlameletSolver::Source_Residual(CGeometry* geometry, CSolver** solver_container,
@@ -727,7 +746,6 @@
   su2double temp_inlet = config->GetInlet_Ttotal(Marker_Tag);
   const su2double* inlet_scalar_original = config->GetInlet_SpeciesVal(Marker_Tag);
   su2double* inlet_scalar = const_cast<su2double*>(inlet_scalar_original);
-
   CFluidModel* fluid_model_local = solver_container[FLOW_SOL]->GetFluidModel();
 
   if(config->GetPreferentialDiffusion()) mfrac_inlet = inlet_scalar[I_MIXFRAC];
