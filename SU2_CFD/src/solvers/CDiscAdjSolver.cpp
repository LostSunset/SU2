--- conflicted
+++ resolved
@@ -111,12 +111,6 @@
 
   const bool time_n1_needed = config->GetTime_Marching() == DT_STEPPING_2ND;
   const bool time_n_needed = (config->GetTime_Marching() == DT_STEPPING_1ST) || time_n1_needed;
-<<<<<<< HEAD
-
-  /*--- Reset the solution to the initial (converged) solution ---*/
-
-  for (auto iPoint = 0ul; iPoint < nPoint; iPoint++) {
-=======
 
   unsigned long iPoint;
   unsigned short iVar;
@@ -125,34 +119,23 @@
 
   SU2_OMP_FOR_STAT(omp_chunk_size)
   for (iPoint = 0; iPoint < nPoint; iPoint++) {
->>>>>>> 3b209829
     direct_solver->GetNodes()->SetSolution(iPoint, nodes->GetSolution_Direct(iPoint));
   }
   END_SU2_OMP_FOR
 
   if (time_n_needed) {
-<<<<<<< HEAD
-    for (auto iPoint = 0ul; iPoint < nPoint; iPoint++) {
-      for (unsigned short iVar = 0; iVar < nVar; iVar++) {
-=======
     SU2_OMP_FOR_STAT(omp_chunk_size)
     for (iPoint = 0; iPoint < nPoint; iPoint++) {
       for (iVar = 0; iVar < nVar; iVar++) {
->>>>>>> 3b209829
         AD::ResetInput(direct_solver->GetNodes()->GetSolution_time_n(iPoint)[iVar]);
       }
     }
     END_SU2_OMP_FOR
   }
   if (time_n1_needed) {
-<<<<<<< HEAD
-    for (auto iPoint = 0ul; iPoint < nPoint; iPoint++) {
-      for (unsigned short iVar = 0; iVar < nVar; iVar++) {
-=======
     SU2_OMP_FOR_STAT(omp_chunk_size)
     for (iPoint = 0; iPoint < nPoint; iPoint++) {
       for (iVar = 0; iVar < nVar; iVar++) {
->>>>>>> 3b209829
         AD::ResetInput(direct_solver->GetNodes()->GetSolution_time_n1(iPoint)[iVar]);
       }
     }
@@ -483,27 +466,15 @@
 
   /*--- Extract here the adjoint values of everything else that is registered as input in RegisterInput. ---*/
 
-<<<<<<< HEAD
-=======
   }
   END_SU2_OMP_MASTER
   SU2_OMP_BARRIER
->>>>>>> 3b209829
 }
 
 void CDiscAdjSolver::SetAdjoint_Output(CGeometry *geometry, CConfig *config) {
 
   const bool dual_time = (config->GetTime_Marching() == DT_STEPPING_1ST ||
                           config->GetTime_Marching() == DT_STEPPING_2ND);
-<<<<<<< HEAD
-
-  for (unsigned long iPoint = 0; iPoint < nPoint; iPoint++) {
-    for (unsigned short iVar = 0; iVar < nVar; iVar++) {
-      Solution[iVar] = nodes->GetSolution(iPoint,iVar);
-    }
-    if (dual_time) {
-      for (unsigned short iVar = 0; iVar < nVar; iVar++) {
-=======
 
   su2double Solution[MAXNVAR] = {0.0};
 
@@ -514,7 +485,6 @@
     }
     if (dual_time) {
       for (auto iVar = 0u; iVar < nVar; iVar++) {
->>>>>>> 3b209829
         Solution[iVar] += nodes->GetDual_Time_Derivative(iPoint,iVar);
       }
     }
@@ -535,25 +505,14 @@
   const bool time_stepping = (config->GetTime_Marching() != STEADY);
   const su2double eps = config->GetAdjSharp_LimiterCoeff()*config->GetRefElemLength();
 
-<<<<<<< HEAD
-  su2double *Coord, Sensitivity, eps;
-=======
   SU2_OMP_FOR_STAT(omp_chunk_size)
   for (auto iPoint = 0ul; iPoint < nPoint; iPoint++) {
->>>>>>> 3b209829
 
     auto Coord = geometry->nodes->GetCoord(iPoint);
 
-<<<<<<< HEAD
-  for (unsigned long iPoint = 0; iPoint < nPoint; iPoint++) {
-    Coord = geometry->nodes->GetCoord(iPoint);
-
-    for (unsigned short iDim = 0; iDim < nDim; iDim++) {
-=======
     for (auto iDim = 0u; iDim < nDim; iDim++) {
 
       su2double Sensitivity = 0.0;
->>>>>>> 3b209829
 
       if(config->GetMultizone_Problem()) {
         Sensitivity = geometry->nodes->GetAdjointSolution(iPoint, iDim);
