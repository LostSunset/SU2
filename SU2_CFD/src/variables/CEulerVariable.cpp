/*!
 * \file CEulerVariable.cpp
 * \brief Definition of the solution fields.
 * \author F. Palacios, T. Economon
 * \version 7.4.0 "Blackbird"
 *
 * SU2 Project Website: https://su2code.github.io
 *
 * The SU2 Project is maintained by the SU2 Foundation
 * (http://su2foundation.org)
 *
 * Copyright 2012-2022, SU2 Contributors (cf. AUTHORS.md)
 *
 * SU2 is free software; you can redistribute it and/or
 * modify it under the terms of the GNU Lesser General Public
 * License as published by the Free Software Foundation; either
 * version 2.1 of the License, or (at your option) any later version.
 *
 * SU2 is distributed in the hope that it will be useful,
 * but WITHOUT ANY WARRANTY; without even the implied warranty of
 * MERCHANTABILITY or FITNESS FOR A PARTICULAR PURPOSE. See the GNU
 * Lesser General Public License for more details.
 *
 * You should have received a copy of the GNU Lesser General Public
 * License along with SU2. If not, see <http://www.gnu.org/licenses/>.
 */

#include "../../include/variables/CEulerVariable.hpp"
#include "../../include/fluid/CFluidModel.hpp"

CEulerVariable::CEulerVariable(su2double density, const su2double *velocity, su2double energy, unsigned long npoint,
                               unsigned long ndim, unsigned long nvar, const CConfig *config)
  : CFlowVariable(npoint, ndim, nvar, ndim + 9, ndim + 4, config),
    indices(ndim, 0) {

  const bool dual_time = (config->GetTime_Marching() == TIME_MARCHING::DT_STEPPING_1ST) ||
                         (config->GetTime_Marching() == TIME_MARCHING::DT_STEPPING_2ND);
  const bool classical_rk4 = (config->GetKind_TimeIntScheme_Flow() == CLASSICAL_RK4_EXPLICIT);

  nSecondaryVar = config->GetViscous() ? 8 : 2,
  nSecondaryVarGrad = 2;

  /*--- Solution initialization ---*/

  su2double val_solution[5] = {su2double(1.0), velocity[0], velocity[1], energy, energy};
  if(nDim==3) val_solution[3] = velocity[2];

  for(unsigned long iPoint = 0; iPoint < nPoint; ++iPoint)
    for (unsigned long iVar = 0; iVar < nVar; ++iVar)
      Solution(iPoint,iVar) = density*val_solution[iVar];

  Solution_Old = Solution;

  if (classical_rk4) Solution_New = Solution;

  /*--- Allocate and initializate solution for dual time strategy ---*/

  if (dual_time) {
    Solution_time_n = Solution;
    Solution_time_n1 = Solution;
  }

  Secondary.resize(nPoint,nSecondaryVar) = su2double(0.0);

  if (config->GetAxisymmetric()){
    nAuxVar = 3;
    Grad_AuxVar.resize(nPoint,nAuxVar,nDim,0.0);
    AuxVar.resize(nPoint,nAuxVar) = su2double(0.0);
  }

  if (config->GetWind_Gust()) {
    WindGust.resize(nPoint,nDim);
    WindGustDer.resize(nPoint,nDim+1);
  }

  if (config->GetKind_FluidModel() == DATADRIVEN_FLUID){
    Dataset_Extrapolation.resize(nPoint) = 0;
    nIter_Newtonsolver.resize(nPoint) = 0;
<<<<<<< HEAD
    FluidEntropy.resize(nPoint) = 0.0;
=======
    FluidEntropy.resize(nPoint) = su2double(0.0);
>>>>>>> 728e6f1f
  }
}

bool CEulerVariable::SetPrimVar(unsigned long iPoint, CFluidModel *FluidModel) {

  bool RightVol = true;

  SetVelocity(iPoint);   // Computes velocity and velocity^2
  su2double density      = GetDensity(iPoint);
  su2double staticEnergy = GetEnergy(iPoint)-0.5*Velocity2(iPoint);

  /*--- Check will be moved inside fluid model plus error description strings ---*/

  FluidModel->SetTDState_rhoe(density, staticEnergy);

  bool check_dens  = SetDensity(iPoint);
  bool check_press = SetPressure(iPoint, FluidModel->GetPressure());
  bool check_sos   = SetSoundSpeed(iPoint, FluidModel->GetSoundSpeed2());
  bool check_temp  = SetTemperature(iPoint, FluidModel->GetTemperature());

  /*--- Check that the solution has a physical meaning ---*/

  if (check_dens || check_press || check_sos || check_temp) {

    /*--- Copy the old solution ---*/

    for (unsigned long iVar = 0; iVar < nVar; iVar++)
      Solution(iPoint, iVar) = Solution_Old(iPoint, iVar);

    /*--- Recompute the primitive variables ---*/

    SetVelocity(iPoint);   // Computes velocity and velocity^2
    su2double density = GetDensity(iPoint);
    su2double staticEnergy = GetEnergy(iPoint)-0.5*Velocity2(iPoint);
    /* check will be moved inside fluid model plus error description strings*/
    FluidModel->SetTDState_rhoe(density, staticEnergy);

    SetDensity(iPoint);
    SetPressure(iPoint, FluidModel->GetPressure());
    SetSoundSpeed(iPoint, FluidModel->GetSoundSpeed2());
    SetTemperature(iPoint, FluidModel->GetTemperature());

    RightVol = false;

  }

  SetEnthalpy(iPoint); // Requires pressure computation.

  return RightVol;
}

void CEulerVariable::SetSecondaryVar(unsigned long iPoint, CFluidModel *FluidModel) {

   /*--- Compute secondary thermo-physical properties (partial derivatives...) ---*/

   SetdPdrho_e(iPoint, FluidModel->GetdPdrho_e());
   SetdPde_rho(iPoint, FluidModel->GetdPde_rho());

}<|MERGE_RESOLUTION|>--- conflicted
+++ resolved
@@ -76,11 +76,7 @@
   if (config->GetKind_FluidModel() == DATADRIVEN_FLUID){
     Dataset_Extrapolation.resize(nPoint) = 0;
     nIter_Newtonsolver.resize(nPoint) = 0;
-<<<<<<< HEAD
-    FluidEntropy.resize(nPoint) = 0.0;
-=======
     FluidEntropy.resize(nPoint) = su2double(0.0);
->>>>>>> 728e6f1f
   }
 }
 
