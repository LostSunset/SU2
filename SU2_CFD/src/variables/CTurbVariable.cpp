/*!
 * \file CTurbVariable.cpp
 * \brief Definition of the solution fields.
 * \author F. Palacios, A. Bueno
 * \version 8.2.0 "Harrier"
 *
 * SU2 Project Website: https://su2code.github.io
 *
 * The SU2 Project is maintained by the SU2 Foundation
 * (http://su2foundation.org)
 *
 * Copyright 2012-2025, SU2 Contributors (cf. AUTHORS.md)
 *
 * SU2 is free software; you can redistribute it and/or
 * modify it under the terms of the GNU Lesser General Public
 * License as published by the Free Software Foundation; either
 * version 2.1 of the License, or (at your option) any later version.
 *
 * SU2 is distributed in the hope that it will be useful,
 * but WITHOUT ANY WARRANTY; without even the implied warranty of
 * MERCHANTABILITY or FITNESS FOR A PARTICULAR PURPOSE. See the GNU
 * Lesser General Public License for more details.
 *
 * You should have received a copy of the GNU Lesser General Public
 * License along with SU2. If not, see <http://www.gnu.org/licenses/>.
 */


#include "../../include/variables/CTurbVariable.hpp"


CTurbVariable::CTurbVariable(unsigned long npoint, unsigned long ndim, unsigned long nvar, CConfig *config)
  : CScalarVariable(npoint, ndim, nvar, config) {

    turb_index.resize(nPoint) = su2double(1.0);
    intermittency.resize(nPoint) = su2double(1.0);

<<<<<<< HEAD
    DES_LengthScale.resize(nPoint) = su2double(0.0);
    SRSGridSize.resize(nPoint) = su2double(0.0);
    
    Vortex_Tilting.resize(nPoint);

   }


void CTurbVariable::SetVortex_Tilting(unsigned long iPoint, CMatrixView<const su2double> PrimGrad_Flow,
                                        const su2double* Vorticity, su2double LaminarViscosity) {

  su2double Strain[3][3] = {{0,0,0}, {0,0,0}, {0,0,0}}, Omega, StrainDotVort[3], numVecVort[3];
  su2double numerator, trace0, trace1, denominator;

  AD::StartPreacc();
  AD::SetPreaccIn(PrimGrad_Flow, nDim+1, nDim);
  AD::SetPreaccIn(Vorticity, 3);
  /*--- Eddy viscosity ---*/
  AD::SetPreaccIn(muT(iPoint));
  /*--- Laminar viscosity --- */
  AD::SetPreaccIn(LaminarViscosity);

  Strain[0][0] = PrimGrad_Flow[1][0];
  Strain[1][0] = 0.5*(PrimGrad_Flow[2][0] + PrimGrad_Flow[1][1]);
  Strain[0][1] = 0.5*(PrimGrad_Flow[1][1] + PrimGrad_Flow[2][0]);
  Strain[1][1] = PrimGrad_Flow[2][1];
  if (nDim == 3){
    Strain[0][2] = 0.5*(PrimGrad_Flow[3][0] + PrimGrad_Flow[1][2]);
    Strain[1][2] = 0.5*(PrimGrad_Flow[3][1] + PrimGrad_Flow[2][2]);
    Strain[2][0] = 0.5*(PrimGrad_Flow[1][2] + PrimGrad_Flow[3][0]);
    Strain[2][1] = 0.5*(PrimGrad_Flow[2][2] + PrimGrad_Flow[3][1]);
    Strain[2][2] = PrimGrad_Flow[3][2];
  }

  Omega = sqrt(Vorticity[0]*Vorticity[0] + Vorticity[1]*Vorticity[1]+ Vorticity[2]*Vorticity[2]);

  StrainDotVort[0] = Strain[0][0]*Vorticity[0]+Strain[0][1]*Vorticity[1]+Strain[0][2]*Vorticity[2];
  StrainDotVort[1] = Strain[1][0]*Vorticity[0]+Strain[1][1]*Vorticity[1]+Strain[1][2]*Vorticity[2];
  StrainDotVort[2] = Strain[2][0]*Vorticity[0]+Strain[2][1]*Vorticity[1]+Strain[2][2]*Vorticity[2];

  numVecVort[0] = StrainDotVort[1]*Vorticity[2] - StrainDotVort[2]*Vorticity[1];
  numVecVort[1] = StrainDotVort[2]*Vorticity[0] - StrainDotVort[0]*Vorticity[2];
  numVecVort[2] = StrainDotVort[0]*Vorticity[1] - StrainDotVort[1]*Vorticity[0];

  numerator = sqrt(6.0) * sqrt(numVecVort[0]*numVecVort[0] + numVecVort[1]*numVecVort[1] + numVecVort[2]*numVecVort[2]);
  trace0 = 3.0*(pow(Strain[0][0],2.0) + pow(Strain[1][1],2.0) + pow(Strain[2][2],2.0));
  trace1 = pow(Strain[0][0] + Strain[1][1] + Strain[2][2],2.0);
  denominator = pow(Omega, 2.0) * sqrt(trace0-trace1);

  Vortex_Tilting(iPoint) = (numerator/denominator) * max(1.0,0.2*LaminarViscosity/muT(iPoint));

  AD::SetPreaccOut(Vortex_Tilting(iPoint));
  AD::EndPreacc();
=======
   }

void CTurbVariable::RegisterEddyViscosity(bool input) {
  RegisterContainer(input, muT);
>>>>>>> 5627e497
}<|MERGE_RESOLUTION|>--- conflicted
+++ resolved
@@ -35,7 +35,6 @@
     turb_index.resize(nPoint) = su2double(1.0);
     intermittency.resize(nPoint) = su2double(1.0);
 
-<<<<<<< HEAD
     DES_LengthScale.resize(nPoint) = su2double(0.0);
     SRSGridSize.resize(nPoint) = su2double(0.0);
     
@@ -89,10 +88,8 @@
 
   AD::SetPreaccOut(Vortex_Tilting(iPoint));
   AD::EndPreacc();
-=======
-   }
+}
 
 void CTurbVariable::RegisterEddyViscosity(bool input) {
   RegisterContainer(input, muT);
->>>>>>> 5627e497
 }