--- conflicted
+++ resolved
@@ -668,24 +668,23 @@
       solver_container[FinestMesh][FLOW_SOL]->Momentum_Forces(geometry[FinestMesh], config);
       solver_container[FinestMesh][FLOW_SOL]->Friction_Forces(geometry[FinestMesh], config);
 
-<<<<<<< HEAD
+      /*--- Calculate the turbo performance ---*/
+      if (config->GetBoolTurbomachinery()){
+
+        /*--- Average quantities at the inflow and outflow boundaries ---*/
+
+        solver_container[FinestMesh][FLOW_SOL]->TurboAverageProcess(solver_container[FinestMesh], geometry[FinestMesh],config,INFLOW);
+        solver_container[FinestMesh][FLOW_SOL]->TurboAverageProcess(solver_container[FinestMesh], geometry[FinestMesh], config, OUTFLOW);
+
+        /*--- Gather Inflow and Outflow quantities on the Master Node to compute performance ---*/
+
+        solver_container[FinestMesh][FLOW_SOL]->GatherInOutAverageValues(config, geometry[FinestMesh]);
+
+      }
+
       /*--- Calculate Power Dissipation only in the topology optimization active zone ---*/
       if (config->GetTopology_Optimization()) {
         solver_container[FinestMesh][FLOW_SOL]->Power_Dissipation(geometry[FinestMesh], config);
-=======
-      /*--- Calculate the turbo performance ---*/
-      if (config->GetBoolTurbomachinery()){
-
-        /*--- Average quantities at the inflow and outflow boundaries ---*/
-
-        solver_container[FinestMesh][FLOW_SOL]->TurboAverageProcess(solver_container[FinestMesh], geometry[FinestMesh],config,INFLOW);
-        solver_container[FinestMesh][FLOW_SOL]->TurboAverageProcess(solver_container[FinestMesh], geometry[FinestMesh], config, OUTFLOW);
-
-        /*--- Gather Inflow and Outflow quantities on the Master Node to compute performance ---*/
-
-        solver_container[FinestMesh][FLOW_SOL]->GatherInOutAverageValues(config, geometry[FinestMesh]);
-
->>>>>>> 5627e497
       }
 
       break;
