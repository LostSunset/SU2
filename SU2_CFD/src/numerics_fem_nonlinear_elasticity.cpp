--- conflicted
+++ resolved
@@ -543,8 +543,7 @@
 
 }
 
-<<<<<<< HEAD
-void CFEM_NonlinearElasticity::Compute_Tangent_Matrix_DE(CElement *element){
+void CFEM_NonlinearElasticity::Compute_Tangent_Matrix_DE(CElement *element, CConfig *config){
 
 	unsigned short iVar, jVar, kVar;
 	unsigned short iGauss, nGauss;
@@ -658,9 +657,9 @@
 
 		/*--- Compute the constitutive matrix ---*/
 
-		Compute_Eigenproblem(element);
-
-		Compute_Stress_Tensor(element);
+		Compute_Eigenproblem(element, config);
+
+		Compute_Stress_Tensor(element, config);
 
 		for (iNode = 0; iNode < nNode; iNode++){
 
@@ -707,7 +706,7 @@
 
 }
 
-void CFEM_NonlinearElasticity::Compute_Eigenproblem(CElement *element){
+void CFEM_NonlinearElasticity::Compute_Eigenproblem(CElement *element, CConfig *config){
 
 	su2double l1, l2, J1, J2;
 	su2double v12_1, v12_2;
@@ -792,7 +791,7 @@
 
 }
 
-void CFEM_NonlinearElasticity::Compute_NodalStress_Term_DE(CElement *element){
+void CFEM_NonlinearElasticity::Compute_NodalStress_Term_DE(CElement *element, CConfig *config){
 
 //	unsigned short iVar, jVar, kVar;
 //	unsigned short iGauss, nGauss;
@@ -904,10 +903,7 @@
 
 }
 
-void CFEM_NonlinearElasticity::Compute_Averaged_NodalStress(CElement *element){
-=======
 void CFEM_NonlinearElasticity::Compute_Averaged_NodalStress(CElement *element, CConfig *config){
->>>>>>> 9f89b1b2
 
 	unsigned short iVar, jVar, kVar;
 	unsigned short iGauss, nGauss;
@@ -1276,11 +1272,11 @@
 
 }
 
-void CFEM_DielectricElastomer::Compute_Plane_Stress_Term(CElement *element) {
-
-}
-
-void CFEM_DielectricElastomer::Compute_Constitutive_Matrix(CElement *element) {
+void CFEM_DielectricElastomer::Compute_Plane_Stress_Term(CElement *element, CConfig *config) {
+
+}
+
+void CFEM_DielectricElastomer::Compute_Constitutive_Matrix(CElement *element, CConfig *config) {
 
 	/*--- This reduces performance by now, but it is temporal ---*/
 
@@ -1301,9 +1297,9 @@
 
 }
 
-void CFEM_DielectricElastomer::Compute_Stress_Tensor(CElement *element) {
-
-	Compute_Eigenproblem(element);
-
-
-}
+void CFEM_DielectricElastomer::Compute_Stress_Tensor(CElement *element, CConfig *config) {
+
+	Compute_Eigenproblem(element, config);
+
+
+}
