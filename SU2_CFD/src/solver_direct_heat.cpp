/*!
 * \file solution_direct_heat.cpp
 * \brief Main subrotuines for solving the heat equation
 * \author F. Palacios, T. Economon
 * \version 6.2.0 "Falcon"
 *
 * The current SU2 release has been coordinated by the
 * SU2 International Developers Society <www.su2devsociety.org>
 * with selected contributions from the open-source community.
 *
 * The main research teams contributing to the current release are:
 *  - Prof. Juan J. Alonso's group at Stanford University.
 *  - Prof. Piero Colonna's group at Delft University of Technology.
 *  - Prof. Nicolas R. Gauger's group at Kaiserslautern University of Technology.
 *  - Prof. Alberto Guardone's group at Polytechnic University of Milan.
 *  - Prof. Rafael Palacios' group at Imperial College London.
 *  - Prof. Vincent Terrapon's group at the University of Liege.
 *  - Prof. Edwin van der Weide's group at the University of Twente.
 *  - Lab. of New Concepts in Aeronautics at Tech. Institute of Aeronautics.
 *
 * Copyright 2012-2019, Francisco D. Palacios, Thomas D. Economon,
 *                      Tim Albring, and the SU2 contributors.
 *
 * SU2 is free software; you can redistribute it and/or
 * modify it under the terms of the GNU Lesser General Public
 * License as published by the Free Software Foundation; either
 * version 2.1 of the License, or (at your option) any later version.
 *
 * SU2 is distributed in the hope that it will be useful,
 * but WITHOUT ANY WARRANTY; without even the implied warranty of
 * MERCHANTABILITY or FITNESS FOR A PARTICULAR PURPOSE. See the GNU
 * Lesser General Public License for more details.
 *
 * You should have received a copy of the GNU Lesser General Public
 * License along with SU2. If not, see <http://www.gnu.org/licenses/>.
 */

#include "../include/solver_structure.hpp"
#include "../include/variables/CHeatFVMVariable.hpp"

CHeatSolverFVM::CHeatSolverFVM(void) : CSolver() {

  ConjugateVar = NULL;
  HeatFlux     = NULL;
}

CHeatSolverFVM::CHeatSolverFVM(CGeometry *geometry, CConfig *config, unsigned short iMesh) : CSolver() {

  unsigned short iVar, iDim, nLineLets, iMarker;
  unsigned long iVertex;

  bool multizone = config->GetMultizone_Problem();

  int rank = MASTER_NODE;

  bool flow = ((config->GetKind_Solver() == INC_NAVIER_STOKES)
               || (config->GetKind_Solver() == INC_RANS)
               || (config->GetKind_Solver() == DISC_ADJ_INC_NAVIER_STOKES)
               || (config->GetKind_Solver() == DISC_ADJ_INC_RANS));
  
  bool heat_equation = ((config->GetKind_Solver() == HEAT_EQUATION_FVM) ||
                        (config->GetKind_Solver() == DISC_ADJ_HEAT));

  /* A grid is defined as dynamic if there's rigid grid movement or grid deformation AND the problem is time domain */
  dynamic_grid = config->GetDynamic_Grid();

#ifdef HAVE_MPI
  MPI_Comm_rank(MPI_COMM_WORLD, &rank);
#endif

  /*--- Dimension of the problem --> temperature is the only conservative variable ---*/

  nVar = 1;
  nPoint = geometry->GetnPoint();
  nPointDomain = geometry->GetnPointDomain();

  /*--- Initialize nVarGrad for deallocation ---*/

  nVarGrad = nVar;

  /*--- Define geometry constants in the solver structure ---*/

  nDim = geometry->GetnDim();
  nMarker = config->GetnMarker_All();

  CurrentMesh = iMesh;
  /*--- Define some auxiliar vector related with the residual ---*/

  Residual      = new su2double[nVar];  for (iVar = 0; iVar < nVar; iVar++) Residual[iVar]      = 0.0;
  Residual_RMS  = new su2double[nVar];  for (iVar = 0; iVar < nVar; iVar++) Residual_RMS[iVar]  = 0.0;
  Residual_i    = new su2double[nVar];  for (iVar = 0; iVar < nVar; iVar++) Residual_i[iVar]    = 0.0;
  Residual_j    = new su2double[nVar];  for (iVar = 0; iVar < nVar; iVar++) Residual_j[iVar]    = 0.0;
  Residual_Max  = new su2double[nVar];  for (iVar = 0; iVar < nVar; iVar++) Residual_Max[iVar]  = 0.0;
  Res_Conv      = new su2double[nVar];  for (iVar = 0; iVar < nVar; iVar++) Res_Conv[iVar]      = 0.0;
  Res_Visc      = new su2double[nVar];  for (iVar = 0; iVar < nVar; iVar++) Res_Visc[iVar]      = 0.0;

  /*--- Define some structures for locating max residuals ---*/

  Point_Max = new unsigned long[nVar];
  for (iVar = 0; iVar < nVar; iVar++) Point_Max[iVar] = 0;
  Point_Max_Coord = new su2double*[nVar];
  for (iVar = 0; iVar < nVar; iVar++) {
    Point_Max_Coord[iVar] = new su2double[nDim];
    for (iDim = 0; iDim < nDim; iDim++) Point_Max_Coord[iVar][iDim] = 0.0;
  }

  /*--- Define some auxiliar vector related with the solution ---*/

  Solution = new su2double[nVar];
  Solution_i = new su2double[nVar]; Solution_j = new su2double[nVar];

  /*--- Define some auxiliary vectors related to the geometry ---*/

  Vector   = new su2double[nDim]; for (iDim = 0; iDim < nDim; iDim++) Vector[iDim]   = 0.0;
  Vector_i = new su2double[nDim]; for (iDim = 0; iDim < nDim; iDim++) Vector_i[iDim] = 0.0;
  Vector_j = new su2double[nDim]; for (iDim = 0; iDim < nDim; iDim++) Vector_j[iDim] = 0.0;

  /*--- Define some auxiliary vectors related to the primitive flow solution ---*/

  Primitive_Flow_i = new su2double[nDim+1]; for (iVar = 0; iVar < nDim+1; iVar++) Primitive_Flow_i[iVar] = 0.0;
  Primitive_Flow_j = new su2double[nDim+1]; for (iVar = 0; iVar < nDim+1; iVar++) Primitive_Flow_j[iVar] = 0.0;

  /*--- Jacobians and vector structures for implicit computations ---*/

  Jacobian_i = new su2double* [nVar];
  Jacobian_j = new su2double* [nVar];
  for (iVar = 0; iVar < nVar; iVar++) {
    Jacobian_i[iVar] = new su2double [nVar];
    Jacobian_j[iVar] = new su2double [nVar];
  }

  /*--- Initialization of the structure of the whole Jacobian ---*/

  if (rank == MASTER_NODE) cout << "Initialize Jacobian structure (heat equation) MG level: " << iMesh << "." << endl;
  Jacobian.Initialize(nPoint, nPointDomain, nVar, nVar, true, geometry, config);

  if (config->GetKind_Linear_Solver_Prec() == LINELET) {
    nLineLets = Jacobian.BuildLineletPreconditioner(geometry, config);
    if (rank == MASTER_NODE) cout << "Compute linelet structure. " << nLineLets << " elements in each line (average)." << endl;
  }

  LinSysSol.Initialize(nPoint, nPointDomain, nVar, 0.0);
  LinSysRes.Initialize(nPoint, nPointDomain, nVar, 0.0);

  if (config->GetExtraOutput()) {
    if (nDim == 2) { nOutputVariables = 13; }
    else if (nDim == 3) { nOutputVariables = 19; }
    OutputVariables.Initialize(nPoint, nPointDomain, nOutputVariables, 0.0);
    OutputHeadingNames = new string[nOutputVariables];
  }

  /*--- Computation of gradients by least squares ---*/

  if (config->GetLeastSquaresRequired()) {
    /*--- S matrix := inv(R)*traspose(inv(R)) ---*/
    Smatrix = new su2double* [nDim];
    for (iDim = 0; iDim < nDim; iDim++)
      Smatrix[iDim] = new su2double [nDim];
    /*--- c vector := transpose(WA)*(Wb) ---*/
    Cvector = new su2double* [nVar+1];
    for (iVar = 0; iVar < nVar+1; iVar++)
      Cvector[iVar] = new su2double [nDim];
  }

  HeatFlux_per_Marker = new su2double[nMarker];
  AverageT_per_Marker = new su2double[nMarker];
  Surface_Areas       = new su2double[config->GetnMarker_HeatFlux()];

  for(iMarker = 0; iMarker < nMarker; iMarker++) {
    HeatFlux_per_Marker[iMarker]        = 0.0;
    AverageT_per_Marker[iMarker]  = 0.0;
  }
  for(iMarker = 0; iMarker < config->GetnMarker_HeatFlux(); iMarker++) {
    Surface_Areas[iMarker] = 0.0;
  }

  Set_Heatflux_Areas(geometry, config);

  /*--- Set the reference values for temperature ---*/

  su2double Temperature_FreeStream = config->GetInc_Temperature_Init();
  config->SetTemperature_FreeStream(Temperature_FreeStream);
  su2double Temperature_Ref = 0.0;

  if (config->GetRef_Inc_NonDim() == DIMENSIONAL) {
    Temperature_Ref = 1.0;
  }
  else if (config->GetRef_Inc_NonDim() == INITIAL_VALUES) {
    Temperature_Ref = Temperature_FreeStream;
  }
  else if (config->GetRef_Inc_NonDim() == REFERENCE_VALUES) {
    Temperature_Ref = config->GetInc_Temperature_Ref();
  }
  config->SetTemperature_Ref(Temperature_Ref);

  config->SetTemperature_FreeStreamND(config->GetTemperature_FreeStream()/config->GetTemperature_Ref());

  /*--- Set the reference values for heat fluxes. If the heat solver runs stand-alone,
   *    thermal conductivity is read directly from config file ---*/

  if (heat_equation) {

    su2double rho_cp = config->GetDensity_Solid()*config->GetSpecific_Heat_Cp_Solid();

    config->SetThermalDiffusivity_Solid(config->GetThermalConductivity_Solid() / rho_cp);
    config->SetHeat_Flux_Ref(rho_cp*Temperature_Ref);
  }
  else {

    config->SetHeat_Flux_Ref(config->GetViscosity_Ref()*config->GetSpecific_Heat_Cp());
  }

  /*--- Store the value of the temperature and the heat flux density at the boundaries,
   used for communications with donor cells ---*/

  unsigned short nConjVariables = 4;

  ConjugateVar = new su2double** [nMarker];
  for (iMarker = 0; iMarker < nMarker; iMarker++) {
    ConjugateVar[iMarker] = new su2double* [geometry->nVertex[iMarker]];
    for (iVertex = 0; iVertex < geometry->nVertex[iMarker]; iVertex++) {

      ConjugateVar[iMarker][iVertex] = new su2double [nConjVariables];
      for (iVar = 0; iVar < nConjVariables ; iVar++) {
        ConjugateVar[iMarker][iVertex][iVar] = 0.0;
      }
      ConjugateVar[iMarker][iVertex][0] = config->GetTemperature_FreeStreamND();
    }
  }

  /*--- Heat flux in all the markers ---*/
  
  HeatFlux = new su2double* [nMarker];
  for (iMarker = 0; iMarker < nMarker; iMarker++) {
    HeatFlux[iMarker] = new su2double [geometry->nVertex[iMarker]];
    for (iVertex = 0; iVertex < geometry->nVertex[iMarker]; iVertex++) {
      HeatFlux[iMarker][iVertex] = 0.0;
    }
  }

  if (multizone){
    /*--- Initialize the BGS residuals. ---*/
    Residual_BGS      = new su2double[nVar];         for (iVar = 0; iVar < nVar; iVar++) Residual_BGS[iVar]  = 1.0;
    Residual_Max_BGS  = new su2double[nVar];         for (iVar = 0; iVar < nVar; iVar++) Residual_Max_BGS[iVar]  = 1.0;

    /*--- Define some structures for locating max residuals ---*/

    Point_Max_BGS       = new unsigned long[nVar];  for (iVar = 0; iVar < nVar; iVar++) Point_Max_BGS[iVar]  = 0;
    Point_Max_Coord_BGS = new su2double*[nVar];
    for (iVar = 0; iVar < nVar; iVar++) {
      Point_Max_Coord_BGS[iVar] = new su2double[nDim];
      for (iDim = 0; iDim < nDim; iDim++) Point_Max_Coord_BGS[iVar][iDim] = 0.0;
    }
  }

  if (flow) {
    nodes = new CHeatFVMVariable(config->GetTemperature_FreeStreamND(), nPoint, nDim, nVar, config);
  }
  else {
    su2double Temperature_Solid_Freestream_ND = config->GetTemperature_Freestream_Solid()/config->GetTemperature_Ref();
    nodes = new CHeatFVMVariable(Temperature_Solid_Freestream_ND, nPoint, nDim, nVar, config);
  }
  SetBaseClassPointerToNodes();

  /*--- MPI solution ---*/
  
  InitiateComms(geometry, config, SOLUTION);
  CompleteComms(geometry, config, SOLUTION);

  /*--- Add the solver name (max 8 characters) ---*/

  SolverName = "HEAT";
}

CHeatSolverFVM::~CHeatSolverFVM(void) {
  
  unsigned short iMarker;
  
  if (HeatFlux != NULL) {
    for (iMarker = 0; iMarker < nMarker; iMarker++) {
      delete [] HeatFlux[iMarker];
    }
    delete [] HeatFlux;
  }
  
  if (nodes != nullptr) delete nodes;
}

void CHeatSolverFVM::Preprocessing(CGeometry *geometry, CSolver **solver_container, CConfig *config, unsigned short iMesh, unsigned short iRKStep, unsigned short RunTime_EqSystem, bool Output) {

  unsigned long iPoint;
  bool center = (config->GetKind_ConvNumScheme_Heat() == SPACE_CENTERED);

  if (center) {
    SetUndivided_Laplacian(geometry, config);
  }

  for (iPoint = 0; iPoint < nPoint; iPoint ++) {

    /*--- Initialize the residual vector ---*/

    LinSysRes.SetBlock_Zero(iPoint);
  }

  /*--- Initialize the Jacobian matrices ---*/

  Jacobian.SetValZero();

  if (config->GetReconstructionGradientRequired()) {
    if (config->GetKind_Gradient_Method_Recon() == GREEN_GAUSS)
      SetSolution_Gradient_GG(geometry, config, true);
    if (config->GetKind_Gradient_Method_Recon() == LEAST_SQUARES)
      SetSolution_Gradient_LS(geometry, config, true);
    if (config->GetKind_Gradient_Method_Recon() == WEIGHTED_LEAST_SQUARES)
      SetSolution_Gradient_LS(geometry, config, true);
  }
  if (config->GetKind_Gradient_Method() == GREEN_GAUSS) SetSolution_Gradient_GG(geometry, config);
  if (config->GetKind_Gradient_Method() == WEIGHTED_LEAST_SQUARES) SetSolution_Gradient_LS(geometry, config);
}

void CHeatSolverFVM::Postprocessing(CGeometry *geometry, CSolver **solver_container, CConfig *config, unsigned short iMesh) { }

void CHeatSolverFVM::LoadRestart(CGeometry **geometry, CSolver ***solver, CConfig *config, int val_iter, bool val_update_geo) {

  /*--- Restart the solution from file information ---*/

  unsigned short iDim, iVar, iMesh;
  unsigned long iPoint, index, iChildren, Point_Fine;
  
  bool flow = ((config->GetKind_Solver() == INC_NAVIER_STOKES)
               || (config->GetKind_Solver() == INC_RANS)
               || (config->GetKind_Solver() == DISC_ADJ_INC_NAVIER_STOKES)
               || (config->GetKind_Solver() == DISC_ADJ_INC_RANS));
  
  bool heat_equation = ((config->GetKind_Solver() == HEAT_EQUATION_FVM) ||
                        (config->GetKind_Solver() == DISC_ADJ_HEAT));

  su2double Area_Children, Area_Parent, *Coord, *Solution_Fine;

  string restart_filename = config->GetFilename(config->GetSolution_FileName(), "", val_iter);

  Coord = new su2double [nDim];
  for (iDim = 0; iDim < nDim; iDim++)
    Coord[iDim] = 0.0;

  int rank = MASTER_NODE;
#ifdef HAVE_MPI
  MPI_Comm_rank(MPI_COMM_WORLD, &rank);
#endif

  int counter = 0;
  long iPoint_Local = 0; unsigned long iPoint_Global = 0;
  unsigned long iPoint_Global_Local = 0;
  unsigned short rbuf_NotMatching = 0, sbuf_NotMatching = 0;

  /*--- Skip coordinates ---*/

  unsigned short skipVars = 0;

  if (flow) {

    if (nDim == 2) skipVars += 5;
    if (nDim == 3) skipVars += 7;
  }
  else if (heat_equation) {

    if (nDim == 2) skipVars += 2;
    if (nDim == 3) skipVars += 3;
  }
  else {
    cout << "WARNING: Finite volume heat solver's restart routine could not load data." << endl;
  }

  /*--- Read the restart data from either an ASCII or binary SU2 file. ---*/

  if (config->GetRead_Binary_Restart()) {
    Read_SU2_Restart_Binary(geometry[MESH_0], config, restart_filename);
  } else {
    Read_SU2_Restart_ASCII(geometry[MESH_0], config, restart_filename);
  }

  /*--- Load data from the restart into correct containers. ---*/

  counter = 0;
  for (iPoint_Global = 0; iPoint_Global < geometry[MESH_0]->GetGlobal_nPointDomain(); iPoint_Global++ ) {

    /*--- Retrieve local index. If this node from the restart file lives
     on the current processor, we will load and instantiate the vars. ---*/

    iPoint_Local = geometry[MESH_0]->GetGlobal_to_Local_Point(iPoint_Global);

    if (iPoint_Local > -1) {

      /*--- We need to store this point's data, so jump to the correct
       offset in the buffer of data from the restart file and load it. ---*/

      index = counter*Restart_Vars[1] + skipVars;
      for (iVar = 0; iVar < nVar; iVar++) Solution[iVar] = Restart_Data[index+iVar];
      nodes->SetSolution(iPoint_Local,Solution);
      iPoint_Global_Local++;

      /*--- Increment the overall counter for how many points have been loaded. ---*/
      counter++;
    }

  }

  /*--- Detect a wrong solution file ---*/

  if (iPoint_Global_Local < nPointDomain) { sbuf_NotMatching = 1; }

#ifndef HAVE_MPI
  rbuf_NotMatching = sbuf_NotMatching;
#else
  SU2_MPI::Allreduce(&sbuf_NotMatching, &rbuf_NotMatching, 1, MPI_UNSIGNED_SHORT, MPI_SUM, MPI_COMM_WORLD);
#endif
  if (rbuf_NotMatching != 0) {
    if (rank == MASTER_NODE) {
      cout << endl << "The solution file " << restart_filename.data() << " doesn't match with the mesh file!" << endl;
      cout << "It could be empty lines at the end of the file." << endl << endl;
    }
#ifndef HAVE_MPI
    exit(EXIT_FAILURE);
#else
    MPI_Barrier(MPI_COMM_WORLD);
    MPI_Abort(MPI_COMM_WORLD,1);
    MPI_Finalize();
#endif
  }

  /*--- Communicate the loaded solution on the fine grid before we transfer
   it down to the coarse levels. We alo call the preprocessing routine
   on the fine level in order to have all necessary quantities updated,
   especially if this is a turbulent simulation (eddy viscosity). ---*/
  
  solver[MESH_0][HEAT_SOL]->InitiateComms(geometry[MESH_0], config, SOLUTION);
  solver[MESH_0][HEAT_SOL]->CompleteComms(geometry[MESH_0], config, SOLUTION);
  
  solver[MESH_0][HEAT_SOL]->Preprocessing(geometry[MESH_0], solver[MESH_0], config, MESH_0, NO_RK_ITER, RUNTIME_HEAT_SYS, false);

  /*--- Interpolate the solution down to the coarse multigrid levels ---*/

  for (iMesh = 1; iMesh <= config->GetnMGLevels(); iMesh++) {
    for (iPoint = 0; iPoint < geometry[iMesh]->GetnPoint(); iPoint++) {
      Area_Parent = geometry[iMesh]->node[iPoint]->GetVolume();
      for (iVar = 0; iVar < nVar; iVar++) Solution[iVar] = 0.0;
      for (iChildren = 0; iChildren < geometry[iMesh]->node[iPoint]->GetnChildren_CV(); iChildren++) {
        Point_Fine = geometry[iMesh]->node[iPoint]->GetChildren_CV(iChildren);
        Area_Children = geometry[iMesh-1]->node[Point_Fine]->GetVolume();
        Solution_Fine = solver[iMesh-1][HEAT_SOL]->GetNodes()->GetSolution(Point_Fine);
        for (iVar = 0; iVar < nVar; iVar++) {
          Solution[iVar] += Solution_Fine[iVar]*Area_Children/Area_Parent;
        }
      }
      solver[iMesh][HEAT_SOL]->GetNodes()->SetSolution(iPoint,Solution);
    }
    solver[iMesh][HEAT_SOL]->InitiateComms(geometry[iMesh], config, SOLUTION);
    solver[iMesh][HEAT_SOL]->CompleteComms(geometry[iMesh], config, SOLUTION);
    solver[iMesh][HEAT_SOL]->Preprocessing(geometry[iMesh], solver[iMesh], config, iMesh, NO_RK_ITER, RUNTIME_HEAT_SYS, false);
  }

  delete [] Coord;

  /*--- Delete the class memory that is used to load the restart. ---*/

  if (Restart_Vars != NULL) delete [] Restart_Vars;
  if (Restart_Data != NULL) delete [] Restart_Data;
  Restart_Vars = NULL; Restart_Data = NULL;

}


void CHeatSolverFVM::SetUndivided_Laplacian(CGeometry *geometry, CConfig *config) {

  unsigned long iPoint, jPoint, iEdge;
  su2double *Diff;
  unsigned short iVar;
  bool boundary_i, boundary_j;

  Diff = new su2double[nVar];

  nodes->SetUnd_LaplZero();

  for (iEdge = 0; iEdge < geometry->GetnEdge(); iEdge++) {

    iPoint = geometry->edge[iEdge]->GetNode(0);
    jPoint = geometry->edge[iEdge]->GetNode(1);

    /*--- Solution differences ---*/

    for (iVar = 0; iVar < nVar; iVar++)
      Diff[iVar] = nodes->GetSolution(iPoint,iVar) - nodes->GetSolution(jPoint,iVar);

    boundary_i = geometry->node[iPoint]->GetPhysicalBoundary();
    boundary_j = geometry->node[jPoint]->GetPhysicalBoundary();

    /*--- Both points inside the domain, or both in the boundary ---*/

    if ((!boundary_i && !boundary_j) || (boundary_i && boundary_j)) {
      if (geometry->node[iPoint]->GetDomain()) nodes->SubtractUnd_Lapl(iPoint,Diff);
      if (geometry->node[jPoint]->GetDomain()) nodes->AddUnd_Lapl(jPoint,Diff);
    }

    /*--- iPoint inside the domain, jPoint on the boundary ---*/

    if (!boundary_i && boundary_j)
      if (geometry->node[iPoint]->GetDomain()) nodes->SubtractUnd_Lapl(iPoint,Diff);

    /*--- jPoint inside the domain, iPoint on the boundary ---*/

    if (boundary_i && !boundary_j)
      if (geometry->node[jPoint]->GetDomain()) nodes->AddUnd_Lapl(jPoint,Diff);

  }

  /*--- MPI parallelization ---*/
  
  InitiateComms(geometry, config, UNDIVIDED_LAPLACIAN);
  CompleteComms(geometry, config, UNDIVIDED_LAPLACIAN);
  
  delete [] Diff;

}

void CHeatSolverFVM::Centered_Residual(CGeometry *geometry, CSolver **solver_container, CNumerics *numerics,
                       CConfig *config, unsigned short iMesh, unsigned short iRKStep) {

  su2double *V_i, *V_j, Temp_i, Temp_j;
  unsigned long iEdge, iPoint, jPoint;
  bool flow = ((config->GetKind_Solver() == INC_NAVIER_STOKES)
               || (config->GetKind_Solver() == INC_RANS)
               || (config->GetKind_Solver() == DISC_ADJ_INC_NAVIER_STOKES)
               || (config->GetKind_Solver() == DISC_ADJ_INC_RANS));

  if(flow) {

    nVarFlow = solver_container[FLOW_SOL]->GetnVar();

      for (iEdge = 0; iEdge < geometry->GetnEdge(); iEdge++) {

        /*--- Points in edge ---*/
        iPoint = geometry->edge[iEdge]->GetNode(0);
        jPoint = geometry->edge[iEdge]->GetNode(1);
        numerics->SetNormal(geometry->edge[iEdge]->GetNormal());

        /*--- Primitive variables w/o reconstruction ---*/
        V_i = solver_container[FLOW_SOL]->GetNodes()->GetPrimitive(iPoint);
        V_j = solver_container[FLOW_SOL]->GetNodes()->GetPrimitive(jPoint);

        Temp_i = nodes->GetSolution(iPoint,0);
        Temp_j = nodes->GetSolution(jPoint,0);

        numerics->SetUndivided_Laplacian(nodes->GetUndivided_Laplacian(iPoint), nodes->GetUndivided_Laplacian(jPoint));
        numerics->SetNeighbor(geometry->node[iPoint]->GetnNeighbor(), geometry->node[jPoint]->GetnNeighbor());

        numerics->SetPrimitive(V_i, V_j);
        numerics->SetTemperature(Temp_i, Temp_j);

        numerics->ComputeResidual(Residual, Jacobian_i, Jacobian_j, config);

        LinSysRes.AddBlock(iPoint, Residual);
        LinSysRes.SubtractBlock(jPoint, Residual);

        /*--- Implicit part ---*/

        Jacobian.AddBlock(iPoint, iPoint, Jacobian_i);
        Jacobian.AddBlock(iPoint, jPoint, Jacobian_j);
        Jacobian.SubtractBlock(jPoint, iPoint, Jacobian_i);
        Jacobian.SubtractBlock(jPoint, jPoint, Jacobian_j);
      }
  }
}

void CHeatSolverFVM::Upwind_Residual(CGeometry *geometry, CSolver **solver_container, CNumerics *numerics, CConfig *config, unsigned short iMesh) {

  su2double *V_i, *V_j, Temp_i, Temp_i_Corrected, Temp_j, Temp_j_Corrected, **Gradient_i, **Gradient_j, Project_Grad_i, Project_Grad_j,
<<<<<<< HEAD
          **Temp_i_Grad, **Temp_j_Grad, Project_Temp_i_Grad, Project_Temp_j_Grad;
=======
            **Temp_i_Grad, **Temp_j_Grad, Project_Temp_i_Grad, Project_Temp_j_Grad;
>>>>>>> 58f511af
  unsigned short iDim, iVar;
  unsigned long iEdge, iPoint, jPoint;
  bool flow = ((config->GetKind_Solver() == INC_NAVIER_STOKES)
               || (config->GetKind_Solver() == INC_RANS)
               || (config->GetKind_Solver() == DISC_ADJ_INC_NAVIER_STOKES)
               || (config->GetKind_Solver() == DISC_ADJ_INC_RANS));
  bool muscl = (config->GetMUSCL_Heat());

  if(flow) {

    nVarFlow = solver_container[FLOW_SOL]->GetnVar();

      for (iEdge = 0; iEdge < geometry->GetnEdge(); iEdge++) {

        /*--- Points in edge ---*/
        iPoint = geometry->edge[iEdge]->GetNode(0);
        jPoint = geometry->edge[iEdge]->GetNode(1);
        numerics->SetNormal(geometry->edge[iEdge]->GetNormal());

        /*--- Primitive variables w/o reconstruction ---*/
        V_i = solver_container[FLOW_SOL]->GetNodes()->GetPrimitive(iPoint);
        V_j = solver_container[FLOW_SOL]->GetNodes()->GetPrimitive(jPoint);

        Temp_i_Grad = nodes->GetGradient(iPoint);
        Temp_j_Grad = nodes->GetGradient(jPoint);
        numerics->SetConsVarGradient(Temp_i_Grad, Temp_j_Grad);

        Temp_i = nodes->GetSolution(iPoint,0);
        Temp_j = nodes->GetSolution(jPoint,0);

        /* Second order reconstruction */
        if (muscl) {

            for (iDim = 0; iDim < nDim; iDim++) {
              Vector_i[iDim] = 0.5*(geometry->node[jPoint]->GetCoord(iDim) - geometry->node[iPoint]->GetCoord(iDim));
              Vector_j[iDim] = 0.5*(geometry->node[iPoint]->GetCoord(iDim) - geometry->node[jPoint]->GetCoord(iDim));
            }

            Gradient_i = solver_container[FLOW_SOL]->GetNodes()->GetGradient_Reconstruction(iPoint);
            Gradient_j = solver_container[FLOW_SOL]->GetNodes()->GetGradient_Reconstruction(jPoint);
            Temp_i_Grad = nodes->GetGradient_Reconstruction(iPoint);
            Temp_j_Grad = nodes->GetGradient_Reconstruction(jPoint);

            /*Loop to correct the flow variables*/
            for (iVar = 0; iVar < nVarFlow; iVar++) {

              /*Apply the Gradient to get the right temperature value on the edge */
              Project_Grad_i = 0.0; Project_Grad_j = 0.0;
              for (iDim = 0; iDim < nDim; iDim++) {
                  Project_Grad_i += Vector_i[iDim]*Gradient_i[iVar][iDim];
                  Project_Grad_j += Vector_j[iDim]*Gradient_j[iVar][iDim];
              }

              Primitive_Flow_i[iVar] = V_i[iVar] + Project_Grad_i;
              Primitive_Flow_j[iVar] = V_j[iVar] + Project_Grad_j;
            }

            /* Correct the temperature variables */
            Project_Temp_i_Grad = 0.0; Project_Temp_j_Grad = 0.0;
            for (iDim = 0; iDim < nDim; iDim++) {
                Project_Temp_i_Grad += Vector_i[iDim]*Temp_i_Grad[0][iDim];
                Project_Temp_j_Grad += Vector_j[iDim]*Temp_j_Grad[0][iDim];
            }

            Temp_i_Corrected = Temp_i + Project_Temp_i_Grad;
            Temp_j_Corrected = Temp_j + Project_Temp_j_Grad;

            numerics->SetPrimitive(Primitive_Flow_i, Primitive_Flow_j);
            numerics->SetTemperature(Temp_i_Corrected, Temp_j_Corrected);
        }

        else {

          numerics->SetPrimitive(V_i, V_j);
          numerics->SetTemperature(Temp_i, Temp_j);
        }

        numerics->ComputeResidual(Residual, Jacobian_i, Jacobian_j, config);

        LinSysRes.AddBlock(iPoint, Residual);
        LinSysRes.SubtractBlock(jPoint, Residual);

        /*--- Implicit part ---*/

        Jacobian.AddBlock(iPoint, iPoint, Jacobian_i);
        Jacobian.AddBlock(iPoint, jPoint, Jacobian_j);
        Jacobian.SubtractBlock(jPoint, iPoint, Jacobian_i);
        Jacobian.SubtractBlock(jPoint, jPoint, Jacobian_j);
        }
  }

}

void CHeatSolverFVM::Viscous_Residual(CGeometry *geometry, CSolver **solver_container, CNumerics *numerics, CConfig *config, unsigned short iMesh, unsigned short iRKStep) {

  su2double laminar_viscosity, Prandtl_Lam, Prandtl_Turb, eddy_viscosity_i, eddy_viscosity_j,
      thermal_diffusivity_i, thermal_diffusivity_j, Temp_i, Temp_j, **Temp_i_Grad, **Temp_j_Grad;
  unsigned long iEdge, iPoint, jPoint;

  bool flow = ((config->GetKind_Solver() == INC_NAVIER_STOKES)
               || (config->GetKind_Solver() == INC_RANS)
               || (config->GetKind_Solver() == DISC_ADJ_INC_NAVIER_STOKES)
               || (config->GetKind_Solver() == DISC_ADJ_INC_RANS));

  bool turb = ((config->GetKind_Solver() == INC_RANS) || (config->GetKind_Solver() == DISC_ADJ_INC_RANS));

  eddy_viscosity_i = 0.0;
  eddy_viscosity_j = 0.0;
  laminar_viscosity = config->GetMu_ConstantND();
  Prandtl_Lam = config->GetPrandtl_Lam();
  Prandtl_Turb = config->GetPrandtl_Turb();

  for (iEdge = 0; iEdge < geometry->GetnEdge(); iEdge++) {

    iPoint = geometry->edge[iEdge]->GetNode(0);
    jPoint = geometry->edge[iEdge]->GetNode(1);

    /*--- Points coordinates, and normal vector ---*/

    numerics->SetCoord(geometry->node[iPoint]->GetCoord(),
                       geometry->node[jPoint]->GetCoord());
    numerics->SetNormal(geometry->edge[iEdge]->GetNormal());

    Temp_i_Grad = nodes->GetGradient(iPoint);
    Temp_j_Grad = nodes->GetGradient(jPoint);
    numerics->SetConsVarGradient(Temp_i_Grad, Temp_j_Grad);

    /*--- Primitive variables w/o reconstruction ---*/
    Temp_i = nodes->GetSolution(iPoint,0);
    Temp_j = nodes->GetSolution(jPoint,0);
    numerics->SetTemperature(Temp_i, Temp_j);

    /*--- Eddy viscosity to compute thermal conductivity ---*/
    if (flow) {
      if (turb) {
        eddy_viscosity_i = solver_container[TURB_SOL]->GetNodes()->GetmuT(iPoint);
        eddy_viscosity_j = solver_container[TURB_SOL]->GetNodes()->GetmuT(jPoint);
      }
      thermal_diffusivity_i = (laminar_viscosity/Prandtl_Lam) + (eddy_viscosity_i/Prandtl_Turb);
      thermal_diffusivity_j = (laminar_viscosity/Prandtl_Lam) + (eddy_viscosity_j/Prandtl_Turb);
    }
    else {
      thermal_diffusivity_i = config->GetThermalDiffusivity_Solid();
      thermal_diffusivity_j = config->GetThermalDiffusivity_Solid();
    }

    numerics->SetThermalDiffusivity(thermal_diffusivity_i,thermal_diffusivity_j);

    /*--- Compute residual, and Jacobians ---*/

    numerics->ComputeResidual(Residual, Jacobian_i, Jacobian_j, config);

    /*--- Add and subtract residual, and update Jacobians ---*/

    LinSysRes.SubtractBlock(iPoint, Residual);
    LinSysRes.AddBlock(jPoint, Residual);

    Jacobian.SubtractBlock(iPoint, iPoint, Jacobian_i);
    Jacobian.SubtractBlock(iPoint, jPoint, Jacobian_j);
    Jacobian.AddBlock(jPoint, iPoint, Jacobian_i);
    Jacobian.AddBlock(jPoint, jPoint, Jacobian_j);
  }
}

void CHeatSolverFVM::Source_Residual(CGeometry *geometry, CSolver **solver_container, CNumerics *numerics, CNumerics *second_numerics, CConfig *config, unsigned short iMesh) { }

void CHeatSolverFVM::Set_Heatflux_Areas(CGeometry *geometry, CConfig *config) {

  unsigned short iMarker, iMarker_HeatFlux, Monitoring, iDim;
  unsigned long iPoint, iVertex;
  string HeatFlux_Tag, Marker_Tag;

  su2double *Local_Surface_Areas, Local_HeatFlux_Areas_Monitor, Area, *Normal;
  Local_Surface_Areas = new su2double[config->GetnMarker_HeatFlux()];

  for ( iMarker_HeatFlux = 0; iMarker_HeatFlux < config->GetnMarker_HeatFlux(); iMarker_HeatFlux++ ) {
    Local_Surface_Areas[iMarker_HeatFlux] = 0.0;
  }
  Local_HeatFlux_Areas_Monitor = 0.0;

  for (iMarker = 0; iMarker < nMarker; iMarker++) {

    Monitoring = config->GetMarker_All_Monitoring(iMarker);

    for ( iMarker_HeatFlux = 0; iMarker_HeatFlux < config->GetnMarker_HeatFlux(); iMarker_HeatFlux++ ) {

      HeatFlux_Tag = config->GetMarker_HeatFlux_TagBound(iMarker_HeatFlux);
      Marker_Tag = config->GetMarker_All_TagBound(iMarker);

      if (Marker_Tag == HeatFlux_Tag) {

        Local_Surface_Areas[iMarker_HeatFlux] = 0.0;

        for( iVertex = 0; iVertex < geometry->nVertex[iMarker]; iVertex++ ) {

          iPoint = geometry->vertex[iMarker][iVertex]->GetNode();

          if(geometry->node[iPoint]->GetDomain()) {

            Normal = geometry->vertex[iMarker][iVertex]->GetNormal();
            Area = 0.0;
            for (iDim = 0; iDim < nDim; iDim++) Area += Normal[iDim]*Normal[iDim];
            Area = sqrt(Area);

            Local_Surface_Areas[iMarker_HeatFlux] += Area;

            if(Monitoring == YES) {
              Local_HeatFlux_Areas_Monitor += Area;
            }
          }
        }
      }
    }
  }
#ifdef HAVE_MPI
    SU2_MPI::Allreduce(Local_Surface_Areas, Surface_Areas, config->GetnMarker_HeatFlux(), MPI_DOUBLE, MPI_SUM, MPI_COMM_WORLD);
    SU2_MPI::Allreduce(&Local_HeatFlux_Areas_Monitor, &Total_HeatFlux_Areas_Monitor, 1, MPI_DOUBLE, MPI_SUM, MPI_COMM_WORLD);
#else
    for( iMarker_HeatFlux = 0; iMarker_HeatFlux < config->GetnMarker_HeatFlux(); iMarker_HeatFlux++ ) {
      Surface_Areas[iMarker_HeatFlux] = Local_Surface_Areas[iMarker_HeatFlux];
    }
    Total_HeatFlux_Areas_Monitor = Local_HeatFlux_Areas_Monitor;
#endif

  Total_HeatFlux_Areas = 0.0;
  for( iMarker_HeatFlux = 0; iMarker_HeatFlux < config->GetnMarker_HeatFlux(); iMarker_HeatFlux++ ) {
    Total_HeatFlux_Areas += Surface_Areas[iMarker_HeatFlux];
  }

  delete[] Local_Surface_Areas;
}

void CHeatSolverFVM::BC_Isothermal_Wall(CGeometry *geometry, CSolver **solver_container, CNumerics *conv_numerics, CNumerics *visc_numerics, CConfig *config,
                                       unsigned short val_marker) {

  unsigned long iPoint, iVertex, Point_Normal;
  unsigned short iDim;
  su2double *Normal, *Coord_i, *Coord_j, Area, dist_ij, laminar_viscosity, thermal_diffusivity, Twall, dTdn, Prandtl_Lam;
  //su2double Prandtl_Turb;
  bool implicit = (config->GetKind_TimeIntScheme_Flow() == EULER_IMPLICIT);

  bool flow = ((config->GetKind_Solver() == INC_NAVIER_STOKES)
               || (config->GetKind_Solver() == INC_RANS)
               || (config->GetKind_Solver() == DISC_ADJ_INC_NAVIER_STOKES)
               || (config->GetKind_Solver() == DISC_ADJ_INC_RANS));

  Prandtl_Lam = config->GetPrandtl_Lam();
//  Prandtl_Turb = config->GetPrandtl_Turb();
  laminar_viscosity = config->GetMu_ConstantND();
  //Prandtl_Turb = config->GetPrandtl_Turb();
  //laminar_viscosity = config->GetViscosity_FreeStreamND(); // TDE check for consistency for CHT

  string Marker_Tag = config->GetMarker_All_TagBound(val_marker);

  Twall = config->GetIsothermal_Temperature(Marker_Tag)/config->GetTemperature_Ref();

  for (iVertex = 0; iVertex < geometry->nVertex[val_marker]; iVertex++) {

    iPoint = geometry->vertex[val_marker][iVertex]->GetNode();

    if (geometry->node[iPoint]->GetDomain()) {

        Point_Normal = geometry->vertex[val_marker][iVertex]->GetNormal_Neighbor();

        Normal = geometry->vertex[val_marker][iVertex]->GetNormal();
        Area = 0.0;
        for (iDim = 0; iDim < nDim; iDim++) Area += Normal[iDim]*Normal[iDim];
        Area = sqrt (Area);

        Coord_i = geometry->node[iPoint]->GetCoord();
        Coord_j = geometry->node[Point_Normal]->GetCoord();
        dist_ij = 0;
        for (iDim = 0; iDim < nDim; iDim++)
          dist_ij += (Coord_j[iDim]-Coord_i[iDim])*(Coord_j[iDim]-Coord_i[iDim]);
        dist_ij = sqrt(dist_ij);

        dTdn = -(nodes->GetSolution(Point_Normal,0) - Twall)/dist_ij;

        if(flow) {
          thermal_diffusivity = laminar_viscosity/Prandtl_Lam;
        }
        else
          thermal_diffusivity = config->GetThermalDiffusivity_Solid();

        Res_Visc[0] = thermal_diffusivity*dTdn*Area;

        if(implicit) {

          Jacobian_i[0][0] = -thermal_diffusivity/dist_ij * Area;
        }

        LinSysRes.SubtractBlock(iPoint, Res_Visc);
        Jacobian.SubtractBlock(iPoint, iPoint, Jacobian_i);
    }
  }
}

void CHeatSolverFVM::BC_HeatFlux_Wall(CGeometry *geometry, CSolver **solver_container, CNumerics *conv_numerics, CNumerics *visc_numerics, CConfig *config,
                                                     unsigned short val_marker) {

  unsigned short iDim;
  unsigned long iVertex, iPoint;
  su2double Wall_HeatFlux, Area, *Normal;

  bool flow = ((config->GetKind_Solver() == INC_NAVIER_STOKES)
               || (config->GetKind_Solver() == INC_RANS)
               || (config->GetKind_Solver() == DISC_ADJ_INC_NAVIER_STOKES)
               || (config->GetKind_Solver() == DISC_ADJ_INC_RANS));

  string Marker_Tag = config->GetMarker_All_TagBound(val_marker);
  Wall_HeatFlux = config->GetWall_HeatFlux(Marker_Tag);

  if(config->GetIntegrated_HeatFlux()) {

    unsigned short iMarker_HeatFlux;
    string HeatFlux_Tag, Marker_Tag;

    // Find out which heat flux wall to get the right surface area

    for ( iMarker_HeatFlux = 0; iMarker_HeatFlux < config->GetnMarker_HeatFlux(); iMarker_HeatFlux++ ) {

      HeatFlux_Tag = config->GetMarker_HeatFlux_TagBound(iMarker_HeatFlux);
      Marker_Tag = config->GetMarker_All_TagBound(val_marker);

      if (Marker_Tag == HeatFlux_Tag) {
        Wall_HeatFlux = Wall_HeatFlux / Surface_Areas[iMarker_HeatFlux];
      }
    }
  }

  if(flow) {
    Wall_HeatFlux = Wall_HeatFlux/(config->GetViscosity_Ref()*config->GetSpecific_Heat_Cp()*config->GetTemperature_Ref());
  }
  else {
    Wall_HeatFlux = Wall_HeatFlux/(config->GetDensity_Solid()*config->GetSpecific_Heat_Cp_Solid()*config->GetTemperature_Ref());
  }

  for (iVertex = 0; iVertex < geometry->nVertex[val_marker]; iVertex++) {

    iPoint = geometry->vertex[val_marker][iVertex]->GetNode();

    if (geometry->node[iPoint]->GetDomain()) {

      Normal = geometry->vertex[val_marker][iVertex]->GetNormal();
      Area = 0.0;
      for (iDim = 0; iDim < nDim; iDim++)
        Area += Normal[iDim]*Normal[iDim];
      Area = sqrt (Area);

      Res_Visc[0] = 0.0;

      Res_Visc[0] = Wall_HeatFlux * Area;

      /*--- Viscous contribution to the residual at the wall ---*/

      LinSysRes.SubtractBlock(iPoint, Res_Visc);
    }

  }
}

void CHeatSolverFVM::BC_Inlet(CGeometry *geometry, CSolver **solver_container,
                            CNumerics *conv_numerics, CNumerics *visc_numerics, CConfig *config, unsigned short val_marker) {

  unsigned short iDim;
  unsigned long iVertex, iPoint, Point_Normal;
  su2double *Flow_Dir,  Vel_Mag;
  su2double *V_inlet, *V_domain;
  
  bool flow = ((config->GetKind_Solver() == INC_NAVIER_STOKES)
               || (config->GetKind_Solver() == INC_RANS)
               || (config->GetKind_Solver() == DISC_ADJ_INC_NAVIER_STOKES)
               || (config->GetKind_Solver() == DISC_ADJ_INC_RANS));

  bool viscous              = config->GetViscous();
  bool implicit             = (config->GetKind_TimeIntScheme_Flow() == EULER_IMPLICIT);
  string Marker_Tag         = config->GetMarker_All_TagBound(val_marker);

  su2double *Normal = new su2double[nDim];

  su2double *Coord_i, *Coord_j, Area, dist_ij, laminar_viscosity, thermal_diffusivity, Twall, dTdn, Prandtl_Lam;
  //su2double Prandtl_Turb;
  Prandtl_Lam = config->GetPrandtl_Lam();
//  Prandtl_Turb = config->GetPrandtl_Turb();
  laminar_viscosity = config->GetMu_ConstantND();
  //laminar_viscosity = config->GetViscosity_FreeStreamND(); //TDE check for consistency with CHT

  Twall = config->GetTemperature_FreeStreamND();

  for (iVertex = 0; iVertex < geometry->nVertex[val_marker]; iVertex++) {

    iPoint = geometry->vertex[val_marker][iVertex]->GetNode();

    if (geometry->node[iPoint]->GetDomain()) {

      geometry->vertex[val_marker][iVertex]->GetNormal(Normal);
      for (iDim = 0; iDim < nDim; iDim++) Normal[iDim] = -Normal[iDim];

      if(flow) {

        /*--- Normal vector for this vertex (negate for outward convention) ---*/

        conv_numerics->SetNormal(Normal);

        /*--- Retrieve solution at this boundary node ---*/

        V_domain = solver_container[FLOW_SOL]->GetNodes()->GetPrimitive(iPoint);

        /*--- Retrieve the specified velocity for the inlet. ---*/

        Vel_Mag  = config->GetInlet_Ptotal(Marker_Tag)/config->GetVelocity_Ref();
        Flow_Dir = config->GetInlet_FlowDir(Marker_Tag);

        V_inlet = solver_container[FLOW_SOL]->GetCharacPrimVar(val_marker, iVertex);

        for (iDim = 0; iDim < nDim; iDim++)
          V_inlet[iDim+1] = Vel_Mag*Flow_Dir[iDim];

        conv_numerics->SetPrimitive(V_domain, V_inlet);

        if (dynamic_grid)
          conv_numerics->SetGridVel(geometry->node[iPoint]->GetGridVel(), geometry->node[iPoint]->GetGridVel());

        conv_numerics->SetTemperature(nodes->GetSolution(iPoint,0), config->GetInlet_Ttotal(Marker_Tag)/config->GetTemperature_Ref());

        /*--- Compute the residual using an upwind scheme ---*/

        conv_numerics->ComputeResidual(Residual, Jacobian_i, Jacobian_j, config);

        /*--- Update residual value ---*/

        LinSysRes.AddBlock(iPoint, Residual);

        /*--- Jacobian contribution for implicit integration ---*/

        if (implicit)
          Jacobian.AddBlock(iPoint, iPoint, Jacobian_i);
      }

      /*--- Viscous contribution ---*/

      if (viscous) {

        Point_Normal = geometry->vertex[val_marker][iVertex]->GetNormal_Neighbor();

        geometry->vertex[val_marker][iVertex]->GetNormal(Normal);
        Area = 0.0;
        for (iDim = 0; iDim < nDim; iDim++) Area += Normal[iDim]*Normal[iDim];
        Area = sqrt (Area);

        Coord_i = geometry->node[iPoint]->GetCoord();
        Coord_j = geometry->node[Point_Normal]->GetCoord();
        dist_ij = 0;
        for (iDim = 0; iDim < nDim; iDim++)
          dist_ij += (Coord_j[iDim]-Coord_i[iDim])*(Coord_j[iDim]-Coord_i[iDim]);
        dist_ij = sqrt(dist_ij);

        dTdn = -(nodes->GetSolution(Point_Normal,0) - Twall)/dist_ij;

        thermal_diffusivity = laminar_viscosity/Prandtl_Lam;

        Res_Visc[0] = thermal_diffusivity*dTdn*Area;

        if(implicit) {

          Jacobian_i[0][0] = -thermal_diffusivity/dist_ij * Area;
        }
        /*--- Viscous contribution to the residual at the wall ---*/

        LinSysRes.SubtractBlock(iPoint, Res_Visc);
        Jacobian.SubtractBlock(iPoint, iPoint, Jacobian_i);
      }
    }
  }

  /*--- Free locally allocated memory ---*/
  delete [] Normal;

}

void CHeatSolverFVM::BC_Outlet(CGeometry *geometry, CSolver **solver_container,
                             CNumerics *conv_numerics, CNumerics *visc_numerics, CConfig *config, unsigned short val_marker) {

  unsigned short iDim;
  unsigned long iVertex, iPoint, Point_Normal;
  su2double *V_outlet, *V_domain;

  bool flow = ((config->GetKind_Solver() == INC_NAVIER_STOKES)
               || (config->GetKind_Solver() == INC_RANS)
               || (config->GetKind_Solver() == DISC_ADJ_INC_NAVIER_STOKES)
               || (config->GetKind_Solver() == DISC_ADJ_INC_RANS));
  bool implicit             = (config->GetKind_TimeIntScheme_Flow() == EULER_IMPLICIT);

  su2double *Normal = new su2double[nDim];

  for (iVertex = 0; iVertex < geometry->nVertex[val_marker]; iVertex++) {

    iPoint = geometry->vertex[val_marker][iVertex]->GetNode();

    if (geometry->node[iPoint]->GetDomain()) {

      Point_Normal = geometry->vertex[val_marker][iVertex]->GetNormal_Neighbor();

      /*--- Normal vector for this vertex (negate for outward convention) ---*/

      geometry->vertex[val_marker][iVertex]->GetNormal(Normal);
      for (iDim = 0; iDim < nDim; iDim++) Normal[iDim] = -Normal[iDim];

      if(flow) {
          conv_numerics->SetNormal(Normal);

          /*--- Retrieve solution at this boundary node ---*/

          V_domain = solver_container[FLOW_SOL]->GetNodes()->GetPrimitive(iPoint);

          /*--- Retrieve the specified velocity for the inlet. ---*/

          V_outlet = solver_container[FLOW_SOL]->GetCharacPrimVar(val_marker, iVertex);
          for (iDim = 0; iDim < nDim; iDim++)
            V_outlet[iDim+1] = solver_container[FLOW_SOL]->GetNodes()->GetVelocity(Point_Normal, iDim);

          conv_numerics->SetPrimitive(V_domain, V_outlet);

          if (dynamic_grid)
            conv_numerics->SetGridVel(geometry->node[iPoint]->GetGridVel(), geometry->node[iPoint]->GetGridVel());

          conv_numerics->SetTemperature(nodes->GetSolution(iPoint,0), nodes->GetSolution(Point_Normal,0));

          /*--- Compute the residual using an upwind scheme ---*/

          conv_numerics->ComputeResidual(Residual, Jacobian_i, Jacobian_j, config);

          /*--- Update residual value ---*/

          LinSysRes.AddBlock(iPoint, Residual);

          /*--- Jacobian contribution for implicit integration ---*/

          if (implicit)
            Jacobian.AddBlock(iPoint, iPoint, Jacobian_i);
      }
    }
  }

  /*--- Free locally allocated memory ---*/
  delete [] Normal;

}

void CHeatSolverFVM::BC_ConjugateHeat_Interface(CGeometry *geometry, CSolver **solver_container, CNumerics *numerics, CConfig *config, unsigned short val_marker) {

  unsigned long iVertex, iPoint, total_index;
  unsigned short iDim, iVar, iMarker;

  su2double thermal_diffusivity, rho_cp_solid, Temperature_Ref, T_Conjugate, Tinterface,
      Tnormal_Conjugate, HeatFluxDensity, HeatFlux, Area;

  bool implicit      = (config->GetKind_TimeIntScheme_Flow() == EULER_IMPLICIT);
  bool flow = ((config->GetKind_Solver() == INC_NAVIER_STOKES)
               || (config->GetKind_Solver() == INC_RANS)
               || (config->GetKind_Solver() == DISC_ADJ_INC_NAVIER_STOKES)
               || (config->GetKind_Solver() == DISC_ADJ_INC_RANS));

  su2double *Normal = new su2double[nDim];

  Temperature_Ref       = config->GetTemperature_Ref();
  rho_cp_solid          = config->GetDensity_Solid()*config->GetSpecific_Heat_Cp_Solid();

  if (flow) {

    for (iMarker = 0; iMarker < config->GetnMarker_All(); iMarker++) {

      if (config->GetMarker_All_KindBC(iMarker) == CHT_WALL_INTERFACE) {

        for (iVertex = 0; iVertex < geometry->nVertex[iMarker]; iVertex++) {
          iPoint = geometry->vertex[iMarker][iVertex]->GetNode();

          if (geometry->node[iPoint]->GetDomain()) {

            Normal = geometry->vertex[iMarker][iVertex]->GetNormal();
            Area = 0.0;
            for (iDim = 0; iDim < nDim; iDim++) Area += Normal[iDim]*Normal[iDim];
            Area = sqrt (Area);

            T_Conjugate = GetConjugateHeatVariable(iMarker, iVertex, 0)/Temperature_Ref;

            nodes->SetSolution_Old(iPoint,&T_Conjugate);
            LinSysRes.SetBlock_Zero(iPoint, 0);
            nodes->SetRes_TruncErrorZero(iPoint);

            if (implicit) {
              for (iVar = 0; iVar < nVar; iVar++) {
                total_index = iPoint*nVar+iVar;
                Jacobian.DeleteValsRowi(total_index);
              }
            }
          }
        }
      }
    }
  }
  else {

    for (iMarker = 0; iMarker < config->GetnMarker_All(); iMarker++) {

      if (config->GetMarker_All_KindBC(iMarker) == CHT_WALL_INTERFACE) {

        for (iVertex = 0; iVertex < geometry->nVertex[iMarker]; iVertex++) {
          iPoint = geometry->vertex[iMarker][iVertex]->GetNode();

          if (geometry->node[iPoint]->GetDomain()) {

            Normal = geometry->vertex[iMarker][iVertex]->GetNormal();
            Area = 0.0;
            for (iDim = 0; iDim < nDim; iDim++) Area += Normal[iDim]*Normal[iDim];
            Area = sqrt (Area);

            thermal_diffusivity = GetConjugateHeatVariable(iMarker, iVertex, 2)/rho_cp_solid;

            if (config->GetCHT_Robin()) {

              Tinterface        = nodes->GetSolution(iPoint,0);
              Tnormal_Conjugate = GetConjugateHeatVariable(iMarker, iVertex, 3)/Temperature_Ref;

              HeatFluxDensity   = thermal_diffusivity*(Tinterface - Tnormal_Conjugate);
              HeatFlux          = HeatFluxDensity * Area;
            }
            else {

              HeatFluxDensity = GetConjugateHeatVariable(iMarker, iVertex, 1)/config->GetHeat_Flux_Ref();
              HeatFlux        = HeatFluxDensity*Area;
            }

            Res_Visc[0] = -HeatFlux;
            LinSysRes.SubtractBlock(iPoint, Res_Visc);

            if (implicit) {

              Jacobian_i[0][0] = thermal_diffusivity*Area;
              Jacobian.SubtractBlock(iPoint, iPoint, Jacobian_i);
            }
          }
        }
      }
    }
  }
}

void CHeatSolverFVM::Heat_Fluxes(CGeometry *geometry, CSolver **solver_container, CConfig *config) {

  unsigned long iVertex, iPoint, iPointNormal;
  unsigned short Boundary, Monitoring, iMarker, iDim;
  su2double *Coord, *Coord_Normal, *Normal, Area, dist, Twall, dTdn, thermal_diffusivity;
  string Marker_Tag, HeatFlux_Tag;

  bool flow = ((config->GetKind_Solver() == INC_NAVIER_STOKES)
               || (config->GetKind_Solver() == INC_RANS)
               || (config->GetKind_Solver() == DISC_ADJ_INC_NAVIER_STOKES)
               || (config->GetKind_Solver() == DISC_ADJ_INC_RANS));

#ifdef HAVE_MPI
  su2double MyAllBound_HeatFlux, MyAllBound_AverageT;
#endif

  AllBound_HeatFlux = 0.0;
  AllBound_AverageT = 0.0;

  for ( iMarker = 0; iMarker < nMarker; iMarker++ ) {

    AverageT_per_Marker[iMarker]  = 0.0;
    HeatFlux_per_Marker[iMarker]  = 0.0;

    Boundary = config->GetMarker_All_KindBC(iMarker);
    Marker_Tag = config->GetMarker_All_TagBound(iMarker);
    Monitoring = config->GetMarker_All_Monitoring(iMarker);

    if ( Boundary == ISOTHERMAL ) {

      Twall = config->GetIsothermal_Temperature(Marker_Tag)/config->GetTemperature_Ref();

      for( iVertex = 0; iVertex < geometry->nVertex[iMarker]; iVertex++ ) {

        iPoint = geometry->vertex[iMarker][iVertex]->GetNode();

        if(geometry->node[iPoint]->GetDomain()) {

          iPointNormal = geometry->vertex[iMarker][iVertex]->GetNormal_Neighbor();

          Coord = geometry->node[iPoint]->GetCoord();
          Coord_Normal = geometry->node[iPointNormal]->GetCoord();

          Normal = geometry->vertex[iMarker][iVertex]->GetNormal();
          Area = 0.0;
          for (iDim = 0; iDim < nDim; iDim++) Area += Normal[iDim]*Normal[iDim];
          Area = sqrt(Area);

          dist = 0.0;
          for (iDim = 0; iDim < nDim; iDim++) dist += (Coord_Normal[iDim]-Coord[iDim])*(Coord_Normal[iDim]-Coord[iDim]);
          dist = sqrt(dist);

          dTdn = (Twall - nodes->GetSolution(iPointNormal,0))/dist;

          if(flow) {
            thermal_diffusivity = config->GetViscosity_FreeStreamND()/config->GetPrandtl_Lam();
          }
          else {
            thermal_diffusivity = config->GetThermalDiffusivity_Solid();
          }

          HeatFlux[iMarker][iVertex] = thermal_diffusivity*dTdn*config->GetHeat_Flux_Ref();
          
          HeatFlux_per_Marker[iMarker] += HeatFlux[iMarker][iVertex]*Area;
          
        }
      }
    }
    else if ( Boundary == CHT_WALL_INTERFACE || Boundary == HEAT_FLUX ) {

      for( iVertex = 0; iVertex < geometry->nVertex[iMarker]; iVertex++ ) {

        iPoint = geometry->vertex[iMarker][iVertex]->GetNode();

        if(geometry->node[iPoint]->GetDomain()) {

          iPointNormal = geometry->vertex[iMarker][iVertex]->GetNormal_Neighbor();

          Twall = nodes->GetSolution(iPoint,0);

          Coord = geometry->node[iPoint]->GetCoord();
          Coord_Normal = geometry->node[iPointNormal]->GetCoord();

          Normal = geometry->vertex[iMarker][iVertex]->GetNormal();
          Area = 0.0;
          for (iDim = 0; iDim < nDim; iDim++) Area += Normal[iDim]*Normal[iDim];
          Area = sqrt(Area);

          dist = 0.0;
          for (iDim = 0; iDim < nDim; iDim++) dist += (Coord_Normal[iDim]-Coord[iDim])*(Coord_Normal[iDim]-Coord[iDim]);
          dist = sqrt(dist);

          dTdn = (Twall - nodes->GetSolution(iPointNormal,0))/dist;

          if(flow) {
            thermal_diffusivity = config->GetViscosity_FreeStreamND()/config->GetPrandtl_Lam();
          }
          else {
            thermal_diffusivity = config->GetThermalDiffusivity_Solid();
          }

          HeatFlux[iMarker][iVertex] = thermal_diffusivity*dTdn*config->GetHeat_Flux_Ref();
          
          HeatFlux_per_Marker[iMarker] += HeatFlux[iMarker][iVertex]*Area;

          /*--- We do only aim to compute averaged temperatures on the (interesting) heat flux walls ---*/

          if ( Boundary == HEAT_FLUX ) {

            AverageT_per_Marker[iMarker] += Twall*config->GetTemperature_Ref()*Area;
          }
        }
      }
    }

    if (Monitoring == YES) {

      AllBound_HeatFlux += HeatFlux_per_Marker[iMarker];
      AllBound_AverageT += AverageT_per_Marker[iMarker];
    }
  }

#ifdef HAVE_MPI
  MyAllBound_HeatFlux = AllBound_HeatFlux;
  MyAllBound_AverageT = AllBound_AverageT;
  SU2_MPI::Allreduce(&MyAllBound_HeatFlux, &AllBound_HeatFlux, 1, MPI_DOUBLE, MPI_SUM, MPI_COMM_WORLD);
  SU2_MPI::Allreduce(&MyAllBound_AverageT, &AllBound_AverageT, 1, MPI_DOUBLE, MPI_SUM, MPI_COMM_WORLD);
#endif

  if (Total_HeatFlux_Areas_Monitor != 0.0) {
    Total_AverageT = AllBound_AverageT/Total_HeatFlux_Areas_Monitor;
  }
  else {
    Total_AverageT = 0.0;
  }

  Total_HeatFlux = AllBound_HeatFlux;
}

void CHeatSolverFVM::SetTime_Step(CGeometry *geometry, CSolver **solver_container, CConfig *config,
                               unsigned short iMesh, unsigned long Iteration) {

  unsigned short iDim, iMarker;
  unsigned long iEdge, iVertex, iPoint = 0, jPoint = 0;
  su2double *Normal, Area, Vol, laminar_viscosity, eddy_viscosity, thermal_diffusivity, Prandtl_Lam, Prandtl_Turb, Mean_ProjVel, Mean_BetaInc2, Mean_DensityInc, Mean_SoundSpeed, Lambda;
  su2double Global_Delta_Time = 0.0, Global_Delta_UnstTimeND = 0.0, Local_Delta_Time = 0.0, Local_Delta_Time_Inv, Local_Delta_Time_Visc, CFL_Reduction, K_v = 0.25;
  
  bool flow = ((config->GetKind_Solver() == INC_NAVIER_STOKES)
               || (config->GetKind_Solver() == INC_RANS)
               || (config->GetKind_Solver() == DISC_ADJ_INC_NAVIER_STOKES)
               || (config->GetKind_Solver() == DISC_ADJ_INC_RANS));
  
  bool turb = ((config->GetKind_Solver() == INC_RANS) || (config->GetKind_Solver() == DISC_ADJ_INC_RANS));
  bool dual_time = ((config->GetTime_Marching() == DT_STEPPING_1ST) ||
                    (config->GetTime_Marching() == DT_STEPPING_2ND));
  bool implicit = (config->GetKind_TimeIntScheme_Flow() == EULER_IMPLICIT);

  eddy_viscosity    = 0.0;
  laminar_viscosity = config->GetMu_ConstantND();
  Prandtl_Lam = config->GetPrandtl_Lam();
  Prandtl_Turb = config->GetPrandtl_Turb();

  thermal_diffusivity = config->GetThermalDiffusivity_Solid();

  /*--- Compute spectral radius based on thermal conductivity ---*/

  Min_Delta_Time = 1.E30; Max_Delta_Time = 0.0;
  CFL_Reduction = config->GetCFLRedCoeff_Turb();

  for (iPoint = 0; iPoint < nPointDomain; iPoint++) {
    nodes->SetMax_Lambda_Inv(iPoint,0.0);
    nodes->SetMax_Lambda_Visc(iPoint,0.0);
  }

  /*--- Loop interior edges ---*/

  for (iEdge = 0; iEdge < geometry->GetnEdge(); iEdge++) {

    iPoint = geometry->edge[iEdge]->GetNode(0);
    jPoint = geometry->edge[iEdge]->GetNode(1);

    /*--- get the edge's normal vector to compute the edge's area ---*/
    Normal = geometry->edge[iEdge]->GetNormal();
    Area = 0; for (iDim = 0; iDim < nDim; iDim++) Area += Normal[iDim]*Normal[iDim]; Area = sqrt(Area);

    /*--- Inviscid contribution ---*/

    if (flow) {
      Mean_ProjVel = 0.5 * (solver_container[FLOW_SOL]->GetNodes()->GetProjVel(iPoint,Normal) + solver_container[FLOW_SOL]->GetNodes()->GetProjVel(jPoint,Normal));
      Mean_BetaInc2 = 0.5 * (solver_container[FLOW_SOL]->GetNodes()->GetBetaInc2(iPoint) + solver_container[FLOW_SOL]->GetNodes()->GetBetaInc2(jPoint));
      Mean_DensityInc = 0.5 * (solver_container[FLOW_SOL]->GetNodes()->GetDensity(iPoint) + solver_container[FLOW_SOL]->GetNodes()->GetDensity(jPoint));
      Mean_SoundSpeed = sqrt(Mean_ProjVel*Mean_ProjVel + (Mean_BetaInc2/Mean_DensityInc)*Area*Area);

      Lambda = fabs(Mean_ProjVel) + Mean_SoundSpeed;
      if (geometry->node[iPoint]->GetDomain()) nodes->AddMax_Lambda_Inv(iPoint, Lambda);
      if (geometry->node[jPoint]->GetDomain()) nodes->AddMax_Lambda_Inv(jPoint, Lambda);
    }

    /*--- Viscous contribution ---*/

    thermal_diffusivity = config->GetThermalDiffusivity_Solid();
    if(flow) {
      if(turb) {
        eddy_viscosity = solver_container[TURB_SOL]->GetNodes()->GetmuT(iPoint);
      }

      thermal_diffusivity = laminar_viscosity/Prandtl_Lam + eddy_viscosity/Prandtl_Turb;
    }

    Lambda = thermal_diffusivity*Area*Area;
    if (geometry->node[iPoint]->GetDomain()) nodes->AddMax_Lambda_Visc(iPoint, Lambda);
    if (geometry->node[jPoint]->GetDomain()) nodes->AddMax_Lambda_Visc(jPoint, Lambda);

  }

  /*--- Loop boundary edges ---*/

  for (iMarker = 0; iMarker < geometry->GetnMarker(); iMarker++) {
    for (iVertex = 0; iVertex < geometry->GetnVertex(iMarker); iVertex++) {

      /*--- Point identification, Normal vector and area ---*/

      iPoint = geometry->vertex[iMarker][iVertex]->GetNode();
      Normal = geometry->vertex[iMarker][iVertex]->GetNormal();
      Area = 0.0; for (iDim = 0; iDim < nDim; iDim++) Area += Normal[iDim]*Normal[iDim]; Area = sqrt(Area);

      /*--- Inviscid contribution ---*/

      if (flow) {
        Mean_ProjVel = solver_container[FLOW_SOL]->GetNodes()->GetProjVel(iPoint, Normal);
        Mean_BetaInc2 = solver_container[FLOW_SOL]->GetNodes()->GetBetaInc2(iPoint);
        Mean_DensityInc = solver_container[FLOW_SOL]->GetNodes()->GetDensity(iPoint);
        Mean_SoundSpeed = sqrt(Mean_ProjVel*Mean_ProjVel + (Mean_BetaInc2/Mean_DensityInc)*Area*Area);

        Lambda = fabs(Mean_ProjVel) + Mean_SoundSpeed;
        if (geometry->node[iPoint]->GetDomain()) nodes->AddMax_Lambda_Inv(iPoint, Lambda);
      }

      /*--- Viscous contribution ---*/

      thermal_diffusivity = config->GetThermalDiffusivity_Solid();
      if(flow) {
        if(turb) {
          eddy_viscosity = solver_container[TURB_SOL]->GetNodes()->GetmuT(iPoint);
        }

        thermal_diffusivity = laminar_viscosity/Prandtl_Lam + eddy_viscosity/Prandtl_Turb;
      }

      Lambda = thermal_diffusivity*Area*Area;
      if (geometry->node[iPoint]->GetDomain()) nodes->AddMax_Lambda_Visc(iPoint, Lambda);

    }
  }

  /*--- Each element uses their own speed, steady state simulation ---*/

  for (iPoint = 0; iPoint < nPointDomain; iPoint++) {

    Vol = geometry->node[iPoint]->GetVolume();

    if (Vol != 0.0) {

      if(flow) {
        Local_Delta_Time_Inv = config->GetCFL(iMesh)*Vol / nodes->GetMax_Lambda_Inv(iPoint);
        Local_Delta_Time_Visc = config->GetCFL(iMesh)*K_v*Vol*Vol/ nodes->GetMax_Lambda_Visc(iPoint);
      }
      else {
        Local_Delta_Time_Inv = config->GetMax_DeltaTime();
        Local_Delta_Time_Visc = config->GetCFL(iMesh)*K_v*Vol*Vol/ nodes->GetMax_Lambda_Visc(iPoint);
        //Local_Delta_Time_Visc = 100.0*K_v*Vol*Vol/ nodes->GetMax_Lambda_Visc(iPoint);
      }

      /*--- Time step setting method ---*/

      if (config->GetKind_TimeStep_Heat() == BYFLOW && flow) {
        Local_Delta_Time = solver_container[FLOW_SOL]->GetNodes()->GetDelta_Time(iPoint);
      }
      else if (config->GetKind_TimeStep_Heat() == MINIMUM) {
        Local_Delta_Time = min(Local_Delta_Time_Inv, Local_Delta_Time_Visc);
      }
      else if (config->GetKind_TimeStep_Heat() == CONVECTIVE) {
        Local_Delta_Time = Local_Delta_Time_Inv;
      }
      else if (config->GetKind_TimeStep_Heat() == VISCOUS) {
        Local_Delta_Time = Local_Delta_Time_Visc;
      }

      /*--- Min-Max-Logic ---*/

      Global_Delta_Time = min(Global_Delta_Time, Local_Delta_Time);
      Min_Delta_Time = min(Min_Delta_Time, Local_Delta_Time);
      Max_Delta_Time = max(Max_Delta_Time, Local_Delta_Time);
      if (Local_Delta_Time > config->GetMax_DeltaTime())
        Local_Delta_Time = config->GetMax_DeltaTime();

      nodes->SetDelta_Time(iPoint,CFL_Reduction*Local_Delta_Time);
    }
    else {
      nodes->SetDelta_Time(iPoint,0.0);
    }
  }

  /*--- Compute the max and the min dt (in parallel) ---*/
  if (config->GetComm_Level() == COMM_FULL) {
#ifdef HAVE_MPI
    su2double rbuf_time, sbuf_time;
    sbuf_time = Min_Delta_Time;
    SU2_MPI::Reduce(&sbuf_time, &rbuf_time, 1, MPI_DOUBLE, MPI_MIN, MASTER_NODE, MPI_COMM_WORLD);
    SU2_MPI::Bcast(&rbuf_time, 1, MPI_DOUBLE, MASTER_NODE, MPI_COMM_WORLD);
    Min_Delta_Time = rbuf_time;

    sbuf_time = Max_Delta_Time;
    SU2_MPI::Reduce(&sbuf_time, &rbuf_time, 1, MPI_DOUBLE, MPI_MAX, MASTER_NODE, MPI_COMM_WORLD);
    SU2_MPI::Bcast(&rbuf_time, 1, MPI_DOUBLE, MASTER_NODE, MPI_COMM_WORLD);
    Max_Delta_Time = rbuf_time;
#endif
  }

  /*--- For exact time solution use the minimum delta time of the whole mesh ---*/
  if (config->GetTime_Marching() == TIME_STEPPING) {
#ifdef HAVE_MPI
    su2double rbuf_time, sbuf_time;
    sbuf_time = Global_Delta_Time;
    SU2_MPI::Reduce(&sbuf_time, &rbuf_time, 1, MPI_DOUBLE, MPI_MIN, MASTER_NODE, MPI_COMM_WORLD);
    SU2_MPI::Bcast(&rbuf_time, 1, MPI_DOUBLE, MASTER_NODE, MPI_COMM_WORLD);
    Global_Delta_Time = rbuf_time;
#endif
    for (iPoint = 0; iPoint < nPointDomain; iPoint++)
      nodes->SetDelta_Time(iPoint,Global_Delta_Time);
  }

  /*--- Recompute the unsteady time step for the dual time strategy
   if the unsteady CFL is diferent from 0 ---*/
  if ((dual_time) && (Iteration == 0) && (config->GetUnst_CFL() != 0.0) && (iMesh == MESH_0)) {
    Global_Delta_UnstTimeND = config->GetUnst_CFL()*Global_Delta_Time/config->GetCFL(iMesh);

#ifdef HAVE_MPI
    su2double rbuf_time, sbuf_time;
    sbuf_time = Global_Delta_UnstTimeND;
    SU2_MPI::Reduce(&sbuf_time, &rbuf_time, 1, MPI_DOUBLE, MPI_MIN, MASTER_NODE, MPI_COMM_WORLD);
    SU2_MPI::Bcast(&rbuf_time, 1, MPI_DOUBLE, MASTER_NODE, MPI_COMM_WORLD);
    Global_Delta_UnstTimeND = rbuf_time;
#endif
    config->SetDelta_UnstTimeND(Global_Delta_UnstTimeND);
  }

  /*--- The pseudo local time (explicit integration) cannot be greater than the physical time ---*/
  if (dual_time)
    for (iPoint = 0; iPoint < nPointDomain; iPoint++) {
      if (!implicit) {
        cout << "Using unsteady time: " << config->GetDelta_UnstTimeND() << endl;
        Local_Delta_Time = min((2.0/3.0)*config->GetDelta_UnstTimeND(), nodes->GetDelta_Time(iPoint));
        nodes->SetDelta_Time(iPoint,Local_Delta_Time);
      }
  }
}

void CHeatSolverFVM::ExplicitEuler_Iteration(CGeometry *geometry, CSolver **solver_container, CConfig *config) {

  su2double *local_Residual, *local_Res_TruncError, Vol, Delta, Res;
  unsigned short iVar;
  unsigned long iPoint;

  bool adjoint = config->GetContinuous_Adjoint();

  for (iVar = 0; iVar < nVar; iVar++) {
    SetRes_RMS(iVar, 0.0);
    SetRes_Max(iVar, 0.0, 0);
  }

  /*--- Update the solution ---*/

  for (iPoint = 0; iPoint < nPointDomain; iPoint++) {
    Vol = geometry->node[iPoint]->GetVolume();
    Delta = nodes->GetDelta_Time(iPoint) / Vol;

    local_Res_TruncError = nodes->GetResTruncError(iPoint);
    local_Residual = LinSysRes.GetBlock(iPoint);

    if (!adjoint) {
      for (iVar = 0; iVar < nVar; iVar++) {
        Res = local_Residual[iVar] + local_Res_TruncError[iVar];
        nodes->AddSolution(iPoint,iVar, -Res*Delta);
        AddRes_RMS(iVar, Res*Res);
        AddRes_Max(iVar, fabs(Res), geometry->node[iPoint]->GetGlobalIndex(), geometry->node[iPoint]->GetCoord());
      }
    }

  }

  /*--- MPI solution ---*/

  InitiateComms(geometry, config, SOLUTION);
  CompleteComms(geometry, config, SOLUTION);
  
  /*--- Compute the root mean square residual ---*/

  SetResidual_RMS(geometry, config);

}


void CHeatSolverFVM::ImplicitEuler_Iteration(CGeometry *geometry, CSolver **solver_container, CConfig *config) {

  unsigned short iVar;
  unsigned long iPoint, total_index;
  su2double Delta, Vol, *local_Res_TruncError;
  bool flow = ((config->GetKind_Solver() == INC_NAVIER_STOKES)
               || (config->GetKind_Solver() == INC_RANS)
               || (config->GetKind_Solver() == DISC_ADJ_INC_NAVIER_STOKES)
               || (config->GetKind_Solver() == DISC_ADJ_INC_RANS));


  /*--- Set maximum residual to zero ---*/

  for (iVar = 0; iVar < nVar; iVar++) {
    SetRes_RMS(iVar, 0.0);
    SetRes_Max(iVar, 0.0, 0);
  }

  /*--- Build implicit system ---*/

  for (iPoint = 0; iPoint < nPointDomain; iPoint++) {

    /*--- Read the residual ---*/

    local_Res_TruncError = nodes->GetResTruncError(iPoint);

    /*--- Read the volume ---*/

    Vol = geometry->node[iPoint]->GetVolume();

    /*--- Modify matrix diagonal to assure diagonal dominance ---*/

    if (nodes->GetDelta_Time(iPoint) != 0.0) {

      if(flow) {
        Delta = Vol / nodes->GetDelta_Time(iPoint);
        Jacobian.AddVal2Diag(iPoint, Delta);
      }
      else {
        Delta = Vol / nodes->GetDelta_Time(iPoint);
        Jacobian.AddVal2Diag(iPoint, Delta);
      }

    } else {
      Jacobian.SetVal2Diag(iPoint, 1.0);
      for (iVar = 0; iVar < nVar; iVar++) {
        total_index = iPoint*nVar + iVar;
        LinSysRes[total_index] = 0.0;
        local_Res_TruncError[iVar] = 0.0;
      }
    }

    /*--- Right hand side of the system (-Residual) and initial guess (x = 0) ---*/

    for (iVar = 0; iVar < nVar; iVar++) {
      total_index = iPoint*nVar+iVar;
      LinSysRes[total_index] = - (LinSysRes[total_index] + local_Res_TruncError[iVar]);
      LinSysSol[total_index] = 0.0;
      AddRes_RMS(iVar, LinSysRes[total_index]*LinSysRes[total_index]);
      AddRes_Max(iVar, fabs(LinSysRes[total_index]), geometry->node[iPoint]->GetGlobalIndex(), geometry->node[iPoint]->GetCoord());
    }
  }

  /*--- Initialize residual and solution at the ghost points ---*/

  for (iPoint = nPointDomain; iPoint < nPoint; iPoint++) {
    for (iVar = 0; iVar < nVar; iVar++) {
      total_index = iPoint*nVar + iVar;
      LinSysRes[total_index] = 0.0;
      LinSysSol[total_index] = 0.0;
    }
  }

  /*--- Solve or smooth the linear system ---*/

  System.Solve(Jacobian, LinSysRes, LinSysSol, geometry, config);

  for (iPoint = 0; iPoint < nPointDomain; iPoint++) {
    for (iVar = 0; iVar < nVar; iVar++) {
      nodes->AddSolution(iPoint,iVar, LinSysSol[iPoint*nVar+iVar]);
    }
  }

  /*--- MPI solution ---*/

  InitiateComms(geometry, config, SOLUTION);
  CompleteComms(geometry, config, SOLUTION);
  
  /*--- Compute the root mean square residual ---*/

  SetResidual_RMS(geometry, config);

}

void CHeatSolverFVM::SetInitialCondition(CGeometry **geometry, CSolver ***solver_container, CConfig *config, unsigned long TimeIter) {

  unsigned long iPoint, Point_Fine;
  unsigned short iMesh, iChildren, iVar;
  su2double Area_Children, Area_Parent, *Solution_Fine, *Solution;

  bool restart   = (config->GetRestart() || config->GetRestart_Flow());
  bool dual_time = ((config->GetTime_Marching() == DT_STEPPING_1ST) ||
                    (config->GetTime_Marching() == DT_STEPPING_2ND));

  /*--- If restart solution, then interpolate the flow solution to
   all the multigrid levels, this is important with the dual time strategy ---*/

  if (restart && (TimeIter == 0)) {

    Solution = new su2double[nVar];
    for (iMesh = 1; iMesh <= config->GetnMGLevels(); iMesh++) {
      for (iPoint = 0; iPoint < geometry[iMesh]->GetnPoint(); iPoint++) {
        Area_Parent = geometry[iMesh]->node[iPoint]->GetVolume();
        for (iVar = 0; iVar < nVar; iVar++) Solution[iVar] = 0.0;
        for (iChildren = 0; iChildren < geometry[iMesh]->node[iPoint]->GetnChildren_CV(); iChildren++) {
          Point_Fine = geometry[iMesh]->node[iPoint]->GetChildren_CV(iChildren);
          Area_Children = geometry[iMesh-1]->node[Point_Fine]->GetVolume();
          Solution_Fine = solver_container[iMesh-1][HEAT_SOL]->GetNodes()->GetSolution(Point_Fine);
          for (iVar = 0; iVar < nVar; iVar++) {
            Solution[iVar] += Solution_Fine[iVar]*Area_Children/Area_Parent;
          }
        }
        solver_container[iMesh][HEAT_SOL]->GetNodes()->SetSolution(iPoint,Solution);
      }      
      solver_container[iMesh][HEAT_SOL]->InitiateComms(geometry[iMesh], config, SOLUTION);
      solver_container[iMesh][HEAT_SOL]->CompleteComms(geometry[iMesh], config, SOLUTION);
    }
    delete [] Solution;
  }

  /*--- The value of the solution for the first iteration of the dual time ---*/

  if (dual_time && (TimeIter == 0 || (restart && (long)TimeIter == (long)config->GetRestart_Iter()))) {

    /*--- Push back the initial condition to previous solution containers
     for a 1st-order restart or when simply intitializing to freestream. ---*/

    for (iMesh = 0; iMesh <= config->GetnMGLevels(); iMesh++) {
      solver_container[iMesh][HEAT_SOL]->GetNodes()->Set_Solution_time_n();
      solver_container[iMesh][HEAT_SOL]->GetNodes()->Set_Solution_time_n1();
    }

    if ((restart && (long)TimeIter == (long)config->GetRestart_Iter()) &&
        (config->GetTime_Marching() == DT_STEPPING_2ND)) {

      /*--- Load an additional restart file for a 2nd-order restart ---*/

      solver_container[MESH_0][HEAT_SOL]->LoadRestart(geometry, solver_container, config, SU2_TYPE::Int(config->GetRestart_Iter()-1), true);

      /*--- Push back this new solution to time level N. ---*/

      for (iMesh = 0; iMesh <= config->GetnMGLevels(); iMesh++) {
        solver_container[iMesh][HEAT_SOL]->GetNodes()->Set_Solution_time_n();
      }
    }
  }
}

void CHeatSolverFVM::SetResidual_DualTime(CGeometry *geometry, CSolver **solver_container, CConfig *config,
                                        unsigned short iRKStep, unsigned short iMesh, unsigned short RunTime_EqSystem) {

  /*--- Local variables ---*/

  unsigned short iVar, jVar;
  unsigned long iPoint;

  su2double *U_time_n, *U_time_nP1, *U_time_nM1;
  su2double Volume_nP1, TimeStep;

  bool implicit       = (config->GetKind_TimeIntScheme_Flow() == EULER_IMPLICIT);

  /*--- Store the physical time step ---*/

  TimeStep = config->GetDelta_UnstTimeND();

  /*--- Compute the dual time-stepping source term for static meshes ---*/

  if (!dynamic_grid) {

    /*--- Loop over all nodes (excluding halos) ---*/

    for (iPoint = 0; iPoint < nPointDomain; iPoint++) {

      /*--- Retrieve the solution at time levels n-1, n, and n+1. Note that
       we are currently iterating on U^n+1 and that U^n & U^n-1 are fixed,
       previous solutions that are stored in memory. ---*/

      U_time_nM1 = nodes->GetSolution_time_n1(iPoint);
      U_time_n   = nodes->GetSolution_time_n(iPoint);
      U_time_nP1 = nodes->GetSolution(iPoint);

      /*--- CV volume at time n+1. As we are on a static mesh, the volume
       of the CV will remained fixed for all time steps. ---*/

      Volume_nP1 = geometry->node[iPoint]->GetVolume();

      /*--- Compute the dual time-stepping source term based on the chosen
       time discretization scheme (1st- or 2nd-order).---*/

      for (iVar = 0; iVar < nVar; iVar++) {
        if (config->GetTime_Marching() == DT_STEPPING_1ST)
          Residual[iVar] = (U_time_nP1[iVar] - U_time_n[iVar])*Volume_nP1 / TimeStep;
        if (config->GetTime_Marching() == DT_STEPPING_2ND)
          Residual[iVar] = ( 3.0*U_time_nP1[iVar] - 4.0*U_time_n[iVar]
                            +1.0*U_time_nM1[iVar])*Volume_nP1 / (2.0*TimeStep);
      }

      /*--- Store the residual and compute the Jacobian contribution due
       to the dual time source term. ---*/

      LinSysRes.AddBlock(iPoint, Residual);
      if (implicit) {
        for (iVar = 0; iVar < nVar; iVar++) {
          for (jVar = 0; jVar < nVar; jVar++) Jacobian_i[iVar][jVar] = 0.0;
          if (config->GetTime_Marching() == DT_STEPPING_1ST)
            Jacobian_i[iVar][iVar] = Volume_nP1 / TimeStep;
          if (config->GetTime_Marching() == DT_STEPPING_2ND)
            Jacobian_i[iVar][iVar] = (Volume_nP1*3.0)/(2.0*TimeStep);
        }

        Jacobian.AddBlock(iPoint, iPoint, Jacobian_i);
      }
    }
  }
}<|MERGE_RESOLUTION|>--- conflicted
+++ resolved
@@ -574,11 +574,7 @@
 void CHeatSolverFVM::Upwind_Residual(CGeometry *geometry, CSolver **solver_container, CNumerics *numerics, CConfig *config, unsigned short iMesh) {
 
   su2double *V_i, *V_j, Temp_i, Temp_i_Corrected, Temp_j, Temp_j_Corrected, **Gradient_i, **Gradient_j, Project_Grad_i, Project_Grad_j,
-<<<<<<< HEAD
-          **Temp_i_Grad, **Temp_j_Grad, Project_Temp_i_Grad, Project_Temp_j_Grad;
-=======
             **Temp_i_Grad, **Temp_j_Grad, Project_Temp_i_Grad, Project_Temp_j_Grad;
->>>>>>> 58f511af
   unsigned short iDim, iVar;
   unsigned long iEdge, iPoint, jPoint;
   bool flow = ((config->GetKind_Solver() == INC_NAVIER_STOKES)
