/*!
 * \file output_structure.cpp
 * \brief Main subroutines for output solver information
 * \author F. Palacios, T. Economon
 * \version 4.1.1 "Cardinal"
 *
 * SU2 Lead Developers: Dr. Francisco Palacios (Francisco.D.Palacios@boeing.com).
 *                      Dr. Thomas D. Economon (economon@stanford.edu).
 *
 * SU2 Developers: Prof. Juan J. Alonso's group at Stanford University.
 *                 Prof. Piero Colonna's group at Delft University of Technology.
 *                 Prof. Nicolas R. Gauger's group at Kaiserslautern University of Technology.
 *                 Prof. Alberto Guardone's group at Polytechnic University of Milan.
 *                 Prof. Rafael Palacios' group at Imperial College London.
 *
 * Copyright (C) 2012-2016 SU2, the open-source CFD code.
 *
 * SU2 is free software; you can redistribute it and/or
 * modify it under the terms of the GNU Lesser General Public
 * License as published by the Free Software Foundation; either
 * version 2.1 of the License, or (at your option) any later version.
 *
 * SU2 is distributed in the hope that it will be useful,
 * but WITHOUT ANY WARRANTY; without even the implied warranty of
 * MERCHANTABILITY or FITNESS FOR A PARTICULAR PURPOSE. See the GNU
 * Lesser General Public License for more details.
 *
 * You should have received a copy of the GNU Lesser General Public
 * License along with SU2. If not, see <http://www.gnu.org/licenses/>.
 */

#include "../include/output_structure.hpp"

COutput::COutput(void) {
  
  /*--- Initialize point and connectivity counters to zero. ---*/
  
  nGlobal_Poin      = 0;
  nSurf_Poin        = 0;
  nGlobal_Elem      = 0;
  nSurf_Elem        = 0;
  nGlobal_Tria      = 0;
  nGlobal_Quad      = 0;
  nGlobal_Tetr      = 0;
  nGlobal_Hexa      = 0;
  nGlobal_Pris      = 0;
  nGlobal_Pyra      = 0;
  nGlobal_Line      = 0;
  nGlobal_BoundTria = 0;
  nGlobal_BoundQuad = 0;
  
  /*--- Initialize pointers to NULL ---*/
  
  Coords = NULL;
  Conn_Line = NULL;     Conn_BoundTria = NULL;  Conn_BoundQuad = NULL;
  Conn_Tria = NULL;     Conn_Quad = NULL;       Conn_Tetr = NULL;
  Conn_Hexa = NULL;     Conn_Pris = NULL;       Conn_Pyra = NULL;
  Data = NULL;

  /*--- Initialize CGNS write flag ---*/
  
  wrote_base_file = false;
  
  /*--- Initialize CGNS write flag ---*/
  
  wrote_CGNS_base = false;
  
  /*--- Initialize Tecplot surface flag ---*/
  
  wrote_surf_file = false;
  
  /*--- Initialize Paraview write flag ---*/
  
  wrote_Paraview_base = false;
  
  /*--- Initialize residual ---*/

  RhoRes_New = EPS;
  RhoRes_Old = EPS;
  
}

COutput::~COutput(void) {
  /* delete pointers initialized at construction*/
  /* Coords and Conn_*(Connectivity) have their own dealloc functions */
  /* Data is taken care of in DeallocateSolution function */

}

void COutput::SetSurfaceCSV_Flow(CConfig *config, CGeometry *geometry,
                                 CSolver *FlowSolver, unsigned long iExtIter,
                                 unsigned short val_iZone) {
  
  unsigned short iMarker;
  unsigned long iPoint, iVertex, Global_Index;
  su2double PressCoeff = 0.0, SkinFrictionCoeff[3];
  su2double xCoord = 0.0, yCoord = 0.0, zCoord = 0.0, Mach, Pressure;
  char cstr[200];
  
  unsigned short solver = config->GetKind_Solver();
  unsigned short nDim = geometry->GetnDim();
  
#ifndef HAVE_MPI
  
  unsigned short iDim;
  su2double HeatFlux;
  char buffer [50];
  ofstream SurfFlow_file;
  
  /*--- Write file name with extension if unsteady ---*/
  strcpy (cstr, config->GetSurfFlowCoeff_FileName().c_str());
  
  if (config->GetUnsteady_Simulation() == TIME_SPECTRAL) {
    if (SU2_TYPE::Int(val_iZone) < 10) SPRINTF (buffer, "_0000%d.csv", SU2_TYPE::Int(val_iZone));
    if ((SU2_TYPE::Int(val_iZone) >= 10)   && (SU2_TYPE::Int(val_iZone) < 100))   SPRINTF (buffer, "_000%d.csv", SU2_TYPE::Int(val_iZone));
    if ((SU2_TYPE::Int(val_iZone) >= 100)  && (SU2_TYPE::Int(val_iZone) < 1000))  SPRINTF (buffer, "_00%d.csv", SU2_TYPE::Int(val_iZone));
    if ((SU2_TYPE::Int(val_iZone) >= 1000) && (SU2_TYPE::Int(val_iZone) < 10000)) SPRINTF (buffer, "_0%d.csv", SU2_TYPE::Int(val_iZone));
    if (SU2_TYPE::Int(val_iZone) >= 10000) SPRINTF (buffer, "_%d.csv", SU2_TYPE::Int(val_iZone));
    
  } else if (config->GetUnsteady_Simulation() && config->GetWrt_Unsteady()) {
    if ((SU2_TYPE::Int(iExtIter) >= 0)    && (SU2_TYPE::Int(iExtIter) < 10))    SPRINTF (buffer, "_0000%d.csv", SU2_TYPE::Int(iExtIter));
    if ((SU2_TYPE::Int(iExtIter) >= 10)   && (SU2_TYPE::Int(iExtIter) < 100))   SPRINTF (buffer, "_000%d.csv",  SU2_TYPE::Int(iExtIter));
    if ((SU2_TYPE::Int(iExtIter) >= 100)  && (SU2_TYPE::Int(iExtIter) < 1000))  SPRINTF (buffer, "_00%d.csv",   SU2_TYPE::Int(iExtIter));
    if ((SU2_TYPE::Int(iExtIter) >= 1000) && (SU2_TYPE::Int(iExtIter) < 10000)) SPRINTF (buffer, "_0%d.csv",    SU2_TYPE::Int(iExtIter));
    if (SU2_TYPE::Int(iExtIter) >= 10000) SPRINTF (buffer, "_%d.csv", SU2_TYPE::Int(iExtIter));
  }
  else
    SPRINTF (buffer, ".csv");
  
  strcat (cstr, buffer);
  SurfFlow_file.precision(15);
  SurfFlow_file.open(cstr, ios::out);
  
  SurfFlow_file << "\"Global_Index\", \"x_coord\", \"y_coord\", ";
  if (nDim == 3) SurfFlow_file << "\"z_coord\", ";
  SurfFlow_file << "\"Pressure\", \"C<sub>p</sub>\", ";
  
  switch (solver) {
    case EULER : SurfFlow_file <<  "\"Mach\"" << endl; break;
    case NAVIER_STOKES: case RANS:
      if (nDim == 2) SurfFlow_file <<  "\"C<sub>f</sub>_x\", \"C<sub>f</sub>_y\", \"h\"" << endl;
      if (nDim == 3) SurfFlow_file <<  "\"C<sub>f</sub>_x\", \"C<sub>f</sub>_y\", \"C<sub>f</sub>_z\", \"h\"" << endl;
      break;
  }
  
  for (iMarker = 0; iMarker < config->GetnMarker_All(); iMarker++) {
    if (config->GetMarker_All_Plotting(iMarker) == YES) {
      for (iVertex = 0; iVertex < geometry->nVertex[iMarker]; iVertex++) {
        iPoint = geometry->vertex[iMarker][iVertex]->GetNode();
        Global_Index = geometry->node[iPoint]->GetGlobalIndex();
        xCoord = geometry->node[iPoint]->GetCoord(0);
        yCoord = geometry->node[iPoint]->GetCoord(1);
        if (nDim == 3) zCoord = geometry->node[iPoint]->GetCoord(2);
        
        /*--- The output should be in inches ---*/
        
        if (config->GetSystemMeasurements() == US) {
          xCoord *= 12.0; yCoord *= 12.0;
          if (nDim == 3) zCoord *= 12.0;
        }
        
        Pressure = FlowSolver->node[iPoint]->GetPressure();
        PressCoeff = FlowSolver->GetCPressure(iMarker, iVertex);
        SurfFlow_file << scientific << Global_Index << ", " << xCoord << ", " << yCoord << ", ";
        if (nDim == 3) SurfFlow_file << scientific << zCoord << ", ";
        SurfFlow_file << scientific << Pressure << ", " << PressCoeff << ", ";
        switch (solver) {
          case EULER : case FEM_EULER:
            Mach = sqrt(FlowSolver->node[iPoint]->GetVelocity2()) / FlowSolver->node[iPoint]->GetSoundSpeed();
            SurfFlow_file << scientific << Mach << endl;
            break;
<<<<<<< HEAD
          case NAVIER_STOKES: case RANS: case FEM_NAVIER_STOKES: case FEM_RANS: case FEM_LES:
            SkinFrictionCoeff = FlowSolver->GetCSkinFriction(iMarker, iVertex);
=======
          case RANS:
            
            for (iDim = 0; iDim < nDim; iDim++)
              SkinFrictionCoeff[iDim] = FlowSolver->GetCSkinFriction(iMarker, iVertex, iDim);
>>>>>>> 230bee9c
            HeatFlux = FlowSolver->GetHeatFlux(iMarker, iVertex);
            
            if (nDim == 2) SurfFlow_file << scientific << SkinFrictionCoeff[0] << ", " << SkinFrictionCoeff[1] << ", " << HeatFlux << endl;
            if (nDim == 3) SurfFlow_file << scientific << SkinFrictionCoeff[0] << ", " << SkinFrictionCoeff[1] << ", " << SkinFrictionCoeff[2] << ", " << HeatFlux << endl;
            
            break;
        }
      }
    }
  }
  
  SurfFlow_file.close();
  
#else
  
  int rank, iProcessor, nProcessor;
  MPI_Comm_rank(MPI_COMM_WORLD, &rank);
  MPI_Comm_size(MPI_COMM_WORLD, &nProcessor);
  
  unsigned long Buffer_Send_nVertex[1], *Buffer_Recv_nVertex = NULL;
  unsigned long nVertex_Surface = 0, nLocalVertex_Surface = 0;
  unsigned long MaxLocalVertex_Surface = 0;
  
  /*--- Find the max number of surface vertices among all
   partitions and set up buffers. The master node will handle the
   writing of the CSV file after gathering all of the data. ---*/
  
  nLocalVertex_Surface = 0;
  for (iMarker = 0; iMarker < config->GetnMarker_All(); iMarker++)
    if (config->GetMarker_All_Plotting(iMarker) == YES)
      for (iVertex = 0; iVertex < geometry->GetnVertex(iMarker); iVertex++) {
        iPoint = geometry->vertex[iMarker][iVertex]->GetNode();
        if (geometry->node[iPoint]->GetDomain()) nLocalVertex_Surface++;
      }
  
  /*--- Communicate the number of local vertices on each partition
   to the master node ---*/
  
  Buffer_Send_nVertex[0] = nLocalVertex_Surface;
  if (rank == MASTER_NODE) Buffer_Recv_nVertex = new unsigned long [nProcessor];
  
  SU2_MPI::Allreduce(&nLocalVertex_Surface, &MaxLocalVertex_Surface, 1, MPI_UNSIGNED_LONG, MPI_MAX, MPI_COMM_WORLD);
  SU2_MPI::Gather(&Buffer_Send_nVertex, 1, MPI_UNSIGNED_LONG, Buffer_Recv_nVertex, 1, MPI_UNSIGNED_LONG, MASTER_NODE, MPI_COMM_WORLD);
  
  /*--- Send and Recv buffers ---*/
  
  su2double *Buffer_Send_Coord_x = new su2double [MaxLocalVertex_Surface];
  su2double *Buffer_Recv_Coord_x = NULL;
  
  su2double *Buffer_Send_Coord_y = new su2double [MaxLocalVertex_Surface];
  su2double *Buffer_Recv_Coord_y = NULL;
  
  su2double *Buffer_Send_Coord_z = new su2double [MaxLocalVertex_Surface];
  su2double *Buffer_Recv_Coord_z = NULL;
  
  su2double *Buffer_Send_Press = new su2double [MaxLocalVertex_Surface];
  su2double *Buffer_Recv_Press = NULL;
  
  su2double *Buffer_Send_CPress = new su2double [MaxLocalVertex_Surface];
  su2double *Buffer_Recv_CPress = NULL;
  
  su2double *Buffer_Send_Mach = new su2double [MaxLocalVertex_Surface];
  su2double *Buffer_Recv_Mach = NULL;
  
  su2double *Buffer_Send_SkinFriction_x = new su2double [MaxLocalVertex_Surface];
  su2double *Buffer_Recv_SkinFriction_x = NULL;
  
  su2double *Buffer_Send_SkinFriction_y = new su2double [MaxLocalVertex_Surface];
  su2double *Buffer_Recv_SkinFriction_y = NULL;
  
  su2double *Buffer_Send_SkinFriction_z = new su2double [MaxLocalVertex_Surface];
  su2double *Buffer_Recv_SkinFriction_z = NULL;
  
  su2double *Buffer_Send_HeatTransfer = new su2double [MaxLocalVertex_Surface];
  su2double *Buffer_Recv_HeatTransfer = NULL;
  
  unsigned long *Buffer_Send_GlobalIndex = new unsigned long [MaxLocalVertex_Surface];
  unsigned long *Buffer_Recv_GlobalIndex = NULL;
  
  /*--- Prepare the receive buffers on the master node only. ---*/
  
  if (rank == MASTER_NODE) {
    Buffer_Recv_Coord_x = new su2double [nProcessor*MaxLocalVertex_Surface];
    Buffer_Recv_Coord_y = new su2double [nProcessor*MaxLocalVertex_Surface];
    if (nDim == 3) Buffer_Recv_Coord_z = new su2double [nProcessor*MaxLocalVertex_Surface];
    Buffer_Recv_Press   = new su2double [nProcessor*MaxLocalVertex_Surface];
    Buffer_Recv_CPress  = new su2double [nProcessor*MaxLocalVertex_Surface];
    Buffer_Recv_Mach    = new su2double [nProcessor*MaxLocalVertex_Surface];
    Buffer_Recv_SkinFriction_x = new su2double [nProcessor*MaxLocalVertex_Surface];
    Buffer_Recv_SkinFriction_y = new su2double [nProcessor*MaxLocalVertex_Surface];
    if (nDim == 3) Buffer_Recv_SkinFriction_z = new su2double [nProcessor*MaxLocalVertex_Surface];
    Buffer_Recv_HeatTransfer = new su2double [nProcessor*MaxLocalVertex_Surface];
    Buffer_Recv_GlobalIndex  = new unsigned long [nProcessor*MaxLocalVertex_Surface];
  }
  
  /*--- Loop over all vertices in this partition and load the
   data of the specified type into the buffer to be sent to
   the master node. ---*/
  
  nVertex_Surface = 0;
  for (iMarker = 0; iMarker < config->GetnMarker_All(); iMarker++)
    if (config->GetMarker_All_Plotting(iMarker) == YES)
      for (iVertex = 0; iVertex < geometry->GetnVertex(iMarker); iVertex++) {
        iPoint = geometry->vertex[iMarker][iVertex]->GetNode();
        if (geometry->node[iPoint]->GetDomain()) {
          Buffer_Send_Press[nVertex_Surface] = FlowSolver->node[iPoint]->GetPressure();
          Buffer_Send_CPress[nVertex_Surface] = FlowSolver->GetCPressure(iMarker, iVertex);
          Buffer_Send_Coord_x[nVertex_Surface] = geometry->node[iPoint]->GetCoord(0);
          Buffer_Send_Coord_y[nVertex_Surface] = geometry->node[iPoint]->GetCoord(1);
          if (nDim == 3) { Buffer_Send_Coord_z[nVertex_Surface] = geometry->node[iPoint]->GetCoord(2); }
          
          /*--- If US system, the output should be in inches ---*/
          
          if (config->GetSystemMeasurements() == US) {
            Buffer_Send_Coord_x[nVertex_Surface] *= 12.0;
            Buffer_Send_Coord_y[nVertex_Surface] *= 12.0;
            if (nDim == 3) Buffer_Send_Coord_z[nVertex_Surface] *= 12.0;
          }
          
          Buffer_Send_GlobalIndex[nVertex_Surface] = geometry->node[iPoint]->GetGlobalIndex();
          
          if (solver == EULER || solver == FEM_EULER)
            Buffer_Send_Mach[nVertex_Surface] = sqrt(FlowSolver->node[iPoint]->GetVelocity2()) / FlowSolver->node[iPoint]->GetSoundSpeed();
<<<<<<< HEAD
          if ((solver == NAVIER_STOKES)     || (solver == RANS)     ||
              (solver == FEM_NAVIER_STOKES) || (solver == FEM_RANS) || (solver == FEM_LES))
            Buffer_Send_SkinFriction[nVertex_Surface] = FlowSolver->GetCSkinFriction(iMarker, iVertex);
=======
          if ((solver == NAVIER_STOKES) || (solver == RANS)) {
            Buffer_Send_SkinFriction_x[nVertex_Surface] = FlowSolver->GetCSkinFriction(iMarker, iVertex, 0);
            Buffer_Send_SkinFriction_y[nVertex_Surface] = FlowSolver->GetCSkinFriction(iMarker, iVertex, 1);
            if (nDim == 3) Buffer_Send_SkinFriction_z[nVertex_Surface] = FlowSolver->GetCSkinFriction(iMarker, iVertex, 2);
          }
>>>>>>> 230bee9c
          nVertex_Surface++;
        }
      }
  
  /*--- Send the information to the master node ---*/
  
  SU2_MPI::Gather(Buffer_Send_Coord_x, MaxLocalVertex_Surface, MPI_DOUBLE, Buffer_Recv_Coord_x, MaxLocalVertex_Surface, MPI_DOUBLE, MASTER_NODE, MPI_COMM_WORLD);
  SU2_MPI::Gather(Buffer_Send_Coord_y, MaxLocalVertex_Surface, MPI_DOUBLE, Buffer_Recv_Coord_y, MaxLocalVertex_Surface, MPI_DOUBLE, MASTER_NODE, MPI_COMM_WORLD);
  if (nDim == 3) SU2_MPI::Gather(Buffer_Send_Coord_z, MaxLocalVertex_Surface, MPI_DOUBLE, Buffer_Recv_Coord_z, MaxLocalVertex_Surface, MPI_DOUBLE, MASTER_NODE, MPI_COMM_WORLD);
  SU2_MPI::Gather(Buffer_Send_Press, MaxLocalVertex_Surface, MPI_DOUBLE, Buffer_Recv_Press, MaxLocalVertex_Surface, MPI_DOUBLE, MASTER_NODE, MPI_COMM_WORLD);
  SU2_MPI::Gather(Buffer_Send_CPress, MaxLocalVertex_Surface, MPI_DOUBLE, Buffer_Recv_CPress, MaxLocalVertex_Surface, MPI_DOUBLE, MASTER_NODE, MPI_COMM_WORLD);
<<<<<<< HEAD
  if (solver == EULER || solver == FEM_EULER) SU2_MPI::Gather(Buffer_Send_Mach, MaxLocalVertex_Surface, MPI_DOUBLE, Buffer_Recv_Mach, MaxLocalVertex_Surface, MPI_DOUBLE, MASTER_NODE, MPI_COMM_WORLD);
  if ((solver == NAVIER_STOKES) || (solver == RANS) || (solver == FEM_NAVIER_STOKES) || (solver == FEM_RANS) || (solver == FEM_LES)) SU2_MPI::Gather(Buffer_Send_SkinFriction, MaxLocalVertex_Surface, MPI_DOUBLE, Buffer_Recv_SkinFriction, MaxLocalVertex_Surface, MPI_DOUBLE, MASTER_NODE, MPI_COMM_WORLD);
=======
  if (solver == EULER) SU2_MPI::Gather(Buffer_Send_Mach, MaxLocalVertex_Surface, MPI_DOUBLE, Buffer_Recv_Mach, MaxLocalVertex_Surface, MPI_DOUBLE, MASTER_NODE, MPI_COMM_WORLD);
  if ((solver == NAVIER_STOKES) || (solver == RANS)) {
    SU2_MPI::Gather(Buffer_Send_SkinFriction_x, MaxLocalVertex_Surface, MPI_DOUBLE, Buffer_Recv_SkinFriction_x, MaxLocalVertex_Surface, MPI_DOUBLE, MASTER_NODE, MPI_COMM_WORLD);
    SU2_MPI::Gather(Buffer_Send_SkinFriction_y, MaxLocalVertex_Surface, MPI_DOUBLE, Buffer_Recv_SkinFriction_y, MaxLocalVertex_Surface, MPI_DOUBLE, MASTER_NODE, MPI_COMM_WORLD);
    if (nDim == 3) SU2_MPI::Gather(Buffer_Send_SkinFriction_z, MaxLocalVertex_Surface, MPI_DOUBLE, Buffer_Recv_SkinFriction_z, MaxLocalVertex_Surface, MPI_DOUBLE, MASTER_NODE, MPI_COMM_WORLD);
  }
>>>>>>> 230bee9c
  SU2_MPI::Gather(Buffer_Send_GlobalIndex, MaxLocalVertex_Surface, MPI_UNSIGNED_LONG, Buffer_Recv_GlobalIndex, MaxLocalVertex_Surface, MPI_UNSIGNED_LONG, MASTER_NODE, MPI_COMM_WORLD);
  
  /*--- The master node unpacks the data and writes the surface CSV file ---*/
  
  if (rank == MASTER_NODE) {
    
    /*--- Write file name with extension if unsteady ---*/
    char buffer[50];
    string filename = config->GetSurfFlowCoeff_FileName();
    ofstream SurfFlow_file;
    
    /*--- Write file name with extension if unsteady ---*/
    strcpy (cstr, filename.c_str());
    if (config->GetUnsteady_Simulation() == TIME_SPECTRAL) {
      if (SU2_TYPE::Int(val_iZone) < 10) SPRINTF (buffer, "_0000%d.csv", SU2_TYPE::Int(val_iZone));
      if ((SU2_TYPE::Int(val_iZone) >= 10) && (SU2_TYPE::Int(val_iZone) < 100)) SPRINTF (buffer, "_000%d.csv", SU2_TYPE::Int(val_iZone));
      if ((SU2_TYPE::Int(val_iZone) >= 100) && (SU2_TYPE::Int(val_iZone) < 1000)) SPRINTF (buffer, "_00%d.csv", SU2_TYPE::Int(val_iZone));
      if ((SU2_TYPE::Int(val_iZone) >= 1000) && (SU2_TYPE::Int(val_iZone) < 10000)) SPRINTF (buffer, "_0%d.csv", SU2_TYPE::Int(val_iZone));
      if (SU2_TYPE::Int(val_iZone) >= 10000) SPRINTF (buffer, "_%d.csv", SU2_TYPE::Int(val_iZone));
      
    } else if (config->GetUnsteady_Simulation() && config->GetWrt_Unsteady()) {
      if ((SU2_TYPE::Int(iExtIter) >= 0)    && (SU2_TYPE::Int(iExtIter) < 10))    SPRINTF (buffer, "_0000%d.csv", SU2_TYPE::Int(iExtIter));
      if ((SU2_TYPE::Int(iExtIter) >= 10)   && (SU2_TYPE::Int(iExtIter) < 100))   SPRINTF (buffer, "_000%d.csv",  SU2_TYPE::Int(iExtIter));
      if ((SU2_TYPE::Int(iExtIter) >= 100)  && (SU2_TYPE::Int(iExtIter) < 1000))  SPRINTF (buffer, "_00%d.csv",   SU2_TYPE::Int(iExtIter));
      if ((SU2_TYPE::Int(iExtIter) >= 1000) && (SU2_TYPE::Int(iExtIter) < 10000)) SPRINTF (buffer, "_0%d.csv",    SU2_TYPE::Int(iExtIter));
      if (SU2_TYPE::Int(iExtIter) >= 10000) SPRINTF (buffer, "_%d.csv", SU2_TYPE::Int(iExtIter));
    }
    else
      SPRINTF (buffer, ".csv");
    
    strcat (cstr, buffer);
    SurfFlow_file.precision(15);
    SurfFlow_file.open(cstr, ios::out);
    
    SurfFlow_file << "\"Global_Index\", \"x_coord\", \"y_coord\", ";
    if (nDim == 3) SurfFlow_file << "\"z_coord\", ";
    SurfFlow_file << "\"Pressure\", \"C<sub>p</sub>\", ";
    
    switch (solver) {
<<<<<<< HEAD
      case EULER : case FEM_EULER: SurfFlow_file <<  "\"Mach_Number\"" << endl; break;
      case NAVIER_STOKES: case RANS: case FEM_NAVIER_STOKES: case FEM_RANS: case FEM_LES: SurfFlow_file <<  "\"Skin_Friction_Coefficient\"" << endl; break;
=======
      case EULER : SurfFlow_file <<  "\"Mach\"" << endl; break;
      case NAVIER_STOKES: case RANS:
        if (nDim == 2) SurfFlow_file << "\"C<sub>f</sub>_x\", \"C<sub>f</sub>_y\"" << endl;
        if (nDim == 3) SurfFlow_file << "\"C<sub>f</sub>_x\", \"C<sub>f</sub>_y\", \"C<sub>f</sub>_z\"" << endl;
        break;
>>>>>>> 230bee9c
    }
    
    /*--- Loop through all of the collected data and write each node's values ---*/
    
    unsigned long Total_Index;
    for (iProcessor = 0; iProcessor < nProcessor; iProcessor++) {
      for (iVertex = 0; iVertex < Buffer_Recv_nVertex[iProcessor]; iVertex++) {
        
        /*--- Current index position and global index ---*/
        Total_Index  = iProcessor*MaxLocalVertex_Surface+iVertex;
        Global_Index = Buffer_Recv_GlobalIndex[Total_Index];
        
        /*--- Retrieve the merged data for this node ---*/
        xCoord = Buffer_Recv_Coord_x[Total_Index];
        yCoord = Buffer_Recv_Coord_y[Total_Index];
        if (nDim == 3) zCoord = Buffer_Recv_Coord_z[Total_Index];
        Pressure   = Buffer_Recv_Press[Total_Index];
        PressCoeff = Buffer_Recv_CPress[Total_Index];
        
        /*--- Write the first part of the data ---*/
        SurfFlow_file << scientific << Global_Index << ", " << xCoord << ", " << yCoord << ", ";
        if (nDim == 3) SurfFlow_file << scientific << zCoord << ", ";
        SurfFlow_file << scientific << Pressure << ", " << PressCoeff << ", ";
        
        /*--- Write the solver-dependent part of the data ---*/
        switch (solver) {
          case EULER :
          case FEM_EULER:
            Mach = Buffer_Recv_Mach[Total_Index];
            SurfFlow_file << scientific << Mach << endl;
            break;
          case NAVIER_STOKES: case RANS:
<<<<<<< HEAD
          case FEM_NAVIER_STOKES: case FEM_RANS: case FEM_LES:
            SkinFrictionCoeff = Buffer_Recv_SkinFriction[Total_Index];
            SurfFlow_file << scientific << SkinFrictionCoeff << endl;
=======
            SkinFrictionCoeff[0] = Buffer_Recv_SkinFriction_x[Total_Index];
            SkinFrictionCoeff[1] = Buffer_Recv_SkinFriction_y[Total_Index];
            if (nDim == 3) SkinFrictionCoeff[2] = Buffer_Recv_SkinFriction_z[Total_Index];
            if (nDim == 2) SurfFlow_file << scientific << SkinFrictionCoeff[0] << ", " << SkinFrictionCoeff[1] << endl;
            if (nDim == 3) SurfFlow_file << scientific << SkinFrictionCoeff[0] << ", " << SkinFrictionCoeff[1] << ", " << SkinFrictionCoeff[2] << endl;
>>>>>>> 230bee9c
            break;
        }
      }
    }
    
    /*--- Close the CSV file ---*/
    SurfFlow_file.close();
    
    /*--- Release the recv buffers on the master node ---*/
    
    delete [] Buffer_Recv_Coord_x;
    delete [] Buffer_Recv_Coord_y;
    if (nDim == 3) delete [] Buffer_Recv_Coord_z;
    delete [] Buffer_Recv_Press;
    delete [] Buffer_Recv_CPress;
    delete [] Buffer_Recv_Mach;
    delete [] Buffer_Recv_SkinFriction_x;
    delete [] Buffer_Recv_SkinFriction_y;
    if (nDim == 3) delete [] Buffer_Recv_SkinFriction_z;
    delete [] Buffer_Recv_HeatTransfer;
    delete [] Buffer_Recv_GlobalIndex;
    
    delete [] Buffer_Recv_nVertex;
    
  }
  
  /*--- Release the memory for the remaining buffers and exit ---*/
  
  delete [] Buffer_Send_Coord_x;
  delete [] Buffer_Send_Coord_y;
  delete [] Buffer_Send_Coord_z;
  delete [] Buffer_Send_Press;
  delete [] Buffer_Send_CPress;
  delete [] Buffer_Send_Mach;
  delete [] Buffer_Send_SkinFriction_x;
  delete [] Buffer_Send_SkinFriction_y;
  delete [] Buffer_Send_SkinFriction_z;
  delete [] Buffer_Send_HeatTransfer;
  delete [] Buffer_Send_GlobalIndex;
  
#endif
  
}

void COutput::SetSurfaceCSV_Adjoint(CConfig *config, CGeometry *geometry, CSolver *AdjSolver, CSolver *FlowSolution, unsigned long iExtIter, unsigned short val_iZone) {
  
#ifndef HAVE_MPI
  
  unsigned long iPoint, iVertex, Global_Index;
  su2double *Solution, xCoord, yCoord, zCoord;
  unsigned short iMarker;
  char cstr[200], buffer[50];
  ofstream SurfAdj_file;
  
  /*--- Write file name with extension if unsteady ---*/
  strcpy (cstr, config->GetSurfAdjCoeff_FileName().c_str());
  
  if (config->GetUnsteady_Simulation() == TIME_SPECTRAL) {
    if (SU2_TYPE::Int(val_iZone) < 10) SPRINTF (buffer, "_0000%d.csv", SU2_TYPE::Int(val_iZone));
    if ((SU2_TYPE::Int(val_iZone) >= 10) && (SU2_TYPE::Int(val_iZone) < 100)) SPRINTF (buffer, "_000%d.csv", SU2_TYPE::Int(val_iZone));
    if ((SU2_TYPE::Int(val_iZone) >= 100) && (SU2_TYPE::Int(val_iZone) < 1000)) SPRINTF (buffer, "_00%d.csv", SU2_TYPE::Int(val_iZone));
    if ((SU2_TYPE::Int(val_iZone) >= 1000) && (SU2_TYPE::Int(val_iZone) < 10000)) SPRINTF (buffer, "_0%d.csv", SU2_TYPE::Int(val_iZone));
    if (SU2_TYPE::Int(val_iZone) >= 10000) SPRINTF (buffer, "_%d.csv", SU2_TYPE::Int(val_iZone));
    
  } else if (config->GetUnsteady_Simulation() && config->GetWrt_Unsteady()) {
    if ((SU2_TYPE::Int(iExtIter) >= 0)    && (SU2_TYPE::Int(iExtIter) < 10))    SPRINTF (buffer, "_0000%d.csv", SU2_TYPE::Int(iExtIter));
    if ((SU2_TYPE::Int(iExtIter) >= 10)   && (SU2_TYPE::Int(iExtIter) < 100))   SPRINTF (buffer, "_000%d.csv",  SU2_TYPE::Int(iExtIter));
    if ((SU2_TYPE::Int(iExtIter) >= 100)  && (SU2_TYPE::Int(iExtIter) < 1000))  SPRINTF (buffer, "_00%d.csv",   SU2_TYPE::Int(iExtIter));
    if ((SU2_TYPE::Int(iExtIter) >= 1000) && (SU2_TYPE::Int(iExtIter) < 10000)) SPRINTF (buffer, "_0%d.csv",    SU2_TYPE::Int(iExtIter));
    if (SU2_TYPE::Int(iExtIter) >= 10000) SPRINTF (buffer, "_%d.csv", SU2_TYPE::Int(iExtIter));
  }
  else
    SPRINTF (buffer, ".csv");
  
  strcat(cstr, buffer);
  SurfAdj_file.precision(15);
  SurfAdj_file.open(cstr, ios::out);
  
  if (geometry->GetnDim() == 2) {
    SurfAdj_file <<  "\"Point\",\"Sensitivity\",\"PsiRho\",\"Phi_x\",\"Phi_y\",\"PsiE\",\"x_coord\",\"y_coord\"";
    if (config->GetDiscrete_Adjoint()){
      SurfAdj_file << ",\"x_Sens\",\"y_Sens\"";
    }
    SurfAdj_file << endl;

    for (iMarker = 0; iMarker < config->GetnMarker_All(); iMarker++) {
      if (config->GetMarker_All_Plotting(iMarker) == YES)
        for (iVertex = 0; iVertex < geometry->nVertex[iMarker]; iVertex++) {
          iPoint = geometry->vertex[iMarker][iVertex]->GetNode();
          Global_Index = geometry->node[iPoint]->GetGlobalIndex();
          Solution = AdjSolver->node[iPoint]->GetSolution();
          xCoord = geometry->node[iPoint]->GetCoord(0);
          yCoord = geometry->node[iPoint]->GetCoord(1);
          
          /*--- If US system, the output should be in inches ---*/
          
          if (config->GetSystemMeasurements() == US) {
            xCoord *= 12.0;
            yCoord *= 12.0;
          }
          
          SurfAdj_file << scientific << Global_Index << ", " << AdjSolver->GetCSensitivity(iMarker, iVertex) << ", " << Solution[0] << ", "
          << Solution[1] << ", " << Solution[2] << ", " << Solution[3] <<", " << xCoord <<", "<< yCoord;
          if (config->GetDiscrete_Adjoint()){
            SurfAdj_file << ", " << AdjSolver->node[iPoint]->GetSensitivity(0) << ", " << AdjSolver->node[iPoint]->GetSensitivity(1);
          }
          SurfAdj_file << endl;
        }
    }
  }
  
  if (geometry->GetnDim() == 3) {
    SurfAdj_file <<  "\"Point\",\"Sensitivity\",\"PsiRho\",\"Phi_x\",\"Phi_y\",\"Phi_z\",\"PsiE\",\"x_coord\",\"y_coord\",\"z_coord\"";
    if (config->GetDiscrete_Adjoint()){
      SurfAdj_file << ",\"x_Sens\",\"y_Sens\",\"z_Sens\"";
    }
    SurfAdj_file << endl;
    for (iMarker = 0; iMarker < config->GetnMarker_All(); iMarker++) {
      if (config->GetMarker_All_Plotting(iMarker) == YES)
        for (iVertex = 0; iVertex < geometry->nVertex[iMarker]; iVertex++) {
          iPoint = geometry->vertex[iMarker][iVertex]->GetNode();
          Global_Index = geometry->node[iPoint]->GetGlobalIndex();
          Solution = AdjSolver->node[iPoint]->GetSolution();
          
          xCoord = geometry->node[iPoint]->GetCoord(0);
          yCoord = geometry->node[iPoint]->GetCoord(1);
          zCoord = geometry->node[iPoint]->GetCoord(2);
          
          /*--- If US system, the output should be in inches ---*/
          
          if (config->GetSystemMeasurements() == US) {
            xCoord *= 12.0;
            yCoord *= 12.0;
            zCoord *= 12.0;
          }
          
          SurfAdj_file << scientific << Global_Index << ", " << AdjSolver->GetCSensitivity(iMarker, iVertex) << ", " << Solution[0] << ", "
          << Solution[1] << ", " << Solution[2] << ", " << Solution[3] << ", " << Solution[4] << ", "<< xCoord <<", "<< yCoord <<", "<< zCoord;
          if (config->GetDiscrete_Adjoint()){
            SurfAdj_file << ", " << AdjSolver->node[iPoint]->GetSensitivity(0) << ", " << AdjSolver->node[iPoint]->GetSensitivity(1)
                         << ", " << AdjSolver->node[iPoint]->GetSensitivity(2);
          }
          SurfAdj_file << endl;
        }
    }
  }
  
  SurfAdj_file.close();
  
#else
  int rank, iProcessor, nProcessor;
  
  MPI_Comm_rank(MPI_COMM_WORLD, &rank);
  MPI_Comm_size(MPI_COMM_WORLD, &nProcessor);
  
  unsigned short nDim = geometry->GetnDim(), iMarker;
  su2double *Solution, *Coord;
  unsigned long Buffer_Send_nVertex[1], iVertex, iPoint, nVertex_Surface = 0, nLocalVertex_Surface = 0,
  MaxLocalVertex_Surface = 0, nBuffer_Scalar;
  unsigned long *Buffer_Receive_nVertex = NULL;
  ofstream SurfAdj_file;
  
  /*--- Write the surface .csv file ---*/
  nLocalVertex_Surface = 0;
  for (iMarker = 0; iMarker < config->GetnMarker_All(); iMarker++)
    if (config->GetMarker_All_Plotting(iMarker) == YES)
      for (iVertex = 0; iVertex < geometry->GetnVertex(iMarker); iVertex++) {
        iPoint = geometry->vertex[iMarker][iVertex]->GetNode();
        if (geometry->node[iPoint]->GetDomain()) nLocalVertex_Surface ++;
      }
  
  if (rank == MASTER_NODE)
    Buffer_Receive_nVertex = new unsigned long [nProcessor];
  
  Buffer_Send_nVertex[0] = nLocalVertex_Surface;
  
  SU2_MPI::Allreduce(&nLocalVertex_Surface, &MaxLocalVertex_Surface, 1, MPI_UNSIGNED_LONG, MPI_MAX, MPI_COMM_WORLD);
  SU2_MPI::Gather(&Buffer_Send_nVertex, 1, MPI_UNSIGNED_LONG, Buffer_Receive_nVertex, 1, MPI_UNSIGNED_LONG, MASTER_NODE, MPI_COMM_WORLD);
  
  su2double *Buffer_Send_Coord_x = new su2double[MaxLocalVertex_Surface];
  su2double *Buffer_Send_Coord_y= new su2double[MaxLocalVertex_Surface];
  su2double *Buffer_Send_Coord_z= new su2double[MaxLocalVertex_Surface];
  unsigned long *Buffer_Send_GlobalPoint= new unsigned long[MaxLocalVertex_Surface];
  su2double *Buffer_Send_Sensitivity= new su2double[MaxLocalVertex_Surface];
  su2double *Buffer_Send_PsiRho= new su2double[MaxLocalVertex_Surface];
  su2double *Buffer_Send_Phi_x= new su2double[MaxLocalVertex_Surface];
  su2double *Buffer_Send_Phi_y= new su2double[MaxLocalVertex_Surface];
  su2double *Buffer_Send_Phi_z= new su2double[MaxLocalVertex_Surface];
  su2double *Buffer_Send_PsiE= new su2double[MaxLocalVertex_Surface];

  su2double *Buffer_Send_Sens_x = NULL, *Buffer_Send_Sens_y = NULL, *Buffer_Send_Sens_z = NULL;

  if (config->GetDiscrete_Adjoint()){
    Buffer_Send_Sens_x = new su2double[MaxLocalVertex_Surface];
    Buffer_Send_Sens_y = new su2double[MaxLocalVertex_Surface];
    if (nDim == 3){
      Buffer_Send_Sens_z = new su2double[MaxLocalVertex_Surface];
    }
  }
  
  nVertex_Surface = 0;
  for (iMarker = 0; iMarker < config->GetnMarker_All(); iMarker++)
    if (config->GetMarker_All_Plotting(iMarker) == YES)
      for (iVertex = 0; iVertex < geometry->GetnVertex(iMarker); iVertex++) {
        iPoint = geometry->vertex[iMarker][iVertex]->GetNode();
        if (geometry->node[iPoint]->GetDomain()) {
          Solution = AdjSolver->node[iPoint]->GetSolution();
          //Normal = geometry->vertex[iMarker][iVertex]->GetNormal();
          Coord = geometry->node[iPoint]->GetCoord();
          //d = AdjSolver->node[iPoint]->GetForceProj_Vector();
          Buffer_Send_GlobalPoint[nVertex_Surface] = geometry->node[iPoint]->GetGlobalIndex();
          Buffer_Send_Coord_x[nVertex_Surface] = Coord[0];
          Buffer_Send_Coord_y[nVertex_Surface] = Coord[1];
          Buffer_Send_Sensitivity[nVertex_Surface] =  AdjSolver->GetCSensitivity(iMarker, iVertex);
          Buffer_Send_PsiRho[nVertex_Surface] = Solution[0];
          Buffer_Send_Phi_x[nVertex_Surface] = Solution[1];
          Buffer_Send_Phi_y[nVertex_Surface] = Solution[2];
          if (nDim == 2) Buffer_Send_PsiE[nVertex_Surface] = Solution[3];
          if (nDim == 3) {
            Buffer_Send_Coord_z[nVertex_Surface] = Coord[2];
            Buffer_Send_Phi_z[nVertex_Surface] = Solution[3];
            Buffer_Send_PsiE[nVertex_Surface] = Solution[4];
          }
          if (config->GetDiscrete_Adjoint()){
            Buffer_Send_Sens_x[nVertex_Surface] = AdjSolver->node[iPoint]->GetSensitivity(0);
            Buffer_Send_Sens_y[nVertex_Surface] = AdjSolver->node[iPoint]->GetSensitivity(1);
            if (nDim == 3){
              Buffer_Send_Sens_z[nVertex_Surface] = AdjSolver->node[iPoint]->GetSensitivity(2);
            }
          }
          
          /*--- If US system, the output should be in inches ---*/
          
          if (config->GetSystemMeasurements() == US) {
            Buffer_Send_Coord_x[nVertex_Surface] *= 12.0;
            Buffer_Send_Coord_y[nVertex_Surface] *= 12.0;
            if (nDim == 3) Buffer_Send_Coord_z[nVertex_Surface] *= 12.0;
          }
          
          nVertex_Surface++;
        }
      }
  
  su2double *Buffer_Receive_Coord_x = NULL, *Buffer_Receive_Coord_y = NULL, *Buffer_Receive_Coord_z = NULL, *Buffer_Receive_Sensitivity = NULL,
  *Buffer_Receive_PsiRho = NULL, *Buffer_Receive_Phi_x = NULL, *Buffer_Receive_Phi_y = NULL, *Buffer_Receive_Phi_z = NULL,
  *Buffer_Receive_PsiE = NULL, *Buffer_Receive_Sens_x = NULL, *Buffer_Receive_Sens_y = NULL, *Buffer_Receive_Sens_z = NULL;
  unsigned long *Buffer_Receive_GlobalPoint = NULL;
  
  if (rank == MASTER_NODE) {
    Buffer_Receive_Coord_x = new su2double [nProcessor*MaxLocalVertex_Surface];
    Buffer_Receive_Coord_y = new su2double [nProcessor*MaxLocalVertex_Surface];
    if (nDim == 3) Buffer_Receive_Coord_z = new su2double [nProcessor*MaxLocalVertex_Surface];
    Buffer_Receive_GlobalPoint = new unsigned long [nProcessor*MaxLocalVertex_Surface];
    Buffer_Receive_Sensitivity = new su2double [nProcessor*MaxLocalVertex_Surface];
    Buffer_Receive_PsiRho = new su2double [nProcessor*MaxLocalVertex_Surface];
    Buffer_Receive_Phi_x = new su2double [nProcessor*MaxLocalVertex_Surface];
    Buffer_Receive_Phi_y = new su2double [nProcessor*MaxLocalVertex_Surface];
    if (nDim == 3) Buffer_Receive_Phi_z = new su2double [nProcessor*MaxLocalVertex_Surface];
    Buffer_Receive_PsiE = new su2double [nProcessor*MaxLocalVertex_Surface];
    if (config->GetDiscrete_Adjoint()){
      Buffer_Receive_Sens_x = new su2double[nProcessor*MaxLocalVertex_Surface];
      Buffer_Receive_Sens_y = new su2double[nProcessor*MaxLocalVertex_Surface];
      if (nDim == 3){
        Buffer_Receive_Sens_z = new su2double[nProcessor*MaxLocalVertex_Surface];
      }
    }
  }
  
  nBuffer_Scalar = MaxLocalVertex_Surface;
  
  /*--- Send the information to the Master node ---*/
  SU2_MPI::Gather(Buffer_Send_Coord_x, nBuffer_Scalar, MPI_DOUBLE, Buffer_Receive_Coord_x, nBuffer_Scalar, MPI_DOUBLE, MASTER_NODE, MPI_COMM_WORLD);
  SU2_MPI::Gather(Buffer_Send_Coord_y, nBuffer_Scalar, MPI_DOUBLE, Buffer_Receive_Coord_y, nBuffer_Scalar, MPI_DOUBLE, MASTER_NODE, MPI_COMM_WORLD);
  if (nDim == 3) SU2_MPI::Gather(Buffer_Send_Coord_z, nBuffer_Scalar, MPI_DOUBLE, Buffer_Receive_Coord_z, nBuffer_Scalar, MPI_DOUBLE, MASTER_NODE, MPI_COMM_WORLD);
  SU2_MPI::Gather(Buffer_Send_GlobalPoint, nBuffer_Scalar, MPI_UNSIGNED_LONG, Buffer_Receive_GlobalPoint, nBuffer_Scalar, MPI_UNSIGNED_LONG, MASTER_NODE, MPI_COMM_WORLD);
  SU2_MPI::Gather(Buffer_Send_Sensitivity, nBuffer_Scalar, MPI_DOUBLE, Buffer_Receive_Sensitivity, nBuffer_Scalar, MPI_DOUBLE, MASTER_NODE, MPI_COMM_WORLD);
  SU2_MPI::Gather(Buffer_Send_PsiRho, nBuffer_Scalar, MPI_DOUBLE, Buffer_Receive_PsiRho, nBuffer_Scalar, MPI_DOUBLE, MASTER_NODE, MPI_COMM_WORLD);
  SU2_MPI::Gather(Buffer_Send_Phi_x, nBuffer_Scalar, MPI_DOUBLE, Buffer_Receive_Phi_x, nBuffer_Scalar, MPI_DOUBLE, MASTER_NODE, MPI_COMM_WORLD);
  SU2_MPI::Gather(Buffer_Send_Phi_y, nBuffer_Scalar, MPI_DOUBLE, Buffer_Receive_Phi_y, nBuffer_Scalar, MPI_DOUBLE, MASTER_NODE, MPI_COMM_WORLD);
  if (nDim == 3) SU2_MPI::Gather(Buffer_Send_Phi_z, nBuffer_Scalar, MPI_DOUBLE, Buffer_Receive_Phi_z, nBuffer_Scalar, MPI_DOUBLE, MASTER_NODE, MPI_COMM_WORLD);
  SU2_MPI::Gather(Buffer_Send_PsiE, nBuffer_Scalar, MPI_DOUBLE, Buffer_Receive_PsiE, nBuffer_Scalar, MPI_DOUBLE, MASTER_NODE, MPI_COMM_WORLD);
  if (config->GetDiscrete_Adjoint()){
    SU2_MPI::Gather(Buffer_Send_Sens_x, nBuffer_Scalar, MPI_DOUBLE, Buffer_Receive_Sens_x, nBuffer_Scalar, MPI_DOUBLE, MASTER_NODE, MPI_COMM_WORLD);
    SU2_MPI::Gather(Buffer_Send_Sens_y, nBuffer_Scalar, MPI_DOUBLE, Buffer_Receive_Sens_y, nBuffer_Scalar, MPI_DOUBLE, MASTER_NODE, MPI_COMM_WORLD);
    if (nDim == 3){
      SU2_MPI::Gather(Buffer_Send_Sens_z, nBuffer_Scalar, MPI_DOUBLE, Buffer_Receive_Sens_z, nBuffer_Scalar, MPI_DOUBLE, MASTER_NODE, MPI_COMM_WORLD);
    }
  }
  
  /*--- The master node is the one who writes the surface files ---*/
  if (rank == MASTER_NODE) {
    unsigned long iVertex, GlobalPoint, position;
    char cstr[200], buffer[50];
    ofstream SurfAdj_file;
    string filename = config->GetSurfAdjCoeff_FileName();
        
    /*--- Write file name with extension if unsteady ---*/
    strcpy (cstr, filename.c_str());
    
    if (config->GetUnsteady_Simulation() == TIME_SPECTRAL) {
      if (SU2_TYPE::Int(val_iZone) < 10) SPRINTF (buffer, "_0000%d.csv", SU2_TYPE::Int(val_iZone));
      if ((SU2_TYPE::Int(val_iZone) >= 10) && (SU2_TYPE::Int(val_iZone) < 100)) SPRINTF (buffer, "_000%d.csv", SU2_TYPE::Int(val_iZone));
      if ((SU2_TYPE::Int(val_iZone) >= 100) && (SU2_TYPE::Int(val_iZone) < 1000)) SPRINTF (buffer, "_00%d.csv", SU2_TYPE::Int(val_iZone));
      if ((SU2_TYPE::Int(val_iZone) >= 1000) && (SU2_TYPE::Int(val_iZone) < 10000)) SPRINTF (buffer, "_0%d.csv", SU2_TYPE::Int(val_iZone));
      if (SU2_TYPE::Int(val_iZone) >= 10000) SPRINTF (buffer, "_%d.csv", SU2_TYPE::Int(val_iZone));
      
    } else if (config->GetUnsteady_Simulation() && config->GetWrt_Unsteady()) {
      if ((SU2_TYPE::Int(iExtIter) >= 0) && (SU2_TYPE::Int(iExtIter) < 10)) SPRINTF (buffer, "_0000%d.csv", SU2_TYPE::Int(iExtIter));
      if ((SU2_TYPE::Int(iExtIter) >= 10) && (SU2_TYPE::Int(iExtIter) < 100)) SPRINTF (buffer, "_000%d.csv", SU2_TYPE::Int(iExtIter));
      if ((SU2_TYPE::Int(iExtIter) >= 100) && (SU2_TYPE::Int(iExtIter) < 1000)) SPRINTF (buffer, "_00%d.csv", SU2_TYPE::Int(iExtIter));
      if ((SU2_TYPE::Int(iExtIter) >= 1000) && (SU2_TYPE::Int(iExtIter) < 10000)) SPRINTF (buffer, "_0%d.csv", SU2_TYPE::Int(iExtIter));
      if (SU2_TYPE::Int(iExtIter) >= 10000) SPRINTF (buffer, "_%d.csv", SU2_TYPE::Int(iExtIter));
    }
    else
      SPRINTF (buffer, ".csv");
    
    strcat (cstr, buffer);
    SurfAdj_file.open(cstr, ios::out);
    SurfAdj_file.precision(15);
    
    /*--- Write the 2D surface flow coefficient file ---*/
    if (geometry->GetnDim() == 2) {
      
      SurfAdj_file <<  "\"Point\",\"Sensitivity\",\"PsiRho\",\"Phi_x\",\"Phi_y\",\"PsiE\",\"x_coord\",\"y_coord\"";
      if (config->GetDiscrete_Adjoint()){
        SurfAdj_file << ",\" x_Sens\",\"y_Sens\"";
      }
      SurfAdj_file << endl;

      for (iProcessor = 0; iProcessor < nProcessor; iProcessor++)
        for (iVertex = 0; iVertex < Buffer_Receive_nVertex[iProcessor]; iVertex++) {
          
          position = iProcessor*MaxLocalVertex_Surface+iVertex;
          GlobalPoint = Buffer_Receive_GlobalPoint[position];
          
          SurfAdj_file << scientific << GlobalPoint <<
          ", " << Buffer_Receive_Sensitivity[position] << ", " << Buffer_Receive_PsiRho[position] <<
          ", " << Buffer_Receive_Phi_x[position] << ", " << Buffer_Receive_Phi_y[position] <<
          ", " << Buffer_Receive_PsiE[position] << ", " << Buffer_Receive_Coord_x[position] <<
          ", "<< Buffer_Receive_Coord_y[position];
          if (config->GetDiscrete_Adjoint()){
            SurfAdj_file << ", " << Buffer_Receive_Sens_x[position] << ", " << Buffer_Receive_Sens_y[position];
          }
          SurfAdj_file << endl;
        }
    }
    
    /*--- Write the 3D surface flow coefficient file ---*/
    if (geometry->GetnDim() == 3) {
      
      SurfAdj_file <<  "\"Point\",\"Sensitivity\",\"PsiRho\",\"Phi_x\",\"Phi_y\",\"Phi_z\",\"PsiE\",\"x_coord\",\"y_coord\",\"z_coord\"";
      if (config->GetDiscrete_Adjoint()){
        SurfAdj_file << ",\"x_Sens\",\"y_Sens\",\"z_Sens\"";
      }
      SurfAdj_file << endl;

      for (iProcessor = 0; iProcessor < nProcessor; iProcessor++)
        for (iVertex = 0; iVertex < Buffer_Receive_nVertex[iProcessor]; iVertex++) {
          position = iProcessor*MaxLocalVertex_Surface+iVertex;
          GlobalPoint = Buffer_Receive_GlobalPoint[position];
          
          SurfAdj_file << scientific << GlobalPoint <<
          ", " << Buffer_Receive_Sensitivity[position] << ", " << Buffer_Receive_PsiRho[position] <<
          ", " << Buffer_Receive_Phi_x[position] << ", " << Buffer_Receive_Phi_y[position] << ", " << Buffer_Receive_Phi_z[position] <<
          ", " << Buffer_Receive_PsiE[position] <<", "<< Buffer_Receive_Coord_x[position] <<
          ", "<< Buffer_Receive_Coord_y[position] <<", "<< Buffer_Receive_Coord_z[position];
          if (config->GetDiscrete_Adjoint()){
            SurfAdj_file << ", " << Buffer_Receive_Sens_x[position] << ", " << Buffer_Receive_Sens_y[position] << ", " << Buffer_Receive_Sens_z[position];
          }
          SurfAdj_file << endl;
        }
    }
    
  }
  
  if (rank == MASTER_NODE) {
    delete [] Buffer_Receive_nVertex;
    delete [] Buffer_Receive_Coord_x;
    delete [] Buffer_Receive_Coord_y;
    if (nDim == 3) delete [] Buffer_Receive_Coord_z;
    delete [] Buffer_Receive_Sensitivity;
    delete [] Buffer_Receive_PsiRho;
    delete [] Buffer_Receive_Phi_x;
    delete [] Buffer_Receive_Phi_y;
    if (nDim == 3) delete [] Buffer_Receive_Phi_z;
    delete [] Buffer_Receive_PsiE;
    delete [] Buffer_Receive_GlobalPoint;
    if (config->GetDiscrete_Adjoint()){
      delete [] Buffer_Receive_Sens_x;
      delete [] Buffer_Receive_Sens_y;
      if (nDim == 3){
        delete [] Buffer_Receive_Sens_z;
      }
    }
  }
  
  delete [] Buffer_Send_Coord_x;
  delete [] Buffer_Send_Coord_y;
  delete [] Buffer_Send_Coord_z;
  delete [] Buffer_Send_GlobalPoint;
  delete [] Buffer_Send_Sensitivity;
  delete [] Buffer_Send_PsiRho;
  delete [] Buffer_Send_Phi_x;
  delete [] Buffer_Send_Phi_y;
  delete [] Buffer_Send_Phi_z;
  delete [] Buffer_Send_PsiE;
  if (Buffer_Send_Sens_x != NULL) delete [] Buffer_Send_Sens_x;
  if (Buffer_Send_Sens_y != NULL) delete [] Buffer_Send_Sens_y;
  if (Buffer_Send_Sens_z != NULL) delete [] Buffer_Send_Sens_z;
  
  SurfAdj_file.close();
  
#endif
}

void COutput::MergeConnectivity(CConfig *config, CGeometry *geometry, unsigned short val_iZone) {
  
  int rank = MASTER_NODE;
  int size = SINGLE_NODE;
  
#ifdef HAVE_MPI
  MPI_Comm_rank(MPI_COMM_WORLD, &rank);
  MPI_Comm_size(MPI_COMM_WORLD, &size);
#endif
  
  /*--- Flags identifying the types of files to be written. ---*/
  
  bool Wrt_Vol = config->GetWrt_Vol_Sol();
  bool Wrt_Srf = config->GetWrt_Srf_Sol();
  
  /*--- Merge connectivity for each type of element (excluding halos). Note
   that we only need to merge the connectivity once, as it does not change
   during computation. Check whether the base file has been written. ---*/
  
    /*--- Merge volumetric grid. ---*/
    
    if (Wrt_Vol) {
      
      if ((rank == MASTER_NODE) && (size != SINGLE_NODE) && (nGlobal_Tria != 0))
        cout <<"Merging volumetric triangle grid connectivity." << endl;
      MergeVolumetricConnectivity(config, geometry, TRIANGLE    );
      
      if ((rank == MASTER_NODE) && (size != SINGLE_NODE) && (nGlobal_Quad != 0))
        cout <<"Merging volumetric quadrilateral grid connectivity." << endl;
      MergeVolumetricConnectivity(config, geometry, QUADRILATERAL   );
      
      if ((rank == MASTER_NODE) && (size != SINGLE_NODE) && (nGlobal_Tetr != 0))
        cout <<"Merging volumetric tetrahedron grid connectivity." << endl;
      MergeVolumetricConnectivity(config, geometry, TETRAHEDRON );
      
      if ((rank == MASTER_NODE) && (size != SINGLE_NODE) && (nGlobal_Hexa != 0))
        cout <<"Merging volumetric hexahedron grid connectivity." << endl;
      MergeVolumetricConnectivity(config, geometry, HEXAHEDRON  );
      
      if ((rank == MASTER_NODE) && (size != SINGLE_NODE) && (nGlobal_Pris != 0))
        cout <<"Merging volumetric prism grid connectivity." << endl;
      MergeVolumetricConnectivity(config, geometry, PRISM       );
      
      if ((rank == MASTER_NODE) && (size != SINGLE_NODE) && (nGlobal_Pyra != 0))
        cout <<"Merging volumetric pyramid grid connectivity." << endl;
      MergeVolumetricConnectivity(config, geometry, PYRAMID     );
      
    }
    
    /*--- Merge surface grid. ---*/
    
    if (Wrt_Srf) {
      
      if ((rank == MASTER_NODE) && (size != SINGLE_NODE) && (nGlobal_Line != 0))
        cout <<"Merging surface line grid connectivity." << endl;
      MergeSurfaceConnectivity(config, geometry, LINE);
      
      if ((rank == MASTER_NODE) && (size != SINGLE_NODE) && (nGlobal_BoundTria != 0))
        cout <<"Merging surface triangle grid connectivity." << endl;
      MergeSurfaceConnectivity(config, geometry, TRIANGLE);
      
      if ((rank == MASTER_NODE) && (size != SINGLE_NODE) && (nGlobal_BoundQuad != 0))
        cout <<"Merging surface quadrilateral grid connectivity." << endl;
      MergeSurfaceConnectivity(config, geometry, QUADRILATERAL);
      
    }
    
    /*--- Update total number of volume elements after merge. ---*/
    
    nGlobal_Elem = nGlobal_Tria + nGlobal_Quad + nGlobal_Tetr +
    nGlobal_Hexa + nGlobal_Pyra + nGlobal_Pris;
    
    /*--- Update total number of surface elements after merge. ---*/
    
    nSurf_Elem = nGlobal_Line + nGlobal_BoundTria + nGlobal_BoundQuad;

}

void COutput::MergeCoordinates(CConfig *config, CGeometry *geometry) {
  
  /*--- Local variables needed on all processors ---*/
  
  unsigned short iDim, nDim = geometry->GetnDim();
  unsigned long iPoint;
  
#ifndef HAVE_MPI
  
  /*--- In serial, the single process has access to all geometry, so simply
   load the coordinates into the data structure. ---*/
  
  unsigned short iMarker;
  unsigned long iVertex, nTotalPoints = 0;
  int SendRecv;
  
  /*--- First, create a structure to locate any periodic halo nodes ---*/
  int *Local_Halo = new int[geometry->GetnPoint()];
  for (iPoint = 0; iPoint < geometry->GetnPoint(); iPoint++)
    Local_Halo[iPoint] = !geometry->node[iPoint]->GetDomain();
  
  for (iMarker = 0; iMarker < config->GetnMarker_All(); iMarker++) {
    if (config->GetMarker_All_KindBC(iMarker) == SEND_RECEIVE) {
      SendRecv = config->GetMarker_All_SendRecv(iMarker);
      for (iVertex = 0; iVertex < geometry->nVertex[iMarker]; iVertex++) {
        iPoint = geometry->vertex[iMarker][iVertex]->GetNode();
        if ((geometry->vertex[iMarker][iVertex]->GetRotation_Type() > 0) &&
            (geometry->vertex[iMarker][iVertex]->GetRotation_Type() % 2 == 1) &&
            (SendRecv < 0)) {
          Local_Halo[iPoint] = false;
        }
      }
      
    }
  }
  
  /*--- Total number of points in the mesh (this might include periodic points). ---*/
  for (iPoint = 0; iPoint < geometry->GetnPoint(); iPoint++)
    if (!Local_Halo[iPoint]) nTotalPoints++;
  
  nGlobal_Poin = nTotalPoints;
  nGlobal_Doma = geometry->GetnPointDomain();
  
  /*--- Allocate the coordinates data structure. ---*/
  
  Coords = new su2double*[nDim];
  for (iDim = 0; iDim < nDim; iDim++) {
    Coords[iDim] = new su2double[nGlobal_Poin];
  }
  
  /*--- Loop over the mesh to collect the coords of the local points ---*/
  
  for (iPoint = 0; iPoint < geometry->GetnPoint(); iPoint++) {
    
    /*--- Check if the node belongs to the domain (i.e, not a halo node). 
     Sort by the global index, even in serial there is a renumbering (e.g. RCM). ---*/
    
    if (!Local_Halo[iPoint]) {
      
      /*--- Retrieve the current coordinates at this node. ---*/
      
      unsigned long iGlobal_Index = geometry->node[iPoint]->GetGlobalIndex();
      
      for (iDim = 0; iDim < nDim; iDim++) {
        Coords[iDim][iGlobal_Index] = geometry->node[iPoint]->GetCoord(iDim);
        
        /*--- If US system, the output should be in inches ---*/
        
        if ((config->GetSystemMeasurements() == US) && (config->GetKind_SU2() != SU2_DEF)) {
          Coords[iDim][iGlobal_Index] *= 12.0;
        }
        
      }
      
    }
  }

  
  delete [] Local_Halo;
  
#else
  
  /*--- MPI preprocessing ---*/
  int iProcessor, nProcessor, rank;
  unsigned long jPoint;

  MPI_Comm_rank(MPI_COMM_WORLD, &rank);
  MPI_Comm_size(MPI_COMM_WORLD, &nProcessor);
  
  bool Wrt_Halo = config->GetWrt_Halo(), isPeriodic;
  
  /*--- Local variables needed for merging the geometry with MPI. ---*/
  
  unsigned long iVertex, iMarker;
  unsigned long Buffer_Send_nPoin[1], *Buffer_Recv_nPoin = NULL;
  unsigned long nLocalPoint = 0, MaxLocalPoint = 0;
  unsigned long iGlobal_Index = 0, nBuffer_Scalar = 0;
  
  if (rank == MASTER_NODE) Buffer_Recv_nPoin = new unsigned long[nProcessor];
  
  int *Local_Halo = new int[geometry->GetnPoint()];
  for (iPoint = 0; iPoint < geometry->GetnPoint(); iPoint++)
    Local_Halo[iPoint] = !geometry->node[iPoint]->GetDomain();
  
  /*--- Search all send/recv boundaries on this partition for any periodic
   nodes that were part of the original domain. We want to recover these
   for visualization purposes. ---*/
  
  if (Wrt_Halo) {
    nLocalPoint = geometry->GetnPoint();
  } else {
    for (iMarker = 0; iMarker < config->GetnMarker_All(); iMarker++) {
      if (config->GetMarker_All_KindBC(iMarker) == SEND_RECEIVE) {
        
        /*--- Checking for less than or equal to the rank, because there may
         be some periodic halo nodes that send info to the same rank. ---*/
        
        for (iVertex = 0; iVertex < geometry->nVertex[iMarker]; iVertex++) {
          iPoint = geometry->vertex[iMarker][iVertex]->GetNode();
          isPeriodic = ((geometry->vertex[iMarker][iVertex]->GetRotation_Type() > 0) &&
                        (geometry->vertex[iMarker][iVertex]->GetRotation_Type() % 2 == 1));
          if (isPeriodic) Local_Halo[iPoint] = false;
        }
      }
    }
    
    /*--- Sum total number of nodes that belong to the domain ---*/
    
    for (iPoint = 0; iPoint < geometry->GetnPoint(); iPoint++)
      if (Local_Halo[iPoint] == false)
        nLocalPoint++;
  }
  Buffer_Send_nPoin[0] = nLocalPoint;
  
  /*--- Communicate the total number of nodes on this domain. ---*/
  
  SU2_MPI::Gather(&Buffer_Send_nPoin, 1, MPI_UNSIGNED_LONG,
             Buffer_Recv_nPoin, 1, MPI_UNSIGNED_LONG, MASTER_NODE, MPI_COMM_WORLD);
  SU2_MPI::Allreduce(&nLocalPoint, &MaxLocalPoint, 1, MPI_UNSIGNED_LONG, MPI_MAX, MPI_COMM_WORLD);
  
  if (rank == MASTER_NODE) {
    nGlobal_Doma = 0;
    for (iProcessor = 0; iProcessor < nProcessor; iProcessor++) {
      nGlobal_Doma += Buffer_Recv_nPoin[iProcessor];
    }
  }
  nBuffer_Scalar = MaxLocalPoint;
  
  /*--- Send and Recv buffers. ---*/
  
  su2double *Buffer_Send_X = new su2double[MaxLocalPoint];
  su2double *Buffer_Recv_X = NULL;
  
  su2double *Buffer_Send_Y = new su2double[MaxLocalPoint];
  su2double *Buffer_Recv_Y = NULL;
  
  su2double *Buffer_Send_Z = NULL, *Buffer_Recv_Z = NULL;
  if (nDim == 3) Buffer_Send_Z = new su2double[MaxLocalPoint];
  
  unsigned long *Buffer_Send_GlobalIndex = new unsigned long[MaxLocalPoint];
  unsigned long *Buffer_Recv_GlobalIndex = NULL;
  
  /*--- Prepare the receive buffers in the master node only. ---*/
  
  if (rank == MASTER_NODE) {
    
    Buffer_Recv_X = new su2double[nProcessor*MaxLocalPoint];
    Buffer_Recv_Y = new su2double[nProcessor*MaxLocalPoint];
    if (nDim == 3) Buffer_Recv_Z = new su2double[nProcessor*MaxLocalPoint];
    Buffer_Recv_GlobalIndex = new unsigned long[nProcessor*MaxLocalPoint];
    
    /*--- Sum total number of nodes to be written and allocate arrays ---*/
    nGlobal_Poin = 0;
    for (iProcessor = 0; iProcessor < nProcessor; iProcessor++) {
      nGlobal_Poin += Buffer_Recv_nPoin[iProcessor];
    }
    Coords = new su2double*[nDim];
    for (iDim = 0; iDim < nDim; iDim++) {
      Coords[iDim] = new su2double[nGlobal_Poin];
    }
  }
  
  /*--- Main communication routine. Loop over each coordinate and perform
   the MPI comm. Temporary 1-D buffers are used to send the coordinates at
   all nodes on each partition to the master node. These are then unpacked
   by the master and sorted by global index in one large n-dim. array. ---*/
  
  /*--- Loop over this partition to collect the coords of the local points. ---*/
  su2double *Coords_Local; jPoint = 0;
  for (iPoint = 0; iPoint < geometry->GetnPoint(); iPoint++) {
    
    /*--- Check for halos and write only if requested ---*/
    if (!Local_Halo[iPoint] || Wrt_Halo) {
      
      /*--- Retrieve local coordinates at this node. ---*/
      Coords_Local = geometry->node[iPoint]->GetCoord();
      
      /*--- Load local coords into the temporary send buffer. ---*/
      Buffer_Send_X[jPoint] = Coords_Local[0];
      Buffer_Send_Y[jPoint] = Coords_Local[1];
      if (nDim == 3) Buffer_Send_Z[jPoint] = Coords_Local[2];
      
      /*--- If US system, the output should be in inches ---*/
      
      if ((config->GetSystemMeasurements() == US) && (config->GetKind_SU2() != SU2_DEF)) {
        Buffer_Send_X[jPoint] *= 12.0;
        Buffer_Send_Y[jPoint] *= 12.0;
        if (nDim == 3) Buffer_Send_Z[jPoint] *= 12.0;
      }
      
      /*--- Store the global index for this local node. ---*/
      Buffer_Send_GlobalIndex[jPoint] = geometry->node[iPoint]->GetGlobalIndex();
      
      /*--- Increment jPoint as the counter. We need this because iPoint
       may include halo nodes that we skip over during this loop. ---*/
      jPoint++;
    }
  }

  /*--- Gather the coordinate data on the master node using MPI. ---*/

  SU2_MPI::Gather(Buffer_Send_X, nBuffer_Scalar, MPI_DOUBLE, Buffer_Recv_X, nBuffer_Scalar, MPI_DOUBLE, MASTER_NODE, MPI_COMM_WORLD);
  SU2_MPI::Gather(Buffer_Send_Y, nBuffer_Scalar, MPI_DOUBLE, Buffer_Recv_Y, nBuffer_Scalar, MPI_DOUBLE, MASTER_NODE, MPI_COMM_WORLD);
  if (nDim == 3) {
    SU2_MPI::Gather(Buffer_Send_Z, nBuffer_Scalar, MPI_DOUBLE, Buffer_Recv_Z, nBuffer_Scalar, MPI_DOUBLE, MASTER_NODE, MPI_COMM_WORLD);
  }
  SU2_MPI::Gather(Buffer_Send_GlobalIndex, nBuffer_Scalar, MPI_UNSIGNED_LONG, Buffer_Recv_GlobalIndex, nBuffer_Scalar, MPI_UNSIGNED_LONG, MASTER_NODE, MPI_COMM_WORLD);

  /*--- The master node unpacks and sorts this variable by global index ---*/
  
  if (rank == MASTER_NODE) {
    jPoint = 0;
    for (iProcessor = 0; iProcessor < nProcessor; iProcessor++) {
      for (iPoint = 0; iPoint < Buffer_Recv_nPoin[iProcessor]; iPoint++) {
        /*--- Get global index, then loop over each variable and store ---*/
        iGlobal_Index = Buffer_Recv_GlobalIndex[jPoint];
        Coords[0][iGlobal_Index] = Buffer_Recv_X[jPoint];
        Coords[1][iGlobal_Index] = Buffer_Recv_Y[jPoint];
        if (nDim == 3) Coords[2][iGlobal_Index] = Buffer_Recv_Z[jPoint];
        jPoint++;
      }
      /*--- Adjust jPoint to index of next proc's data in the buffers. ---*/
      jPoint = (iProcessor+1)*nBuffer_Scalar;
    }
  }

  /*--- Immediately release the temporary data buffers. ---*/
  
  delete [] Local_Halo;
  delete [] Buffer_Send_X;
  delete [] Buffer_Send_Y;
  if (Buffer_Send_Z != NULL) delete [] Buffer_Send_Z;
  delete [] Buffer_Send_GlobalIndex;
  if (rank == MASTER_NODE) {
    delete [] Buffer_Recv_X;
    delete [] Buffer_Recv_Y;
    if (Buffer_Recv_Z != NULL)  delete [] Buffer_Recv_Z;
    delete [] Buffer_Recv_GlobalIndex;
    delete [] Buffer_Recv_nPoin;
  }
  
#endif
  
}

void COutput::MergeVolumetricConnectivity(CConfig *config, CGeometry *geometry, unsigned short Elem_Type) {
  
  int iProcessor;
  unsigned short NODES_PER_ELEMENT;
  unsigned long iPoint, iNode, jNode;
  unsigned long iElem = 0;
  unsigned long nLocalElem = 0, nElem_Total = 0;
  
  unsigned long iVertex, iMarker;
  unsigned long jElem;
  int SendRecv, RecvFrom;
  
  unsigned long Buffer_Send_nElem[1], *Buffer_Recv_nElem = NULL;
  unsigned long nBuffer_Scalar = 0;
  unsigned long kNode = 0, kElem = 0;
  unsigned long MaxLocalElem = 0, iGlobal_Index, jPoint, kPoint;
  
  bool Wrt_Halo = config->GetWrt_Halo();
  bool *Write_Elem = NULL, notPeriodic, notHalo, addedPeriodic;

  int *Conn_Elem = NULL;

  int rank = MASTER_NODE;
  int size = SINGLE_NODE;

#ifdef HAVE_MPI
  MPI_Comm_rank(MPI_COMM_WORLD, &rank);
  MPI_Comm_size(MPI_COMM_WORLD, &size);
#endif
  
  
  /*--- Store the local number of this element type and the number of nodes
   per this element type. In serial, this will be the total number of this
   element type in the entire mesh. In parallel, it is the number on only
   the current partition. ---*/
  
  switch (Elem_Type) {
    case TRIANGLE:
      nLocalElem = geometry->GetnElemTria();
      NODES_PER_ELEMENT = N_POINTS_TRIANGLE;
      break;
    case QUADRILATERAL:
      nLocalElem = geometry->GetnElemQuad();
      NODES_PER_ELEMENT = N_POINTS_QUADRILATERAL;
      break;
    case TETRAHEDRON:
      nLocalElem = geometry->GetnElemTetr();
      NODES_PER_ELEMENT = N_POINTS_TETRAHEDRON;
      break;
    case HEXAHEDRON:
      nLocalElem = geometry->GetnElemHexa();
      NODES_PER_ELEMENT = N_POINTS_HEXAHEDRON;
      break;
    case PRISM:
      nLocalElem = geometry->GetnElemPris();
      NODES_PER_ELEMENT = N_POINTS_PRISM;
      break;
    case PYRAMID:
      nLocalElem = geometry->GetnElemPyra();
      NODES_PER_ELEMENT = N_POINTS_PYRAMID;
      break;
    default:
      cout << "Error: Unrecognized element type \n";
      exit(EXIT_FAILURE); break;
  }
  
  /*--- Find the max number of this element type among all
   partitions and set up buffers. ---*/
  
  Buffer_Send_nElem[0] = nLocalElem;
  if (rank == MASTER_NODE) Buffer_Recv_nElem = new unsigned long[size];
  
#ifdef HAVE_MPI
  SU2_MPI::Allreduce(&nLocalElem, &MaxLocalElem, 1, MPI_UNSIGNED_LONG, MPI_MAX, MPI_COMM_WORLD);
  SU2_MPI::Gather(&Buffer_Send_nElem, 1, MPI_UNSIGNED_LONG, Buffer_Recv_nElem, 1, MPI_UNSIGNED_LONG, MASTER_NODE, MPI_COMM_WORLD);
#else
  MaxLocalElem = nLocalElem;
  Buffer_Recv_nElem[0] = Buffer_Send_nElem[0];
#endif
  
  nBuffer_Scalar = MaxLocalElem*NODES_PER_ELEMENT;
  
  /*--- Send and Recv buffers ---*/
  
  unsigned long *Buffer_Send_Elem = new unsigned long[nBuffer_Scalar];
  unsigned long *Buffer_Recv_Elem = NULL;
  
  unsigned short *Buffer_Send_Halo = new unsigned short[MaxLocalElem];
  unsigned short *Buffer_Recv_Halo = NULL;
  
  /*--- Prepare the receive buffers on the master node only. ---*/
  
  if (rank == MASTER_NODE) {
    Buffer_Recv_Elem = new unsigned long[size*nBuffer_Scalar];
    Buffer_Recv_Halo = new unsigned short[size*MaxLocalElem];
    Conn_Elem = new int[size*MaxLocalElem*NODES_PER_ELEMENT];
  }
  
  /*--- Force the removal of all added periodic elements (use global index).
   First, we isolate and create a list of all added periodic points, excluding
   those that we part of the original domain (we want these to be in the
   output files). ---*/
  
  vector<unsigned long> Added_Periodic;
  Added_Periodic.clear();
  for (iMarker = 0; iMarker < config->GetnMarker_All(); iMarker++) {
    if (config->GetMarker_All_KindBC(iMarker) == SEND_RECEIVE) {
      SendRecv = config->GetMarker_All_SendRecv(iMarker);
      for (iVertex = 0; iVertex < geometry->nVertex[iMarker]; iVertex++) {
        iPoint = geometry->vertex[iMarker][iVertex]->GetNode();
        if ((geometry->vertex[iMarker][iVertex]->GetRotation_Type() > 0) &&
            (geometry->vertex[iMarker][iVertex]->GetRotation_Type() % 2 == 0) &&
            (SendRecv < 0)) {
          Added_Periodic.push_back(geometry->node[iPoint]->GetGlobalIndex());
        }
      }
    }
  }
  
  /*--- Now we communicate this information to all processors, so that they
   can force the removal of these particular nodes by flagging them as halo
   points. In general, this should be a small percentage of the total mesh,
   so the communication/storage costs here shouldn't be prohibitive. ---*/
  
  /*--- First communicate the number of points that each rank has found ---*/
  unsigned long nAddedPeriodic = 0, maxAddedPeriodic = 0;
  unsigned long Buffer_Send_nAddedPeriodic[1], *Buffer_Recv_nAddedPeriodic = NULL;
  Buffer_Recv_nAddedPeriodic = new unsigned long[size];
  
  nAddedPeriodic = Added_Periodic.size();
  Buffer_Send_nAddedPeriodic[0] = nAddedPeriodic;

#ifdef HAVE_MPI
  SU2_MPI::Allreduce(&nAddedPeriodic, &maxAddedPeriodic, 1, MPI_UNSIGNED_LONG,
                MPI_MAX, MPI_COMM_WORLD);
  SU2_MPI::Allgather(&Buffer_Send_nAddedPeriodic, 1, MPI_UNSIGNED_LONG,
                Buffer_Recv_nAddedPeriodic,  1, MPI_UNSIGNED_LONG, MPI_COMM_WORLD);
#else
  maxAddedPeriodic = nAddedPeriodic;
  Buffer_Recv_nAddedPeriodic[0] = Buffer_Send_nAddedPeriodic[0];
#endif
  
  /*--- Communicate the global index values of all added periodic nodes. ---*/
  unsigned long *Buffer_Send_AddedPeriodic = new unsigned long[maxAddedPeriodic];
  unsigned long *Buffer_Recv_AddedPeriodic = new unsigned long[size*maxAddedPeriodic];
  
  for (iPoint = 0; iPoint < Added_Periodic.size(); iPoint++) {
    Buffer_Send_AddedPeriodic[iPoint] = Added_Periodic[iPoint];
  }
  
  /*--- Gather the element connectivity information. All processors will now
   have a copy of the global index values for all added periodic points. ---*/

#ifdef HAVE_MPI
  SU2_MPI::Allgather(Buffer_Send_AddedPeriodic, maxAddedPeriodic, MPI_UNSIGNED_LONG,
                Buffer_Recv_AddedPeriodic, maxAddedPeriodic, MPI_UNSIGNED_LONG,
                MPI_COMM_WORLD);
#else
  for (iPoint = 0; iPoint < maxAddedPeriodic; iPoint++) Buffer_Recv_AddedPeriodic[iPoint] = Buffer_Send_AddedPeriodic[iPoint];
#endif
  
  /*--- Search all send/recv boundaries on this partition for halo cells. In
   particular, consider only the recv conditions (these are the true halo
   nodes). Check the ranks of the processors that are communicating and
   choose to keep only the halo cells from the higher rank processor. Here,
   we are also choosing to keep periodic nodes that were part of the original
   domain. We will check the communicated list of added periodic points. ---*/
  
  int *Local_Halo = new int[geometry->GetnPoint()];
  for (iPoint = 0; iPoint < geometry->GetnPoint(); iPoint++)
    Local_Halo[iPoint] = !geometry->node[iPoint]->GetDomain();
  
  for (iMarker = 0; iMarker < config->GetnMarker_All(); iMarker++) {
    if (config->GetMarker_All_KindBC(iMarker) == SEND_RECEIVE) {
      SendRecv = config->GetMarker_All_SendRecv(iMarker);
      RecvFrom = abs(SendRecv)-1;
      
      for (iVertex = 0; iVertex < geometry->nVertex[iMarker]; iVertex++) {
        iPoint = geometry->vertex[iMarker][iVertex]->GetNode();
        iGlobal_Index = geometry->node[iPoint]->GetGlobalIndex();
        
        /*--- We need to keep one copy of overlapping halo cells. ---*/
        notHalo = ((geometry->vertex[iMarker][iVertex]->GetRotation_Type() == 0) &&
                   (SendRecv < 0) && (rank > RecvFrom));
        
        /*--- We want to keep the periodic nodes that were part of the original domain ---*/
        notPeriodic = ((geometry->vertex[iMarker][iVertex]->GetRotation_Type() > 0) &&
                       (geometry->vertex[iMarker][iVertex]->GetRotation_Type() % 2 == 1) &&
                       (SendRecv < 0));
        
        /*--- Lastly, check that this isn't an added periodic point that
         we will forcibly remove. Use the communicated list of these points. ---*/
        addedPeriodic = false; kPoint = 0;
        for (iProcessor = 0; iProcessor < size; iProcessor++) {
          for (jPoint = 0; jPoint < Buffer_Recv_nAddedPeriodic[iProcessor]; jPoint++) {
            if (iGlobal_Index == Buffer_Recv_AddedPeriodic[kPoint+jPoint])
              addedPeriodic = true;
          }
          /*--- Adjust jNode to index of next proc's data in the buffers. ---*/
          kPoint = (iProcessor+1)*maxAddedPeriodic;
        }
        
        /*--- If we found either of these types of nodes, flag them to be kept. ---*/
        if ((notHalo || notPeriodic) && !addedPeriodic) {
          Local_Halo[iPoint] = false;
        }
      }
    }
  }
  
  /*--- Loop over all elements in this partition and load the
   elements of the current type into the buffer to be sent to
   the master node. ---*/
  
  jNode = 0; jElem = 0;
  for (iElem = 0; iElem < geometry->GetnElem(); iElem++) {
    if (geometry->elem[iElem]->GetVTK_Type() == Elem_Type) {
      
      /*--- Loop over all nodes in this element and load the
       connectivity into the send buffer. ---*/
      
      Buffer_Send_Halo[jElem] = false;
      for (iNode = 0; iNode < NODES_PER_ELEMENT; iNode++) {
        
        /*--- Store the global index values directly. ---*/
        
        iPoint = geometry->elem[iElem]->GetNode(iNode);
        Buffer_Send_Elem[jNode] = geometry->node[iPoint]->GetGlobalIndex();
        
        /*--- Check if this is a halo node. If so, flag this element
         as a halo cell. We will use this later to sort and remove
         any duplicates from the connectivity list. ---*/
        
        if (Local_Halo[iPoint]) {
          Buffer_Send_Halo[jElem] = true;
        }
        
        /*--- Increment jNode as the counter. We need this because iElem
         may include other elements that we skip over during this loop. ---*/
        
        jNode++;
      }
      jElem++;
    }
  }
  
  /*--- Gather the element connectivity information. ---*/

#ifdef HAVE_MPI
  SU2_MPI::Gather(Buffer_Send_Elem, nBuffer_Scalar, MPI_UNSIGNED_LONG, Buffer_Recv_Elem, nBuffer_Scalar, MPI_UNSIGNED_LONG, MASTER_NODE, MPI_COMM_WORLD);
  SU2_MPI::Gather(Buffer_Send_Halo, MaxLocalElem, MPI_UNSIGNED_SHORT, Buffer_Recv_Halo, MaxLocalElem, MPI_UNSIGNED_SHORT, MASTER_NODE, MPI_COMM_WORLD);
#else
  for (iPoint = 0; iPoint < nBuffer_Scalar; iPoint++) Buffer_Recv_Elem[iPoint] = Buffer_Send_Elem[iPoint];
  for (iPoint = 0; iPoint < MaxLocalElem; iPoint++) Buffer_Recv_Halo[iPoint] = Buffer_Send_Halo[iPoint];
#endif
  
  /*--- The master node unpacks and sorts the connectivity. ---*/
  
  if (rank == MASTER_NODE) {
    
    /*---  We need to remove any duplicate elements (halo cells) that
     exist on multiple partitions. Start by initializing all elements
     to the "write" state by using a boolean array. ---*/
    
    Write_Elem = new bool[size*MaxLocalElem];
    for (iElem = 0; iElem < size*MaxLocalElem; iElem++) {
      Write_Elem[iElem] = true;
    }
    
    /*--- Remove the rind layer from the solution only if requested ---*/
    
    if (!Wrt_Halo) {
      
      /*--- Loop for flagging duplicate elements so that they are not
       included in the final connectivity list. ---*/
      
      kElem = 0;
      for (iProcessor = 0; iProcessor < size; iProcessor++) {
        for (iElem = 0; iElem < Buffer_Recv_nElem[iProcessor]; iElem++) {
          
          /*--- Check if this element was marked as a halo. ---*/
          if (Buffer_Recv_Halo[kElem+iElem])
            Write_Elem[kElem+iElem] = false;
          
        }
        kElem = (iProcessor+1)*MaxLocalElem;
      }
    }
    
    /*--- Store the unique connectivity list for this element type. ---*/
    
    jNode = 0; kNode = 0; jElem = 0; nElem_Total = 0;
    for (iProcessor = 0; iProcessor < size; iProcessor++) {
      for (iElem = 0; iElem < Buffer_Recv_nElem[iProcessor]; iElem++) {
        
        /*--- Only write the elements that were flagged for it. ---*/
        if (Write_Elem[jElem+iElem]) {
          
          /*--- Increment total count for this element type ---*/
          nElem_Total++;
          
          /*--- Get global index, then loop over each variable and store.
           Note that we are adding one to the index value because CGNS/Tecplot
           use 1-based indexing.---*/
          
          for (iNode = 0; iNode < NODES_PER_ELEMENT; iNode++) {
            Conn_Elem[kNode] = (int)Buffer_Recv_Elem[jNode+iElem*NODES_PER_ELEMENT+iNode] + 1;
            kNode++;
          }
        }
      }
      /*--- Adjust jNode to index of next proc's data in the buffers. ---*/
      jElem = (iProcessor+1)*MaxLocalElem;
      jNode = (iProcessor+1)*nBuffer_Scalar;
    }
  }
  
  /*--- Immediately release the temporary buffers. ---*/
  delete [] Buffer_Send_Elem;
  delete [] Buffer_Send_Halo;
  delete [] Buffer_Recv_nAddedPeriodic;
  delete [] Buffer_Send_AddedPeriodic;
  delete [] Buffer_Recv_AddedPeriodic;
  delete [] Local_Halo;
  if (rank == MASTER_NODE) {
    delete [] Buffer_Recv_nElem;
    delete [] Buffer_Recv_Elem;
    delete [] Buffer_Recv_Halo;
    delete [] Write_Elem;
  }
  
  /*--- Store the particular global element count in the class data,
   and set the class data pointer to the connectivity array. ---*/
  
  if (rank == MASTER_NODE) {
    switch (Elem_Type) {
      case TRIANGLE:
        nGlobal_Tria = nElem_Total;
        if (nGlobal_Tria > 0) Conn_Tria = Conn_Elem;
        break;
      case QUADRILATERAL:
        nGlobal_Quad = nElem_Total;
        if (nGlobal_Quad > 0) Conn_Quad = Conn_Elem;
        break;
      case TETRAHEDRON:
        nGlobal_Tetr = nElem_Total;
        if (nGlobal_Tetr > 0) Conn_Tetr = Conn_Elem;
        break;
      case HEXAHEDRON:
        nGlobal_Hexa = nElem_Total;
        if (nGlobal_Hexa > 0) Conn_Hexa = Conn_Elem;
        break;
      case PRISM:
        nGlobal_Pris = nElem_Total;
        if (nGlobal_Pris > 0) Conn_Pris = Conn_Elem;
        break;
      case PYRAMID:
        nGlobal_Pyra = nElem_Total;
        if (nGlobal_Pyra > 0) Conn_Pyra = Conn_Elem;
        break;
      default:
        cout << "Error: Unrecognized element type \n";
        exit(EXIT_FAILURE); break;
    }
  }
  
}

void COutput::MergeSurfaceConnectivity(CConfig *config, CGeometry *geometry, unsigned short Elem_Type) {
  
  unsigned short NODES_PER_ELEMENT;
  
  unsigned short iMarker;
  unsigned long iPoint, iNode, jNode;
  unsigned long iElem = 0;
  unsigned long nLocalElem = 0, nElem_Total = 0;
  
  int iProcessor;
  unsigned long jElem;
  
  unsigned long iVertex;
  
  int SendRecv, RecvFrom;
  
  unsigned long Buffer_Send_nElem[1], *Buffer_Recv_nElem = NULL;
  unsigned long nBuffer_Scalar = 0;
  unsigned long kNode = 0, kElem = 0;
  unsigned long MaxLocalElem = 0, iGlobal_Index, jPoint, kPoint;
  
  bool Wrt_Halo = config->GetWrt_Halo();
  bool *Write_Elem = NULL, notPeriodic, notHalo, addedPeriodic;

  
  int *Conn_Elem = NULL;

  int rank = MASTER_NODE;
  int size = SINGLE_NODE;
  
#ifdef HAVE_MPI
  MPI_Comm_rank(MPI_COMM_WORLD, &rank);
  MPI_Comm_size(MPI_COMM_WORLD, &size);
#endif
  
  /*--- Store the local number of this element type and the number of nodes
   per this element type. In serial, this will be the total number of this
   element type in the entire mesh. In parallel, it is the number on only
   the current partition. ---*/
  
  nLocalElem = 0;
  
  for (iMarker = 0; iMarker < config->GetnMarker_All(); iMarker++) {
    if (config->GetMarker_All_Plotting(iMarker) == YES) {
      for (iElem = 0; iElem < geometry->GetnElem_Bound(iMarker); iElem++) {
        if (geometry->bound[iMarker][iElem]->GetVTK_Type() == Elem_Type) {
          nLocalElem++;
        }
      }
    }
  }
  
  switch (Elem_Type) {
    case LINE:
      NODES_PER_ELEMENT = N_POINTS_LINE;
      break;
    case TRIANGLE:
      NODES_PER_ELEMENT = N_POINTS_TRIANGLE;
      break;
    case QUADRILATERAL:
      NODES_PER_ELEMENT = N_POINTS_QUADRILATERAL;
      break;
    default:
      cout << "Error: Unrecognized element type \n";
      exit(EXIT_FAILURE); break;
  }
  
  /*--- Find the max number of this element type among all
   partitions and set up buffers. ---*/
  
  Buffer_Send_nElem[0] = nLocalElem;
  if (rank == MASTER_NODE) Buffer_Recv_nElem = new unsigned long[size];
  
#ifdef HAVE_MPI
  SU2_MPI::Allreduce(&nLocalElem, &MaxLocalElem, 1, MPI_UNSIGNED_LONG, MPI_MAX, MPI_COMM_WORLD);
  SU2_MPI::Gather(&Buffer_Send_nElem, 1, MPI_UNSIGNED_LONG, Buffer_Recv_nElem, 1, MPI_UNSIGNED_LONG, MASTER_NODE, MPI_COMM_WORLD);
#else
  MaxLocalElem = nLocalElem;
  Buffer_Recv_nElem[0] = Buffer_Send_nElem[0];
#endif
  
  nBuffer_Scalar = MaxLocalElem*NODES_PER_ELEMENT;
  
  /*--- Send and Recv buffers ---*/
  
  unsigned long *Buffer_Send_Elem = new unsigned long[nBuffer_Scalar];
  unsigned long *Buffer_Recv_Elem = NULL;
  
  unsigned short *Buffer_Send_Halo = new unsigned short[MaxLocalElem];
  unsigned short *Buffer_Recv_Halo = NULL;
  
  /*--- Prepare the receive buffers on the master node only. ---*/
  
  if (rank == MASTER_NODE) {
    Buffer_Recv_Elem = new unsigned long[size*nBuffer_Scalar];
    Buffer_Recv_Halo = new unsigned short[size*MaxLocalElem];
    Conn_Elem = new int[size*MaxLocalElem*NODES_PER_ELEMENT];
  }
  
  /*--- Force the removal of all added periodic elements (use global index).
   First, we isolate and create a list of all added periodic points, excluding
   those that we part of the original domain (we want these to be in the
   output files). ---*/
  
  vector<unsigned long> Added_Periodic;
  Added_Periodic.clear();
  for (iMarker = 0; iMarker < config->GetnMarker_All(); iMarker++) {
    if (config->GetMarker_All_KindBC(iMarker) == SEND_RECEIVE) {
      SendRecv = config->GetMarker_All_SendRecv(iMarker);
      for (iVertex = 0; iVertex < geometry->nVertex[iMarker]; iVertex++) {
        iPoint = geometry->vertex[iMarker][iVertex]->GetNode();
        if ((geometry->vertex[iMarker][iVertex]->GetRotation_Type() > 0) &&
            (geometry->vertex[iMarker][iVertex]->GetRotation_Type() % 2 == 0) &&
            (SendRecv < 0)) {
          Added_Periodic.push_back(geometry->node[iPoint]->GetGlobalIndex());
        }
      }
    }
  }
  
  /*--- Now we communicate this information to all processors, so that they
   can force the removal of these particular nodes by flagging them as halo
   points. In general, this should be a small percentage of the total mesh,
   so the communication/storage costs here shouldn't be prohibitive. ---*/
  
  /*--- First communicate the number of points that each rank has found ---*/
  unsigned long nAddedPeriodic = 0, maxAddedPeriodic = 0;
  unsigned long Buffer_Send_nAddedPeriodic[1], *Buffer_Recv_nAddedPeriodic = NULL;
  Buffer_Recv_nAddedPeriodic = new unsigned long[size];
  
  nAddedPeriodic = Added_Periodic.size();
  Buffer_Send_nAddedPeriodic[0] = nAddedPeriodic;

#ifdef HAVE_MPI
  SU2_MPI::Allreduce(&nAddedPeriodic, &maxAddedPeriodic, 1, MPI_UNSIGNED_LONG,
                MPI_MAX, MPI_COMM_WORLD);
  SU2_MPI::Allgather(&Buffer_Send_nAddedPeriodic, 1, MPI_UNSIGNED_LONG,
                Buffer_Recv_nAddedPeriodic,  1, MPI_UNSIGNED_LONG, MPI_COMM_WORLD);
#else
  maxAddedPeriodic = nAddedPeriodic;
  Buffer_Recv_nAddedPeriodic[0] = Buffer_Send_nAddedPeriodic[0];
#endif
  
  /*--- Communicate the global index values of all added periodic nodes. ---*/
  unsigned long *Buffer_Send_AddedPeriodic = new unsigned long[maxAddedPeriodic];
  unsigned long *Buffer_Recv_AddedPeriodic = new unsigned long[size*maxAddedPeriodic];
  
  for (iPoint = 0; iPoint < Added_Periodic.size(); iPoint++) {
    Buffer_Send_AddedPeriodic[iPoint] = Added_Periodic[iPoint];
  }
  
  /*--- Gather the element connectivity information. All processors will now
   have a copy of the global index values for all added periodic points. ---*/

#ifdef HAVE_MPI
  SU2_MPI::Allgather(Buffer_Send_AddedPeriodic, maxAddedPeriodic, MPI_UNSIGNED_LONG,
                Buffer_Recv_AddedPeriodic, maxAddedPeriodic, MPI_UNSIGNED_LONG,
                MPI_COMM_WORLD);
#else
  for (iPoint = 0; iPoint < maxAddedPeriodic; iPoint++) Buffer_Recv_AddedPeriodic[iPoint] = Buffer_Send_AddedPeriodic[iPoint];
#endif
  
  /*--- Search all send/recv boundaries on this partition for halo cells. In
   particular, consider only the recv conditions (these are the true halo
   nodes). Check the ranks of the processors that are communicating and
   choose to keep only the halo cells from the higher rank processor. Here,
   we are also choosing to keep periodic nodes that were part of the original
   domain. We will check the communicated list of added periodic points. ---*/
  
  int *Local_Halo = new int[geometry->GetnPoint()];
  for (iPoint = 0; iPoint < geometry->GetnPoint(); iPoint++)
    Local_Halo[iPoint] = !geometry->node[iPoint]->GetDomain();
  
  for (iMarker = 0; iMarker < config->GetnMarker_All(); iMarker++) {
    if (config->GetMarker_All_KindBC(iMarker) == SEND_RECEIVE) {
      SendRecv = config->GetMarker_All_SendRecv(iMarker);
      RecvFrom = abs(SendRecv)-1;
      
      for (iVertex = 0; iVertex < geometry->nVertex[iMarker]; iVertex++) {
        iPoint = geometry->vertex[iMarker][iVertex]->GetNode();
        iGlobal_Index = geometry->node[iPoint]->GetGlobalIndex();
        
        /*--- We need to keep one copy of overlapping halo cells. ---*/
        notHalo = ((geometry->vertex[iMarker][iVertex]->GetRotation_Type() == 0) &&
                   (SendRecv < 0) && (rank > RecvFrom));
        
        /*--- We want to keep the periodic nodes that were part of the original domain ---*/
        notPeriodic = ((geometry->vertex[iMarker][iVertex]->GetRotation_Type() > 0) &&
                       (geometry->vertex[iMarker][iVertex]->GetRotation_Type() % 2 == 1) &&
                       (SendRecv < 0));
        
        /*--- Lastly, check that this isn't an added periodic point that
         we will forcibly remove. Use the communicated list of these points. ---*/
        addedPeriodic = false; kPoint = 0;
        for (iProcessor = 0; iProcessor < size; iProcessor++) {
          for (jPoint = 0; jPoint < Buffer_Recv_nAddedPeriodic[iProcessor]; jPoint++) {
            if (iGlobal_Index == Buffer_Recv_AddedPeriodic[kPoint+jPoint])
              addedPeriodic = true;
          }
          /*--- Adjust jNode to index of next proc's data in the buffers. ---*/
          kPoint = (iProcessor+1)*maxAddedPeriodic;
        }
        
        /*--- If we found either of these types of nodes, flag them to be kept. ---*/
        if ((notHalo || notPeriodic) && !addedPeriodic) {
          Local_Halo[iPoint] = false;
        }
      }
    }
  }
  
  /*--- Loop over all elements in this partition and load the
   elements of the current type into the buffer to be sent to
   the master node. ---*/
  jNode = 0; jElem = 0;
  for (iMarker = 0; iMarker < config->GetnMarker_All(); iMarker++)
    if (config->GetMarker_All_Plotting(iMarker) == YES)
      for (iElem = 0; iElem < geometry->GetnElem_Bound(iMarker); iElem++) {
        
        if (geometry->bound[iMarker][iElem]->GetVTK_Type() == Elem_Type) {
          
          /*--- Loop over all nodes in this element and load the
           connectivity into the send buffer. ---*/
          
          Buffer_Send_Halo[jElem] = false;
          for (iNode = 0; iNode < NODES_PER_ELEMENT; iNode++) {
            
            /*--- Store the global index values directly. ---*/
            
            iPoint = geometry->bound[iMarker][iElem]->GetNode(iNode);
            Buffer_Send_Elem[jNode] = geometry->node[iPoint]->GetGlobalIndex();
            
            /*--- Check if this is a halo node. If so, flag this element
             as a halo cell. We will use this later to sort and remove
             any duplicates from the connectivity list. ---*/
            
            if (Local_Halo[iPoint])
              Buffer_Send_Halo[jElem] = true;
            
            /*--- Increment jNode as the counter. We need this because iElem
             may include other elements that we skip over during this loop. ---*/
            
            jNode++;
          }
          jElem++;
        }
      }
  
  /*--- Gather the element connectivity information. ---*/

#ifdef HAVE_MPI
  SU2_MPI::Gather(Buffer_Send_Elem, nBuffer_Scalar, MPI_UNSIGNED_LONG, Buffer_Recv_Elem, nBuffer_Scalar, MPI_UNSIGNED_LONG, MASTER_NODE, MPI_COMM_WORLD);
  SU2_MPI::Gather(Buffer_Send_Halo, MaxLocalElem, MPI_UNSIGNED_SHORT, Buffer_Recv_Halo, MaxLocalElem, MPI_UNSIGNED_SHORT, MASTER_NODE, MPI_COMM_WORLD);
#else
  for (iPoint = 0; iPoint < nBuffer_Scalar; iPoint++) Buffer_Recv_Elem[iPoint] = Buffer_Send_Elem[iPoint];
  for (iPoint = 0; iPoint < MaxLocalElem; iPoint++) Buffer_Recv_Halo[iPoint] = Buffer_Send_Halo[iPoint];
#endif
  
  /*--- The master node unpacks and sorts the connectivity. ---*/
  
  if (rank == MASTER_NODE) {
    
    /*---  We need to remove any duplicate elements (halo cells) that
     exist on multiple partitions. Start by initializing all elements
     to the "write" state by using a boolean array. ---*/
    
    Write_Elem = new bool[size*MaxLocalElem];
    for (iElem = 0; iElem < size*MaxLocalElem; iElem++) {
      Write_Elem[iElem] = true;
    }
    
    /*--- Remove the rind layer from the solution only if requested ---*/
    
    if (!Wrt_Halo) {
      
      /*--- Loop for flagging duplicate elements so that they are not
       included in the final connectivity list. ---*/
      
      kElem = 0;
      for (iProcessor = 0; iProcessor < size; iProcessor++) {
        for (iElem = 0; iElem < Buffer_Recv_nElem[iProcessor]; iElem++) {
          
          /*--- Check if this element was marked as a halo. ---*/
          if (Buffer_Recv_Halo[kElem+iElem])
            Write_Elem[kElem+iElem] = false;
          
        }
        kElem = (iProcessor+1)*MaxLocalElem;
      }
    }
    
    /*--- Store the unique connectivity list for this element type. ---*/
    
    jNode = 0; kNode = 0; jElem = 0; nElem_Total = 0;
    for (iProcessor = 0; iProcessor < size; iProcessor++) {
      for (iElem = 0; iElem < Buffer_Recv_nElem[iProcessor]; iElem++) {
        
        /*--- Only write the elements that were flagged for it. ---*/
        if (Write_Elem[jElem+iElem]) {
          
          /*--- Increment total count for this element type ---*/
          nElem_Total++;
          
          /*--- Get global index, then loop over each variable and store.
           Note that we are adding one to the index value because CGNS/Tecplot
           use 1-based indexing.---*/
          
          for (iNode = 0; iNode < NODES_PER_ELEMENT; iNode++) {
            Conn_Elem[kNode] = (int)Buffer_Recv_Elem[jNode+iElem*NODES_PER_ELEMENT+iNode] + 1;
            kNode++;
          }
        }
      }
      /*--- Adjust jNode to index of next proc's data in the buffers. ---*/
      jElem = (iProcessor+1)*MaxLocalElem;
      jNode = (iProcessor+1)*nBuffer_Scalar;
    }
  }
  
  /*--- Immediately release the temporary buffers. ---*/
  delete [] Buffer_Send_Elem;
  delete [] Buffer_Send_Halo;
  delete [] Buffer_Recv_nAddedPeriodic;
  delete [] Buffer_Send_AddedPeriodic;
  delete [] Buffer_Recv_AddedPeriodic;
  delete [] Local_Halo;
  if (rank == MASTER_NODE) {
    delete [] Buffer_Recv_nElem;
    delete [] Buffer_Recv_Elem;
    delete [] Buffer_Recv_Halo;
    delete [] Write_Elem;
  }
  
  /*--- Store the particular global element count in the class data,
   and set the class data pointer to the connectivity array. ---*/
  
  if (rank == MASTER_NODE) {
    switch (Elem_Type) {
      case LINE:
        nGlobal_Line = nElem_Total;
        if (nGlobal_Line > 0) Conn_Line = Conn_Elem;
        break;
      case TRIANGLE:
        nGlobal_BoundTria = nElem_Total;
        if (nGlobal_BoundTria > 0) Conn_BoundTria = Conn_Elem;
        break;
      case QUADRILATERAL:
        nGlobal_BoundQuad = nElem_Total;
        if (nGlobal_BoundQuad > 0) Conn_BoundQuad = Conn_Elem;
        break;
      default:
        cout << "Error: Unrecognized element type \n";
        exit(EXIT_FAILURE); break;
    }
  }
  
}

void COutput::MergeSolution(CConfig *config, CGeometry *geometry, CSolver **solver, unsigned short val_iZone) {
  
  unsigned short Kind_Solver  = config->GetKind_Solver();
  unsigned short iVar = 0, jVar = 0, FirstIndex = NONE, SecondIndex = NONE, ThirdIndex = NONE;
  unsigned short nVar_First = 0, nVar_Second = 0, nVar_Third = 0;
  unsigned short iVar_GridVel = 0, iVar_PressCp = 0, iVar_Density = 0, iVar_Lam = 0, iVar_MachMean = 0,
  iVar_ViscCoeffs = 0, iVar_HeatCoeffs = 0, iVar_Sens = 0, iVar_Extra = 0, iVar_Eddy = 0, iVar_Sharp = 0,
  iVar_FEA_Vel = 0, iVar_FEA_Accel = 0, iVar_FEA_Stress = 0, iVar_FEA_Stress_3D = 0,
  iVar_FEA_Extra = 0, iVar_SensDim = 0;
  unsigned long iPoint = 0, jPoint = 0, iVertex = 0, iMarker = 0;
  su2double Gas_Constant, Mach2Vel, Mach_Motion, RefDensity, RefPressure = 0.0, factor = 0.0;
  
  su2double *Aux_Frict_x = NULL, *Aux_Frict_y = NULL, *Aux_Frict_z = NULL, *Aux_Heat = NULL, *Aux_yPlus = NULL, *Aux_Sens = NULL;
  
  unsigned short CurrentIndex;
  int *Local_Halo;
  unsigned long Buffer_Send_nPoint[1], *Buffer_Recv_nPoint = NULL;
  unsigned long nLocalPoint = 0, MaxLocalPoint = 0;
  unsigned long iGlobal_Index = 0, nBuffer_Scalar = 0;
  bool Wrt_Halo = config->GetWrt_Halo(), isPeriodic;

  int iProcessor;
  int rank = MASTER_NODE;
  int size = SINGLE_NODE;
  
#ifdef HAVE_MPI
  MPI_Comm_rank(MPI_COMM_WORLD, &rank);
  MPI_Comm_size(MPI_COMM_WORLD, &size);
#endif
  
  bool grid_movement  = (config->GetGrid_Movement());
  bool compressible   = (config->GetKind_Regime() == COMPRESSIBLE);
  bool incompressible = (config->GetKind_Regime() == INCOMPRESSIBLE);
  bool freesurface    = (config->GetKind_Regime() == FREESURFACE);
  bool transition     = (config->GetKind_Trans_Model() == LM);
  bool flow           = (( config->GetKind_Solver() == EULER             ) ||
                         ( config->GetKind_Solver() == NAVIER_STOKES     ) ||
                         ( config->GetKind_Solver() == RANS              ) ||
                         ( config->GetKind_Solver() == FEM_EULER         ) ||
                         ( config->GetKind_Solver() == FEM_NAVIER_STOKES ) ||
                         ( config->GetKind_Solver() == FEM_RANS          ) ||
                         ( config->GetKind_Solver() == FEM_LES           ) ||
                         ( config->GetKind_Solver() == ADJ_EULER         ) ||
                         ( config->GetKind_Solver() == ADJ_NAVIER_STOKES ) ||
                         ( config->GetKind_Solver() == ADJ_RANS          )   );
  bool fem = (config->GetKind_Solver() == FEM_ELASTICITY);
  
  unsigned short iDim;
  unsigned short nDim = geometry->GetnDim();
  su2double RefAreaCoeff = config->GetRefAreaCoeff();
  su2double Gamma = config->GetGamma();
  su2double RefVel2, *Normal, Area;
  
  /*--- Set the non-dimensionalization ---*/
  if (flow) {
    if (grid_movement) {
      Gas_Constant = config->GetGas_ConstantND();
      Mach2Vel = sqrt(Gamma*Gas_Constant*config->GetTemperature_FreeStreamND());
      Mach_Motion = config->GetMach_Motion();
      RefVel2 = (Mach_Motion*Mach2Vel)*(Mach_Motion*Mach2Vel);
    }
    else {
      RefVel2 = 0.0;
      for (iDim = 0; iDim < nDim; iDim++)
        RefVel2  += solver[FLOW_SOL]->GetVelocity_Inf(iDim)*solver[FLOW_SOL]->GetVelocity_Inf(iDim);
    }
    RefDensity  = solver[FLOW_SOL]->GetDensity_Inf();
    RefPressure = solver[FLOW_SOL]->GetPressure_Inf();
    factor = 1.0 / (0.5*RefDensity*RefAreaCoeff*RefVel2);
  }
  
  /*--- Prepare send buffers for the conservative variables. Need to
   find the total number of conservative variables and also the
   index for their particular solution container. ---*/
  
  switch (Kind_Solver) {
    case EULER : case NAVIER_STOKES: FirstIndex = FLOW_SOL; SecondIndex = NONE; ThirdIndex = NONE; break;
    case FEM_EULER : case FEM_NAVIER_STOKES: case FEM_LES: FirstIndex = FLOW_SOL; SecondIndex = NONE; ThirdIndex = NONE; break;
    case RANS : FirstIndex = FLOW_SOL; SecondIndex = TURB_SOL; if (transition) ThirdIndex=TRANS_SOL; else ThirdIndex = NONE; break;
    case FEM_RANS : FirstIndex = FLOW_SOL; SecondIndex = TURB_SOL; break;
    case POISSON_EQUATION: FirstIndex = POISSON_SOL; SecondIndex = NONE; ThirdIndex = NONE; break;
    case WAVE_EQUATION: FirstIndex = WAVE_SOL; SecondIndex = NONE; ThirdIndex = NONE; break;
    case HEAT_EQUATION: FirstIndex = HEAT_SOL; SecondIndex = NONE; ThirdIndex = NONE; break;
    case FEM_ELASTICITY: FirstIndex = FEA_SOL; SecondIndex = NONE; ThirdIndex = NONE; break;
    case ADJ_EULER : case ADJ_NAVIER_STOKES : FirstIndex = ADJFLOW_SOL; SecondIndex = NONE; ThirdIndex = NONE; break;
    case ADJ_RANS : FirstIndex = ADJFLOW_SOL; if (config->GetFrozen_Visc()) SecondIndex = NONE; else SecondIndex = ADJTURB_SOL; ThirdIndex = NONE; break;
    case DISC_ADJ_EULER: case DISC_ADJ_NAVIER_STOKES: FirstIndex = ADJFLOW_SOL; SecondIndex = NONE; ThirdIndex = NONE; break;
    case DISC_ADJ_RANS: FirstIndex = ADJFLOW_SOL; SecondIndex = ADJTURB_SOL; ThirdIndex = NONE; break;
    default: SecondIndex = NONE; ThirdIndex = NONE; break;
  }
  
  nVar_First = solver[FirstIndex]->GetnVar();
  if (SecondIndex != NONE) nVar_Second = solver[SecondIndex]->GetnVar();
  if (ThirdIndex != NONE) nVar_Third = solver[ThirdIndex]->GetnVar();
  nVar_Consv = nVar_First + nVar_Second + nVar_Third;
  nVar_Total = nVar_Consv;
  
  if (!config->GetLow_MemoryOutput()) {
    
    /*--- Add the limiters ---*/
    
    if (config->GetWrt_Limiters()) nVar_Total += nVar_Consv;
    
    /*--- Add the residuals ---*/
    
    if (config->GetWrt_Residuals()) nVar_Total += nVar_Consv;
    
    /*--- Add the grid velocity to the restart file for the unsteady adjoint ---*/
    
    if (grid_movement && !fem) {
      iVar_GridVel = nVar_Total;
      if (geometry->GetnDim() == 2) nVar_Total += 2;
      else if (geometry->GetnDim() == 3) nVar_Total += 3;
    }
    
    /*--- Add density to the restart file ---*/

    if ((config->GetKind_Regime() == FREESURFACE)) {
      iVar_Density = nVar_Total; nVar_Total += 1;
    }
    
    /*--- Add Pressure, Temperature, Cp, Mach to the restart file ---*/

    if (((Kind_Solver == EULER) || (Kind_Solver == NAVIER_STOKES) || (Kind_Solver == RANS)) ||
        ((Kind_Solver == FEM_EULER) || (Kind_Solver == FEM_NAVIER_STOKES) || (Kind_Solver == FEM_RANS) || (Kind_Solver == FEM_LES))) {
      iVar_PressCp = nVar_Total; nVar_Total += 3;
      iVar_MachMean = nVar_Total; nVar_Total += 1;
    }
    
    /*--- Add Laminar Viscosity, Skin Friction, Heat Flux, & yPlus to the restart file ---*/

<<<<<<< HEAD
    if (((Kind_Solver == NAVIER_STOKES) || (Kind_Solver == RANS))  ||
      ((Kind_Solver == FEM_NAVIER_STOKES) || (Kind_Solver == FEM_RANS) || (Kind_Solver == FEM_LES))) {
      iVar_Lam = nVar_Total; nVar_Total += 1;
      iVar_ViscCoeffs = nVar_Total; nVar_Total += 3;
=======
    if ((Kind_Solver == NAVIER_STOKES) || (Kind_Solver == RANS)) {
      iVar_Lam = nVar_Total;
      nVar_Total += 1;
      iVar_ViscCoeffs = nVar_Total;
      if (geometry->GetnDim() == 2) nVar_Total += 2;
      else if (geometry->GetnDim() == 3) nVar_Total += 3;
      iVar_HeatCoeffs = nVar_Total;
      nVar_Total += 2;
>>>>>>> 230bee9c
    }
    
    /*--- Add Eddy Viscosity to the restart file ---*/

    if (Kind_Solver == RANS || Kind_Solver == FEM_RANS || Kind_Solver == FEM_LES) {
      iVar_Eddy = nVar_Total; nVar_Total += 1;
    }
    
    /*--- Add Sharp edges to the restart file ---*/

    if (config->GetWrt_SharpEdges()) {
      if (((Kind_Solver == EULER) || (Kind_Solver == NAVIER_STOKES) || (Kind_Solver == RANS)) ||
        ((Kind_Solver == FEM_EULER) || (Kind_Solver == FEM_NAVIER_STOKES) || (Kind_Solver == FEM_RANS) || (Kind_Solver == FEM_LES)))  {
        iVar_Sharp = nVar_Total; nVar_Total += 1;
      }
    }
    
    //if (Kind_Solver == POISSON_EQUATION) {
    //  iVar_EF = nVar_Total; nVar_Total += geometry->GetnDim();
    //}
    
    if (( Kind_Solver == ADJ_EULER              ) || ( Kind_Solver == ADJ_NAVIER_STOKES      ) ||
        ( Kind_Solver == ADJ_RANS               )) {
      iVar_Sens   = nVar_Total; nVar_Total += 2;
    }

    if (Kind_Solver == FEM_ELASTICITY)  {
      /*--- If the analysis is dynamic... ---*/
      if (config->GetDynamic_Analysis() == DYNAMIC){
    	  /*--- Velocities ---*/
    	  iVar_FEA_Vel = nVar_Total;
          if (geometry->GetnDim() == 2) nVar_Total += 2;
          else if (geometry->GetnDim() == 3) nVar_Total += 3;
    	  /*--- Accelerations ---*/
          iVar_FEA_Accel = nVar_Total;
          if (geometry->GetnDim() == 2) nVar_Total += 2;
          else if (geometry->GetnDim() == 3) nVar_Total += 3;
      }
      iVar_FEA_Stress  = nVar_Total; nVar_Total += 3;
	  	  if (geometry->GetnDim() == 3) {iVar_FEA_Stress_3D = nVar_Total; nVar_Total += 3;}
      iVar_FEA_Extra = nVar_Total; nVar_Total += 1;
    }

    if ((Kind_Solver == DISC_ADJ_EULER)         ||
        (Kind_Solver == DISC_ADJ_NAVIER_STOKES) ||
         (Kind_Solver == DISC_ADJ_RANS)){
      iVar_Sens    = nVar_Total; nVar_Total += 1;
      iVar_SensDim = nVar_Total; nVar_Total += nDim;
    }
    
    if (config->GetExtraOutput()) {
      if (Kind_Solver == RANS) {
        iVar_Extra  = nVar_Total; nVar_Extra  = solver[TURB_SOL]->GetnOutputVariables(); nVar_Total += nVar_Extra;
      }
    }
    
  }
  
  Local_Halo = new int[geometry->GetnPoint()];
  for (iPoint = 0; iPoint < geometry->GetnPoint(); iPoint++)
    Local_Halo[iPoint] = !geometry->node[iPoint]->GetDomain();
  
  /*--- Search all send/recv boundaries on this partition for any periodic
   nodes that were part of the original domain. We want to recover these
   for visualization purposes. ---*/
  
  if (Wrt_Halo) {
    nLocalPoint = geometry->GetnPoint();
  } else {
    for (iMarker = 0; iMarker < config->GetnMarker_All(); iMarker++) {
      if (config->GetMarker_All_KindBC(iMarker) == SEND_RECEIVE) {
        
        /*--- Checking for less than or equal to the rank, because there may
         be some periodic halo nodes that send info to the same rank. ---*/
        
        for (iVertex = 0; iVertex < geometry->nVertex[iMarker]; iVertex++) {
          iPoint = geometry->vertex[iMarker][iVertex]->GetNode();
          isPeriodic = ((geometry->vertex[iMarker][iVertex]->GetRotation_Type() > 0) &&
                        (geometry->vertex[iMarker][iVertex]->GetRotation_Type() % 2 == 1));
          if (isPeriodic) Local_Halo[iPoint] = false;
        }
      }
    }
    
    /*--- Sum total number of nodes that belong to the domain ---*/
    
    for (iPoint = 0; iPoint < geometry->GetnPoint(); iPoint++)
      if (Local_Halo[iPoint] == false)
        nLocalPoint++;
    
  }
  Buffer_Send_nPoint[0] = nLocalPoint;
  
  /*--- Each processor sends its local number of nodes to the master. ---*/
  
  if (rank == MASTER_NODE) Buffer_Recv_nPoint = new unsigned long[size];
  
#ifdef HAVE_MPI
  SU2_MPI::Allreduce(&nLocalPoint, &MaxLocalPoint, 1, MPI_UNSIGNED_LONG, MPI_MAX, MPI_COMM_WORLD);
  SU2_MPI::Gather(&Buffer_Send_nPoint, 1, MPI_UNSIGNED_LONG, Buffer_Recv_nPoint, 1, MPI_UNSIGNED_LONG, MASTER_NODE, MPI_COMM_WORLD);
#else
  MaxLocalPoint = nLocalPoint;
  Buffer_Recv_nPoint[0] = Buffer_Send_nPoint[0];
#endif
  
  nBuffer_Scalar = MaxLocalPoint;
  
  /*--- Send and Recv buffers. ---*/
  
  su2double *Buffer_Send_Var = new su2double[MaxLocalPoint];
  su2double *Buffer_Recv_Var = NULL;
  
  su2double *Buffer_Send_Res = new su2double[MaxLocalPoint];
  su2double *Buffer_Recv_Res = NULL;
  
  su2double *Buffer_Send_Vol = new su2double[MaxLocalPoint];
  su2double *Buffer_Recv_Vol = NULL;
  
  unsigned long *Buffer_Send_GlobalIndex = new unsigned long[MaxLocalPoint];
  unsigned long *Buffer_Recv_GlobalIndex = NULL;
  
  /*--- Auxiliary vectors for surface coefficients ---*/
  
<<<<<<< HEAD
  if (((Kind_Solver == NAVIER_STOKES) || (Kind_Solver == RANS))  ||
      ((Kind_Solver == FEM_NAVIER_STOKES) || (Kind_Solver == FEM_RANS) || (Kind_Solver == FEM_LES)))  {
    Aux_Frict = new su2double[geometry->GetnPoint()];
=======
  if ((Kind_Solver == NAVIER_STOKES) || (Kind_Solver == RANS)) {
    Aux_Frict_x = new su2double[geometry->GetnPoint()];
    Aux_Frict_y = new su2double[geometry->GetnPoint()];
    Aux_Frict_z = new su2double[geometry->GetnPoint()];
>>>>>>> 230bee9c
    Aux_Heat  = new su2double[geometry->GetnPoint()];
    Aux_yPlus = new su2double[geometry->GetnPoint()];
  }
  
  if ((Kind_Solver == ADJ_EULER) ||
      (Kind_Solver == ADJ_NAVIER_STOKES) ||
      (Kind_Solver == ADJ_RANS)  ||
      (Kind_Solver == DISC_ADJ_EULER) ||
      (Kind_Solver == DISC_ADJ_NAVIER_STOKES) ||
      (Kind_Solver == DISC_ADJ_RANS)) {
    Aux_Sens = new su2double[geometry->GetnPoint()];
  }
  
  /*--- Prepare the receive buffers in the master node only. ---*/
  
  if (rank == MASTER_NODE) {
    
    Buffer_Recv_Var = new su2double[size*MaxLocalPoint];
    Buffer_Recv_Res = new su2double[size*MaxLocalPoint];
    Buffer_Recv_Vol = new su2double[size*MaxLocalPoint];
    Buffer_Recv_GlobalIndex = new unsigned long[size*MaxLocalPoint];
    
    /*--- Sum total number of nodes to be written and allocate arrays ---*/
    nGlobal_Poin = 0;
    for (iProcessor = 0; iProcessor < size; iProcessor++) {
      nGlobal_Poin += Buffer_Recv_nPoint[iProcessor];
    }
    Data = new su2double*[nVar_Total];
    for (iVar = 0; iVar < nVar_Total; iVar++) {
      Data[iVar] = new su2double[nGlobal_Poin];
    }
  }
  
  /*--- Main communication routine. Loop over each variable that has
   been requested by the user and perform the MPI comm. Temporary
   1-D buffers are used to send the solution for each variable at all
   nodes on each partition to the master node. These are then unpacked
   by the master and sorted by global index in one large n-dim. array. ---*/
  
  for (iVar = 0; iVar < nVar_Consv; iVar++) {
    
    /*--- Logic for which solution class to draw from. ---*/
    
    jVar = iVar;
    CurrentIndex = FirstIndex;
    if ((SecondIndex != NONE) && (iVar > nVar_First-1)) {
      jVar = iVar - nVar_First;
      CurrentIndex = SecondIndex;
    }
    if ((SecondIndex != NONE) && (ThirdIndex != NONE) && (iVar > (nVar_First + nVar_Second-1))) {
      jVar = iVar - nVar_First - nVar_Second;
      CurrentIndex = ThirdIndex;
    }
    
    /*--- Loop over this partition to collect the current variable ---*/
    
    jPoint = 0;
    for (iPoint = 0; iPoint < geometry->GetnPoint(); iPoint++) {
      
      /*--- Check for halos & write only if requested ---*/
      
      if (!Local_Halo[iPoint] || Wrt_Halo) {
        
        /*--- Get this variable into the temporary send buffer. ---*/
        
        Buffer_Send_Var[jPoint] = solver[CurrentIndex]->node[iPoint]->GetSolution(jVar);
        
        if (!config->GetLow_MemoryOutput()) {
          
          if (config->GetWrt_Limiters()) {
            Buffer_Send_Vol[jPoint] = solver[CurrentIndex]->node[iPoint]->GetLimiter_Primitive(jVar);
          }
          
          if (config->GetWrt_Residuals()) {
            Buffer_Send_Res[jPoint] = solver[CurrentIndex]->LinSysRes.GetBlock(iPoint, jVar);
          }
          
        }
        
        /*--- Only send/recv the volumes & global indices during the first loop ---*/
        
        if (iVar == 0) {
          Buffer_Send_GlobalIndex[jPoint] = geometry->node[iPoint]->GetGlobalIndex();
        }
        
        jPoint++;
        
      }
    }
    
    /*--- Gather the data on the master node. ---*/
    
#ifdef HAVE_MPI
    SU2_MPI::Gather(Buffer_Send_Var, nBuffer_Scalar, MPI_DOUBLE, Buffer_Recv_Var, nBuffer_Scalar, MPI_DOUBLE, MASTER_NODE, MPI_COMM_WORLD);
#else
    for (iPoint = 0; iPoint < nBuffer_Scalar; iPoint++) Buffer_Recv_Var[iPoint] = Buffer_Send_Var[iPoint];
#endif
    if (!config->GetLow_MemoryOutput()) {
      
      if (config->GetWrt_Limiters()) {
#ifdef HAVE_MPI
        SU2_MPI::Gather(Buffer_Send_Vol, nBuffer_Scalar, MPI_DOUBLE, Buffer_Recv_Vol, nBuffer_Scalar, MPI_DOUBLE, MASTER_NODE, MPI_COMM_WORLD);
#else
        for (iPoint = 0; iPoint < nBuffer_Scalar; iPoint++) Buffer_Recv_Vol[iPoint] = Buffer_Send_Vol[iPoint];
#endif
      }
      
      if (config->GetWrt_Residuals()) {
#ifdef HAVE_MPI
        SU2_MPI::Gather(Buffer_Send_Res, nBuffer_Scalar, MPI_DOUBLE, Buffer_Recv_Res, nBuffer_Scalar, MPI_DOUBLE, MASTER_NODE, MPI_COMM_WORLD);
#else
        for (iPoint = 0; iPoint < nBuffer_Scalar; iPoint++) Buffer_Recv_Res[iPoint] = Buffer_Send_Res[iPoint];
#endif
      }
      
    }
    
    if (iVar == 0) {
#ifdef HAVE_MPI
      SU2_MPI::Gather(Buffer_Send_GlobalIndex, nBuffer_Scalar, MPI_UNSIGNED_LONG, Buffer_Recv_GlobalIndex, nBuffer_Scalar, MPI_UNSIGNED_LONG, MASTER_NODE, MPI_COMM_WORLD);
#else
      for (iPoint = 0; iPoint < nBuffer_Scalar; iPoint++) Buffer_Recv_GlobalIndex[iPoint] = Buffer_Send_GlobalIndex[iPoint];
#endif
    }
    
    /*--- The master node unpacks and sorts this variable by global index ---*/
    
    if (rank == MASTER_NODE) {
      jPoint = 0;
      for (iProcessor = 0; iProcessor < size; iProcessor++) {
        for (iPoint = 0; iPoint < Buffer_Recv_nPoint[iProcessor]; iPoint++) {
          
          /*--- Get global index, then loop over each variable and store ---*/
          
          iGlobal_Index = Buffer_Recv_GlobalIndex[jPoint];
          
          Data[iVar][iGlobal_Index] = Buffer_Recv_Var[jPoint];
          
          if (!config->GetLow_MemoryOutput()) {
            
            if (config->GetWrt_Limiters()) {
              Data[iVar+nVar_Consv][iGlobal_Index] = Buffer_Recv_Vol[jPoint];
            }
            
            if (config->GetWrt_Residuals()) {
              unsigned short ExtraIndex;
              ExtraIndex = nVar_Consv;
              if (config->GetWrt_Limiters()) ExtraIndex = 2*nVar_Consv;
              Data[iVar+ExtraIndex][iGlobal_Index] = Buffer_Recv_Res[jPoint];
            }
            
          }
          
          jPoint++;
        }
        /*--- Adjust jPoint to index of next proc's data in the buffers. ---*/
        jPoint = (iProcessor+1)*nBuffer_Scalar;
      }
    }
    
  }
  
  if (!config->GetLow_MemoryOutput()) {
    
    /*--- Additional communication routine for the grid velocity. Note that
     we are reusing the same temporary buffers from above for efficiency.
     Also, in the future more routines like this could be used to write
     an arbitrary number of additional variables to the file. ---*/
    
    if (grid_movement && !fem) {
      
      /*--- Loop over this partition to collect the current variable ---*/
      
      jPoint = 0; su2double *Grid_Vel;
      for (iPoint = 0; iPoint < geometry->GetnPoint(); iPoint++) {
        
        /*--- Check for halos & write only if requested ---*/
        
        if (!Local_Halo[iPoint] || Wrt_Halo) {
          
          /*--- Load buffers with the three grid velocity components. ---*/
          
          Grid_Vel = geometry->node[iPoint]->GetGridVel();
          Buffer_Send_Var[jPoint] = Grid_Vel[0];
          Buffer_Send_Res[jPoint] = Grid_Vel[1];
          if (geometry->GetnDim() == 3) Buffer_Send_Vol[jPoint] = Grid_Vel[2];
          jPoint++;
        }
      }
      
      /*--- Gather the data on the master node. ---*/
      
#ifdef HAVE_MPI
      SU2_MPI::Gather(Buffer_Send_Var, nBuffer_Scalar, MPI_DOUBLE, Buffer_Recv_Var, nBuffer_Scalar, MPI_DOUBLE, MASTER_NODE, MPI_COMM_WORLD);
      SU2_MPI::Gather(Buffer_Send_Res, nBuffer_Scalar, MPI_DOUBLE, Buffer_Recv_Res, nBuffer_Scalar, MPI_DOUBLE, MASTER_NODE, MPI_COMM_WORLD);
      if (geometry->GetnDim() == 3) {
        SU2_MPI::Gather(Buffer_Send_Vol, nBuffer_Scalar, MPI_DOUBLE, Buffer_Recv_Vol, nBuffer_Scalar, MPI_DOUBLE, MASTER_NODE, MPI_COMM_WORLD);
      }
#else
      for (iPoint = 0; iPoint < nBuffer_Scalar; iPoint++) Buffer_Recv_Var[iPoint] = Buffer_Send_Var[iPoint];
      for (iPoint = 0; iPoint < nBuffer_Scalar; iPoint++) Buffer_Recv_Res[iPoint] = Buffer_Send_Res[iPoint];
      if (geometry->GetnDim() == 3) {
        for (iPoint = 0; iPoint < nBuffer_Scalar; iPoint++) Buffer_Recv_Vol[iPoint] = Buffer_Send_Vol[iPoint];
      }
#endif
      
      /*--- The master node unpacks and sorts this variable by global index ---*/
      
      if (rank == MASTER_NODE) {
        jPoint = 0; iVar = iVar_GridVel;
        for (iProcessor = 0; iProcessor < size; iProcessor++) {
          for (iPoint = 0; iPoint < Buffer_Recv_nPoint[iProcessor]; iPoint++) {
            
            /*--- Get global index, then loop over each variable and store ---*/
            
            iGlobal_Index = Buffer_Recv_GlobalIndex[jPoint];
            Data[iVar][iGlobal_Index]   = Buffer_Recv_Var[jPoint];
            Data[iVar+1][iGlobal_Index] = Buffer_Recv_Res[jPoint];
            if (geometry->GetnDim() == 3)
              Data[iVar+2][iGlobal_Index] = Buffer_Recv_Vol[jPoint];
            jPoint++;
          }
          
          /*--- Adjust jPoint to index of next proc's data in the buffers. ---*/
          
          jPoint = (iProcessor+1)*nBuffer_Scalar;
        }
      }
    }
    
    /*--- Communicate the Density in Free-surface problems ---*/
    
    if (config->GetKind_Regime() == FREESURFACE) {
      
      /*--- Loop over this partition to collect the current variable ---*/
      
      jPoint = 0;
      for (iPoint = 0; iPoint < geometry->GetnPoint(); iPoint++) {
        
        /*--- Check for halos & write only if requested ---*/
        
        if (!Local_Halo[iPoint] || Wrt_Halo) {
          
          /*--- Load buffers with the pressure and mach variables. ---*/
          Buffer_Send_Var[jPoint] = solver[FLOW_SOL]->node[iPoint]->GetDensityInc();
          jPoint++;
        }
      }
      
      /*--- Gather the data on the master node. ---*/
      
#ifdef HAVE_MPI
      SU2_MPI::Gather(Buffer_Send_Var, nBuffer_Scalar, MPI_DOUBLE, Buffer_Recv_Var, nBuffer_Scalar, MPI_DOUBLE, MASTER_NODE, MPI_COMM_WORLD);
#else
      for (iPoint = 0; iPoint < nBuffer_Scalar; iPoint++) Buffer_Recv_Var[iPoint] = Buffer_Send_Var[iPoint];
#endif
      
      /*--- The master node unpacks and sorts this variable by global index ---*/
      
      if (rank == MASTER_NODE) {
        jPoint = 0; iVar = iVar_Density;
        for (iProcessor = 0; iProcessor < size; iProcessor++) {
          for (iPoint = 0; iPoint < Buffer_Recv_nPoint[iProcessor]; iPoint++) {
            
            /*--- Get global index, then loop over each variable and store ---*/
            
            iGlobal_Index = Buffer_Recv_GlobalIndex[jPoint];
            Data[iVar][iGlobal_Index] = Buffer_Recv_Var[jPoint];
            jPoint++;
          }
          /*--- Adjust jPoint to index of next proc's data in the buffers. ---*/
          
          jPoint = (iProcessor+1)*nBuffer_Scalar;
        }
      }
      
    }
    
    /*--- Communicate Pressure, Cp, and Mach ---*/
    
    if (((Kind_Solver == EULER) || (Kind_Solver == NAVIER_STOKES) || (Kind_Solver == RANS)) ||
      ((Kind_Solver == FEM_EULER) || (Kind_Solver == FEM_NAVIER_STOKES) || (Kind_Solver == FEM_RANS) || (Kind_Solver == FEM_LES)))  {
      
      /*--- First, loop through the mesh in order to find and store the
       value of the coefficient of pressure at any surface nodes. They
       will be placed in an auxiliary vector and then communicated like
       all other volumetric variables. ---*/
      
      /*--- Loop over this partition to collect the current variable ---*/
      
      jPoint = 0;
      for (iPoint = 0; iPoint < geometry->GetnPoint(); iPoint++) {
        
        /*--- Check for halos & write only if requested ---*/
        
        if (!Local_Halo[iPoint] || Wrt_Halo) {
          
          /*--- Load buffers with the pressure, Cp, and mach variables. ---*/
          
          if (compressible) {
            Buffer_Send_Var[jPoint] = solver[FLOW_SOL]->node[iPoint]->GetPressure();
            Buffer_Send_Res[jPoint] = solver[FLOW_SOL]->node[iPoint]->GetTemperature();
            Buffer_Send_Vol[jPoint] = (solver[FLOW_SOL]->node[iPoint]->GetPressure() - RefPressure)*factor*RefAreaCoeff;
          }
          if (incompressible || freesurface) {
            Buffer_Send_Var[jPoint] = solver[FLOW_SOL]->node[iPoint]->GetPressureInc();
            Buffer_Send_Res[jPoint] = 0.0;
            Buffer_Send_Vol[jPoint] = (solver[FLOW_SOL]->node[iPoint]->GetPressureInc() - RefPressure)*factor*RefAreaCoeff;
          }
          jPoint++;
        }
      }
      
      /*--- Gather the data on the master node. ---*/
      
#ifdef HAVE_MPI
      SU2_MPI::Gather(Buffer_Send_Var, nBuffer_Scalar, MPI_DOUBLE, Buffer_Recv_Var, nBuffer_Scalar, MPI_DOUBLE, MASTER_NODE, MPI_COMM_WORLD);
      SU2_MPI::Gather(Buffer_Send_Res, nBuffer_Scalar, MPI_DOUBLE, Buffer_Recv_Res, nBuffer_Scalar, MPI_DOUBLE, MASTER_NODE, MPI_COMM_WORLD);
      SU2_MPI::Gather(Buffer_Send_Vol, nBuffer_Scalar, MPI_DOUBLE, Buffer_Recv_Vol, nBuffer_Scalar, MPI_DOUBLE, MASTER_NODE, MPI_COMM_WORLD);
#else
      for (iPoint = 0; iPoint < nBuffer_Scalar; iPoint++) Buffer_Recv_Var[iPoint] = Buffer_Send_Var[iPoint];
      for (iPoint = 0; iPoint < nBuffer_Scalar; iPoint++) Buffer_Recv_Res[iPoint] = Buffer_Send_Res[iPoint];
      for (iPoint = 0; iPoint < nBuffer_Scalar; iPoint++) Buffer_Recv_Vol[iPoint] = Buffer_Send_Vol[iPoint];
#endif
      
      /*--- The master node unpacks and sorts this variable by global index ---*/
      
      if (rank == MASTER_NODE) {
        jPoint = 0; iVar = iVar_PressCp;
        for (iProcessor = 0; iProcessor < size; iProcessor++) {
          for (iPoint = 0; iPoint < Buffer_Recv_nPoint[iProcessor]; iPoint++) {
            
            /*--- Get global index, then loop over each variable and store ---*/
            
            iGlobal_Index = Buffer_Recv_GlobalIndex[jPoint];
            Data[iVar][iGlobal_Index]   = Buffer_Recv_Var[jPoint];
            Data[iVar+1][iGlobal_Index] = Buffer_Recv_Res[jPoint];
            Data[iVar+2][iGlobal_Index] = Buffer_Recv_Vol[jPoint];
            jPoint++;
          }
          
          /*--- Adjust jPoint to index of next proc's data in the buffers. ---*/
          
          jPoint = (iProcessor+1)*nBuffer_Scalar;
        }
      }
    }
    
    /*--- Communicate Mach---*/
    
    if (((Kind_Solver == EULER) || (Kind_Solver == NAVIER_STOKES) || (Kind_Solver == RANS)) ||
      ((Kind_Solver == FEM_EULER) || (Kind_Solver == FEM_NAVIER_STOKES) || (Kind_Solver == FEM_RANS) || (Kind_Solver == FEM_LES)))  {
      
      /*--- Loop over this partition to collect the current variable ---*/
      
      jPoint = 0;
      for (iPoint = 0; iPoint < geometry->GetnPoint(); iPoint++) {
        
        /*--- Check for halos & write only if requested ---*/
        
        if (!Local_Halo[iPoint] || Wrt_Halo) {
          
          /*--- Load buffers with the temperature and laminar viscosity variables. ---*/
          
          if (compressible) {
            Buffer_Send_Var[jPoint] = sqrt(solver[FLOW_SOL]->node[iPoint]->GetVelocity2())/
            solver[FLOW_SOL]->node[iPoint]->GetSoundSpeed();
          }
          if (incompressible || freesurface) {
            Buffer_Send_Var[jPoint] = sqrt(solver[FLOW_SOL]->node[iPoint]->GetVelocity2())*config->GetVelocity_Ref()/
            sqrt(config->GetBulk_Modulus()/(solver[FLOW_SOL]->node[iPoint]->GetDensityInc()*config->GetDensity_Ref()));
          }
          jPoint++;
        }
      }
      
      /*--- Gather the data on the master node. ---*/
      
#ifdef HAVE_MPI
      SU2_MPI::Gather(Buffer_Send_Var, nBuffer_Scalar, MPI_DOUBLE, Buffer_Recv_Var, nBuffer_Scalar, MPI_DOUBLE, MASTER_NODE, MPI_COMM_WORLD);
#else
      for (iPoint = 0; iPoint < nBuffer_Scalar; iPoint++) Buffer_Recv_Var[iPoint] = Buffer_Send_Var[iPoint];
#endif
      
      /*--- The master node unpacks and sorts this variable by global index ---*/
      
      if (rank == MASTER_NODE) {
        jPoint = 0; iVar = iVar_MachMean;
        for (iProcessor = 0; iProcessor < size; iProcessor++) {
          for (iPoint = 0; iPoint < Buffer_Recv_nPoint[iProcessor]; iPoint++) {
            
            /*--- Get global index, then loop over each variable and store ---*/
            
            iGlobal_Index = Buffer_Recv_GlobalIndex[jPoint];
            Data[iVar][iGlobal_Index]   = Buffer_Recv_Var[jPoint];
            jPoint++;
          }
          
          /*--- Adjust jPoint to index of next proc's data in the buffers. ---*/
          
          jPoint = (iProcessor+1)*nBuffer_Scalar;
        }
      }
    }
    
    /*--- Laminar Viscosity ---*/
    
    if (((Kind_Solver == NAVIER_STOKES) || (Kind_Solver == RANS)) ||
      ((Kind_Solver == FEM_NAVIER_STOKES) || (Kind_Solver == FEM_RANS) || (Kind_Solver == FEM_LES)))  {
      
      /*--- Loop over this partition to collect the current variable ---*/
      
      jPoint = 0;
      for (iPoint = 0; iPoint < geometry->GetnPoint(); iPoint++) {
        
        /*--- Check for halos & write only if requested ---*/
        
        if (!Local_Halo[iPoint] || Wrt_Halo) {
          
          /*--- Load buffers with the temperature and laminar viscosity variables. ---*/
          
          if (compressible) {
            Buffer_Send_Res[jPoint] = solver[FLOW_SOL]->node[iPoint]->GetLaminarViscosity();
          }
          if (incompressible || freesurface) {
            Buffer_Send_Res[jPoint] = solver[FLOW_SOL]->node[iPoint]->GetLaminarViscosityInc();
          }
          jPoint++;
        }
      }
      
      /*--- Gather the data on the master node. ---*/
      
#ifdef HAVE_MPI
      SU2_MPI::Gather(Buffer_Send_Res, nBuffer_Scalar, MPI_DOUBLE, Buffer_Recv_Res, nBuffer_Scalar, MPI_DOUBLE, MASTER_NODE, MPI_COMM_WORLD);
#else
      for (iPoint = 0; iPoint < nBuffer_Scalar; iPoint++) Buffer_Recv_Res[iPoint] = Buffer_Send_Res[iPoint];
#endif
      
      /*--- The master node unpacks and sorts this variable by global index ---*/
      
      if (rank == MASTER_NODE) {
        jPoint = 0; iVar = iVar_Lam;
        for (iProcessor = 0; iProcessor < size; iProcessor++) {
          for (iPoint = 0; iPoint < Buffer_Recv_nPoint[iProcessor]; iPoint++) {
            
            /*--- Get global index, then loop over each variable and store ---*/
            
            iGlobal_Index = Buffer_Recv_GlobalIndex[jPoint];
            Data[iVar][iGlobal_Index] = Buffer_Recv_Res[jPoint];
            jPoint++;
          }
          
          /*--- Adjust jPoint to index of next proc's data in the buffers. ---*/
          
          jPoint = (iProcessor+1)*nBuffer_Scalar;
        }
      }
    
      /*--- Communicate skin friction ---*/
      
      /*--- First, loop through the mesh in order to find and store the
       value of the viscous coefficients at any surface nodes. They
       will be placed in an auxiliary vector and then communicated like
       all other volumetric variables. ---*/
      
      for (iPoint = 0; iPoint < geometry->GetnPoint(); iPoint++) {
        Aux_Frict_x[iPoint] = 0.0;
        Aux_Frict_y[iPoint] = 0.0;
        Aux_Frict_z[iPoint] = 0.0;
      }
      for (iMarker = 0; iMarker < config->GetnMarker_All(); iMarker++)
        if (config->GetMarker_All_Plotting(iMarker) == YES) {
          for (iVertex = 0; iVertex < geometry->nVertex[iMarker]; iVertex++) {
            iPoint = geometry->vertex[iMarker][iVertex]->GetNode();
            Aux_Frict_x[iPoint] = solver[FLOW_SOL]->GetCSkinFriction(iMarker, iVertex, 0);
            Aux_Frict_y[iPoint] = solver[FLOW_SOL]->GetCSkinFriction(iMarker, iVertex, 1);
            if (geometry->GetnDim() == 3) Aux_Frict_z[iPoint] = solver[FLOW_SOL]->GetCSkinFriction(iMarker, iVertex, 2);
          }
        }
      
      /*--- Loop over this partition to collect the current variable ---*/
      
      jPoint = 0;
      for (iPoint = 0; iPoint < geometry->GetnPoint(); iPoint++) {
        
        /*--- Check for halos & write only if requested ---*/
        
        if (!Local_Halo[iPoint] || Wrt_Halo) {
          
          /*--- Load buffers with the three grid velocity components. ---*/
          
          Buffer_Send_Var[jPoint] = Aux_Frict_x[iPoint];
          Buffer_Send_Res[jPoint] = Aux_Frict_y[iPoint];
          if (geometry->GetnDim() == 3)
            Buffer_Send_Vol[jPoint] = Aux_Frict_z[iPoint];
          jPoint++;
        }
      }
      
      /*--- Gather the data on the master node. ---*/
      
#ifdef HAVE_MPI
      SU2_MPI::Gather(Buffer_Send_Var, nBuffer_Scalar, MPI_DOUBLE, Buffer_Recv_Var, nBuffer_Scalar, MPI_DOUBLE, MASTER_NODE, MPI_COMM_WORLD);
      SU2_MPI::Gather(Buffer_Send_Res, nBuffer_Scalar, MPI_DOUBLE, Buffer_Recv_Res, nBuffer_Scalar, MPI_DOUBLE, MASTER_NODE, MPI_COMM_WORLD);
      if (geometry->GetnDim() == 3) {
        SU2_MPI::Gather(Buffer_Send_Vol, nBuffer_Scalar, MPI_DOUBLE, Buffer_Recv_Vol, nBuffer_Scalar, MPI_DOUBLE, MASTER_NODE, MPI_COMM_WORLD);
      }
#else
      for (iPoint = 0; iPoint < nBuffer_Scalar; iPoint++)
        Buffer_Recv_Var[iPoint] = Buffer_Send_Var[iPoint];
      for (iPoint = 0; iPoint < nBuffer_Scalar; iPoint++)
        Buffer_Recv_Res[iPoint] = Buffer_Send_Res[iPoint];
      if (geometry->GetnDim() == 3) {
        for (iPoint = 0; iPoint < nBuffer_Scalar; iPoint++)
          Buffer_Recv_Vol[iPoint] = Buffer_Send_Vol[iPoint];
      }
#endif
      
      /*--- The master node unpacks and sorts this variable by global index ---*/
      
      if (rank == MASTER_NODE) {
        jPoint = 0;
        iVar = iVar_ViscCoeffs;
        for (iProcessor = 0; iProcessor < size; iProcessor++) {
          for (iPoint = 0; iPoint < Buffer_Recv_nPoint[iProcessor]; iPoint++) {
            
            /*--- Get global index, then loop over each variable and store ---*/
            
            iGlobal_Index = Buffer_Recv_GlobalIndex[jPoint];
            Data[iVar][iGlobal_Index] = Buffer_Recv_Var[jPoint];
            Data[iVar + 1][iGlobal_Index] = Buffer_Recv_Res[jPoint];
            if (geometry->GetnDim() == 3)
              Data[iVar + 2][iGlobal_Index] = Buffer_Recv_Vol[jPoint];
            jPoint++;
          }
          
          /*--- Adjust jPoint to index of next proc's data in the buffers. ---*/
          
          jPoint = (iProcessor + 1) * nBuffer_Scalar;
        }
      }
      
      /*--- Communicate heat transfer, y+ ---*/
      
      /*--- First, loop through the mesh in order to find and store the
       value of the viscous coefficients at any surface nodes. They
       will be placed in an auxiliary vector and then communicated like
       all other volumetric variables. ---*/
      
      for (iPoint = 0; iPoint < geometry->GetnPoint(); iPoint++) {
        Aux_Heat[iPoint] = 0.0;
        Aux_yPlus[iPoint] = 0.0;
      }
      for (iMarker = 0; iMarker < config->GetnMarker_All(); iMarker++)
        if (config->GetMarker_All_Plotting(iMarker) == YES) {
          for (iVertex = 0; iVertex < geometry->nVertex[iMarker]; iVertex++) {
            iPoint = geometry->vertex[iMarker][iVertex]->GetNode();
            Aux_Heat[iPoint] = solver[FLOW_SOL]->GetHeatFlux(iMarker, iVertex);
            Aux_yPlus[iPoint] = solver[FLOW_SOL]->GetYPlus(iMarker, iVertex);
          }
        }
      
      /*--- Loop over this partition to collect the current variable ---*/
      
      jPoint = 0;
      for (iPoint = 0; iPoint < geometry->GetnPoint(); iPoint++) {
        
        /*--- Check for halos & write only if requested ---*/
        
        if (!Local_Halo[iPoint] || Wrt_Halo) {
          
          /*--- Load buffers with the skin friction, heat transfer, y+ variables. ---*/
          
          if (compressible) {
            Buffer_Send_Res[jPoint] = Aux_Heat[iPoint];
            Buffer_Send_Vol[jPoint] = Aux_yPlus[iPoint];
          }
          if (incompressible || freesurface) {
            Buffer_Send_Res[jPoint] = Aux_Heat[iPoint];
            Buffer_Send_Vol[jPoint] = Aux_yPlus[iPoint];
          }
          jPoint++;
        }
      }
      
      /*--- Gather the data on the master node. ---*/
      
#ifdef HAVE_MPI
      SU2_MPI::Gather(Buffer_Send_Res, nBuffer_Scalar, MPI_DOUBLE, Buffer_Recv_Res, nBuffer_Scalar, MPI_DOUBLE, MASTER_NODE, MPI_COMM_WORLD);
      SU2_MPI::Gather(Buffer_Send_Vol, nBuffer_Scalar, MPI_DOUBLE, Buffer_Recv_Vol, nBuffer_Scalar, MPI_DOUBLE, MASTER_NODE, MPI_COMM_WORLD);
#else
      for (iPoint = 0; iPoint < nBuffer_Scalar; iPoint++)
        Buffer_Recv_Res[iPoint] = Buffer_Send_Res[iPoint];
      for (iPoint = 0; iPoint < nBuffer_Scalar; iPoint++)
        Buffer_Recv_Vol[iPoint] = Buffer_Send_Vol[iPoint];
#endif
      
      /*--- The master node unpacks and sorts this variable by global index ---*/
      
      if (rank == MASTER_NODE) {
        jPoint = 0;
        iVar = iVar_HeatCoeffs;
        
        for (iProcessor = 0; iProcessor < size; iProcessor++) {
          for (iPoint = 0; iPoint < Buffer_Recv_nPoint[iProcessor]; iPoint++) {
            
            /*--- Get global index, then loop over each variable and store ---*/
            
            iGlobal_Index = Buffer_Recv_GlobalIndex[jPoint];
            Data[iVar + 0][iGlobal_Index] = Buffer_Recv_Res[jPoint];
            Data[iVar + 1][iGlobal_Index] = Buffer_Recv_Vol[jPoint];
            jPoint++;
          }
          
          /*--- Adjust jPoint to index of next proc's data in the buffers. ---*/
          
          jPoint = (iProcessor + 1) * nBuffer_Scalar;
        }
      }
    }
    
    
    /*--- Communicate the Eddy Viscosity ---*/
    
    if (Kind_Solver == RANS || Kind_Solver == FEM_RANS || Kind_Solver == FEM_LES) {
      
      /*--- Loop over this partition to collect the current variable ---*/
      
      jPoint = 0;
      for (iPoint = 0; iPoint < geometry->GetnPoint(); iPoint++) {
        
        /*--- Check for halos & write only if requested ---*/
        
        if (!Local_Halo[iPoint] || Wrt_Halo) {
          
          /*--- Load buffers with the pressure and mach variables. ---*/
          
          if (compressible) {
            Buffer_Send_Var[jPoint] = solver[FLOW_SOL]->node[iPoint]->GetEddyViscosity();
          }
          if (incompressible || freesurface) {
            Buffer_Send_Var[jPoint] = solver[FLOW_SOL]->node[iPoint]->GetEddyViscosityInc();
          }
          jPoint++;
        }
      }
      
      /*--- Gather the data on the master node. ---*/
      
#ifdef HAVE_MPI
      SU2_MPI::Gather(Buffer_Send_Var, nBuffer_Scalar, MPI_DOUBLE, Buffer_Recv_Var, nBuffer_Scalar, MPI_DOUBLE, MASTER_NODE, MPI_COMM_WORLD);
#else
      for (iPoint = 0; iPoint < nBuffer_Scalar; iPoint++) Buffer_Recv_Var[iPoint] = Buffer_Send_Var[iPoint];
#endif
      
      /*--- The master node unpacks and sorts this variable by global index ---*/
      
      if (rank == MASTER_NODE) {
        jPoint = 0; iVar = iVar_Eddy;
        for (iProcessor = 0; iProcessor < size; iProcessor++) {
          for (iPoint = 0; iPoint < Buffer_Recv_nPoint[iProcessor]; iPoint++) {
            
            /*--- Get global index, then loop over each variable and store ---*/
            
            iGlobal_Index = Buffer_Recv_GlobalIndex[jPoint];
            Data[iVar][iGlobal_Index] = Buffer_Recv_Var[jPoint];
            jPoint++;
          }
          
          /*--- Adjust jPoint to index of next proc's data in the buffers. ---*/
          
          jPoint = (iProcessor+1)*nBuffer_Scalar;
        }
      }
      
    }
    
    /*--- Communicate the Sharp Edges ---*/
    
    if (config->GetWrt_SharpEdges()) {
      
      if (((Kind_Solver == EULER) || (Kind_Solver == NAVIER_STOKES) || (Kind_Solver == RANS)) ||
        ((Kind_Solver == FEM_EULER) || (Kind_Solver == FEM_NAVIER_STOKES) || (Kind_Solver == FEM_RANS) || (Kind_Solver == FEM_LES)))  {
        
        /*--- Loop over this partition to collect the current variable ---*/
        jPoint = 0;
        for (iPoint = 0; iPoint < geometry->GetnPoint(); iPoint++) {
          
          /*--- Check for halos & write only if requested ---*/
          
          if (!Local_Halo[iPoint] || Wrt_Halo) {
            
            /*--- Load buffers with the pressure and mach variables. ---*/
            
            Buffer_Send_Var[jPoint] = geometry->node[iPoint]->GetSharpEdge_Distance();
            jPoint++;
          }
        }
        
        /*--- Gather the data on the master node. ---*/
        
#ifdef HAVE_MPI
        SU2_MPI::Gather(Buffer_Send_Var, nBuffer_Scalar, MPI_DOUBLE, Buffer_Recv_Var, nBuffer_Scalar, MPI_DOUBLE, MASTER_NODE, MPI_COMM_WORLD);
#else
        for (iPoint = 0; iPoint < nBuffer_Scalar; iPoint++) Buffer_Recv_Var[iPoint] = Buffer_Send_Var[iPoint];
#endif
        
        /*--- The master node unpacks and sorts this variable by global index ---*/
        
        if (rank == MASTER_NODE) {
          jPoint = 0; iVar = iVar_Sharp;
          for (iProcessor = 0; iProcessor < size; iProcessor++) {
            for (iPoint = 0; iPoint < Buffer_Recv_nPoint[iProcessor]; iPoint++) {
              
              /*--- Get global index, then loop over each variable and store ---*/
              
              iGlobal_Index = Buffer_Recv_GlobalIndex[jPoint];
              Data[iVar][iGlobal_Index] = Buffer_Recv_Var[jPoint];
              jPoint++;
            }
            
            /*--- Adjust jPoint to index of next proc's data in the buffers. ---*/
            
            jPoint = (iProcessor+1)*nBuffer_Scalar;
          }
        }
      }
    }
    
    /*--- Communicate the surface sensitivity ---*/
    
    if ((Kind_Solver == ADJ_EULER)         ||
        (Kind_Solver == ADJ_NAVIER_STOKES) ||
        (Kind_Solver == ADJ_RANS)          ||
        (Kind_Solver == DISC_ADJ_EULER)    ||
        (Kind_Solver == DISC_ADJ_NAVIER_STOKES) ||
        (Kind_Solver == DISC_ADJ_RANS)) {
      
      /*--- First, loop through the mesh in order to find and store the
       value of the surface sensitivity at any surface nodes. They
       will be placed in an auxiliary vector and then communicated like
       all other volumetric variables. ---*/
      
      for (iPoint = 0; iPoint < geometry->GetnPoint(); iPoint++) Aux_Sens[iPoint] = 0.0;
      for (iMarker = 0; iMarker < config->GetnMarker_All(); iMarker++)
        if (config->GetMarker_All_Plotting(iMarker) == YES) {
          for (iVertex = 0; iVertex < geometry->nVertex[iMarker]; iVertex++) {
            iPoint = geometry->vertex[iMarker][iVertex]->GetNode();
            Normal = geometry->vertex[iMarker][iVertex]->GetNormal();
            Area = 0.0;
            for (iDim = 0; iDim < nDim; iDim++) Area += Normal[iDim]*Normal[iDim];
            Area = sqrt (Area);
            Aux_Sens[iPoint] = solver[ADJFLOW_SOL]->GetCSensitivity(iMarker, iVertex)/Area;
          }
        }
      
      /*--- Loop over this partition to collect the current variable ---*/
      
      jPoint = 0;
      for (iPoint = 0; iPoint < geometry->GetnPoint(); iPoint++) {
        
        /*--- Check for halos & write only if requested ---*/
        
        if (!Local_Halo[iPoint] || Wrt_Halo) {
          
          /*--- Load buffers with the skin friction, heat transfer, y+ variables. ---*/
          
          Buffer_Send_Var[jPoint] = Aux_Sens[iPoint];
          if ((config->GetKind_ConvNumScheme() == SPACE_CENTERED) && (!config->GetDiscrete_Adjoint()))
            Buffer_Send_Res[jPoint] = solver[ADJFLOW_SOL]->node[iPoint]->GetSensor(iPoint);
          if ((config->GetKind_ConvNumScheme() == SPACE_UPWIND) && (!config->GetDiscrete_Adjoint()))
            Buffer_Send_Res[jPoint] = solver[ADJFLOW_SOL]->node[iPoint]->GetLimiter(0);
          
          jPoint++;
        }
      }
      
      /*--- Gather the data on the master node. ---*/
      
#ifdef HAVE_MPI
      SU2_MPI::Gather(Buffer_Send_Var, nBuffer_Scalar, MPI_DOUBLE, Buffer_Recv_Var, nBuffer_Scalar, MPI_DOUBLE, MASTER_NODE, MPI_COMM_WORLD);
      if (!config->GetDiscrete_Adjoint())
        SU2_MPI::Gather(Buffer_Send_Res, nBuffer_Scalar, MPI_DOUBLE, Buffer_Recv_Res, nBuffer_Scalar, MPI_DOUBLE, MASTER_NODE, MPI_COMM_WORLD);
#else
      for (iPoint = 0; iPoint < nBuffer_Scalar; iPoint++) Buffer_Recv_Var[iPoint] = Buffer_Send_Var[iPoint];
      if (!config->GetDiscrete_Adjoint())
        for (iPoint = 0; iPoint < nBuffer_Scalar; iPoint++) Buffer_Recv_Res[iPoint] = Buffer_Send_Res[iPoint];
#endif
      
      /*--- The master node unpacks and sorts this variable by global index ---*/
      
      if (rank == MASTER_NODE) {
        jPoint = 0; iVar = iVar_Sens;
        for (iProcessor = 0; iProcessor < size; iProcessor++) {
          for (iPoint = 0; iPoint < Buffer_Recv_nPoint[iProcessor]; iPoint++) {
            
            /*--- Get global index, then loop over each variable and store ---*/
            
            iGlobal_Index = Buffer_Recv_GlobalIndex[jPoint];
            Data[iVar+0][iGlobal_Index] = Buffer_Recv_Var[jPoint];
            if (!config->GetDiscrete_Adjoint())
              Data[iVar+1][iGlobal_Index] = Buffer_Recv_Res[jPoint];
            jPoint++;
          }
          
          /*--- Adjust jPoint to index of next proc's data in the buffers. ---*/
          
          jPoint = (iProcessor+1)*nBuffer_Scalar;
        }
      }
    }

    if ((Kind_Solver == DISC_ADJ_EULER)    ||
        (Kind_Solver == DISC_ADJ_NAVIER_STOKES) ||
        (Kind_Solver == DISC_ADJ_RANS)) {
      /*--- Loop over this partition to collect the current variable ---*/

      jPoint = 0;
      for (iPoint = 0; iPoint < geometry->GetnPoint(); iPoint++) {

        /*--- Check for halos & write only if requested ---*/

        if (!Local_Halo[iPoint] || Wrt_Halo) {

          /*--- Load buffers with the skin friction, heat transfer, y+ variables. ---*/

          Buffer_Send_Var[jPoint] = solver[ADJFLOW_SOL]->node[iPoint]->GetSensitivity(0);
          Buffer_Send_Res[jPoint] = solver[ADJFLOW_SOL]->node[iPoint]->GetSensitivity(1);
          if (nDim == 3)
            Buffer_Send_Vol[jPoint] = solver[ADJFLOW_SOL]->node[iPoint]->GetSensitivity(2);
          jPoint++;
        }
      }

      /*--- Gather the data on the master node. ---*/

#ifdef HAVE_MPI
      SU2_MPI::Gather(Buffer_Send_Var, nBuffer_Scalar, MPI_DOUBLE, Buffer_Recv_Var, nBuffer_Scalar, MPI_DOUBLE, MASTER_NODE, MPI_COMM_WORLD);
      SU2_MPI::Gather(Buffer_Send_Res, nBuffer_Scalar, MPI_DOUBLE, Buffer_Recv_Res, nBuffer_Scalar, MPI_DOUBLE, MASTER_NODE, MPI_COMM_WORLD);
      if (nDim == 3)
        SU2_MPI::Gather(Buffer_Send_Vol, nBuffer_Scalar, MPI_DOUBLE, Buffer_Recv_Vol, nBuffer_Scalar, MPI_DOUBLE, MASTER_NODE, MPI_COMM_WORLD);
#else
      for (iPoint = 0; iPoint < nBuffer_Scalar; iPoint++) Buffer_Recv_Var[iPoint] = Buffer_Send_Var[iPoint];
      for (iPoint = 0; iPoint < nBuffer_Scalar; iPoint++) Buffer_Recv_Res[iPoint] = Buffer_Send_Res[iPoint];
      if (nDim == 3)
        for (iPoint = 0; iPoint < nBuffer_Scalar; iPoint++) Buffer_Recv_Vol[iPoint] = Buffer_Send_Vol[iPoint];
#endif

      /*--- The master node unpacks and sorts this variable by global index ---*/

      if (rank == MASTER_NODE) {
        jPoint = 0; iVar = iVar_SensDim;
        for (iProcessor = 0; iProcessor < size; iProcessor++) {
          for (iPoint = 0; iPoint < Buffer_Recv_nPoint[iProcessor]; iPoint++) {

            /*--- Get global index, then loop over each variable and store ---*/

            iGlobal_Index = Buffer_Recv_GlobalIndex[jPoint];
            Data[iVar+0][iGlobal_Index] = Buffer_Recv_Var[jPoint];
            Data[iVar+1][iGlobal_Index] = Buffer_Recv_Res[jPoint];
            if (nDim == 3)
              Data[iVar+2][iGlobal_Index] = Buffer_Recv_Vol[jPoint];
            jPoint++;
          }

          /*--- Adjust jPoint to index of next proc's data in the buffers. ---*/

          jPoint = (iProcessor+1)*nBuffer_Scalar;
        }
      }
    }


	/*--- Communicate the Velocities for dynamic FEM problem ---*/

    if ((Kind_Solver == FEM_ELASTICITY) && (config->GetDynamic_Analysis() == DYNAMIC)) {

        /*--- Loop over this partition to collect the current variable ---*/

        jPoint = 0; su2double *Node_Vel;
        for (iPoint = 0; iPoint < geometry->GetnPoint(); iPoint++) {

          /*--- Check for halos & write only if requested ---*/

          if (!Local_Halo[iPoint] || Wrt_Halo) {

            /*--- Load buffers with the three grid velocity components. ---*/

        	Node_Vel = solver[FEA_SOL]->node[iPoint]->GetSolution_Vel();
            Buffer_Send_Var[jPoint] = Node_Vel[0];
            Buffer_Send_Res[jPoint] = Node_Vel[1];
            if (geometry->GetnDim() == 3) Buffer_Send_Vol[jPoint] = Node_Vel[2];
            jPoint++;
          }
        }

        /*--- Gather the data on the master node. ---*/

  #ifdef HAVE_MPI
        SU2_MPI::Gather(Buffer_Send_Var, nBuffer_Scalar, MPI_DOUBLE, Buffer_Recv_Var, nBuffer_Scalar, MPI_DOUBLE, MASTER_NODE, MPI_COMM_WORLD);
        SU2_MPI::Gather(Buffer_Send_Res, nBuffer_Scalar, MPI_DOUBLE, Buffer_Recv_Res, nBuffer_Scalar, MPI_DOUBLE, MASTER_NODE, MPI_COMM_WORLD);
        if (geometry->GetnDim() == 3) {
          SU2_MPI::Gather(Buffer_Send_Vol, nBuffer_Scalar, MPI_DOUBLE, Buffer_Recv_Vol, nBuffer_Scalar, MPI_DOUBLE, MASTER_NODE, MPI_COMM_WORLD);
        }
  #else
        for (iPoint = 0; iPoint < nBuffer_Scalar; iPoint++) Buffer_Recv_Var[iPoint] = Buffer_Send_Var[iPoint];
        for (iPoint = 0; iPoint < nBuffer_Scalar; iPoint++) Buffer_Recv_Res[iPoint] = Buffer_Send_Res[iPoint];
        if (geometry->GetnDim() == 3) {
          for (iPoint = 0; iPoint < nBuffer_Scalar; iPoint++) Buffer_Recv_Vol[iPoint] = Buffer_Send_Vol[iPoint];
        }
  #endif

        /*--- The master node unpacks and sorts this variable by global index ---*/

        if (rank == MASTER_NODE) {
          jPoint = 0; iVar = iVar_FEA_Vel;
          for (iProcessor = 0; iProcessor < size; iProcessor++) {
            for (iPoint = 0; iPoint < Buffer_Recv_nPoint[iProcessor]; iPoint++) {

              /*--- Get global index, then loop over each variable and store ---*/

              iGlobal_Index = Buffer_Recv_GlobalIndex[jPoint];
              Data[iVar][iGlobal_Index]   = Buffer_Recv_Var[jPoint];
              Data[iVar+1][iGlobal_Index] = Buffer_Recv_Res[jPoint];
              if (geometry->GetnDim() == 3)
                Data[iVar+2][iGlobal_Index] = Buffer_Recv_Vol[jPoint];
              jPoint++;
            }

            /*--- Adjust jPoint to index of next proc's data in the buffers. ---*/

            jPoint = (iProcessor+1)*nBuffer_Scalar;
          }
       }
    }

	/*--- Communicate the Accelerations for dynamic FEM problem ---*/

    if ((Kind_Solver == FEM_ELASTICITY) && (config->GetDynamic_Analysis() == DYNAMIC)) {

        /*--- Loop over this partition to collect the current variable ---*/

        jPoint = 0; su2double *Node_Accel;
        for (iPoint = 0; iPoint < geometry->GetnPoint(); iPoint++) {

          /*--- Check for halos & write only if requested ---*/

          if (!Local_Halo[iPoint] || Wrt_Halo) {

            /*--- Load buffers with the three grid velocity components. ---*/

        	Node_Accel = solver[FEA_SOL]->node[iPoint]->GetSolution_Accel();
            Buffer_Send_Var[jPoint] = Node_Accel[0];
            Buffer_Send_Res[jPoint] = Node_Accel[1];
            if (geometry->GetnDim() == 3) Buffer_Send_Vol[jPoint] = Node_Accel[2];
            jPoint++;
          }
        }

        /*--- Gather the data on the master node. ---*/

  #ifdef HAVE_MPI
        SU2_MPI::Gather(Buffer_Send_Var, nBuffer_Scalar, MPI_DOUBLE, Buffer_Recv_Var, nBuffer_Scalar, MPI_DOUBLE, MASTER_NODE, MPI_COMM_WORLD);
        SU2_MPI::Gather(Buffer_Send_Res, nBuffer_Scalar, MPI_DOUBLE, Buffer_Recv_Res, nBuffer_Scalar, MPI_DOUBLE, MASTER_NODE, MPI_COMM_WORLD);
        if (geometry->GetnDim() == 3) {
          SU2_MPI::Gather(Buffer_Send_Vol, nBuffer_Scalar, MPI_DOUBLE, Buffer_Recv_Vol, nBuffer_Scalar, MPI_DOUBLE, MASTER_NODE, MPI_COMM_WORLD);
        }
  #else
        for (iPoint = 0; iPoint < nBuffer_Scalar; iPoint++) Buffer_Recv_Var[iPoint] = Buffer_Send_Var[iPoint];
        for (iPoint = 0; iPoint < nBuffer_Scalar; iPoint++) Buffer_Recv_Res[iPoint] = Buffer_Send_Res[iPoint];
        if (geometry->GetnDim() == 3) {
          for (iPoint = 0; iPoint < nBuffer_Scalar; iPoint++) Buffer_Recv_Vol[iPoint] = Buffer_Send_Vol[iPoint];
        }
  #endif

        /*--- The master node unpacks and sorts this variable by global index ---*/

        if (rank == MASTER_NODE) {
          jPoint = 0; iVar = iVar_FEA_Accel;
          for (iProcessor = 0; iProcessor < size; iProcessor++) {
            for (iPoint = 0; iPoint < Buffer_Recv_nPoint[iProcessor]; iPoint++) {

              /*--- Get global index, then loop over each variable and store ---*/

              iGlobal_Index = Buffer_Recv_GlobalIndex[jPoint];
              Data[iVar][iGlobal_Index]   = Buffer_Recv_Var[jPoint];
              Data[iVar+1][iGlobal_Index] = Buffer_Recv_Res[jPoint];
              if (geometry->GetnDim() == 3)
                Data[iVar+2][iGlobal_Index] = Buffer_Recv_Vol[jPoint];
              jPoint++;
            }

            /*--- Adjust jPoint to index of next proc's data in the buffers. ---*/

            jPoint = (iProcessor+1)*nBuffer_Scalar;
          }
       }
    }
    
    /*--- Communicate the FEM elasticity stresses (2D) - New elasticity solver---*/

    if (Kind_Solver == FEM_ELASTICITY) {

      /*--- Loop over this partition to collect the current variable ---*/

      jPoint = 0; su2double *Stress;
      for (iPoint = 0; iPoint < geometry->GetnPoint(); iPoint++) {

        /*--- Check for halos & write only if requested ---*/

        if (!Local_Halo[iPoint] || Wrt_Halo) {

          /*--- Load buffers with the three grid velocity components. ---*/

          Stress = solver[FEA_SOL]->node[iPoint]->GetStress_FEM();
          /*--- Sigma xx ---*/
          Buffer_Send_Var[jPoint] = Stress[0];
          /*--- Sigma yy ---*/
          Buffer_Send_Res[jPoint] = Stress[1];
          /*--- Sigma xy ---*/
          Buffer_Send_Vol[jPoint] = Stress[2];
          jPoint++;
        }
      }

      /*--- Gather the data on the master node. ---*/

#ifdef HAVE_MPI
      SU2_MPI::Gather(Buffer_Send_Var, nBuffer_Scalar, MPI_DOUBLE, Buffer_Recv_Var, nBuffer_Scalar, MPI_DOUBLE, MASTER_NODE, MPI_COMM_WORLD);
      SU2_MPI::Gather(Buffer_Send_Res, nBuffer_Scalar, MPI_DOUBLE, Buffer_Recv_Res, nBuffer_Scalar, MPI_DOUBLE, MASTER_NODE, MPI_COMM_WORLD);
      SU2_MPI::Gather(Buffer_Send_Vol, nBuffer_Scalar, MPI_DOUBLE, Buffer_Recv_Vol, nBuffer_Scalar, MPI_DOUBLE, MASTER_NODE, MPI_COMM_WORLD);
#else
      for (iPoint = 0; iPoint < nBuffer_Scalar; iPoint++) Buffer_Recv_Var[iPoint] = Buffer_Send_Var[iPoint];
      for (iPoint = 0; iPoint < nBuffer_Scalar; iPoint++) Buffer_Recv_Res[iPoint] = Buffer_Send_Res[iPoint];
      for (iPoint = 0; iPoint < nBuffer_Scalar; iPoint++) Buffer_Recv_Vol[iPoint] = Buffer_Send_Vol[iPoint];
#endif

      /*--- The master node unpacks and sorts this variable by global index ---*/

      if (rank == MASTER_NODE) {
        jPoint = 0; iVar = iVar_FEA_Stress;
        for (iProcessor = 0; iProcessor < size; iProcessor++) {
          for (iPoint = 0; iPoint < Buffer_Recv_nPoint[iProcessor]; iPoint++) {

            /*--- Get global index, then loop over each variable and store ---*/

            iGlobal_Index = Buffer_Recv_GlobalIndex[jPoint];
            Data[iVar][iGlobal_Index]   = Buffer_Recv_Var[jPoint];
            Data[iVar+1][iGlobal_Index] = Buffer_Recv_Res[jPoint];
            Data[iVar+2][iGlobal_Index] = Buffer_Recv_Vol[jPoint];
            jPoint++;
          }

          /*--- Adjust jPoint to index of next proc's data in the buffers. ---*/

          jPoint = (iProcessor+1)*nBuffer_Scalar;
        }
      }
    }

    /*--- Communicate the FEM elasticity stresses (3D) - New elasticity solver---*/

    if ((Kind_Solver == FEM_ELASTICITY) && (geometry->GetnDim() == 3)) {

      /*--- Loop over this partition to collect the current variable ---*/

      jPoint = 0; su2double *Stress;
      for (iPoint = 0; iPoint < geometry->GetnPoint(); iPoint++) {

        /*--- Check for halos & write only if requested ---*/

        if (!Local_Halo[iPoint] || Wrt_Halo) {

          /*--- Load buffers with the three grid velocity components. ---*/

          Stress = solver[FEA_SOL]->node[iPoint]->GetStress_FEM();
          /*--- Sigma zz ---*/
          Buffer_Send_Var[jPoint] = Stress[3];
          /*--- Sigma xz ---*/
          Buffer_Send_Res[jPoint] = Stress[4];
          /*--- Sigma yz ---*/
          Buffer_Send_Vol[jPoint] = Stress[5];
          jPoint++;
        }
      }

      /*--- Gather the data on the master node. ---*/

#ifdef HAVE_MPI
      SU2_MPI::Gather(Buffer_Send_Var, nBuffer_Scalar, MPI_DOUBLE, Buffer_Recv_Var, nBuffer_Scalar, MPI_DOUBLE, MASTER_NODE, MPI_COMM_WORLD);
      SU2_MPI::Gather(Buffer_Send_Res, nBuffer_Scalar, MPI_DOUBLE, Buffer_Recv_Res, nBuffer_Scalar, MPI_DOUBLE, MASTER_NODE, MPI_COMM_WORLD);
      SU2_MPI::Gather(Buffer_Send_Vol, nBuffer_Scalar, MPI_DOUBLE, Buffer_Recv_Vol, nBuffer_Scalar, MPI_DOUBLE, MASTER_NODE, MPI_COMM_WORLD);
#else
      for (iPoint = 0; iPoint < nBuffer_Scalar; iPoint++) Buffer_Recv_Var[iPoint] = Buffer_Send_Var[iPoint];
      for (iPoint = 0; iPoint < nBuffer_Scalar; iPoint++) Buffer_Recv_Res[iPoint] = Buffer_Send_Res[iPoint];
      for (iPoint = 0; iPoint < nBuffer_Scalar; iPoint++) Buffer_Recv_Vol[iPoint] = Buffer_Send_Vol[iPoint];

#endif

      /*--- The master node unpacks and sorts this variable by global index ---*/

      if (rank == MASTER_NODE) {
        jPoint = 0; iVar = iVar_FEA_Stress_3D;
        for (iProcessor = 0; iProcessor < size; iProcessor++) {
          for (iPoint = 0; iPoint < Buffer_Recv_nPoint[iProcessor]; iPoint++) {

            /*--- Get global index, then loop over each variable and store ---*/

            iGlobal_Index = Buffer_Recv_GlobalIndex[jPoint];
            Data[iVar][iGlobal_Index]   = Buffer_Recv_Var[jPoint];
            Data[iVar+1][iGlobal_Index] = Buffer_Recv_Res[jPoint];
            Data[iVar+2][iGlobal_Index] = Buffer_Recv_Vol[jPoint];
            jPoint++;
          }

          /*--- Adjust jPoint to index of next proc's data in the buffers. ---*/

          jPoint = (iProcessor+1)*nBuffer_Scalar;
        }
      }
    }

    
    /*--- Communicate the Linear elasticity ---*/
    
    if ( Kind_Solver == FEM_ELASTICITY ) {
      
      /*--- Loop over this partition to collect the current variable ---*/
      jPoint = 0;
      for (iPoint = 0; iPoint < geometry->GetnPoint(); iPoint++) {
        
        /*--- Check for halos & write only if requested ---*/
        
        if (!Local_Halo[iPoint] || Wrt_Halo) {
          
          /*--- Load buffers with the temperature and laminar viscosity variables. ---*/
          
          Buffer_Send_Var[jPoint] = solver[FEA_SOL]->node[iPoint]->GetVonMises_Stress();
          jPoint++;
        }
      }
      
      /*--- Gather the data on the master node. ---*/
      
#ifdef HAVE_MPI
      SU2_MPI::Gather(Buffer_Send_Var, nBuffer_Scalar, MPI_DOUBLE, Buffer_Recv_Var, nBuffer_Scalar, MPI_DOUBLE, MASTER_NODE, MPI_COMM_WORLD);
#else
      for (iPoint = 0; iPoint < nBuffer_Scalar; iPoint++) Buffer_Recv_Var[iPoint] = Buffer_Send_Var[iPoint];
#endif
      
      /*--- The master node unpacks and sorts this variable by global index ---*/
      
      if (rank == MASTER_NODE) {
        jPoint = 0; iVar = iVar_FEA_Extra;
        for (iProcessor = 0; iProcessor < size; iProcessor++) {
          for (iPoint = 0; iPoint < Buffer_Recv_nPoint[iProcessor]; iPoint++) {
            
            /*--- Get global index, then loop over each variable and store ---*/
            
            iGlobal_Index = Buffer_Recv_GlobalIndex[jPoint];
            Data[iVar][iGlobal_Index] = Buffer_Recv_Var[jPoint];
            jPoint++;
          }
          
          /*--- Adjust jPoint to index of next proc's data in the buffers. ---*/
          
          jPoint = (iProcessor+1)*nBuffer_Scalar;
        }
      }
    }
    
    if (config->GetExtraOutput()) {
      
      for (jVar = 0; jVar < nVar_Extra; jVar++) {
        
        /*--- Loop over this partition to collect the current variable ---*/
        
        jPoint = 0;
        for (iPoint = 0; iPoint < geometry->GetnPoint(); iPoint++) {
          
          /*--- Check for halos & write only if requested ---*/
          
          if (!Local_Halo[iPoint] || Wrt_Halo) {
            
            /*--- Get this variable into the temporary send buffer. ---*/
            
            if (Kind_Solver == RANS) {
              Buffer_Send_Var[jPoint] = solver[TURB_SOL]->OutputVariables[iPoint*nVar_Extra+jVar];
            }
            jPoint++;
            
          }
        }
        
        /*--- Gather the data on the master node. ---*/
        
#ifdef HAVE_MPI
        SU2_MPI::Gather(Buffer_Send_Var, nBuffer_Scalar, MPI_DOUBLE, Buffer_Recv_Var, nBuffer_Scalar, MPI_DOUBLE, MASTER_NODE, MPI_COMM_WORLD);
#else
        for (iPoint = 0; iPoint < nBuffer_Scalar; iPoint++) Buffer_Recv_Var[iPoint] = Buffer_Send_Var[iPoint];
#endif
        
        /*--- The master node unpacks and sorts this variable by global index ---*/
        
        if (rank == MASTER_NODE) {
          jPoint = 0; iVar = iVar_Extra;
          for (iProcessor = 0; iProcessor < size; iProcessor++) {
            for (iPoint = 0; iPoint < Buffer_Recv_nPoint[iProcessor]; iPoint++) {
              
              /*--- Get global index, then loop over each variable and store ---*/
              
              iGlobal_Index = Buffer_Recv_GlobalIndex[jPoint];
              Data[iVar+jVar][iGlobal_Index] = Buffer_Recv_Var[jPoint];
              jPoint++;
            }
            
            /*--- Adjust jPoint to index of next proc's data in the buffers. ---*/
            
            jPoint = (iProcessor+1)*nBuffer_Scalar;
          }
        }
      }
    }
    
  }
  
  /*--- Immediately release the temporary buffers. ---*/
  
  delete [] Buffer_Send_Var;
  delete [] Buffer_Send_Res;
  delete [] Buffer_Send_Vol;
  delete [] Buffer_Send_GlobalIndex;
  if (rank == MASTER_NODE) {
    delete [] Buffer_Recv_Var;
    delete [] Buffer_Recv_Res;
    delete [] Buffer_Recv_Vol;
    delete [] Buffer_Recv_GlobalIndex;
  }
  
  /*--- Release memory needed for surface coefficients ---*/
  
  delete [] Local_Halo;
  
<<<<<<< HEAD
  if (((Kind_Solver == NAVIER_STOKES) || (Kind_Solver == RANS)) ||
    ((Kind_Solver == FEM_NAVIER_STOKES) || (Kind_Solver == FEM_RANS) || (Kind_Solver == FEM_LES)))  {
    delete [] Aux_Frict; delete [] Aux_Heat; delete [] Aux_yPlus;
=======
  if ((Kind_Solver == NAVIER_STOKES) || (Kind_Solver == RANS)) {
    delete[] Aux_Frict_x; delete[] Aux_Frict_y; delete[] Aux_Frict_z;
    delete [] Aux_Heat; delete [] Aux_yPlus;
>>>>>>> 230bee9c
  }
  if (( Kind_Solver == ADJ_EULER              ) ||
      ( Kind_Solver == ADJ_NAVIER_STOKES      ) ||
      ( Kind_Solver == ADJ_RANS               ) ||
      ( Kind_Solver == DISC_ADJ_EULER         ) ||
      ( Kind_Solver == DISC_ADJ_NAVIER_STOKES ) ||
      ( Kind_Solver == DISC_ADJ_RANS          )) {
    delete [] Aux_Sens;
  }
  
}

void COutput::MergeBaselineSolution(CConfig *config, CGeometry *geometry, CSolver *solver, unsigned short val_iZone) {
  
  /*--- Local variables needed on all processors ---*/
  unsigned short iVar;
  unsigned long iPoint = 0, jPoint = 0;
  
  nVar_Total = config->fields.size() - 1;
  
  /*--- Merge the solution either in serial or parallel. ---*/
  
#ifndef HAVE_MPI
  
  /*--- In serial, the single process has access to all solution data,
   so it is simple to retrieve and store inside Solution_Data. ---*/
  
  unsigned short iMarker;
  unsigned long iVertex, nTotalPoints = 0;
  int SendRecv;
  
  /*--- First, create a structure to locate any periodic halo nodes ---*/
  int *Local_Halo = new int[geometry->GetnPoint()];
  for (iPoint = 0; iPoint < geometry->GetnPoint(); iPoint++)
    Local_Halo[iPoint] = !geometry->node[iPoint]->GetDomain();
  
  for (iMarker = 0; iMarker < config->GetnMarker_All(); iMarker++) {
    if (config->GetMarker_All_KindBC(iMarker) == SEND_RECEIVE) {
      SendRecv = config->GetMarker_All_SendRecv(iMarker);
      for (iVertex = 0; iVertex < geometry->nVertex[iMarker]; iVertex++) {
        iPoint = geometry->vertex[iMarker][iVertex]->GetNode();
        if ((geometry->vertex[iMarker][iVertex]->GetRotation_Type() > 0) &&
            (geometry->vertex[iMarker][iVertex]->GetRotation_Type() % 2 == 1) &&
            (SendRecv < 0)) {
          Local_Halo[iPoint] = false;
        }
      }
      
    }
  }
  
  /*--- Total number of points in the mesh (this might include periodic points). ---*/
  
  for (iPoint = 0; iPoint < geometry->GetnPoint(); iPoint++)
    if (!Local_Halo[iPoint]) nTotalPoints++;
  
  nGlobal_Poin = nTotalPoints;
  Data = new su2double*[nVar_Total];
  for (iVar = 0; iVar < nVar_Total; iVar++) {
    Data[iVar] = new su2double[nGlobal_Poin];
  }
  
  /*--- Loop over all points in the mesh, but only write data
   for nodes in the domain (ignore periodic halo nodes). ---*/
  
  jPoint = 0;
  for (iPoint = 0; iPoint < geometry->GetnPoint(); iPoint++) {
    if (!Local_Halo[iPoint]) {
      
      /*--- Solution (first, and second system of equations) ---*/
      
      unsigned short jVar = 0;
      for (iVar = 0; iVar < nVar_Total; iVar++) {
        Data[jVar][jPoint] = solver->node[iPoint]->GetSolution(iVar);
        jVar++;
      }
    }
    
    /*--- Increment jPoint as the counter. We need this because iPoint
     may include halo nodes that we skip over during this loop. ---*/
    
    jPoint++;
    
  }
  
#else
  
  /*--- MPI preprocessing ---*/
  
  int rank, nProcessor, iProcessor;
  MPI_Comm_rank(MPI_COMM_WORLD, &rank);
  MPI_Comm_size(MPI_COMM_WORLD, &nProcessor);
  
  /*--- Local variables needed for merging with MPI ---*/
  
  unsigned long iVertex, iMarker;
  unsigned long Buffer_Send_nPoint[1], *Buffer_Recv_nPoint = NULL;
  unsigned long nLocalPoint = 0, MaxLocalPoint = 0;
  unsigned long iGlobal_Index = 0, nBuffer_Scalar = 0;
  
  int *Local_Halo = new int[geometry->GetnPoint()];
  for (iPoint = 0; iPoint < geometry->GetnPoint(); iPoint++)
    Local_Halo[iPoint] = !geometry->node[iPoint]->GetDomain();
  
  bool Wrt_Halo = config->GetWrt_Halo(), isPeriodic;
  
  /*--- Search all send/recv boundaries on this partition for any periodic
   nodes that were part of the original domain. We want to recover these
   for visualization purposes. ---*/
  
  if (Wrt_Halo) {
    nLocalPoint = geometry->GetnPoint();
  } else {
    for (iMarker = 0; iMarker < config->GetnMarker_All(); iMarker++) {
      if (config->GetMarker_All_KindBC(iMarker) == SEND_RECEIVE) {
        
        /*--- Checking for less than or equal to the rank, because there may
         be some periodic halo nodes that send info to the same rank. ---*/
        
        for (iVertex = 0; iVertex < geometry->nVertex[iMarker]; iVertex++) {
          iPoint = geometry->vertex[iMarker][iVertex]->GetNode();
          isPeriodic = ((geometry->vertex[iMarker][iVertex]->GetRotation_Type() > 0) &&
                        (geometry->vertex[iMarker][iVertex]->GetRotation_Type() % 2 == 1));
          if (isPeriodic) Local_Halo[iPoint] = false;
        }
      }
    }
    
    /*--- Sum total number of nodes that belong to the domain ---*/
    
    for (iPoint = 0; iPoint < geometry->GetnPoint(); iPoint++)
      if (Local_Halo[iPoint] == false)
        nLocalPoint++;
    
  }
  Buffer_Send_nPoint[0] = nLocalPoint;
  
  if (rank == MASTER_NODE) Buffer_Recv_nPoint = new unsigned long[nProcessor];
  
  SU2_MPI::Allreduce(&nLocalPoint, &MaxLocalPoint, 1, MPI_UNSIGNED_LONG, MPI_MAX, MPI_COMM_WORLD);
  SU2_MPI::Gather(&Buffer_Send_nPoint, 1, MPI_UNSIGNED_LONG, Buffer_Recv_nPoint, 1, MPI_UNSIGNED_LONG, MASTER_NODE, MPI_COMM_WORLD);
  
  nBuffer_Scalar = MaxLocalPoint;
  
  /*--- Send and Recv buffers. ---*/
  
  su2double *Buffer_Send_Var = new su2double[MaxLocalPoint];
  su2double *Buffer_Recv_Var = NULL;
  
  unsigned long *Buffer_Send_GlobalIndex = new unsigned long[MaxLocalPoint];
  unsigned long *Buffer_Recv_GlobalIndex = NULL;
  
  /*--- Prepare the receive buffers in the master node only. ---*/
  if (rank == MASTER_NODE) {
    
    Buffer_Recv_Var = new su2double[nProcessor*MaxLocalPoint];
    Buffer_Recv_GlobalIndex = new unsigned long[nProcessor*MaxLocalPoint];
    
    /*--- Sum total number of nodes to be written and allocate arrays ---*/
    nGlobal_Poin = 0;
    for (iProcessor = 0; iProcessor < nProcessor; iProcessor++) {
      nGlobal_Poin += Buffer_Recv_nPoint[iProcessor];
    }
    Data = new su2double*[nVar_Total];
    for (iVar = 0; iVar < nVar_Total; iVar++) {
      Data[iVar] = new su2double[nGlobal_Poin];
    }
    
  }
  
  /*--- Main communication routine. Loop over each variable that has
   been requested by the user and perform the MPI comm. Temporary
   1-D buffers are used to send the solution for each variable at all
   nodes on each partition to the master node. These are then unpacked
   by the master and sorted by global index in one large n-dim. array. ---*/
  
  for (iVar = 0; iVar < nVar_Total; iVar++) {
    
    /*--- Loop over this partition to collect the current variable ---*/
    jPoint = 0;
    for (iPoint = 0; iPoint < geometry->GetnPoint(); iPoint++) {
      
      /*--- Check for halos and write only if requested ---*/
      if (!Local_Halo[iPoint] || Wrt_Halo) {
        
        /*--- Get this variable into the temporary send buffer. ---*/
        Buffer_Send_Var[jPoint] = solver->node[iPoint]->GetSolution(iVar);
        
        /*--- Only send/recv the volumes & global indices during the first loop ---*/
        if (iVar == 0) {
          Buffer_Send_GlobalIndex[jPoint] = geometry->node[iPoint]->GetGlobalIndex();
        }
        jPoint++;
      }
    }
    
    /*--- Gather the data on the master node. ---*/

    SU2_MPI::Gather(Buffer_Send_Var, nBuffer_Scalar, MPI_DOUBLE, Buffer_Recv_Var, nBuffer_Scalar, MPI_DOUBLE, MASTER_NODE, MPI_COMM_WORLD);
    if (iVar == 0) {
      SU2_MPI::Gather(Buffer_Send_GlobalIndex, nBuffer_Scalar, MPI_UNSIGNED_LONG, Buffer_Recv_GlobalIndex, nBuffer_Scalar, MPI_UNSIGNED_LONG, MASTER_NODE, MPI_COMM_WORLD);
    }
    
    /*--- The master node unpacks and sorts this variable by global index ---*/
    if (rank == MASTER_NODE) {
      jPoint = 0;
      for (iProcessor = 0; iProcessor < nProcessor; iProcessor++) {
        for (iPoint = 0; iPoint < Buffer_Recv_nPoint[iProcessor]; iPoint++) {
          
          /*--- Get global index, then loop over each variable and store ---*/
          iGlobal_Index = Buffer_Recv_GlobalIndex[jPoint];
          Data[iVar][iGlobal_Index] = Buffer_Recv_Var[jPoint];
          jPoint++;
        }
        /*--- Adjust jPoint to index of next proc's data in the buffers. ---*/
        jPoint = (iProcessor+1)*nBuffer_Scalar;
      }
    }
  }
  
  /*--- Immediately release the temporary buffers. ---*/
  
  delete [] Buffer_Send_Var;
  delete [] Buffer_Send_GlobalIndex;
  if (rank == MASTER_NODE) {
    delete [] Buffer_Recv_Var;
    delete [] Buffer_Recv_GlobalIndex;
  }
  
#endif
  
  delete [] Local_Halo;
  
}

void COutput::SetRestart(CConfig *config, CGeometry *geometry, CSolver **solver, unsigned short val_iZone) {
  
  /*--- Local variables ---*/

  unsigned short nZone = geometry->GetnZone();
  unsigned short Kind_Solver  = config->GetKind_Solver();
  unsigned short iVar, iDim, nDim = geometry->GetnDim();
  unsigned long iPoint, iExtIter = config->GetExtIter();
  bool grid_movement = config->GetGrid_Movement();
  bool dynamic_fem = (config->GetDynamic_Analysis() == DYNAMIC);
  bool fem = (config->GetKind_Solver() == FEM_ELASTICITY);
  ofstream restart_file;
  string filename;
  
  /*--- Retrieve filename from config ---*/
  
  if ((config->GetContinuous_Adjoint()) || (config->GetDiscrete_Adjoint())) {
    filename = config->GetRestart_AdjFileName();
    filename = config->GetObjFunc_Extension(filename);
  } else if (fem){
    filename = config->GetRestart_FEMFileName();
  } else {
    filename = config->GetRestart_FlowFileName();
  }

  /*--- Append the zone number if multizone problems ---*/
  if (nZone > 1)
    filename= config->GetMultizone_FileName(filename, val_iZone);

  /*--- Unsteady problems require an iteration number to be appended. ---*/
  if (config->GetUnsteady_Simulation() == TIME_SPECTRAL) {
    filename = config->GetUnsteady_FileName(filename, SU2_TYPE::Int(val_iZone));
  } else if (config->GetWrt_Unsteady()) {
    filename = config->GetUnsteady_FileName(filename, SU2_TYPE::Int(iExtIter));
  } else if ((fem) && (config->GetWrt_Dynamic())) {
	filename = config->GetUnsteady_FileName(filename, SU2_TYPE::Int(iExtIter));
  }

  /*--- Open the restart file and write the solution. ---*/
  
  restart_file.open(filename.c_str(), ios::out);
  restart_file.precision(15);
  
  /*--- Write the header line based on the particular solver ----*/
  
  restart_file << "\"PointID\"";
  
  /*--- Mesh coordinates are always written to the restart first ---*/
  
  if (nDim == 2) {
    restart_file << "\t\"x\"\t\"y\"";
  } else {
    restart_file << "\t\"x\"\t\"y\"\t\"z\"";
  }
  
  for (iVar = 0; iVar < nVar_Consv; iVar++) {
	if ( Kind_Solver == FEM_ELASTICITY )
    restart_file << "\t\"Displacement_" << iVar+1<<"\"";
	else
    restart_file << "\t\"Conservative_" << iVar+1<<"\"";
  }

  if (!config->GetLow_MemoryOutput()) {
    
    if (config->GetWrt_Limiters()) {
      for (iVar = 0; iVar < nVar_Consv; iVar++) {
        restart_file << "\t\"Limiter_" << iVar+1<<"\"";
      }
    }
    if (config->GetWrt_Residuals()) {
      for (iVar = 0; iVar < nVar_Consv; iVar++) {
        restart_file << "\t\"Residual_" << iVar+1<<"\"";
      }
    }
    
    /*--- Mesh velocities for dynamic mesh cases ---*/
    
    if (grid_movement && !fem) {
      if (nDim == 2) {
        restart_file << "\t\"Grid_Velx\"\t\"Grid_Vely\"";
      } else {
        restart_file << "\t\"Grid_Velx\"\t\"Grid_Vely\"\t\"Grid_Velz\"";
      }
    }
    
    /*--- Solver specific output variables ---*/
    
    if (config->GetKind_Regime() == FREESURFACE) {
      restart_file << "\t\"Density\"";
    }
    
<<<<<<< HEAD
    if (((Kind_Solver == EULER) || (Kind_Solver == NAVIER_STOKES) || (Kind_Solver == RANS)) ||
      ((Kind_Solver == FEM_EULER) || (Kind_Solver == FEM_NAVIER_STOKES) || (Kind_Solver == FEM_RANS) || (Kind_Solver == FEM_LES)))  {
      restart_file << "\t\"Pressure\"\t\"Temperature\"\t\"Pressure_Coefficient\"\t\"Mach\"";
    }
    
    if (((Kind_Solver == NAVIER_STOKES) || (Kind_Solver == RANS)) ||
      ((Kind_Solver == FEM_NAVIER_STOKES) || (Kind_Solver == FEM_RANS) || (Kind_Solver == FEM_LES)))  {
      restart_file << "\t\"Laminar_Viscosity\"\t\"Skin_Friction_Coefficient\"\t\"Heat_Flux\"\t\"Y_Plus\"";
    }
    
    if (Kind_Solver == RANS || Kind_Solver == FEM_RANS) {
      restart_file << "\t\"Eddy_Viscosity\"";
=======
    if ((Kind_Solver == EULER) || (Kind_Solver == NAVIER_STOKES) || (Kind_Solver == RANS)) {
      restart_file << "\t\"Pressure\"\t\"Temperature\"\t\"C<sub>p</sub>\"\t\"Mach\"";
    }
    
    if ((Kind_Solver == NAVIER_STOKES) || (Kind_Solver == RANS)) {
      if (nDim == 2) restart_file << "\t\"<greek>m</greek>\"\t\"C<sub>f</sub>_x\"\t\"C<sub>f</sub>_y\"\t\"h\"\t\"y<sup>+</sup>\"";
      if (nDim == 3) restart_file << "\t\"<greek>m</greek>\"\t\"C<sub>f</sub>_x\"\t\"C<sub>f</sub>_y\"\t\"C<sub>f</sub>_z\"\t\"h\"\t\"y<sup>+</sup>\"";
    }
    
    if (Kind_Solver == RANS) {
      restart_file << "\t\"<greek>m</greek><sub>t</sub>\"";
>>>>>>> 230bee9c
    }
    
    if (config->GetWrt_SharpEdges()) {
      if (((Kind_Solver == EULER) || (Kind_Solver == NAVIER_STOKES) || (Kind_Solver == RANS)) ||
        ((Kind_Solver == FEM_EULER) || (Kind_Solver == FEM_NAVIER_STOKES) || (Kind_Solver == FEM_RANS) || (Kind_Solver == FEM_LES)))  {
        restart_file << "\t\"Sharp_Edge_Dist\"";
      }
    }
    
    if (Kind_Solver == POISSON_EQUATION) {
      for (iDim = 0; iDim < geometry->GetnDim(); iDim++)
        restart_file << "\t\"poissonField_" << iDim+1 << "\"";
    }
    
    if ((Kind_Solver == ADJ_EULER              ) ||
        (Kind_Solver == ADJ_NAVIER_STOKES      ) ||
        (Kind_Solver == ADJ_RANS               )   ) {
      restart_file << "\t\"Surface_Sensitivity\"\t\"Solution_Sensor\"";
    }
    if (( Kind_Solver == DISC_ADJ_EULER              ) ||
        ( Kind_Solver == DISC_ADJ_NAVIER_STOKES      ) ||
        ( Kind_Solver == DISC_ADJ_RANS               )) {
      restart_file << "\t\"Surface_Sensitivity\"\t\"Sensitivity_x\"\t\"Sensitivity_y\"";
      if (geometry->GetnDim() == 3){
        restart_file << "\t\"Sensitivity_z\"";
      }
    }
    
    if (Kind_Solver == FEM_ELASTICITY) {
    	if (!dynamic_fem) {
    		if (geometry->GetnDim() == 2)
    			restart_file << "\t\"Sxx\"\t\"Syy\"\t\"Sxy\"\t\"Von_Mises_Stress\"";
    		if (geometry->GetnDim() == 3)
    			restart_file << "\t\"Sxx\"\t\"Syy\"\t\"Sxy\"\t\"Szz\"\t\"Sxz\"\t\"Syz\"\t\"Von_Mises_Stress\"";
    	}
    	else if (dynamic_fem) {
    		if (geometry->GetnDim() == 2){
    			restart_file << "\t\"Velocity_1\"\t\"Velocity_2\"\t\"Acceleration_1\"\t\"Acceleration_2\"";
    			restart_file << "\t\"Sxx\"\t\"Syy\"\t\"Sxy\"\t\"Von_Mises_Stress\"";
    		}
        	if (geometry->GetnDim() == 3){
        		restart_file << "\t\"Velocity_1\"\t\"Velocity_2\"\t\"Velocity_3\"\t\"Acceleration_1\"\t\"Acceleration_2\"\t\"Acceleration_3\"";
        		restart_file << "\t\"Sxx\"\t\"Syy\"\t\"Sxy\"\t\"Szz\"\t\"Sxz\"\t\"Syz\"\t\"Von_Mises_Stress\"";
        	}
    	}
    }


    if (config->GetExtraOutput()) {
      string *headings = NULL;
      //if (Kind_Solver == RANS) {
      headings = solver[TURB_SOL]->OutputHeadingNames;
      //}
      
      for (iVar = 0; iVar < nVar_Extra; iVar++) {
        if (headings == NULL) {
          restart_file << "\t\"ExtraOutput_" << iVar+1<<"\"";
        } else{
          restart_file << "\t\""<< headings[iVar] <<"\"";
        }
      }
    }
  }
  
  restart_file << endl;
  
  /*--- Write the restart file ---*/
  
  for (iPoint = 0; iPoint < geometry->GetGlobal_nPointDomain(); iPoint++) {
    
    /*--- Index of the point ---*/
    restart_file << iPoint << "\t";
    
    /*--- Write the grid coordinates first ---*/
    for (iDim = 0; iDim < nDim; iDim++) {
      restart_file << scientific << Coords[iDim][iPoint] << "\t";
    }
    
    /*--- Loop over the variables and write the values to file ---*/
    for (iVar = 0; iVar < nVar_Total; iVar++) {
      restart_file << scientific << Data[iVar][iPoint] << "\t";
    }
    restart_file << endl;
  }
  
  restart_file.close();
  
}

void COutput::DeallocateCoordinates(CConfig *config, CGeometry *geometry) {
  
  unsigned short iDim, nDim = geometry->GetnDim();

  int rank = MASTER_NODE;
#ifdef HAVE_MPI
  MPI_Comm_rank(MPI_COMM_WORLD, &rank);
#endif
  
  /*--- The master node alone owns all data found in this routine. ---*/
  
  if (rank == MASTER_NODE) {
    
    /*--- Deallocate memory for coordinate data ---*/
    
    for (iDim = 0; iDim < nDim; iDim++) {
      delete [] Coords[iDim];
    }
    delete [] Coords;
  }
}

void COutput::DeallocateConnectivity(CConfig *config, CGeometry *geometry, bool surf_sol) {
  
  int rank = MASTER_NODE;
#ifdef HAVE_MPI
  MPI_Comm_rank(MPI_COMM_WORLD, &rank);
#endif
  
  /*--- The master node alone owns all data found in this routine. ---*/
  if (rank == MASTER_NODE) {
    
    /*--- Deallocate memory for connectivity data ---*/
    if (surf_sol) {
      if (nGlobal_Line > 0) delete [] Conn_Line;
      if (nGlobal_BoundTria > 0) delete [] Conn_BoundTria;
      if (nGlobal_BoundQuad > 0) delete [] Conn_BoundQuad;
    }
    else {
      if (nGlobal_Tria > 0) delete [] Conn_Tria;
      if (nGlobal_Quad > 0) delete [] Conn_Quad;
      if (nGlobal_Tetr > 0) delete [] Conn_Tetr;
      if (nGlobal_Hexa > 0) delete [] Conn_Hexa;
      if (nGlobal_Pris > 0) delete [] Conn_Pris;
      if (nGlobal_Pyra > 0) delete [] Conn_Pyra;
    }
    
  }
}

void COutput::DeallocateSolution(CConfig *config, CGeometry *geometry) {
  
  int rank = MASTER_NODE;
#ifdef HAVE_MPI
  MPI_Comm_rank(MPI_COMM_WORLD, &rank);
#endif
  
  /*--- The master node alone owns all data found in this routine. ---*/
  if (rank == MASTER_NODE) {
    
    /*--- Deallocate memory for solution data ---*/
    for (unsigned short iVar = 0; iVar < nVar_Total; iVar++) {
      delete [] Data[iVar];
    }
    delete [] Data;
    
  }
}

void COutput::SetConvHistory_Header(ofstream *ConvHist_file, CConfig *config) {
  char cstr[200], buffer[50], turb_resid[1000];
  unsigned short iMarker, iMarker_Monitoring;
  string Monitoring_Tag, monitoring_coeff, aeroelastic_coeff;
  
  bool rotating_frame = config->GetRotating_Frame();
  bool aeroelastic = config->GetAeroelastic_Simulation();
  bool equiv_area = config->GetEquivArea();
  bool turbulent = ((config->GetKind_Solver() == RANS) || (config->GetKind_Solver() == ADJ_RANS) ||
                    (config->GetKind_Solver() == DISC_ADJ_RANS));
  bool frozen_turb = config->GetFrozen_Visc();
  bool freesurface = (config->GetKind_Regime() == FREESURFACE);
  bool inv_design = (config->GetInvDesign_Cp() || config->GetInvDesign_HeatFlux());
  bool output_1d = config->GetWrt_1D_Output();
  bool output_per_surface = false;
  bool output_massflow = (config->GetKind_ObjFunc() == MASS_FLOW_RATE);
  if (config->GetnMarker_Monitoring() > 1) output_per_surface = true;
  
  unsigned short direct_diff = config->GetDirectDiff();

  bool isothermal = false;
  for (iMarker = 0; iMarker < config->GetnMarker_All(); iMarker++)
    if ((config->GetMarker_All_KindBC(iMarker) == ISOTHERMAL             ))
      isothermal = true;
  
  /*--- Write file name with extension ---*/
  
  string filename = config->GetConv_FileName();
  strcpy (cstr, filename.data());
  
  if (config->GetWrt_Unsteady() && config->GetRestart()) {
    long iExtIter = config->GetUnst_RestartIter();
    if (SU2_TYPE::Int(iExtIter) < 10) SPRINTF (buffer, "_0000%d", SU2_TYPE::Int(iExtIter));
    if ((SU2_TYPE::Int(iExtIter) >= 10) && (SU2_TYPE::Int(iExtIter) < 100)) SPRINTF (buffer, "_000%d", SU2_TYPE::Int(iExtIter));
    if ((SU2_TYPE::Int(iExtIter) >= 100) && (SU2_TYPE::Int(iExtIter) < 1000)) SPRINTF (buffer, "_00%d", SU2_TYPE::Int(iExtIter));
    if ((SU2_TYPE::Int(iExtIter) >= 1000) && (SU2_TYPE::Int(iExtIter) < 10000)) SPRINTF (buffer, "_0%d", SU2_TYPE::Int(iExtIter));
    if (SU2_TYPE::Int(iExtIter) >= 10000) SPRINTF (buffer, "_%d", SU2_TYPE::Int(iExtIter));
    strcat(cstr, buffer);
  }
  
  if ((config->GetOutput_FileFormat() == TECPLOT) ||
      (config->GetOutput_FileFormat() == FIELDVIEW)) SPRINTF (buffer, ".dat");
  else if ((config->GetOutput_FileFormat() == TECPLOT_BINARY) ||
           (config->GetOutput_FileFormat() == FIELDVIEW_BINARY))  SPRINTF (buffer, ".plt");
  else if (config->GetOutput_FileFormat() == PARAVIEW)  SPRINTF (buffer, ".csv");
  strcat(cstr, buffer);
  
  ConvHist_file->open(cstr, ios::out);
  ConvHist_file->precision(15);
  
  /*--- Begin of the header ---*/
  
  char begin[]= "\"Iteration\"";
  
  /*--- Header for the coefficients ---*/
  
  char flow_coeff[]= ",\"CLift\",\"CDrag\",\"CSideForce\",\"CMx\",\"CMy\",\"CMz\",\"CFx\",\"CFy\",\"CFz\",\"CL/CD\"";
  char heat_coeff[]= ",\"HeatFlux_Total\",\"HeatFlux_Maximum\"";
  char equivalent_area_coeff[]= ",\"CEquivArea\",\"CNearFieldOF\"";
  char rotating_frame_coeff[]= ",\"CMerit\",\"CT\",\"CQ\"";
  char free_surface_coeff[]= ",\"CFreeSurface\"";
  char wave_coeff[]= ",\"CWave\"";
  char fem_coeff[]= ",\"VM_Stress\"";
  char adj_coeff[]= ",\"Sens_Geo\",\"Sens_Mach\",\"Sens_AoA\",\"Sens_Press\",\"Sens_Temp\",\"Sens_AoS\"";
  char oneD_outputs[]= ",\"Avg_TotalPress\",\"Avg_Mach\",\"Avg_Temperature\",\"MassFlowRate\",\"FluxAvg_Pressure\",\"FluxAvg_Density\",\"FluxAvg_Velocity\",\"FluxAvg_Enthalpy\"";
  char Cp_inverse_design[]= ",\"Cp_Diff\"";
  char Heat_inverse_design[]= ",\"HeatFlux_Diff\"";
  char mass_flow_rate[] = ",\"MassFlowRate\"";
  char d_flow_coeff[] = ",\"D(CLift)\",\"D(CDrag)\",\"D(CSideForce)\",\"D(CMx)\",\"D(CMy)\",\"D(CMz)\",\"D(CFx)\",\"D(CFy)\",\"D(CFz)\",\"D(CL/CD)\"";
  
  /* Find the markers being monitored and create a header for them */
  for (iMarker_Monitoring = 0; iMarker_Monitoring < config->GetnMarker_Monitoring(); iMarker_Monitoring++) {
    Monitoring_Tag = config->GetMarker_Monitoring(iMarker_Monitoring);
    monitoring_coeff += ",\"CLift_"  + Monitoring_Tag + "\"";
    monitoring_coeff += ",\"CDrag_"  + Monitoring_Tag + "\"";
    monitoring_coeff += ",\"CSideForce_" + Monitoring_Tag + "\"";
    monitoring_coeff += ",\"CL/CD_" + Monitoring_Tag + "\"";
    monitoring_coeff += ",\"CFx_"    + Monitoring_Tag + "\"";
    monitoring_coeff += ",\"CFy_"    + Monitoring_Tag + "\"";
    monitoring_coeff += ",\"CFz_"    + Monitoring_Tag + "\"";
    monitoring_coeff += ",\"CMx_"    + Monitoring_Tag + "\"";
    monitoring_coeff += ",\"CMy_"    + Monitoring_Tag + "\"";
    monitoring_coeff += ",\"CMz_"    + Monitoring_Tag + "\"";
    aeroelastic_coeff += ",\"plunge_" + Monitoring_Tag + "\"";
    aeroelastic_coeff += ",\"pitch_"  + Monitoring_Tag + "\"";
  }
  
  /*--- Header for the residuals ---*/

  char flow_resid[]= ",\"Res_Flow[0]\",\"Res_Flow[1]\",\"Res_Flow[2]\",\"Res_Flow[3]\",\"Res_Flow[4]\"";
  char adj_flow_resid[]= ",\"Res_AdjFlow[0]\",\"Res_AdjFlow[1]\",\"Res_AdjFlow[2]\",\"Res_AdjFlow[3]\",\"Res_AdjFlow[4]\"";
  switch (config->GetKind_Turb_Model()) {
    case SA:	   SPRINTF (turb_resid, ",\"Res_Turb[0]\""); break;
    case SA_NEG: SPRINTF (turb_resid, ",\"Res_Turb[0]\""); break;
    case SST:   	SPRINTF (turb_resid, ",\"Res_Turb[0]\",\"Res_Turb[1]\""); break;
  }
  char adj_turb_resid[]= ",\"Res_AdjTurb[0]\"";
  char levelset_resid[]= ",\"Res_LevelSet\"";
  char adj_levelset_resid[]= ",\"Res_AdjLevelSet\"";
  char wave_resid[]= ",\"Res_Wave[0]\",\"Res_Wave[1]\"";
  char fem_resid[]= ",\"Res_FEM[0]\",\"Res_FEM[1]\",\"Res_FEM[2]\"";
  char heat_resid[]= ",\"Res_Heat\"";
  
  /*--- End of the header ---*/
  
  char end[]= ",\"Linear_Solver_Iterations\",\"CFL_Number\",\"Time(min)\"\n";
  
  if ((config->GetOutput_FileFormat() == TECPLOT) ||
      (config->GetOutput_FileFormat() == TECPLOT_BINARY) ||
      (config->GetOutput_FileFormat() == FIELDVIEW) ||
      (config->GetOutput_FileFormat() == FIELDVIEW_BINARY)) {
    ConvHist_file[0] << "TITLE = \"SU2 Simulation\"" << endl;
    ConvHist_file[0] << "VARIABLES = ";
  }
  
  /*--- Write the header, case depending ---*/
  switch (config->GetKind_Solver()) {
      
    case EULER : case NAVIER_STOKES: case RANS :
    case FEM_EULER : case FEM_NAVIER_STOKES: case FEM_RANS : case FEM_LES:
      ConvHist_file[0] << begin << flow_coeff;
      if (isothermal) ConvHist_file[0] << heat_coeff;
      if (equiv_area) ConvHist_file[0] << equivalent_area_coeff;
      if (inv_design) {
        ConvHist_file[0] << Cp_inverse_design;
        if (isothermal) ConvHist_file[0] << Heat_inverse_design;
      }
      if (rotating_frame) ConvHist_file[0] << rotating_frame_coeff;
      ConvHist_file[0] << flow_resid;
      if (turbulent) ConvHist_file[0] << turb_resid;
      if (aeroelastic) ConvHist_file[0] << aeroelastic_coeff;
      if (output_per_surface) ConvHist_file[0] << monitoring_coeff;
      if (output_1d) ConvHist_file[0] << oneD_outputs;
      if (output_massflow && !output_1d)  ConvHist_file[0]<< mass_flow_rate;
      if (direct_diff != NO_DERIVATIVE) ConvHist_file[0] << d_flow_coeff;
      ConvHist_file[0] << end;
      if (freesurface) {
        ConvHist_file[0] << begin << flow_coeff << free_surface_coeff;
        ConvHist_file[0] << flow_resid << levelset_resid << end;
      }

      break;
      
    case ADJ_EULER      : case ADJ_NAVIER_STOKES      : case ADJ_RANS:
    case DISC_ADJ_EULER: case DISC_ADJ_NAVIER_STOKES: case DISC_ADJ_RANS:
      ConvHist_file[0] << begin << adj_coeff << adj_flow_resid;
      if ((turbulent) && (!frozen_turb)) ConvHist_file[0] << adj_turb_resid;
      ConvHist_file[0] << end;
      if (freesurface) {
        ConvHist_file[0] << begin << adj_coeff << adj_flow_resid << adj_levelset_resid << end;
      }
      break;
      
    case WAVE_EQUATION:
      ConvHist_file[0] << begin << wave_coeff;
      ConvHist_file[0] << wave_resid << end;
      break;
      
    case HEAT_EQUATION:
      ConvHist_file[0] << begin << heat_coeff;
      ConvHist_file[0] << heat_resid << end;
      break;

    case FEM_ELASTICITY:
      ConvHist_file[0] << begin << fem_coeff;
      ConvHist_file[0] << fem_resid << end;
      break;
      
  }
  
  if (config->GetOutput_FileFormat() == TECPLOT ||
      config->GetOutput_FileFormat() == TECPLOT_BINARY ||
      config->GetOutput_FileFormat() == FIELDVIEW ||
      config->GetOutput_FileFormat() == FIELDVIEW_BINARY) {
    ConvHist_file[0] << "ZONE T= \"Convergence history\"" << endl;
  }
  
}


void COutput::SetConvHistory_Body(ofstream *ConvHist_file,
                                     CGeometry ***geometry,
                                     CSolver ****solver_container,
                                     CConfig **config,
                                     CIntegration ***integration,
                                     bool DualTime_Iteration,
                                     su2double timeused,
                                     unsigned short val_iZone) {
  
  bool output_1d  = config[val_iZone]->GetWrt_1D_Output();
  bool output_massflow = (config[val_iZone]->GetKind_ObjFunc() == MASS_FLOW_RATE);
  unsigned short FinestMesh = config[val_iZone]->GetFinestMesh();
  
  int rank;
#ifdef HAVE_MPI
  MPI_Comm_rank(MPI_COMM_WORLD, &rank);
#else
  rank = MASTER_NODE;
#endif
  
  /*--- If 1-D outputs requested, calculated them. Requires info from all nodes,
   Get area-averaged and flux-averaged values at the specified surface ---*/
  
  if (output_1d) {
    switch (config[val_iZone]->GetKind_Solver()) {
      case EULER:                   case NAVIER_STOKES:                   case RANS:
      case ADJ_EULER:               case ADJ_NAVIER_STOKES:               case ADJ_RANS:
        OneDimensionalOutput(solver_container[val_iZone][FinestMesh][FLOW_SOL], geometry[val_iZone][FinestMesh], config[val_iZone]);
        break;
    }
  }
  if (output_massflow && !output_1d) {
    switch (config[val_iZone]->GetKind_Solver()) {
      case EULER:                   case NAVIER_STOKES:                   case RANS:
      case ADJ_EULER:               case ADJ_NAVIER_STOKES:               case ADJ_RANS:
        SetMassFlowRate(solver_container[val_iZone][FinestMesh][FLOW_SOL], geometry[val_iZone][FinestMesh], config[val_iZone]);
        break;
    }
  }

  /*--- Output using only the master node ---*/
  if (rank == MASTER_NODE) {
    
    unsigned long iIntIter = config[val_iZone]->GetIntIter();
    unsigned long iExtIter = config[val_iZone]->GetExtIter();
    
    /*--- WARNING: These buffers have hard-coded lengths. Note that you
     may have to adjust them to be larger if adding more entries. ---*/
    char begin[1000], direct_coeff[1000], surface_coeff[1000], aeroelastic_coeff[1000], monitoring_coeff[10000],
    adjoint_coeff[1000], flow_resid[1000], adj_flow_resid[1000], turb_resid[1000], trans_resid[1000],
    adj_turb_resid[1000], levelset_resid[1000], adj_levelset_resid[1000], wave_coeff[1000],
    heat_coeff[1000], fem_coeff[1000], wave_resid[1000], heat_resid[1000],
	fem_resid[1000], end[1000], oneD_outputs[1000], massflow_outputs[1000], d_direct_coeff[1000];

    su2double dummy = 0.0, *Coord;
    unsigned short iVar, iMarker, iMarker_Monitoring;
    
    unsigned long LinSolvIter = 0, iPointMaxResid;
    su2double timeiter = timeused/su2double(iExtIter+1);
    
    unsigned short nDim = geometry[val_iZone][FinestMesh]->GetnDim();
    
    bool compressible = (config[val_iZone]->GetKind_Regime() == COMPRESSIBLE);
    bool incompressible = (config[val_iZone]->GetKind_Regime() == INCOMPRESSIBLE);
    bool freesurface = (config[val_iZone]->GetKind_Regime() == FREESURFACE);
    
    bool rotating_frame = config[val_iZone]->GetRotating_Frame();
    bool aeroelastic = config[val_iZone]->GetAeroelastic_Simulation();
    bool equiv_area = config[val_iZone]->GetEquivArea();
    bool inv_design = (config[val_iZone]->GetInvDesign_Cp() || config[val_iZone]->GetInvDesign_HeatFlux());
    bool transition = (config[val_iZone]->GetKind_Trans_Model() == LM);
    bool isothermal = false;
    for (iMarker = 0; iMarker < config[val_iZone]->GetnMarker_All(); iMarker++)
      if ((config[val_iZone]->GetMarker_All_KindBC(iMarker) == ISOTHERMAL))
        isothermal = true;
    bool turbulent = ((config[val_iZone]->GetKind_Solver() == RANS) || (config[val_iZone]->GetKind_Solver() == ADJ_RANS) ||
                      (config[val_iZone]->GetKind_Solver() == DISC_ADJ_RANS));
    bool adjoint = config[val_iZone]->GetContinuous_Adjoint() || config[val_iZone]->GetDiscrete_Adjoint();
    bool disc_adj = config[val_iZone]->GetDiscrete_Adjoint();
    bool wave = (config[val_iZone]->GetKind_Solver() == WAVE_EQUATION);
    bool heat = (config[val_iZone]->GetKind_Solver() == HEAT_EQUATION);
    bool flow = (config[val_iZone]->GetKind_Solver() == EULER) || (config[val_iZone]->GetKind_Solver() == NAVIER_STOKES) ||
    (config[val_iZone]->GetKind_Solver() == RANS) || (config[val_iZone]->GetKind_Solver() == FEM_EULER) || (config[val_iZone]->GetKind_Solver() == FEM_NAVIER_STOKES) || (config[val_iZone]->GetKind_Solver() == FEM_RANS) || (config[val_iZone]->GetKind_Solver() == FEM_LES) || (config[val_iZone]->GetKind_Solver() == ADJ_EULER) ||
    (config[val_iZone]->GetKind_Solver() == ADJ_NAVIER_STOKES) || (config[val_iZone]->GetKind_Solver() == ADJ_RANS);

    bool fem = (config[val_iZone]->GetKind_Solver() == FEM_ELASTICITY);					// FEM structural solver.
	bool linear_analysis = (config[val_iZone]->GetGeometricConditions() == SMALL_DEFORMATIONS);	// Linear analysis.
	bool nonlinear_analysis = (config[val_iZone]->GetGeometricConditions() == LARGE_DEFORMATIONS);	// Nonlinear analysis.

    bool fsi = (config[val_iZone]->GetFSI_Simulation());					// FEM structural solver.
    
    bool turbo = config[val_iZone]->GetBoolTurboPerf();
    string inMarker_Tag, outMarker_Tag;

    bool output_per_surface = false;
    if (config[val_iZone]->GetnMarker_Monitoring() > 1) output_per_surface = true;

    unsigned short direct_diff = config[val_iZone]->GetDirectDiff();


    /*--- Initialize variables to store information from all domains (direct solution) ---*/
    su2double Total_CLift = 0.0, Total_CDrag = 0.0, Total_CSideForce = 0.0, Total_CMx = 0.0, Total_CMy = 0.0, Total_CMz = 0.0, Total_CEff = 0.0,
    Total_CEquivArea = 0.0, Total_CNearFieldOF = 0.0, Total_CFx = 0.0, Total_CFy = 0.0, Total_CFz = 0.0, Total_CMerit = 0.0,
    Total_CT = 0.0, Total_CQ = 0.0, Total_CFreeSurface = 0.0, Total_CWave = 0.0, Total_CHeat = 0.0, Total_CpDiff = 0.0, Total_HeatFluxDiff = 0.0,
    Total_Heat = 0.0, Total_MaxHeat = 0.0, Total_Mdot = 0.0, Total_CFEM = 0.0;
    su2double OneD_AvgStagPress = 0.0, OneD_AvgMach = 0.0, OneD_AvgTemp = 0.0, OneD_MassFlowRate = 0.0,
    OneD_FluxAvgPress = 0.0, OneD_FluxAvgDensity = 0.0, OneD_FluxAvgVelocity = 0.0, OneD_FluxAvgEntalpy = 0.0;
    
    /*--- Initialize variables to store information from all zone for turboperformance (direct solution) ---*/
    su2double *TotalStaticEfficiency = NULL,
    *TotalTotalEfficiency = NULL,
	*KineticEnergyLoss 	  = NULL,
	*TotalPressureLoss 	  = NULL,
	*MassFlowIn 		  = NULL,
	*MassFlowOut          = NULL,
	*FlowAngleIn          = NULL,
	*FlowAngleOut         = NULL,
	*EulerianWork         = NULL,
	*TotalEnthalpyIn      = NULL,
	*PressureRatio        = NULL,
	*PressureOut          = NULL,
	*EnthalpyOut          = NULL,
	*MachIn               = NULL,
	*MachOut              = NULL,
	*NormalMachIn         = NULL,
	*NormalMachOut        = NULL,
	*VelocityOutIs        = NULL;

    /*--- Initialize variables to store information from all domains (adjoint solution) ---*/
    su2double Total_Sens_Geo = 0.0, Total_Sens_Mach = 0.0, Total_Sens_AoA = 0.0;
    su2double Total_Sens_Press = 0.0, Total_Sens_Temp = 0.0;
    
    /*--- Initialize variables to store information from all domains (direct differentiation) ---*/
    su2double D_Total_CLift = 0.0, D_Total_CDrag = 0.0, D_Total_CSideForce = 0.0, D_Total_CMx = 0.0, D_Total_CMy = 0.0, D_Total_CMz = 0.0, D_Total_CEff = 0.0, D_Total_CFx = 0.0, D_Total_CFy = 0.0, D_Total_CFz = 0.0;

    /*--- Residual arrays ---*/
    su2double *residual_flow         = NULL,
    *residual_turbulent    = NULL,
    *residual_transition   = NULL,
    *residual_levelset     = NULL;
    su2double *residual_adjflow      = NULL,
    *residual_adjturbulent = NULL,
    *residual_adjlevelset  = NULL;
    su2double *residual_wave         = NULL;
    su2double *residual_fea          = NULL;
    su2double *residual_fem		   = NULL;
    su2double *residual_heat         = NULL;
    
    /*--- Coefficients Monitored arrays ---*/
    su2double *aeroelastic_plunge = NULL,
    *aeroelastic_pitch  = NULL,
    *Surface_CLift      = NULL,
    *Surface_CDrag      = NULL,
    *Surface_CSideForce = NULL,
    *Surface_CEff       = NULL,
    *Surface_CFx        = NULL,
    *Surface_CFy        = NULL,
    *Surface_CFz        = NULL,
    *Surface_CMx        = NULL,
    *Surface_CMy        = NULL,
    *Surface_CMz        = NULL;
    
    /*--- Initialize number of variables ---*/
    unsigned short nVar_Flow = 0, nVar_LevelSet = 0, nVar_Turb = 0,
    nVar_Trans = 0, nVar_Wave = 0, nVar_Heat = 0,
    nVar_AdjFlow = 0, nVar_AdjLevelSet = 0, nVar_AdjTurb = 0,
    nVar_FEM = 0;
    
    /*--- Direct problem variables ---*/
    if (compressible) nVar_Flow = nDim+2; else nVar_Flow = nDim+1;
    if (turbulent) {
      switch (config[val_iZone]->GetKind_Turb_Model()) {
        case SA:	   nVar_Turb = 1; break;
        case SA_NEG: nVar_Turb = 1; break;
        case SST:    nVar_Turb = 2; break;
      }
    }
    if (transition) nVar_Trans = 2;
    if (wave) nVar_Wave = 2;
    if (heat) nVar_Heat = 1;
    if (freesurface) nVar_LevelSet = 1;

    if (fem) {
    	if (linear_analysis) nVar_FEM = nDim;
    	if (nonlinear_analysis) nVar_FEM = 3;
    }

    /*--- Adjoint problem variables ---*/
    if (compressible) nVar_AdjFlow = nDim+2; else nVar_AdjFlow = nDim+1;
    if (turbulent) {
      switch (config[val_iZone]->GetKind_Turb_Model()) {
        case SA:	   nVar_AdjTurb = 1; break;
        case SA_NEG: nVar_AdjTurb = 1; break;
        case SST:    nVar_AdjTurb = 2; break;
      }
    }
    if (freesurface) nVar_AdjLevelSet = 1;
    
    /*--- Allocate memory for the residual ---*/
    residual_flow       = new su2double[nVar_Flow];
    residual_turbulent  = new su2double[nVar_Turb];
    residual_transition = new su2double[nVar_Trans];
    residual_levelset   = new su2double[nVar_LevelSet];
    residual_wave       = new su2double[nVar_Wave];
    residual_heat       = new su2double[nVar_Heat];
    residual_fem 		= new su2double[nVar_FEM];
    
    residual_adjflow      = new su2double[nVar_AdjFlow];
    residual_adjturbulent = new su2double[nVar_AdjTurb];
    residual_adjlevelset  = new su2double[nVar_AdjLevelSet];
    
    /*--- Allocate memory for the coefficients being monitored ---*/
    aeroelastic_plunge = new su2double[config[ZONE_0]->GetnMarker_Monitoring()];
    aeroelastic_pitch  = new su2double[config[ZONE_0]->GetnMarker_Monitoring()];
    Surface_CLift      = new su2double[config[ZONE_0]->GetnMarker_Monitoring()];
    Surface_CDrag      = new su2double[config[ZONE_0]->GetnMarker_Monitoring()];
    Surface_CSideForce = new su2double[config[ZONE_0]->GetnMarker_Monitoring()];
    Surface_CEff       = new su2double[config[ZONE_0]->GetnMarker_Monitoring()];
    Surface_CFx        = new su2double[config[ZONE_0]->GetnMarker_Monitoring()];
    Surface_CFy        = new su2double[config[ZONE_0]->GetnMarker_Monitoring()];
    Surface_CFz        = new su2double[config[ZONE_0]->GetnMarker_Monitoring()];
    Surface_CMx        = new su2double[config[ZONE_0]->GetnMarker_Monitoring()];
    Surface_CMy        = new su2double[config[ZONE_0]->GetnMarker_Monitoring()];
    Surface_CMz        = new su2double[config[ZONE_0]->GetnMarker_Monitoring()];
    
    /*--- Allocate memory for the turboperformace ---*/
    TotalStaticEfficiency = new su2double[config[ZONE_0]->Get_nMarkerTurboPerf()];
    TotalTotalEfficiency  = new su2double[config[ZONE_0]->Get_nMarkerTurboPerf()];
    KineticEnergyLoss 	  = new su2double[config[ZONE_0]->Get_nMarkerTurboPerf()];
    TotalPressureLoss 	  = new su2double[config[ZONE_0]->Get_nMarkerTurboPerf()];
    MassFlowIn 		      = new su2double[config[ZONE_0]->Get_nMarkerTurboPerf()];
    MassFlowOut           = new su2double[config[ZONE_0]->Get_nMarkerTurboPerf()];
    FlowAngleIn           = new su2double[config[ZONE_0]->Get_nMarkerTurboPerf()];
    FlowAngleOut          = new su2double[config[ZONE_0]->Get_nMarkerTurboPerf()];
    EulerianWork          = new su2double[config[ZONE_0]->Get_nMarkerTurboPerf()];
    TotalEnthalpyIn       = new su2double[config[ZONE_0]->Get_nMarkerTurboPerf()];
    PressureRatio         = new su2double[config[ZONE_0]->Get_nMarkerTurboPerf()];
    PressureOut           = new su2double[config[ZONE_0]->Get_nMarkerTurboPerf()];
    EnthalpyOut           = new su2double[config[ZONE_0]->Get_nMarkerTurboPerf()];
    MachIn                = new su2double[config[ZONE_0]->Get_nMarkerTurboPerf()];
    MachOut               = new su2double[config[ZONE_0]->Get_nMarkerTurboPerf()];
    NormalMachIn          = new su2double[config[ZONE_0]->Get_nMarkerTurboPerf()];
    NormalMachOut         = new su2double[config[ZONE_0]->Get_nMarkerTurboPerf()];
    VelocityOutIs         = new su2double[config[ZONE_0]->Get_nMarkerTurboPerf()];

    /*--- Write information from nodes ---*/
    switch (config[val_iZone]->GetKind_Solver()) {
        
      case EULER:                   case NAVIER_STOKES:                   case RANS:
      case FEM_EULER:               case FEM_NAVIER_STOKES:               case FEM_RANS:      case FEM_LES:
      case ADJ_EULER:               case ADJ_NAVIER_STOKES:               case ADJ_RANS:
      case DISC_ADJ_EULER:          case DISC_ADJ_NAVIER_STOKES:          case DISC_ADJ_RANS:
        
        /*--- Flow solution coefficients ---*/
        Total_CLift       = solver_container[val_iZone][FinestMesh][FLOW_SOL]->GetTotal_CLift();
        Total_CDrag       = solver_container[val_iZone][FinestMesh][FLOW_SOL]->GetTotal_CDrag();
        Total_CSideForce  = solver_container[val_iZone][FinestMesh][FLOW_SOL]->GetTotal_CSideForce();
        Total_CEff        = solver_container[val_iZone][FinestMesh][FLOW_SOL]->GetTotal_CEff();
        Total_CMx         = solver_container[val_iZone][FinestMesh][FLOW_SOL]->GetTotal_CMx();
        Total_CMy         = solver_container[val_iZone][FinestMesh][FLOW_SOL]->GetTotal_CMy();
        Total_CMz         = solver_container[val_iZone][FinestMesh][FLOW_SOL]->GetTotal_CMz();
        Total_CFx         = solver_container[val_iZone][FinestMesh][FLOW_SOL]->GetTotal_CFx();
        Total_CFy         = solver_container[val_iZone][FinestMesh][FLOW_SOL]->GetTotal_CFy();
        Total_CFz         = solver_container[val_iZone][FinestMesh][FLOW_SOL]->GetTotal_CFz();

        if (direct_diff != NO_DERIVATIVE){
          D_Total_CLift       = SU2_TYPE::GetDerivative(Total_CLift);
          D_Total_CDrag       = SU2_TYPE::GetDerivative(Total_CDrag);
          D_Total_CSideForce  = SU2_TYPE::GetDerivative(Total_CSideForce);
          D_Total_CEff        = SU2_TYPE::GetDerivative(Total_CEff);
          D_Total_CMx         = SU2_TYPE::GetDerivative(Total_CMx);
          D_Total_CMy         = SU2_TYPE::GetDerivative(Total_CMy);
          D_Total_CMz         = SU2_TYPE::GetDerivative(Total_CMz);
          D_Total_CFx         = SU2_TYPE::GetDerivative(Total_CFx);
          D_Total_CFy         = SU2_TYPE::GetDerivative(Total_CFy);
          D_Total_CFz         = SU2_TYPE::GetDerivative(Total_CFz);
        }

        if (freesurface) {
          Total_CFreeSurface = solver_container[val_iZone][FinestMesh][FLOW_SOL]->GetTotal_CFreeSurface();
        }
        
        if (isothermal) {
          Total_Heat     = solver_container[val_iZone][FinestMesh][FLOW_SOL]->GetTotal_HeatFlux();
          Total_MaxHeat  = solver_container[val_iZone][FinestMesh][FLOW_SOL]->GetTotal_MaxHeatFlux();
        }
        
        if (equiv_area) {
          Total_CEquivArea    = solver_container[val_iZone][FinestMesh][FLOW_SOL]->GetTotal_CEquivArea();
          Total_CNearFieldOF  = solver_container[val_iZone][FinestMesh][FLOW_SOL]->GetTotal_CNearFieldOF();
          
          /*--- Note that there is a redefinition of the nearfield based functionals ---*/
          Total_CEquivArea    = config[val_iZone]->GetWeightCd()*Total_CDrag + (1.0-config[val_iZone]->GetWeightCd())*Total_CEquivArea;
          Total_CNearFieldOF  = config[val_iZone]->GetWeightCd()*Total_CDrag + (1.0-config[val_iZone]->GetWeightCd())*Total_CNearFieldOF;
        }
        
        if (inv_design) {
          Total_CpDiff  = solver_container[val_iZone][FinestMesh][FLOW_SOL]->GetTotal_CpDiff();
          if (isothermal) {
            Total_HeatFluxDiff = solver_container[val_iZone][FinestMesh][FLOW_SOL]->GetTotal_HeatFluxDiff();
          }
        }
        
        if (rotating_frame) {
          Total_CT      = solver_container[val_iZone][FinestMesh][FLOW_SOL]->GetTotal_CT();
          Total_CQ      = solver_container[val_iZone][FinestMesh][FLOW_SOL]->GetTotal_CQ();
          Total_CMerit  = solver_container[val_iZone][FinestMesh][FLOW_SOL]->GetTotal_CMerit();
        }
        
        if (aeroelastic) {
          /*--- Look over the markers being monitored and get the desired values ---*/
          for (iMarker_Monitoring = 0; iMarker_Monitoring < config[ZONE_0]->GetnMarker_Monitoring(); iMarker_Monitoring++) {
            aeroelastic_plunge[iMarker_Monitoring] = config[val_iZone]->GetAeroelastic_plunge(iMarker_Monitoring);
            aeroelastic_pitch[iMarker_Monitoring]  = config[val_iZone]->GetAeroelastic_pitch(iMarker_Monitoring);
          }
        }
        
        if (output_per_surface) {
          /*--- Look over the markers being monitored and get the desired values ---*/
          for (iMarker_Monitoring = 0; iMarker_Monitoring < config[ZONE_0]->GetnMarker_Monitoring(); iMarker_Monitoring++) {
            Surface_CLift[iMarker_Monitoring]      = solver_container[val_iZone][FinestMesh][FLOW_SOL]->GetSurface_CLift(iMarker_Monitoring);
            Surface_CDrag[iMarker_Monitoring]      = solver_container[val_iZone][FinestMesh][FLOW_SOL]->GetSurface_CDrag(iMarker_Monitoring);
            Surface_CSideForce[iMarker_Monitoring] = solver_container[val_iZone][FinestMesh][FLOW_SOL]->GetSurface_CSideForce(iMarker_Monitoring);
            Surface_CEff[iMarker_Monitoring]       = solver_container[val_iZone][FinestMesh][FLOW_SOL]->GetSurface_CEff(iMarker_Monitoring);
            Surface_CFx[iMarker_Monitoring]        = solver_container[val_iZone][FinestMesh][FLOW_SOL]->GetSurface_CFx(iMarker_Monitoring);
            Surface_CFy[iMarker_Monitoring]        = solver_container[val_iZone][FinestMesh][FLOW_SOL]->GetSurface_CFy(iMarker_Monitoring);
            Surface_CFz[iMarker_Monitoring]        = solver_container[val_iZone][FinestMesh][FLOW_SOL]->GetSurface_CFz(iMarker_Monitoring);
            Surface_CMx[iMarker_Monitoring]        = solver_container[val_iZone][FinestMesh][FLOW_SOL]->GetSurface_CMx(iMarker_Monitoring);
            Surface_CMy[iMarker_Monitoring]        = solver_container[val_iZone][FinestMesh][FLOW_SOL]->GetSurface_CMy(iMarker_Monitoring);
            Surface_CMz[iMarker_Monitoring]        = solver_container[val_iZone][FinestMesh][FLOW_SOL]->GetSurface_CMz(iMarker_Monitoring);
          }
        }
        
        if (turbo) {
        	/*--- Loop over the nMarker of turboperformance and get the desired values ---*/
        	for (iMarker_Monitoring = 0; iMarker_Monitoring < config[ZONE_0]->Get_nMarkerTurboPerf(); iMarker_Monitoring++) {
        		TotalStaticEfficiency[iMarker_Monitoring] = solver_container[val_iZone][FinestMesh][FLOW_SOL]->GetTotalStaticEfficiency(iMarker_Monitoring);
						TotalTotalEfficiency[iMarker_Monitoring]  = solver_container[val_iZone][FinestMesh][FLOW_SOL]->GetTotalTotalEfficiency(iMarker_Monitoring);
						KineticEnergyLoss[iMarker_Monitoring] 	  = solver_container[val_iZone][FinestMesh][FLOW_SOL]->GetKineticEnergyLoss(iMarker_Monitoring);
						TotalPressureLoss[iMarker_Monitoring] 	  = solver_container[val_iZone][FinestMesh][FLOW_SOL]->GetTotalPressureLoss(iMarker_Monitoring);
						MassFlowIn[iMarker_Monitoring] 		      = solver_container[val_iZone][FinestMesh][FLOW_SOL]->GetMassFlowIn(iMarker_Monitoring);
						MassFlowOut[iMarker_Monitoring]           = solver_container[val_iZone][FinestMesh][FLOW_SOL]->GetMassFlowOut(iMarker_Monitoring);
						FlowAngleIn[iMarker_Monitoring]           = solver_container[val_iZone][FinestMesh][FLOW_SOL]->GetFlowAngleIn(iMarker_Monitoring);
						FlowAngleOut[iMarker_Monitoring]          = solver_container[val_iZone][FinestMesh][FLOW_SOL]->GetFlowAngleOut(iMarker_Monitoring);
						EulerianWork[iMarker_Monitoring]          = solver_container[val_iZone][FinestMesh][FLOW_SOL]->GetEulerianWork(iMarker_Monitoring);
						TotalEnthalpyIn[iMarker_Monitoring]       = solver_container[val_iZone][FinestMesh][FLOW_SOL]->GetTotalEnthalpyIn(iMarker_Monitoring);
						PressureRatio[iMarker_Monitoring]         = solver_container[val_iZone][FinestMesh][FLOW_SOL]->GetPressureRatio(iMarker_Monitoring);
						PressureOut[iMarker_Monitoring]           = solver_container[val_iZone][FinestMesh][FLOW_SOL]->GetPressureOut(iMarker_Monitoring);
						EnthalpyOut[iMarker_Monitoring]           = solver_container[val_iZone][FinestMesh][FLOW_SOL]->GetEnthalpyOut(iMarker_Monitoring);
						MachIn[iMarker_Monitoring]                = solver_container[val_iZone][FinestMesh][FLOW_SOL]->GetMachIn(iMarker_Monitoring);
						MachOut[iMarker_Monitoring]               = solver_container[val_iZone][FinestMesh][FLOW_SOL]->GetMachOut(iMarker_Monitoring);
						NormalMachIn[iMarker_Monitoring]          = solver_container[val_iZone][FinestMesh][FLOW_SOL]->GetNormalMachIn(iMarker_Monitoring);
						NormalMachOut[iMarker_Monitoring]         = solver_container[val_iZone][FinestMesh][FLOW_SOL]->GetNormalMachOut(iMarker_Monitoring);
						VelocityOutIs[iMarker_Monitoring]         = solver_container[val_iZone][FinestMesh][FLOW_SOL]->GetVelocityOutIs(iMarker_Monitoring);
        	}
        }


//        if (fluid_structure) {
//          Total_CFEA  = solver_container[ZONE_0][FinestMesh][FEA_SOL]->GetTotal_CFEA();
//        }
        
        if (output_1d) {
          
          /*--- Get area-averaged and flux-averaged values at the specified surface ---*/
          
          OneD_AvgStagPress = solver_container[val_iZone][FinestMesh][FLOW_SOL]->GetOneD_TotalPress();
          OneD_AvgMach = solver_container[val_iZone][FinestMesh][FLOW_SOL]->GetOneD_Mach();
          OneD_AvgTemp = solver_container[val_iZone][FinestMesh][FLOW_SOL]->GetOneD_Temp();
          OneD_MassFlowRate = solver_container[val_iZone][FinestMesh][FLOW_SOL]->GetOneD_MassFlowRate();
          
          OneD_FluxAvgPress = solver_container[val_iZone][FinestMesh][FLOW_SOL]->GetOneD_FluxAvgPress();
          OneD_FluxAvgDensity = solver_container[val_iZone][FinestMesh][FLOW_SOL]->GetOneD_FluxAvgDensity();
          OneD_FluxAvgVelocity = solver_container[val_iZone][FinestMesh][FLOW_SOL]->GetOneD_FluxAvgVelocity();
          OneD_FluxAvgEntalpy = solver_container[val_iZone][FinestMesh][FLOW_SOL]->GetOneD_FluxAvgEntalpy();
          
        }
        /*--- Get Mass Flow at the Monitored Markers ---*/


        if (output_massflow) {
          Total_Mdot = solver_container[val_iZone][FinestMesh][FLOW_SOL]->GetOneD_MassFlowRate();
        }

        /*--- Flow Residuals ---*/

        for (iVar = 0; iVar < nVar_Flow; iVar++)
          residual_flow[iVar] = solver_container[val_iZone][FinestMesh][FLOW_SOL]->GetRes_RMS(iVar);
        
        /*--- Turbulent residual ---*/
        
        if (turbulent) {
          for (iVar = 0; iVar < nVar_Turb; iVar++)
            residual_turbulent[iVar] = solver_container[val_iZone][FinestMesh][TURB_SOL]->GetRes_RMS(iVar);
        }
        
        /*--- Transition residual ---*/
        
        if (transition) {
          for (iVar = 0; iVar < nVar_Trans; iVar++)
            residual_transition[iVar] = solver_container[val_iZone][FinestMesh][TRANS_SOL]->GetRes_RMS(iVar);
        }
        
        /*--- Free Surface residual ---*/
        
        if (freesurface) {
          for (iVar = 0; iVar < nVar_LevelSet; iVar++)
            residual_levelset[iVar] = solver_container[val_iZone][FinestMesh][FLOW_SOL]->GetRes_RMS(nDim+1);
        }
        
        /*--- FEA residual ---*/
//        if (fluid_structure) {
//          for (iVar = 0; iVar < nVar_FEA; iVar++)
//            residual_fea[iVar] = solver_container[ZONE_0][FinestMesh][FEA_SOL]->GetRes_RMS(iVar);
//        }
        
        /*--- Iterations of the linear solver ---*/
        
        LinSolvIter = (unsigned long) solver_container[val_iZone][FinestMesh][FLOW_SOL]->GetIterLinSolver();
        
        /*--- Adjoint solver ---*/
        
        if (adjoint) {
          
          /*--- Adjoint solution coefficients ---*/
          
          Total_Sens_Geo   = solver_container[val_iZone][FinestMesh][ADJFLOW_SOL]->GetTotal_Sens_Geo();
          Total_Sens_Mach  = solver_container[val_iZone][FinestMesh][ADJFLOW_SOL]->GetTotal_Sens_Mach();
          Total_Sens_AoA   = solver_container[val_iZone][FinestMesh][ADJFLOW_SOL]->GetTotal_Sens_AoA();
          Total_Sens_Press = solver_container[val_iZone][FinestMesh][ADJFLOW_SOL]->GetTotal_Sens_Press();
          Total_Sens_Temp  = solver_container[val_iZone][FinestMesh][ADJFLOW_SOL]->GetTotal_Sens_Temp();
          
          /*--- Adjoint flow residuals ---*/
          
          for (iVar = 0; iVar < nVar_AdjFlow; iVar++) {
            residual_adjflow[iVar] = solver_container[val_iZone][FinestMesh][ADJFLOW_SOL]->GetRes_RMS(iVar);
          }
          
          /*--- Adjoint turbulent residuals ---*/
          
          if (turbulent) {
            if (!config[val_iZone]->GetFrozen_Visc()) {
              for (iVar = 0; iVar < nVar_AdjTurb; iVar++)
                residual_adjturbulent[iVar] = solver_container[val_iZone][FinestMesh][ADJTURB_SOL]->GetRes_RMS(iVar);
            }
          }
          
          /*--- Adjoint level set residuals ---*/
          
          if (freesurface) {
            for (iVar = 0; iVar < nVar_AdjLevelSet; iVar++)
              residual_adjlevelset[iVar] = solver_container[val_iZone][FinestMesh][ADJFLOW_SOL]->GetRes_RMS(nDim+1);
          }
          
        }
        
        break;
        
      case WAVE_EQUATION:
        
        /*--- Wave coefficients  ---*/
        
        Total_CWave = solver_container[val_iZone][FinestMesh][WAVE_SOL]->GetTotal_CWave();
        
        /*--- Wave Residuals ---*/
        
        for (iVar = 0; iVar < nVar_Wave; iVar++) {
          residual_wave[iVar] = solver_container[val_iZone][FinestMesh][WAVE_SOL]->GetRes_RMS(iVar);
        }
        
        break;
        
      case HEAT_EQUATION:
        
        /*--- Heat coefficients  ---*/
        
        Total_CHeat = solver_container[val_iZone][FinestMesh][HEAT_SOL]->GetTotal_CHeat();
        
        /*--- Wave Residuals ---*/
        
        for (iVar = 0; iVar < nVar_Heat; iVar++) {
          residual_heat[iVar] = solver_container[val_iZone][FinestMesh][HEAT_SOL]->GetRes_RMS(iVar);
        }
        
        break;

      case FEM_ELASTICITY:

        /*--- FEM coefficients -- As of now, this is the Von Mises Stress ---*/

        Total_CFEM = solver_container[val_iZone][FinestMesh][FEA_SOL]->GetTotal_CFEA();

        /*--- Residuals: ---*/
        /*--- Linear analysis: RMS of the displacements in the nDim coordinates ---*/
        /*--- Nonlinear analysis: UTOL, RTOL and DTOL (defined in the Postprocessing function) ---*/

        if (linear_analysis){
            for (iVar = 0; iVar < nVar_FEM; iVar++) {
              residual_fem[iVar] = solver_container[val_iZone][FinestMesh][FEA_SOL]->GetRes_RMS(iVar);
            }
        }
        else if (nonlinear_analysis){
            for (iVar = 0; iVar < nVar_FEM; iVar++) {
              residual_fem[iVar] = solver_container[val_iZone][FinestMesh][FEA_SOL]->GetRes_FEM(iVar);
            }
        }

        break;

    }
    
    /*--- Header frequency ---*/
    
    bool Unsteady = ((config[val_iZone]->GetUnsteady_Simulation() == DT_STEPPING_1ST) ||
                     (config[val_iZone]->GetUnsteady_Simulation() == DT_STEPPING_2ND));
    bool In_NoDualTime = (!DualTime_Iteration && (iExtIter % config[val_iZone]->GetWrt_Con_Freq() == 0));
    bool In_DualTime_0 = (DualTime_Iteration && (iIntIter % config[val_iZone]->GetWrt_Con_Freq_DualTime() == 0));
    bool In_DualTime_1 = (!DualTime_Iteration && Unsteady);
    bool In_DualTime_2 = (Unsteady && DualTime_Iteration && (iExtIter % config[val_iZone]->GetWrt_Con_Freq() == 0));
    bool In_DualTime_3 = (Unsteady && !DualTime_Iteration && (iExtIter % config[val_iZone]->GetWrt_Con_Freq() == 0));

    /*--- Header frequency: analogy for dynamic structural analysis ---*/
    /*--- DualTime_Iteration is a bool we receive, which is true if it comes from FEM_StructuralIteration and false from SU2_CFD ---*/
    /*--- We maintain the name, as it is an input of the function ---*/
    /*--- TODO: The function GetWrt_Con_Freq_DualTime should be modified to be able to define different frequencies ---*/
    /*--- dynamic determines if the problem is, or not, time dependent ---*/
	bool dynamic = (config[val_iZone]->GetDynamic_Analysis() == DYNAMIC);							// Dynamic simulations.
    bool In_NoDynamic = (!DualTime_Iteration && (iExtIter % config[val_iZone]->GetWrt_Con_Freq() == 0));
    bool In_Dynamic_0 = (DualTime_Iteration && (iIntIter % config[val_iZone]->GetWrt_Con_Freq_DualTime() == 0));
    bool In_Dynamic_1 = (!DualTime_Iteration && nonlinear_analysis);
    bool In_Dynamic_2 = (nonlinear_analysis && DualTime_Iteration && (iExtIter % config[val_iZone]->GetWrt_Con_Freq() == 0));
    bool In_Dynamic_3 = (nonlinear_analysis && !DualTime_Iteration && (iExtIter % config[val_iZone]->GetWrt_Con_Freq() == 0));

    bool write_heads;
    if (Unsteady) write_heads = (iIntIter == 0);
    else write_heads = (((iExtIter % (config[val_iZone]->GetWrt_Con_Freq()*40)) == 0));

    bool write_turbo = (((iExtIter % (config[val_iZone]->GetWrt_Con_Freq()*200)) == 0));

    /*--- Analogous for dynamic problems (as of now I separate the problems, it may be worthy to do all together later on ---*/
    bool write_heads_FEM;
    if (nonlinear_analysis) write_heads_FEM = (iIntIter == 0);
    else write_heads_FEM = (((iExtIter % (config[val_iZone]->GetWrt_Con_Freq()*40)) == 0));


    if (  (!fem && ((In_NoDualTime || In_DualTime_0 || In_DualTime_1) && (In_NoDualTime || In_DualTime_2 || In_DualTime_3))) ||
    	  (fem  && ( (In_NoDynamic || In_Dynamic_0 || In_Dynamic_1) && (In_NoDynamic || In_Dynamic_2 || In_Dynamic_3)))
       ){


      /*--- Prepare the history file output, note that the dual
       time output don't write to the history file ---*/
      if (!DualTime_Iteration) {
        
        /*--- Write the begining of the history file ---*/
        SPRINTF (begin, "%12d", SU2_TYPE::Int(iExtIter));
        
        /*--- Write the end of the history file ---*/
        SPRINTF (end, ", %12.10f, %12.10f, %12.10f\n", su2double(LinSolvIter), config[val_iZone]->GetCFL(MESH_0), timeused/60.0);
        
        /*--- Write the solution and residual of the history file ---*/
        switch (config[val_iZone]->GetKind_Solver()) {
            
          case EULER : case NAVIER_STOKES: case RANS:
          case FEM_EULER : case FEM_NAVIER_STOKES: case FEM_RANS: case FEM_LES:
          case ADJ_EULER: case ADJ_NAVIER_STOKES: case ADJ_RANS: case DISC_ADJ_EULER:
          case DISC_ADJ_NAVIER_STOKES: case DISC_ADJ_RANS:
            
            /*--- Direct coefficients ---*/
            SPRINTF (direct_coeff, ", %12.10f, %12.10f, %12.10f, %12.10f, %12.10f, %12.10f, %12.10f, %12.10f, %12.10f, %12.10f",
                     Total_CLift, Total_CDrag, Total_CSideForce, Total_CMx, Total_CMy, Total_CMz, Total_CFx, Total_CFy,
                     Total_CFz, Total_CEff);
            if (direct_diff != NO_DERIVATIVE){
              SPRINTF (d_direct_coeff, ", %12.10f, %12.10f, %12.10f, %12.10f, %12.10f, %12.10f, %12.10f, %12.10f, %12.10f, %12.10f",
                       D_Total_CLift, D_Total_CDrag, D_Total_CSideForce, D_Total_CMx, D_Total_CMy, D_Total_CMz, D_Total_CFx, D_Total_CFy,
                       D_Total_CFz, D_Total_CEff);
            }
            if (isothermal)
              SPRINTF (direct_coeff, ", %12.10f, %12.10f, %12.10f, %12.10f, %12.10f, %12.10f, %12.10f, %12.10f, %12.10f, %12.10f, %12.10f, %12.10f", Total_CLift, Total_CDrag, Total_CSideForce, Total_CMx, Total_CMy,
                       Total_CMz, Total_CFx, Total_CFy, Total_CFz, Total_CEff, Total_Heat, Total_MaxHeat);
            if (equiv_area)
              SPRINTF (direct_coeff, ", %12.10f, %12.10f, %12.10f, %12.10f, %12.10f, %12.10f, %12.10f, %12.10f, %12.10f, %12.10f, %12.10f, %12.10f", Total_CLift, Total_CDrag, Total_CSideForce, Total_CMx, Total_CMy, Total_CMz, Total_CFx, Total_CFy, Total_CFz, Total_CEff, Total_CEquivArea, Total_CNearFieldOF);
            if (inv_design) {
              SPRINTF (direct_coeff, ", %12.10f, %12.10f, %12.10f, %12.10f, %12.10f, %12.10f, %12.10f, %12.10f, %12.10f, %12.10f, %12.10f", Total_CLift, Total_CDrag, Total_CSideForce, Total_CMx, Total_CMy, Total_CMz, Total_CFx, Total_CFy, Total_CFz, Total_CEff, Total_CpDiff);
              Total_CpDiff  = solver_container[val_iZone][FinestMesh][FLOW_SOL]->GetTotal_CpDiff();
              if (isothermal) {
                SPRINTF (direct_coeff, ", %12.10f, %12.10f, %12.10f, %12.10f, %12.10f, %12.10f, %12.10f, %12.10f, %12.10f, %12.10f, %12.10f, %12.10f, %12.10f, %12.10f", Total_CLift, Total_CDrag, Total_CSideForce, Total_CMx, Total_CMy, Total_CMz, Total_CFx, Total_CFy, Total_CFz, Total_CEff, Total_Heat, Total_MaxHeat, Total_CpDiff, Total_HeatFluxDiff);
              }
            }
            if (rotating_frame)
              SPRINTF (direct_coeff, ", %12.10f, %12.10f, %12.10f, %12.10f, %12.10f, %12.10f, %12.10f, %12.10f, %12.10f, %12.10f, %12.10f, %12.10f, %12.10f", Total_CLift, Total_CDrag, Total_CSideForce, Total_CMx,
                       Total_CMy, Total_CMz, Total_CFx, Total_CFy, Total_CFz, Total_CEff, Total_CMerit, Total_CT, Total_CQ);
            
            if (freesurface) {
              SPRINTF (direct_coeff, ", %12.10f, %12.10f, %12.10f, %12.10f, %12.10f, %12.10f, %12.10f, %12.10f, %12.10f, %12.10f, %12.10f", Total_CLift, Total_CDrag, Total_CSideForce, Total_CMx, Total_CMy, Total_CMz, Total_CFx, Total_CFy,
                       Total_CFz, Total_CEff, Total_CFreeSurface);
            }
//            if (fluid_structure)
//              SPRINTF (direct_coeff, ", %12.10f, %12.10f, %12.10f, %12.10f, %12.10f, %12.10f, %12.10f, %12.10f, %12.10f, %12.10f, %12.10f", Total_CLift, Total_CDrag, Total_CSideForce, Total_CMx, Total_CMy, Total_CMz,
//                       Total_CFx, Total_CFy, Total_CFz, Total_CEff, Total_CFEA);
            
            if (aeroelastic) {
              for (iMarker_Monitoring = 0; iMarker_Monitoring < config[ZONE_0]->GetnMarker_Monitoring(); iMarker_Monitoring++) {
                //Append one by one the surface coeff to aeroelastic coeff. (Think better way do this, maybe use string)
                if (iMarker_Monitoring == 0) {
                  SPRINTF(aeroelastic_coeff, ", %12.10f", aeroelastic_plunge[iMarker_Monitoring]);
                }
                else {
                  SPRINTF(surface_coeff, ", %12.10f", aeroelastic_plunge[iMarker_Monitoring]);
                  strcat(aeroelastic_coeff, surface_coeff);
                }
                SPRINTF(surface_coeff, ", %12.10f", aeroelastic_pitch[iMarker_Monitoring]);
                strcat(aeroelastic_coeff, surface_coeff);
              }
            }
            
            if (output_per_surface) {
              for (iMarker_Monitoring = 0; iMarker_Monitoring < config[ZONE_0]->GetnMarker_Monitoring(); iMarker_Monitoring++) {
                //Append one by one the surface coeff to monitoring coeff. (Think better way do this, maybe use string)
                if (iMarker_Monitoring == 0) {
                  SPRINTF(monitoring_coeff, ", %12.10f", Surface_CLift[iMarker_Monitoring]);
                }
                else {
                  SPRINTF(surface_coeff, ", %12.10f", Surface_CLift[iMarker_Monitoring]);
                  strcat(monitoring_coeff, surface_coeff);
                }
                SPRINTF(surface_coeff, ", %12.10f", Surface_CDrag[iMarker_Monitoring]);
                strcat(monitoring_coeff, surface_coeff);
                SPRINTF(surface_coeff, ", %12.10f", Surface_CSideForce[iMarker_Monitoring]);
                strcat(monitoring_coeff, surface_coeff);
                SPRINTF(surface_coeff, ", %12.10f", Surface_CEff[iMarker_Monitoring]);
                strcat(monitoring_coeff, surface_coeff);
                SPRINTF(surface_coeff, ", %12.10f", Surface_CFx[iMarker_Monitoring]);
                strcat(monitoring_coeff, surface_coeff);
                SPRINTF(surface_coeff, ", %12.10f", Surface_CFy[iMarker_Monitoring]);
                strcat(monitoring_coeff, surface_coeff);
                SPRINTF(surface_coeff, ", %12.10f", Surface_CFz[iMarker_Monitoring]);
                strcat(monitoring_coeff, surface_coeff);
                SPRINTF(surface_coeff, ", %12.10f", Surface_CMx[iMarker_Monitoring]);
                strcat(monitoring_coeff, surface_coeff);
                SPRINTF(surface_coeff, ", %12.10f", Surface_CMy[iMarker_Monitoring]);
                strcat(monitoring_coeff, surface_coeff);
                SPRINTF(surface_coeff, ", %12.10f", Surface_CMz[iMarker_Monitoring]);
                strcat(monitoring_coeff, surface_coeff);
              }
            }
            
            
            /*--- Flow residual ---*/
            if (nDim == 2) {
              if (compressible) SPRINTF (flow_resid, ", %12.10f, %12.10f, %12.10f, %12.10f, %12.10f", log10 (residual_flow[0]), log10 (residual_flow[1]), log10 (residual_flow[2]), log10 (residual_flow[3]), dummy);
              if (incompressible || freesurface) SPRINTF (flow_resid, ", %12.10f, %12.10f, %12.10f, %12.10f, %12.10f", log10 (residual_flow[0]), log10 (residual_flow[1]), log10 (residual_flow[2]), dummy, dummy);
            }
            else {
              if (compressible) SPRINTF (flow_resid, ", %12.10f, %12.10f, %12.10f, %12.10f, %12.10f", log10 (residual_flow[0]), log10 (residual_flow[1]), log10 (residual_flow[2]), log10 (residual_flow[3]), log10 (residual_flow[4]) );
              if (incompressible || freesurface) SPRINTF (flow_resid, ", %12.10f, %12.10f, %12.10f, %12.10f, %12.10f", log10 (residual_flow[0]), log10 (residual_flow[1]), log10 (residual_flow[2]), log10 (residual_flow[3]), dummy);
            }
            
            /*--- Turbulent residual ---*/
            if (turbulent) {
              switch(nVar_Turb) {
                case 1: SPRINTF (turb_resid, ", %12.10f", log10 (residual_turbulent[0])); break;
                case 2: SPRINTF (turb_resid, ", %12.10f, %12.10f", log10(residual_turbulent[0]), log10(residual_turbulent[1])); break;
              }
            }
            /*---- Averaged stagnation pressure at an exit ----*/
            if (output_1d) {
              SPRINTF( oneD_outputs, ", %12.10f, %12.10f, %12.10f, %12.10f, %12.10f, %12.10f, %12.10f, %12.10f", OneD_AvgStagPress, OneD_AvgMach, OneD_AvgTemp, OneD_MassFlowRate, OneD_FluxAvgPress, OneD_FluxAvgDensity, OneD_FluxAvgVelocity, OneD_FluxAvgEntalpy);
            }
            if (output_massflow && !output_1d) {
              SPRINTF(massflow_outputs,", %12.10f", Total_Mdot);
            }

            
            /*--- Transition residual ---*/
            if (transition) {
              SPRINTF (trans_resid, ", %12.10f, %12.10f", log10(residual_transition[0]), log10(residual_transition[1]));
            }
            
            /*--- Free surface residual ---*/
            if (freesurface) {
              SPRINTF (levelset_resid, ", %12.10f", log10 (residual_levelset[0]));
            }
            
            /*--- Fluid structure residual ---*/
//            if (fluid_structure) {
//              if (nDim == 2) SPRINTF (levelset_resid, ", %12.10f, %12.10f, 0.0", log10 (residual_fea[0]), log10 (residual_fea[1]));
//              else SPRINTF (levelset_resid, ", %12.10f, %12.10f, %12.10f", log10 (residual_fea[0]), log10 (residual_fea[1]), log10 (residual_fea[2]));
//            }
            
            if (adjoint) {
              
              /*--- Adjoint coefficients ---*/
              SPRINTF (adjoint_coeff, ", %12.10f, %12.10f, %12.10f, %12.10f, %12.10f, 0.0", Total_Sens_Geo, Total_Sens_Mach, Total_Sens_AoA, Total_Sens_Press, Total_Sens_Temp);
              
              /*--- Adjoint flow residuals ---*/
              if (nDim == 2) {
                if (compressible) SPRINTF (adj_flow_resid, ", %12.10f, %12.10f, %12.10f, %12.10f, 0.0", log10 (residual_adjflow[0]), log10 (residual_adjflow[1]), log10 (residual_adjflow[2]), log10 (residual_adjflow[3]) );
                if (incompressible || freesurface) SPRINTF (adj_flow_resid, ", %12.10f, %12.10f, %12.10f, 0.0, 0.0", log10 (residual_adjflow[0]), log10 (residual_adjflow[1]), log10 (residual_adjflow[2]) );
              }
              else {
                if (compressible) SPRINTF (adj_flow_resid, ", %12.10f, %12.10f, %12.10f, %12.10f, %12.10f", log10 (residual_adjflow[0]), log10 (residual_adjflow[1]), log10 (residual_adjflow[2]), log10 (residual_adjflow[3]), log10 (residual_adjflow[4]) );
                if (incompressible || freesurface) SPRINTF (adj_flow_resid, ", %12.10f, %12.10f, %12.10f, %12.10f, 0.0", log10 (residual_adjflow[0]), log10 (residual_adjflow[1]), log10 (residual_adjflow[2]), log10 (residual_adjflow[3]) );
              }
              
              /*--- Adjoint turbulent residuals ---*/
              if (turbulent)
                if (!config[val_iZone]->GetFrozen_Visc())
                  SPRINTF (adj_turb_resid, ", %12.10f", log10 (residual_adjturbulent[0]));
              
              /*--- Adjoint free surface residuals ---*/
              if (freesurface) SPRINTF (adj_levelset_resid, ", %12.10f", log10 (residual_adjlevelset[0]));
            }
            
            break;
            
          case WAVE_EQUATION:
            
            SPRINTF (direct_coeff, ", %12.10f", Total_CWave);
            SPRINTF (wave_resid, ", %12.10f, %12.10f, %12.10f, %12.10f, %12.10f", log10 (residual_wave[0]), log10 (residual_wave[1]), dummy, dummy, dummy );
            
            break;
            
          case HEAT_EQUATION:
            
            SPRINTF (direct_coeff, ", %12.10f", Total_CHeat);
            SPRINTF (heat_resid, ", %12.10f, %12.10f, %12.10f, %12.10f, %12.10f", log10 (residual_heat[0]), dummy, dummy, dummy, dummy );
            
            break;
            
          case FEM_ELASTICITY:

            SPRINTF (direct_coeff, ", %12.10f", Total_CFEM);
		    /*--- FEM residual ---*/
		    if (nDim == 2) {
			  if (linear_analysis) SPRINTF (fem_resid, ", %12.10f, %12.10f, %12.10f, %12.10f, %12.10f", log10 (residual_fem[0]), log10 (residual_fem[1]), dummy, dummy, dummy);
			  if (nonlinear_analysis) SPRINTF (fem_resid, ", %12.10f, %12.10f, %12.10f, %12.10f, %12.10f", log10 (residual_fem[0]), log10 (residual_fem[1]), log10 (residual_fem[2]), dummy, dummy);
		    }
		    else {
			  SPRINTF (fem_resid, ", %12.10f, %12.10f, %12.10f, %12.10f, %12.10f", log10 (residual_fem[0]), log10 (residual_fem[1]), log10 (residual_fem[2]), dummy, dummy);
		    }

            break;

        }
      }
      
      /*--- Write the screen header---*/
      if (  (!fem && ((write_heads) && !(!DualTime_Iteration && Unsteady))) ||
    		(fem && ((write_heads_FEM) && !(!DualTime_Iteration && nonlinear_analysis)))
    	 ){

       if (!fem){       
        if (!Unsteady && (config[val_iZone]->GetUnsteady_Simulation() != TIME_STEPPING)) {
          switch (config[val_iZone]->GetKind_Solver()) {
            case EULER : case NAVIER_STOKES: case RANS:
            case FEM_EULER : case FEM_NAVIER_STOKES: case FEM_RANS: case FEM_LES:
            case ADJ_EULER : case ADJ_NAVIER_STOKES: case ADJ_RANS:
              
              cout << endl << "---------------------- Local Time Stepping Summary ----------------------" << endl;
              
              for (unsigned short iMesh = FinestMesh; iMesh <= config[val_iZone]->GetnMGLevels(); iMesh++)
                cout << "MG level: "<< iMesh << " -> Min. DT: " << solver_container[val_iZone][iMesh][FLOW_SOL]->GetMin_Delta_Time()<<
                ". Max. DT: " << solver_container[val_iZone][iMesh][FLOW_SOL]->GetMax_Delta_Time() <<
                ". CFL: " << config[val_iZone]->GetCFL(iMesh)  << "." << endl;
              
              cout << "-------------------------------------------------------------------------" << endl;

              if (direct_diff != NO_DERIVATIVE){
                cout << endl << "---------------------- Direct Differentiation Summary -------------------" << endl;
                cout << "Coefficients are differentiated with respect to ";
                switch (direct_diff) {
                  case D_MACH:
                    cout << "Mach number." << endl;
                    break;
                  case D_AOA:
                    cout << "AoA." << endl;
                    break;
                  case D_SIDESLIP:
                    cout << "AoS." << endl;
                    break;
                  case D_REYNOLDS:
                    cout << "Reynolds number." << endl;
                    break;
                  case D_TURB2LAM:
                    cout << "Turb/Lam ratio." << endl;
                    break;
                  case D_PRESSURE:
                    cout << "Freestream Pressure." << endl;
                    break;
                  case D_TEMPERATURE:
                    cout << "Freestream Temperature." << endl;
                    break;
                  case D_DENSITY:
                    cout << "Freestream Density." << endl;
                    break;
                  case D_VISCOSITY:
                    cout << "Freestream Viscosity." << endl;
                    break;
                  case D_DESIGN:
                    cout << "Design Variables." << endl;
                    break;
                  default:
                    break;
                  }

                cout << "    D_CLift(Total)" << "    D_CDrag(Total)" << "      D_CMz(Total)" <<"     D_CEff(Total)" << endl;
                cout.width(18); cout << D_Total_CLift;
                cout.width(18); cout << D_Total_CDrag;
                cout.width(18); cout << D_Total_CMz;
                cout.width(18); cout << D_Total_CEff;
                cout << endl << "-------------------------------------------------------------------------" << endl;
                cout << endl;
              }
              if (turbo && write_turbo){
              	cout << endl << "---------------------- Turbo Performance Summary -------------------" << endl;
              	for (iMarker_Monitoring = 0; iMarker_Monitoring < config[ZONE_0]->Get_nMarkerTurboPerf(); iMarker_Monitoring++){
              		inMarker_Tag = config[ZONE_0]->GetMarker_TurboPerf_BoundIn(iMarker_Monitoring);
              		outMarker_Tag = config[ZONE_0]->GetMarker_TurboPerf_BoundOut(iMarker_Monitoring);
              		switch (config[ZONE_0]->GetKind_TurboPerf(iMarker_Monitoring)) {
              			case BLADE:
											cout << "Blade performance between boundaries " << inMarker_Tag << " and "<< outMarker_Tag << " : "<<endl;
											cout << endl;
											cout << "   Total Pressure Loss(%)" << "   Kinetic Energy Loss(%)" << "            Eulerian Work" << endl;
											cout.width(25); cout << TotalPressureLoss[iMarker_Monitoring]*100.0;
											cout.width(25); cout << KineticEnergyLoss[iMarker_Monitoring]*100.0;
											cout.width(25); cout << EulerianWork[iMarker_Monitoring];
											cout << endl;
											cout << endl;
											cout << "     Total Inlet Enthalpy" << "          Outlet Enthalpy" << "            D_MassFlow(%)" <<  endl;
											cout.width(25); cout << TotalEnthalpyIn[iMarker_Monitoring];
											cout.width(25); cout << EnthalpyOut[iMarker_Monitoring];
											cout.width(25); cout << abs((MassFlowIn[iMarker_Monitoring] + MassFlowOut[iMarker_Monitoring])/MassFlowIn[iMarker_Monitoring])*100.0;
											cout << endl;
											cout << endl;
											cout << "   Isentropic Outlet Vel." << "         Inlet Flow Angle" << "        Outlet Flow Angle" <<endl;
											cout.width(25); cout << VelocityOutIs[iMarker_Monitoring];
											cout.width(25); cout << 180.0/PI_NUMBER*FlowAngleIn[iMarker_Monitoring];
											cout.width(25); cout << 180.0/PI_NUMBER*FlowAngleOut[iMarker_Monitoring];
											cout << endl;
											cout << endl;
											cout << "          Inlet Mass Flow"<< "               Inlet Mach" << "              Outlet Mach" << endl;
											cout.width(25); cout << MassFlowIn[iMarker_Monitoring];
											cout.width(25); cout << MachIn[iMarker_Monitoring];
											cout.width(25); cout << MachOut[iMarker_Monitoring];
											cout << endl;
											cout << endl;
											cout << "        Inlet Normal Mach" << "       Outlet Normal Mach" << endl;
											cout.width(25); cout << NormalMachIn[iMarker_Monitoring];
											cout.width(25); cout << NormalMachOut[iMarker_Monitoring];
											cout << endl;
											cout << endl;
											cout << "           Pressure Ratio" << "         Outlet Pressure" << endl;
											cout.width(25); cout << PressureRatio[iMarker_Monitoring];
											cout.width(25); cout << PressureOut[iMarker_Monitoring];
											cout << endl;
											cout << endl << "-------------------------------------------------------------------------" << endl;
											cout << endl;

											break;
              			case STAGE:
											cout << "Stage performance between boundaries " << inMarker_Tag << " and "<< outMarker_Tag << " : "<<endl;
											cout << endl;
											cout << "    Tot Tot Efficiency(%)" << "   Tot Stat Efficiency(%)" << endl;
											cout.width(25); cout << TotalTotalEfficiency[iMarker_Monitoring]*100.0;
											cout.width(25); cout << TotalStaticEfficiency[iMarker_Monitoring]*100.0;
											cout << endl;
											cout << endl;
											cout << "           Pressure Ratio" << "          Outlet Pressure" << endl;
											cout.width(25); cout << PressureRatio[iMarker_Monitoring];
											cout.width(25); cout << PressureOut[iMarker_Monitoring];
											cout << endl;
											cout << endl;
											cout << "     Total Inlet Enthalpy" << "    Total Outlet Enthalpy" << endl;
											cout.width(25); cout << TotalEnthalpyIn[iMarker_Monitoring];
											cout.width(25); cout << EnthalpyOut[iMarker_Monitoring];
											cout << endl;
											cout << endl << "-------------------------------------------------------------------------" << endl;
											cout << endl;

											break;
              			case TURBINE:
											cout << "Multi-stage performance between boundaries " << inMarker_Tag << " and "<< outMarker_Tag << " : "<<endl;
											cout << endl;
											cout << "    Tot Tot Efficiency(%)" << "   Tot Stat Efficiency(%)" << endl;
											cout.width(25); cout << TotalTotalEfficiency[iMarker_Monitoring]*100.0;
											cout.width(25); cout << TotalStaticEfficiency[iMarker_Monitoring]*100.0;
											cout << endl;
											cout << endl;
											cout << "           Pressure Ratio" << "          Outlet Pressure" << endl;
											cout.width(25); cout << PressureRatio[iMarker_Monitoring];
											cout.width(25); cout << PressureOut[iMarker_Monitoring];
											cout << endl;
											cout << endl;
											cout << "     Total Inlet Enthalpy" << "    Total Outlet Enthalpy" << endl;
											cout.width(25); cout << TotalEnthalpyIn[iMarker_Monitoring];
											cout.width(25); cout << EnthalpyOut[iMarker_Monitoring];
											cout << endl;
											cout << endl << "-------------------------------------------------------------------------" << endl;
											cout << endl;
											break;
              			default:
              				break;
              		}
              	}


              }
              break;

            case DISC_ADJ_EULER: case DISC_ADJ_NAVIER_STOKES: case DISC_ADJ_RANS:
               cout << endl;
               cout << "------------------------ Discrete Adjoint Summary -----------------------" << endl;
               cout << "Total Geometry Sensitivity (updated every "  << config[val_iZone]->GetWrt_Sol_Freq() << " iterations): ";
               cout.precision(4);
               cout.setf(ios::scientific, ios::floatfield);
               cout << Total_Sens_Geo;
               cout << endl << "-------------------------------------------------------------------------" << endl;
              break;

          }
        }
        else {
          if (flow) {
						if ((config[val_iZone]->GetUnsteady_Simulation() == TIME_STEPPING) && (config[val_iZone]->GetUnst_CFL()== 0.0))
						{
							cout << endl << "Min DT: " << solver_container[val_iZone][FinestMesh][FLOW_SOL]->GetMin_Delta_Time()<< ".Max DT: " << solver_container[val_iZone][FinestMesh][FLOW_SOL]->GetMax_Delta_Time() << ".Time step: " << config[val_iZone]->GetDelta_UnstTimeND() << ".";
						} else if ((config[val_iZone]->GetUnsteady_Simulation() == TIME_STEPPING) && (config[val_iZone]->GetUnst_CFL()!= 0.0)){
						cout << endl << "Min DT: " << solver_container[val_iZone][FinestMesh][FLOW_SOL]->GetMin_Delta_Time()<< ".Max DT: " << solver_container[val_iZone][FinestMesh][FLOW_SOL]->GetMax_Delta_Time() << ". Time step: " << solver_container[val_iZone][config[val_iZone]->GetFinestMesh()][FLOW_SOL]->GetMin_Delta_Time() << ". CFL: " << config[val_iZone]->GetUnst_CFL()<<".";
						} else {
							cout << endl << "Min DT: " << solver_container[val_iZone][FinestMesh][FLOW_SOL]->GetMin_Delta_Time()<< ".Max DT: " << solver_container[val_iZone][FinestMesh][FLOW_SOL]->GetMax_Delta_Time() << ".Dual Time step: " << config[val_iZone]->GetDelta_UnstTimeND() << ".";
						}
					} else {
            cout << endl << "Dual Time step: " << config[val_iZone]->GetDelta_UnstTimeND() << ".";
          }
        }
	   }
       else if (fem && !fsi){
    		if (dynamic){
    			cout << endl << "Simulation time: " << config[val_iZone]->GetCurrent_DynTime() << ". Time step: " << config[val_iZone]->GetDelta_DynTime() << ".";
    		}
    	}
        
        switch (config[val_iZone]->GetKind_Solver()) {
          case EULER :                  case NAVIER_STOKES:
            case FEM_EULER : case FEM_NAVIER_STOKES:
            
            /*--- Visualize the maximum residual ---*/
            iPointMaxResid = solver_container[val_iZone][FinestMesh][FLOW_SOL]->GetPoint_Max(0);
            Coord = solver_container[val_iZone][FinestMesh][FLOW_SOL]->GetPoint_Max_Coord(0);
            
            cout << endl << "----------------------- Residual Evolution Summary ----------------------" << endl;

            cout << "log10[Maximum residual]: " << log10(solver_container[val_iZone][FinestMesh][FLOW_SOL]->GetRes_Max(0)) << "." << endl;
            
            if (config[val_iZone]->GetSystemMeasurements() == SI) {
              cout <<"Maximum residual point " << iPointMaxResid << ", located at (" << Coord[0] << ", " << Coord[1];
              if (nDim == 3) cout << ", " << Coord[2];
              cout <<   ")." << endl;
            }
            else {
              cout <<"Maximum residual point " << iPointMaxResid << ", located at (" << Coord[0]*12.0 << ", " << Coord[1]*12.0;
              if (nDim == 3) cout << ", " << Coord[2]*12.0;
              cout <<   ")." << endl;
            }
            
            /*--- Print out the number of non-physical points and reconstructions ---*/
            
            if (config[val_iZone]->GetNonphysical_Points() > 0)
              cout << "There are " << config[val_iZone]->GetNonphysical_Points() << " non-physical points in the solution." << endl;
            if (config[val_iZone]->GetNonphysical_Reconstr() > 0)
              cout << "There are " << config[val_iZone]->GetNonphysical_Reconstr() << " non-physical states in the upwind reconstruction." << endl;
            
            cout << "-------------------------------------------------------------------------" << endl;

            if (!Unsteady) cout << endl << " Iter" << "    Time(s)";
            else cout << endl << " IntIter" << " ExtIter";
            
//            if (!fluid_structure) {
              if (incompressible) cout << "   Res[Press]" << "     Res[Velx]" << "   CLift(Total)" << "   CDrag(Total)" << endl;
              else if (freesurface) cout << "   Res[Press]" << "     Res[Dist]" << "   CLift(Total)" << "     CLevelSet" << endl;
              else if (rotating_frame && nDim == 3) cout << "     Res[Rho]" << "     Res[RhoE]" << " CThrust(Total)" << " CTorque(Total)" << endl;
              else if (aeroelastic) cout << "     Res[Rho]" << "     Res[RhoE]" << "   CLift(Total)" << "   CDrag(Total)" << "         plunge" << "          pitch" << endl;
              else if (equiv_area) cout << "     Res[Rho]" << "   CLift(Total)" << "   CDrag(Total)" << "    CPress(N-F)" << endl;
              else if (turbo)
            	  switch (config[ZONE_0]->GetKind_TurboPerf(0)) {
            	  	case BLADE:
            	  		cout << "     Res[Rho]" << "     Res[RhoE]"  << "  KineticLoss(%)" << "  D_MassFlow(%)" << endl;
            	  		break;
            	  	case STAGE: case TURBINE:
            	  		cout << "     Res[Rho]" << "     Res[RhoE]"  << " TSEfficiency(%)" << " Outlet Pressure" << endl;
            	  		break;
            	  	default:
            	  		break;
            	  }
              else cout << "     Res[Rho]" << "     Res[RhoE]" << "   CLift(Total)" << "   CDrag(Total)" << endl;
//            }
//            else if (fluid_structure) cout << "     Res[Rho]" << "   Res[Displx]" << "   CLift(Total)" << "   CDrag(Total)" << endl;
            
            break;
            
          case RANS :
            
            /*--- Visualize the maximum residual ---*/
            iPointMaxResid = solver_container[val_iZone][FinestMesh][FLOW_SOL]->GetPoint_Max(0);
            Coord = solver_container[val_iZone][FinestMesh][FLOW_SOL]->GetPoint_Max_Coord(0);
            
            cout << endl << "----------------------- Residual Evolution Summary ----------------------" << endl;

            cout << "log10[Maximum residual]: " << log10(solver_container[val_iZone][FinestMesh][FLOW_SOL]->GetRes_Max(0)) << "." << endl;
            if (config[val_iZone]->GetSystemMeasurements() == SI) {
              cout <<"Maximum residual point " << iPointMaxResid << ", located at (" << Coord[0] << ", " << Coord[1];
              if (nDim == 3) cout << ", " << Coord[2];
              cout <<   ")." << endl;
            }
            else {
              cout <<"Maximum residual point " << iPointMaxResid << ", located at (" << Coord[0]*12.0 << ", " << Coord[1]*12.0;
              if (nDim == 3) cout << ", " << Coord[2]*12.0;
              cout <<   ")." << endl;
            }
            cout <<"Maximum Omega " << solver_container[val_iZone][FinestMesh][FLOW_SOL]->GetOmega_Max() << ", maximum Strain Rate " << solver_container[val_iZone][FinestMesh][FLOW_SOL]->GetStrainMag_Max() << "." << endl;
            
            /*--- Print out the number of non-physical points and reconstructions ---*/
            if (config[val_iZone]->GetNonphysical_Points() > 0)
              cout << "There are " << config[val_iZone]->GetNonphysical_Points() << " non-physical points in the solution." << endl;
            if (config[val_iZone]->GetNonphysical_Reconstr() > 0)
              cout << "There are " << config[val_iZone]->GetNonphysical_Reconstr() << " non-physical states in the upwind reconstruction." << endl;
            
            cout << "-------------------------------------------------------------------------" << endl;

            if (!Unsteady) cout << endl << " Iter" << "    Time(s)";
            else cout << endl << " IntIter" << " ExtIter";
            if (incompressible || freesurface) cout << "   Res[Press]";
            else cout << "      Res[Rho]";//, cout << "     Res[RhoE]";
            
            switch (config[val_iZone]->GetKind_Turb_Model()) {
              case SA:	   cout << "       Res[nu]"; break;
              case SA_NEG: cout << "       Res[nu]"; break;
              case SST:	   cout << "     Res[kine]" << "     Res[omega]"; break;
            }
            
            if (transition) { cout << "      Res[Int]" << "       Res[Re]"; }
            else if (rotating_frame && nDim == 3 ) cout << "   CThrust(Total)" << "   CTorque(Total)" << endl;
            else if (aeroelastic) cout << "   CLift(Total)" << "   CDrag(Total)" << "         plunge" << "          pitch" << endl;
            else if (equiv_area) cout << "   CLift(Total)" << "   CDrag(Total)" << "    CPress(N-F)" << endl;
            else if (turbo)
            	switch (config[ZONE_0]->GetKind_TurboPerf(0)) {
            		case BLADE:
            			cout << "  KineticLoss(%)" << "  D_MassFlow(%)" << endl;
									break;
            		case STAGE: case TURBINE:
            			cout << " TSEfficiency(%)" << " Outlet Pressure" << endl;
            			break;
            	  default:
									break;
            	}

            else cout << "   CLift(Total)"   << "   CDrag(Total)"   << endl;
            
            break;
            
          case WAVE_EQUATION :
            if (!Unsteady) cout << endl << " Iter" << "    Time(s)";
            else cout << endl << " IntIter" << "  ExtIter";
            
            cout << "      Res[Wave]" << "   CWave(Total)"<<  endl;
            break;
            
          case HEAT_EQUATION :
            if (!Unsteady) cout << endl << " Iter" << "    Time(s)";
            else cout << endl << " IntIter" << "  ExtIter";
            
            cout << "      Res[Heat]" << "   CHeat(Total)"<<  endl;
            break;
            
          case FEM_ELASTICITY :
            if (!nonlinear_analysis) cout << endl << " Iter" << "    Time(s)";
            else cout << endl << " IntIter" << " ExtIter";

            if (linear_analysis){
                if (nDim == 2) cout << "    Res[Displx]" << "    Res[Disply]" << "   CFEM(Total)"<<  endl;
                if (nDim == 3) cout << "    Res[Displx]" << "    Res[Disply]" << "    Res[Displz]" << "   CFEM(Total)"<<  endl;
            }
            else if (nonlinear_analysis){
                cout << "      Res[UTOL]" << "      Res[RTOL]" << "      Res[ETOL]"  << "   CFEM(Total)"<<  endl;
            }
           break;

          case ADJ_EULER :              case ADJ_NAVIER_STOKES :
          case DISC_ADJ_EULER:          case DISC_ADJ_NAVIER_STOKES:
            
            /*--- Visualize the maximum residual ---*/
            iPointMaxResid = solver_container[val_iZone][FinestMesh][ADJFLOW_SOL]->GetPoint_Max(0);
            Coord = solver_container[val_iZone][FinestMesh][ADJFLOW_SOL]->GetPoint_Max_Coord(0);
            cout << endl << "log10[Maximum residual]: " << log10(solver_container[val_iZone][FinestMesh][ADJFLOW_SOL]->GetRes_Max(0)) << "." << endl;
            if (config[val_iZone]->GetSystemMeasurements() == SI) {
              cout <<"Maximum residual point " << iPointMaxResid << ", located at (" << Coord[0] << ", " << Coord[1];
              if (nDim == 3) cout << ", " << Coord[2];
              cout <<   ")." << endl;
            }
            else {
              cout <<"Maximum residual point " << iPointMaxResid << ", located at (" << Coord[0]*12.0 << ", " << Coord[1]*12.0;
              if (nDim == 3) cout << ", " << Coord[2]*12.0;
              cout <<   ")." << endl;
            }
            
            /*--- Print out the number of non-physical points and reconstructions ---*/
            if (config[val_iZone]->GetNonphysical_Points() > 0)
              cout << "There are " << config[val_iZone]->GetNonphysical_Points() << " non-physical points in the solution." << endl;

            if (!Unsteady) cout << endl << " Iter" << "    Time(s)";
            else cout << endl << " IntIter" << "  ExtIter";
            
            if (incompressible || freesurface) cout << "   Res[Psi_Press]" << "   Res[Psi_Velx]";
            else cout << "   Res[Psi_Rho]" << "     Res[Psi_E]";
            if (disc_adj){
              cout << "    Sens_Press" << "     Sens_Mach" << endl;
            } else {
              cout << "      Sens_Geo" << "     Sens_Mach" << endl;
            }
            if (freesurface) {
              cout << "   Res[Psi_Press]" << "   Res[Psi_Dist]" << "    Sens_Geo";
              cout << "   Sens_Mach" << endl;
            }
            break;
            
          case ADJ_RANS : case DISC_ADJ_RANS:
            
            /*--- Visualize the maximum residual ---*/
            iPointMaxResid = solver_container[val_iZone][FinestMesh][ADJFLOW_SOL]->GetPoint_Max(0);
            Coord = solver_container[val_iZone][FinestMesh][ADJFLOW_SOL]->GetPoint_Max_Coord(0);
            cout << endl << "log10[Maximum residual]: " << log10(solver_container[val_iZone][FinestMesh][ADJFLOW_SOL]->GetRes_Max(0)) << "." << endl;
            if (config[val_iZone]->GetSystemMeasurements() == SI) {
              cout <<"Maximum residual point " << iPointMaxResid << ", located at (" << Coord[0] << ", " << Coord[1];
              if (nDim == 3) cout << ", " << Coord[2];
              cout <<   ")." << endl;
            }
            else {
              cout <<"Maximum residual point " << iPointMaxResid << ", located at (" << Coord[0]*12.0 << ", " << Coord[1]*12.0;
              if (nDim == 3) cout << ", " << Coord[2]*12.0;
              cout <<   ")." << endl;
            }
            
            /*--- Print out the number of non-physical points and reconstructions ---*/
            if (config[val_iZone]->GetNonphysical_Points() > 0)
              cout << "There are " << config[val_iZone]->GetNonphysical_Points() << " non-physical points in the solution." << endl;

            if (!Unsteady) cout << endl << " Iter" << "    Time(s)";
            else cout << endl << " IntIter" << "  ExtIter";
            
            if (incompressible || freesurface) cout << "     Res[Psi_Press]";
            else cout << "     Res[Psi_Rho]";
            
            if (!config[val_iZone]->GetFrozen_Visc()) {
              cout << "      Res[Psi_nu]";
            }
            else {
              if (incompressible || freesurface) cout << "   Res[Psi_Velx]";
              else cout << "     Res[Psi_E]";
            }
            if (disc_adj){
              cout << "    Sens_Press" << "     Sens_Mach" << endl;
            } else {
              cout << "      Sens_Geo" << "     Sens_Mach" << endl;
            }
            if (freesurface) {
              cout << "   Res[Psi_Press]" << "   Res[Psi_Dist]" << "    Sens_Geo";
              cout << "   Sens_Mach" << endl;
            }
            break;
            
        }
        
      }
      
      /*--- Write the solution on the screen and history file ---*/
      cout.precision(6);
      cout.setf(ios::fixed, ios::floatfield);
      
      if (!fem){
          if (!Unsteady) {
            cout.width(5); cout << iExtIter;
            cout.width(11); cout << timeiter;

          } else {
            cout.width(8); cout << iIntIter;
            cout.width(8); cout << iExtIter;
          }
      }
      else if (fem){
          if (!nonlinear_analysis) {
            cout.width(5); cout << iExtIter;
            cout.width(11); cout << timeiter;

          } else {
            cout.width(8); cout << iIntIter;
            cout.width(8); cout << iExtIter;
          }
      }
      

      switch (config[val_iZone]->GetKind_Solver()) {
        case EULER : case NAVIER_STOKES:
        case FEM_EULER : case FEM_NAVIER_STOKES:
          
          if (!DualTime_Iteration) {
            if (compressible) ConvHist_file[0] << begin << direct_coeff << flow_resid;
            if (incompressible) ConvHist_file[0] << begin << direct_coeff << flow_resid;
            if (freesurface) ConvHist_file[0] << begin << direct_coeff << flow_resid << levelset_resid << end;
//            if (fluid_structure) ConvHist_file[0] << fea_resid;
            if (aeroelastic) ConvHist_file[0] << aeroelastic_coeff;
            if (output_per_surface) ConvHist_file[0] << monitoring_coeff;
            if (output_1d) ConvHist_file[0] << oneD_outputs;
            if (output_massflow && !output_1d) ConvHist_file[0] << massflow_outputs;
            if (direct_diff != NO_DERIVATIVE) ConvHist_file[0] << d_direct_coeff;
            ConvHist_file[0] << end;
            ConvHist_file[0].flush();
          }
          
          cout.precision(6);
          cout.setf(ios::fixed, ios::floatfield);
          cout.width(13); cout << log10(residual_flow[0]);
//          if (!fluid_structure && !equiv_area) {
          if (!equiv_area) {
            if (compressible) {
              if (nDim == 2 ) { cout.width(14); cout << log10(residual_flow[3]); }
              else { cout.width(14); cout << log10(residual_flow[4]); }
            }
            if (incompressible) { cout.width(14); cout << log10(residual_flow[1]); }
            if (freesurface) { cout.width(14); cout << log10(residual_levelset[0]); }
          }
//          else if (fluid_structure) { cout.width(14); cout << log10(residual_fea[0]); }
          
          if (rotating_frame && nDim == 3 ) {
            cout.setf(ios::scientific, ios::floatfield);
            cout.width(15); cout << Total_CT;
            cout.width(15); cout << Total_CQ;
            cout.unsetf(ios_base::floatfield);
          }
          else if (equiv_area) { cout.width(15); cout << min(10000.0, max(-10000.0, Total_CLift)); cout.width(15); cout << min(10000.0, max(-10000.0, Total_CDrag)); cout.width(15);
            cout.precision(4);
            cout.setf(ios::scientific, ios::floatfield);
            cout << Total_CNearFieldOF; }
          else if (freesurface) { cout.width(15); cout << Total_CLift; cout.width(15); cout << Total_CFreeSurface; }
          else if (turbo) {
          	cout.setf(ios::scientific, ios::floatfield);
          	switch (config[ZONE_0]->GetKind_TurboPerf(0)) {
          		case BLADE:
          			cout.width(15); cout << KineticEnergyLoss[0]*100.0;
          			cout.width(15); cout << abs((MassFlowIn[0] + MassFlowOut[0])/MassFlowIn[0])*100.0;
          			break;
          		case STAGE: case TURBINE:
          			cout.width(15); cout << TotalStaticEfficiency[0]*100.0;
          			cout.width(15); cout << PressureOut[0];
          			break;
          		default:
          			break;
          	}
          	cout.unsetf(ios_base::floatfield);
          }
          else { cout.width(15); cout << min(10000.0, max(-10000.0, Total_CLift)); cout.width(15); cout << min(10000.0, max(-10000.0, Total_CDrag)); }
          if (aeroelastic) {
            cout.setf(ios::scientific, ios::floatfield);
            cout.width(15); cout << aeroelastic_plunge[0]; //Only output the first marker being monitored to the console.
            cout.width(15); cout << aeroelastic_pitch[0];
            cout.unsetf(ios_base::floatfield);
          }
          cout << endl;
          
          break;
          
        case RANS :
          
          if (!DualTime_Iteration) {
            ConvHist_file[0] << begin << direct_coeff << flow_resid << turb_resid;
            if (aeroelastic) ConvHist_file[0] << aeroelastic_coeff;
            if (output_per_surface) ConvHist_file[0] << monitoring_coeff;
            if (output_1d) ConvHist_file[0] << oneD_outputs;
            if (output_massflow && !output_1d) ConvHist_file[0] << massflow_outputs;
            if (direct_diff != NO_DERIVATIVE) ConvHist_file[0] << d_direct_coeff;
            ConvHist_file[0] << end;
            ConvHist_file[0].flush();
          }
          
          cout.precision(6);
          cout.setf(ios::fixed, ios::floatfield);
          
          if (incompressible || freesurface) cout.width(13);
         else  cout.width(14);
         cout << log10(residual_flow[0]);
//          else  cout.width(14),
//                 cout << log10(residual_flow[0]),
//                 cout.width(14);
//          if ( nDim==2 ) cout << log10(residual_flow[3]);
//          if ( nDim==3 ) cout << log10(residual_flow[4]);
          
          switch(nVar_Turb) {
            case 1: cout.width(14); cout << log10(residual_turbulent[0]); break;
            case 2: cout.width(14); cout << log10(residual_turbulent[0]);
              cout.width(15); cout << log10(residual_turbulent[1]); break;
          }
          
          if (transition) { cout.width(14); cout << log10(residual_transition[0]); cout.width(14); cout << log10(residual_transition[1]); }
          
          if (rotating_frame && nDim == 3 ) {
            cout.setf(ios::scientific, ios::floatfield);
            cout.width(15); cout << Total_CT; cout.width(15);
            cout << Total_CQ;
            cout.unsetf(ios_base::floatfield);
          }
          else if (equiv_area) { cout.width(15); cout << min(10000.0, max(-10000.0, Total_CLift)); cout.width(15); cout << min(10000.0, max(-10000.0, Total_CDrag)); cout.width(15);
            cout.precision(4);
            cout.setf(ios::scientific, ios::floatfield);
            cout << Total_CNearFieldOF; }
          else if (turbo) {
          cout.setf(ios::scientific, ios::floatfield);
        	switch (config[ZONE_0]->GetKind_TurboPerf(0)) {
        		case BLADE:
        			cout.width(15); cout << KineticEnergyLoss[0]*100.0;
        			cout.width(15); cout << abs((MassFlowIn[0] + MassFlowOut[0])/MassFlowIn[0])*100.0;
        			break;
        		case STAGE: case TURBINE:
        			cout.width(15); cout << TotalStaticEfficiency[0]*100.0;
					cout.width(15); cout << PressureOut[0];
					break;
        		default:
        			break;
        	}
		    cout.unsetf(ios_base::floatfield);
		  }
          else { cout.width(15); cout << min(10000.0, max(-10000.0, Total_CLift)); cout.width(15); cout << min(10000.0, max(-10000.0, Total_CDrag)); }
          
          if (aeroelastic) {
            cout.setf(ios::scientific, ios::floatfield);
            cout.width(15); cout << aeroelastic_plunge[0]; //Only output the first marker being monitored to the console.
            cout.width(15); cout << aeroelastic_pitch[0];
            cout.unsetf(ios_base::floatfield);
          }
          cout << endl;
          
          if (freesurface) {
            if (!DualTime_Iteration) {
              ConvHist_file[0] << begin << direct_coeff << flow_resid << levelset_resid << end;
              ConvHist_file[0].flush();
            }
            
            cout.precision(6);
            cout.setf(ios::fixed, ios::floatfield);
            cout.width(13); cout << log10(residual_flow[0]);
            cout.width(14); cout << log10(residual_levelset[0]);
            cout.width(15); cout << Total_CLift;
            cout.width(14); cout << Total_CFreeSurface;
            
            cout << endl;
          }
          
          break;
          
        case WAVE_EQUATION:
          
          if (!DualTime_Iteration) {
            ConvHist_file[0] << begin << wave_coeff << wave_resid << end;
            ConvHist_file[0].flush();
          }
          
          cout.precision(6);
          cout.setf(ios::fixed, ios::floatfield);
          cout.width(14); cout << log10(residual_wave[0]);
          cout.width(14); cout << Total_CWave;
          cout << endl;
          break;
          
        case HEAT_EQUATION:
          
          if (!DualTime_Iteration) {
            ConvHist_file[0] << begin << heat_coeff << heat_resid << end;
            ConvHist_file[0].flush();
          }
          
          cout.precision(6);
          cout.setf(ios::fixed, ios::floatfield);
          cout.width(14); cout << log10(residual_heat[0]);
          cout.width(14); cout << Total_CHeat;
          cout << endl;
          break;

        case FEM_ELASTICITY:

          if (!DualTime_Iteration) {
            ConvHist_file[0] << begin << fem_coeff << fem_resid << end;
            ConvHist_file[0].flush();
          }

          cout.precision(6);
          cout.setf(ios::fixed, ios::floatfield);
          if (linear_analysis){
              cout.width(15); cout << log10(residual_fem[0]);
              cout.width(15); cout << log10(residual_fem[1]);
              if (nDim == 3) { cout.width(15); cout << log10(residual_fem[2]); }
          }
          else if (nonlinear_analysis){
              cout.width(15); cout << log10(residual_fem[0]);
              cout.width(15); cout << log10(residual_fem[1]);
              cout.width(15); cout << log10(residual_fem[2]);
          }

          cout.precision(4);
          cout.setf(ios::scientific, ios::floatfield);
          cout.width(14); cout << Total_CFEM;
          cout << endl;
          break;

        case ADJ_EULER :              case ADJ_NAVIER_STOKES :
        case DISC_ADJ_EULER:          case DISC_ADJ_NAVIER_STOKES:
          
          if (!DualTime_Iteration) {
            ConvHist_file[0] << begin << adjoint_coeff << adj_flow_resid << end;
            ConvHist_file[0].flush();
          }
          
          cout.precision(6);
          cout.setf(ios::fixed, ios::floatfield);
          if (compressible) {
            cout.width(15); cout << log10(residual_adjflow[0]);
            cout.width(15); cout << log10(residual_adjflow[nDim+1]);
          }
          if (incompressible || freesurface) {
            cout.width(17); cout << log10(residual_adjflow[0]);
            cout.width(16); cout << log10(residual_adjflow[1]);
          }

          if (disc_adj){
            cout.precision(4);
            cout.setf(ios::scientific, ios::floatfield);
            cout.width(14); cout << Total_Sens_Press;
            cout.width(14); cout << Total_Sens_Mach;
          }else{
            cout.precision(4);
            cout.setf(ios::scientific, ios::floatfield);
            cout.width(14); cout << Total_Sens_Geo;
            cout.width(14); cout << Total_Sens_Mach;
          }
          cout << endl;
          cout.unsetf(ios_base::floatfield);
          
          if (freesurface) {
            if (!DualTime_Iteration) {
              ConvHist_file[0] << begin << adjoint_coeff << adj_flow_resid << adj_levelset_resid << end;
              ConvHist_file[0].flush();
            }
            
            cout.precision(6);
            cout.setf(ios::fixed, ios::floatfield);
            cout.width(17); cout << log10(residual_adjflow[0]);
            cout.width(16); cout << log10(residual_adjlevelset[0]);
            cout.precision(3);
            cout.setf(ios::scientific, ios::floatfield);
            cout.width(12); cout << Total_Sens_Geo;
            cout.width(12); cout << Total_Sens_Mach;
            cout.unsetf(ios_base::floatfield);
            cout << endl;
          }
          
          break;
          
        case ADJ_RANS : case DISC_ADJ_RANS:
          
          if (!DualTime_Iteration) {
            ConvHist_file[0] << begin << adjoint_coeff << adj_flow_resid;
            if (!config[val_iZone]->GetFrozen_Visc())
              ConvHist_file[0] << adj_turb_resid;
            ConvHist_file[0] << end;
            ConvHist_file[0].flush();
          }
          
          cout.precision(6);
          cout.setf(ios::fixed, ios::floatfield);
          cout.width(17); cout << log10(residual_adjflow[0]);
          if (!config[val_iZone]->GetFrozen_Visc()) {
            cout.width(17); cout << log10(residual_adjturbulent[0]);
          }
          else {
            if (compressible) {
              if (geometry[val_iZone][FinestMesh]->GetnDim() == 2 ) { cout.width(15); cout << log10(residual_adjflow[3]); }
              else { cout.width(15); cout << log10(residual_adjflow[4]); }
            }
            if (incompressible || freesurface) {
              cout.width(15); cout << log10(residual_adjflow[1]);
            }
          }
          if (disc_adj){
            cout.precision(4);
            cout.setf(ios::scientific, ios::floatfield);
            cout.width(14); cout << Total_Sens_Press;
            cout.width(14); cout << Total_Sens_Mach;
          }else{
            cout.precision(4);
            cout.setf(ios::scientific, ios::floatfield);
            cout.width(14); cout << Total_Sens_Geo;
            cout.width(14); cout << Total_Sens_Mach;
          }
          cout << endl;
          cout.unsetf(ios_base::floatfield);
          if (freesurface) {
            if (!DualTime_Iteration) {
              ConvHist_file[0] << begin << adjoint_coeff << adj_flow_resid << adj_levelset_resid;
              ConvHist_file[0] << end;
              ConvHist_file[0].flush();
            }
            
            cout.precision(6);
            cout.setf(ios::fixed, ios::floatfield);
            cout.width(17); cout << log10(residual_adjflow[0]);
            cout.width(16); cout << log10(residual_adjlevelset[0]);
            
            cout.precision(4);
            cout.setf(ios::scientific, ios::floatfield);
            cout.width(12); cout << Total_Sens_Geo;
            cout.width(14); cout << Total_Sens_Mach;
            cout << endl;
            cout.unsetf(ios_base::floatfield);
          }
          
          break;
          
      }
      cout.unsetf(ios::fixed);
      
      delete [] residual_flow;
      delete [] residual_turbulent;
      delete [] residual_transition;
      delete [] residual_levelset;
      delete [] residual_wave;
      delete [] residual_fea;
      delete [] residual_fem;
      delete [] residual_heat;
      
      delete [] residual_adjflow;
      delete [] residual_adjturbulent;
      delete [] residual_adjlevelset;
      
      delete [] Surface_CLift;
      delete [] Surface_CDrag;
      delete [] Surface_CSideForce;
      delete [] Surface_CEff;
      delete [] Surface_CFx;
      delete [] Surface_CFy;
      delete [] Surface_CFz;
      delete [] Surface_CMx;
      delete [] Surface_CMy;
      delete [] Surface_CMz;
      delete [] aeroelastic_pitch;
      delete [] aeroelastic_plunge;

      delete [] TotalStaticEfficiency;
      delete [] TotalTotalEfficiency;
      delete [] KineticEnergyLoss;
      delete [] TotalPressureLoss;
      delete [] MassFlowIn;
      delete [] MassFlowOut;
      delete [] FlowAngleIn;
      delete [] FlowAngleOut;
      delete [] EulerianWork;
      delete []	TotalEnthalpyIn;
      delete [] PressureRatio;
      delete [] PressureOut;
      delete [] EnthalpyOut;
      delete [] MachIn;
      delete [] MachOut;
      delete [] NormalMachIn;
      delete [] NormalMachOut;
      delete [] VelocityOutIs;
    }
  }
}

void COutput::SetCFL_Number(CSolver ****solver_container, CConfig **config, unsigned short val_iZone) {
  
  su2double CFLFactor = 1.0, power = 1.0, CFL = 0.0, CFLMin = 0.0, CFLMax = 0.0, Div = 1.0, Diff = 0.0, MGFactor[100];
  unsigned short iMesh;
  
  unsigned short FinestMesh = config[val_iZone]->GetFinestMesh();
  unsigned long ExtIter = config[val_iZone]->GetExtIter();

  RhoRes_New = solver_container[val_iZone][FinestMesh][FLOW_SOL]->GetRes_RMS(0);
  switch( config[val_iZone]->GetKind_Solver()){
    case ADJ_EULER : case ADJ_NAVIER_STOKES: case ADJ_RANS:
      RhoRes_New = solver_container[val_iZone][FinestMesh][ADJFLOW_SOL]->GetRes_RMS(0);
      break;
  }

  if (RhoRes_New < EPS) RhoRes_New = EPS;
  if (RhoRes_Old < EPS) RhoRes_Old = RhoRes_New;
  
  Div = RhoRes_Old/RhoRes_New;
  Diff = RhoRes_New-RhoRes_Old;
  
  /*--- Compute MG factor ---*/
  
  for (iMesh = 0; iMesh <= config[val_iZone]->GetnMGLevels(); iMesh++) {
    if (iMesh == MESH_0) MGFactor[iMesh] = 1.0;
    else MGFactor[iMesh] = MGFactor[iMesh-1] * config[val_iZone]->GetCFL(iMesh)/config[val_iZone]->GetCFL(iMesh-1);
  }
  
  if (Div < 1.0) power = config[val_iZone]->GetCFL_AdaptParam(0);
  else power = config[val_iZone]->GetCFL_AdaptParam(1);
  
  /*--- Detect a stall in the residual ---*/
  
  if ((fabs(Diff) <= RhoRes_New*1E-8) && (ExtIter != 0)) { Div = 0.1; power = config[val_iZone]->GetCFL_AdaptParam(1); }
  
  CFLMin = config[val_iZone]->GetCFL_AdaptParam(2);
  CFLMax = config[val_iZone]->GetCFL_AdaptParam(3);
  
  CFLFactor = pow(Div, power);
  
  for (iMesh = 0; iMesh <= config[val_iZone]->GetnMGLevels(); iMesh++) {
    CFL = config[val_iZone]->GetCFL(iMesh);
    CFL *= CFLFactor;
    
    if ((iMesh == MESH_0) && (CFL <= CFLMin)) {
      for (iMesh = 0; iMesh <= config[val_iZone]->GetnMGLevels(); iMesh++) {
        config[val_iZone]->SetCFL(iMesh, 1.001*CFLMin*MGFactor[iMesh]);
      }
      break;
    }
    if ((iMesh == MESH_0) && (CFL >= CFLMax)) {
      for (iMesh = 0; iMesh <= config[val_iZone]->GetnMGLevels(); iMesh++)
        config[val_iZone]->SetCFL(iMesh, 0.999*CFLMax*MGFactor[iMesh]);
      break;
    }
    
    config[val_iZone]->SetCFL(iMesh, CFL);
    
  }
  
  RhoRes_Old = solver_container[val_iZone][FinestMesh][FLOW_SOL]->GetRes_RMS(0);
  switch( config[val_iZone]->GetKind_Solver()){
      case ADJ_EULER : case ADJ_NAVIER_STOKES: case ADJ_RANS:
        RhoRes_Old = solver_container[val_iZone][FinestMesh][ADJFLOW_SOL]->GetRes_RMS(0);
        break;
    }
  
}


void COutput::SetForces_Breakdown(CGeometry ***geometry,
                                  CSolver ****solver_container,
                                  CConfig **config,
                                  CIntegration ***integration,
                                  unsigned short val_iZone) {
  
  char cstr[200];
  unsigned short iMarker_Monitoring;
  ofstream Breakdown_file;
  
  int rank = MASTER_NODE;
  bool compressible       = (config[val_iZone]->GetKind_Regime() == COMPRESSIBLE);
  bool incompressible     = (config[val_iZone]->GetKind_Regime() == INCOMPRESSIBLE);
  bool freesurface        = (config[val_iZone]->GetKind_Regime() == FREESURFACE);
  bool unsteady           = (config[val_iZone]->GetUnsteady_Simulation() != NO);
  bool viscous            = config[val_iZone]->GetViscous();
  bool grid_movement      = config[val_iZone]->GetGrid_Movement();
  bool gravity            = config[val_iZone]->GetGravityForce();
  bool turbulent          = config[val_iZone]->GetKind_Solver() == RANS;

#ifdef HAVE_MPI
  MPI_Comm_rank(MPI_COMM_WORLD, &rank);
#endif
  
  unsigned short FinestMesh = config[val_iZone]->GetFinestMesh();
  unsigned short nDim = geometry[val_iZone][FinestMesh]->GetnDim();
  bool flow = ((config[val_iZone]->GetKind_Solver() == EULER) || (config[val_iZone]->GetKind_Solver() == NAVIER_STOKES) ||
               (config[val_iZone]->GetKind_Solver() == RANS));
  
  /*--- Output the mean flow solution using only the master node ---*/
  
  if ((rank == MASTER_NODE) && (flow)) {
    
    cout << "Writing the forces breakdown file." << endl;

    /*--- Initialize variables to store information from all domains (direct solution) ---*/
    
    su2double Total_CLift = 0.0, Total_CDrag = 0.0, Total_CSideForce = 0.0, Total_CMx = 0.0, Total_CMy = 0.0, Total_CMz = 0.0, Total_CEff = 0.0, Total_CFx = 0.0, Total_CFy = 0.0, Total_CFz = 0.0,
    Inv_CLift = 0.0, Inv_CDrag = 0.0, Inv_CSideForce = 0.0, Inv_CMx = 0.0, Inv_CMy = 0.0, Inv_CMz = 0.0, Inv_CEff = 0.0, Inv_CFx = 0.0, Inv_CFy = 0.0, Inv_CFz = 0.0,
    *Surface_CLift = NULL, *Surface_CDrag = NULL, *Surface_CSideForce = NULL, *Surface_CEff = NULL, *Surface_CFx = NULL, *Surface_CFy = NULL,  *Surface_CFz = NULL, *Surface_CMx = NULL, *Surface_CMy = NULL, *Surface_CMz = NULL,
    *Surface_CLift_Inv = NULL, *Surface_CDrag_Inv = NULL, *Surface_CSideForce_Inv = NULL, *Surface_CEff_Inv = NULL, *Surface_CFx_Inv = NULL, *Surface_CFy_Inv = NULL,  *Surface_CFz_Inv = NULL, *Surface_CMx_Inv = NULL, *Surface_CMy_Inv = NULL, *Surface_CMz_Inv = NULL;
    
    /*--- WARNING: when compiling on Windows, ctime() is not available. Comment out
     the two lines below that use the dt variable. ---*/
    //time_t now = time(0);
    //string dt = ctime(&now); dt[24] = '.';

    /*--- Allocate memory for the coefficients being monitored ---*/
    
    Surface_CLift      = new su2double[config[ZONE_0]->GetnMarker_Monitoring()];
    Surface_CDrag      = new su2double[config[ZONE_0]->GetnMarker_Monitoring()];
    Surface_CSideForce = new su2double[config[ZONE_0]->GetnMarker_Monitoring()];
    Surface_CEff       = new su2double[config[ZONE_0]->GetnMarker_Monitoring()];
    Surface_CFx        = new su2double[config[ZONE_0]->GetnMarker_Monitoring()];
    Surface_CFy        = new su2double[config[ZONE_0]->GetnMarker_Monitoring()];
    Surface_CFz        = new su2double[config[ZONE_0]->GetnMarker_Monitoring()];
    Surface_CMx        = new su2double[config[ZONE_0]->GetnMarker_Monitoring()];
    Surface_CMy        = new su2double[config[ZONE_0]->GetnMarker_Monitoring()];
    Surface_CMz        = new su2double[config[ZONE_0]->GetnMarker_Monitoring()];
    
    Surface_CLift_Inv      = new su2double[config[ZONE_0]->GetnMarker_Monitoring()];
    Surface_CDrag_Inv      = new su2double[config[ZONE_0]->GetnMarker_Monitoring()];
    Surface_CSideForce_Inv = new su2double[config[ZONE_0]->GetnMarker_Monitoring()];
    Surface_CEff_Inv       = new su2double[config[ZONE_0]->GetnMarker_Monitoring()];
    Surface_CFx_Inv        = new su2double[config[ZONE_0]->GetnMarker_Monitoring()];
    Surface_CFy_Inv        = new su2double[config[ZONE_0]->GetnMarker_Monitoring()];
    Surface_CFz_Inv        = new su2double[config[ZONE_0]->GetnMarker_Monitoring()];
    Surface_CMx_Inv        = new su2double[config[ZONE_0]->GetnMarker_Monitoring()];
    Surface_CMy_Inv        = new su2double[config[ZONE_0]->GetnMarker_Monitoring()];
    Surface_CMz_Inv        = new su2double[config[ZONE_0]->GetnMarker_Monitoring()];

    /*--- Flow solution coefficients ---*/
    
    Total_CLift       = solver_container[val_iZone][FinestMesh][FLOW_SOL]->GetTotal_CLift();
    Total_CDrag       = solver_container[val_iZone][FinestMesh][FLOW_SOL]->GetTotal_CDrag();
    Total_CSideForce  = solver_container[val_iZone][FinestMesh][FLOW_SOL]->GetTotal_CSideForce();
    Total_CEff        = solver_container[val_iZone][FinestMesh][FLOW_SOL]->GetTotal_CEff();
    Total_CMx         = solver_container[val_iZone][FinestMesh][FLOW_SOL]->GetTotal_CMx();
    Total_CMy         = solver_container[val_iZone][FinestMesh][FLOW_SOL]->GetTotal_CMy();
    Total_CMz         = solver_container[val_iZone][FinestMesh][FLOW_SOL]->GetTotal_CMz();
    Total_CFx         = solver_container[val_iZone][FinestMesh][FLOW_SOL]->GetTotal_CFx();
    Total_CFy         = solver_container[val_iZone][FinestMesh][FLOW_SOL]->GetTotal_CFy();
    Total_CFz         = solver_container[val_iZone][FinestMesh][FLOW_SOL]->GetTotal_CFz();
    
    /*--- Flow inviscid solution coefficients ---*/
    
    Inv_CLift       = solver_container[val_iZone][FinestMesh][FLOW_SOL]->GetAllBound_CLift_Inv();
    Inv_CDrag       = solver_container[val_iZone][FinestMesh][FLOW_SOL]->GetAllBound_CDrag_Inv();
    Inv_CSideForce  = solver_container[val_iZone][FinestMesh][FLOW_SOL]->GetAllBound_CSideForce_Inv();
    Inv_CEff        = solver_container[val_iZone][FinestMesh][FLOW_SOL]->GetAllBound_CEff_Inv();
    Inv_CMx         = solver_container[val_iZone][FinestMesh][FLOW_SOL]->GetAllBound_CMx_Inv();
    Inv_CMy         = solver_container[val_iZone][FinestMesh][FLOW_SOL]->GetAllBound_CMy_Inv();
    Inv_CMz         = solver_container[val_iZone][FinestMesh][FLOW_SOL]->GetAllBound_CMz_Inv();
    Inv_CFx         = solver_container[val_iZone][FinestMesh][FLOW_SOL]->GetAllBound_CFx_Inv();
    Inv_CFy         = solver_container[val_iZone][FinestMesh][FLOW_SOL]->GetAllBound_CFy_Inv();
    Inv_CFz         = solver_container[val_iZone][FinestMesh][FLOW_SOL]->GetAllBound_CFz_Inv();
    
    /*--- Look over the markers being monitored and get the desired values ---*/
    
    for (iMarker_Monitoring = 0; iMarker_Monitoring < config[ZONE_0]->GetnMarker_Monitoring(); iMarker_Monitoring++) {
      Surface_CLift[iMarker_Monitoring]      = solver_container[val_iZone][FinestMesh][FLOW_SOL]->GetSurface_CLift(iMarker_Monitoring);
      Surface_CDrag[iMarker_Monitoring]      = solver_container[val_iZone][FinestMesh][FLOW_SOL]->GetSurface_CDrag(iMarker_Monitoring);
      Surface_CSideForce[iMarker_Monitoring] = solver_container[val_iZone][FinestMesh][FLOW_SOL]->GetSurface_CSideForce(iMarker_Monitoring);
      Surface_CEff[iMarker_Monitoring]       = solver_container[val_iZone][FinestMesh][FLOW_SOL]->GetSurface_CEff(iMarker_Monitoring);
      Surface_CFx[iMarker_Monitoring]        = solver_container[val_iZone][FinestMesh][FLOW_SOL]->GetSurface_CFx(iMarker_Monitoring);
      Surface_CFy[iMarker_Monitoring]        = solver_container[val_iZone][FinestMesh][FLOW_SOL]->GetSurface_CFy(iMarker_Monitoring);
      Surface_CFz[iMarker_Monitoring]        = solver_container[val_iZone][FinestMesh][FLOW_SOL]->GetSurface_CFz(iMarker_Monitoring);
      Surface_CMx[iMarker_Monitoring]        = solver_container[val_iZone][FinestMesh][FLOW_SOL]->GetSurface_CMx(iMarker_Monitoring);
      Surface_CMy[iMarker_Monitoring]        = solver_container[val_iZone][FinestMesh][FLOW_SOL]->GetSurface_CMy(iMarker_Monitoring);
      Surface_CMz[iMarker_Monitoring]        = solver_container[val_iZone][FinestMesh][FLOW_SOL]->GetSurface_CMz(iMarker_Monitoring);
      
      Surface_CLift_Inv[iMarker_Monitoring]      = solver_container[val_iZone][FinestMesh][FLOW_SOL]->GetSurface_CLift_Inv(iMarker_Monitoring);
      Surface_CDrag_Inv[iMarker_Monitoring]      = solver_container[val_iZone][FinestMesh][FLOW_SOL]->GetSurface_CDrag_Inv(iMarker_Monitoring);
      Surface_CSideForce_Inv[iMarker_Monitoring] = solver_container[val_iZone][FinestMesh][FLOW_SOL]->GetSurface_CSideForce_Inv(iMarker_Monitoring);
      Surface_CEff_Inv[iMarker_Monitoring]       = solver_container[val_iZone][FinestMesh][FLOW_SOL]->GetSurface_CEff_Inv(iMarker_Monitoring);
      Surface_CFx_Inv[iMarker_Monitoring]        = solver_container[val_iZone][FinestMesh][FLOW_SOL]->GetSurface_CFx_Inv(iMarker_Monitoring);
      Surface_CFy_Inv[iMarker_Monitoring]        = solver_container[val_iZone][FinestMesh][FLOW_SOL]->GetSurface_CFy_Inv(iMarker_Monitoring);
      Surface_CFz_Inv[iMarker_Monitoring]        = solver_container[val_iZone][FinestMesh][FLOW_SOL]->GetSurface_CFz_Inv(iMarker_Monitoring);
      Surface_CMx_Inv[iMarker_Monitoring]        = solver_container[val_iZone][FinestMesh][FLOW_SOL]->GetSurface_CMx_Inv(iMarker_Monitoring);
      Surface_CMy_Inv[iMarker_Monitoring]        = solver_container[val_iZone][FinestMesh][FLOW_SOL]->GetSurface_CMy_Inv(iMarker_Monitoring);
      Surface_CMz_Inv[iMarker_Monitoring]        = solver_container[val_iZone][FinestMesh][FLOW_SOL]->GetSurface_CMz_Inv(iMarker_Monitoring);
    }
    
    /*--- Write file name with extension ---*/
    
    string filename = config[val_iZone]->GetBreakdown_FileName();
    strcpy (cstr, filename.data());

    Breakdown_file.open(cstr, ios::out);
    
    Breakdown_file << endl <<"-------------------------------------------------------------------------" << endl;
    Breakdown_file <<"|    ___ _   _ ___                                                      |" << endl;
    Breakdown_file <<"|   / __| | | |_  )   Release 4.1.1  \"Cardinal\"                         |" << endl;
    Breakdown_file <<"|   \\__ \\ |_| |/ /                                                      |" << endl;
    Breakdown_file <<"|   |___/\\___//___|   Suite (Computational Fluid Dynamics Code)         |" << endl;
    Breakdown_file << "|                                                                       |" << endl;
    //Breakdown_file << "|   Local date and time: " << dt << "                      |" << endl;
    Breakdown_file <<"-------------------------------------------------------------------------" << endl;
    Breakdown_file << "| SU2 Lead Dev.: Dr. Francisco Palacios, Francisco.D.Palacios@boeing.com|" << endl;
    Breakdown_file << "|                Dr. Thomas D. Economon, economon@stanford.edu          |" << endl;
    Breakdown_file <<"-------------------------------------------------------------------------" << endl;
    Breakdown_file << "| SU2 Developers:                                                       |" << endl;
    Breakdown_file << "| - Prof. Juan J. Alonso's group at Stanford University.                |" << endl;
    Breakdown_file << "| - Prof. Piero Colonna's group at Delft University of Technology.      |" << endl;
    Breakdown_file << "| - Prof. Nicolas R. Gauger's group at Kaiserslautern U. of Technology. |" << endl;
    Breakdown_file << "| - Prof. Alberto Guardone's group at Polytechnic University of Milan.  |" << endl;
    Breakdown_file << "| - Prof. Rafael Palacios' group at Imperial College London.            |" << endl;
    Breakdown_file <<"-------------------------------------------------------------------------" << endl;
    Breakdown_file << "| Copyright (C) 2012-2016 SU2, the open-source CFD code.                |" << endl;
    Breakdown_file << "|                                                                       |" << endl;
    Breakdown_file << "| SU2 is free software; you can redistribute it and/or                  |" << endl;
    Breakdown_file << "| modify it under the terms of the GNU Lesser General Public            |" << endl;
    Breakdown_file << "| License as published by the Free Software Foundation; either          |" << endl;
    Breakdown_file << "| version 2.1 of the License, or (at your option) any later version.    |" << endl;
    Breakdown_file << "|                                                                       |" << endl;
    Breakdown_file << "| SU2 is distributed in the hope that it will be useful,                |" << endl;
    Breakdown_file << "| but WITHOUT ANY WARRANTY; without even the implied warranty of        |" << endl;
    Breakdown_file << "| MERCHANTABILITY or FITNESS FOR A PARTICULAR PURPOSE. See the GNU      |" << endl;
    Breakdown_file << "| Lesser General Public License for more details.                       |" << endl;
    Breakdown_file << "|                                                                       |" << endl;
    Breakdown_file << "| You should have received a copy of the GNU Lesser General Public      |" << endl;
    Breakdown_file << "| License along with SU2. If not, see <http://www.gnu.org/licenses/>.   |" << endl;
    Breakdown_file <<"-------------------------------------------------------------------------" << endl;
    
    Breakdown_file.precision(6);
    
    Breakdown_file << endl << endl <<"Problem definition:" << endl << endl;
    
    if (compressible) {
      if (viscous) {
        Breakdown_file << "Viscous flow: Computing pressure using the ideal gas law" << endl;
        Breakdown_file << "based on the free-stream temperature and a density computed" << endl;
        Breakdown_file << "from the Reynolds number." << endl;
      } else {
        Breakdown_file << "Inviscid flow: Computing density based on free-stream" << endl;
        Breakdown_file << "temperature and pressure using the ideal gas law." << endl;
      }
    }
    
    if (grid_movement) Breakdown_file << "Force coefficients computed using MACH_MOTION." << endl;
    else Breakdown_file << "Force coefficients computed using free-stream values." << endl;
    
    if (incompressible || freesurface) {
      Breakdown_file << "Viscous and Inviscid flow: rho_ref, and vel_ref" << endl;
      Breakdown_file << "are based on the free-stream values, p_ref = rho_ref*vel_ref^2." << endl;
      Breakdown_file << "The free-stream value of the pressure is 0." << endl;
      Breakdown_file << "Mach number: "<< config[val_iZone]->GetMach() << ", computed using the Bulk modulus." << endl;
      Breakdown_file << "Angle of attack (deg): "<< config[val_iZone]->GetAoA() << ", computed using the the free-stream velocity." << endl;
      Breakdown_file << "Side slip angle (deg): "<< config[val_iZone]->GetAoS() << ", computed using the the free-stream velocity." << endl;
      if (viscous) Breakdown_file << "Reynolds number: " << config[val_iZone]->GetReynolds() << ", computed using free-stream values."<< endl;
      Breakdown_file << "Only dimensional computation, the grid should be dimensional." << endl;
    }
    
    Breakdown_file <<"-- Input conditions:"<< endl;
    
    if (compressible) {
      switch (config[val_iZone]->GetKind_FluidModel()) {
          
        case STANDARD_AIR:
          Breakdown_file << "Fluid Model: STANDARD_AIR "<< endl;
          Breakdown_file << "Specific gas constant: " << config[val_iZone]->GetGas_Constant();
          if (config[val_iZone]->GetSystemMeasurements() == SI) Breakdown_file << " N.m/kg.K." << endl;
          else if (config[val_iZone]->GetSystemMeasurements() == US) Breakdown_file << " lbf.ft/slug.R." << endl;
          Breakdown_file << "Specific gas constant (non-dim): " << config[val_iZone]->GetGas_ConstantND()<< endl;
          Breakdown_file << "Specific Heat Ratio: 1.4000 "<< endl;
          break;
          
        case IDEAL_GAS:
          Breakdown_file << "Fluid Model: IDEAL_GAS "<< endl;
          Breakdown_file << "Specific gas constant: " << config[val_iZone]->GetGas_Constant() << " N.m/kg.K." << endl;
          Breakdown_file << "Specific gas constant (non-dim): " << config[val_iZone]->GetGas_ConstantND()<< endl;
          Breakdown_file << "Specific Heat Ratio: "<< config[val_iZone]->GetGamma() << endl;
          break;
          
        case VW_GAS:
          Breakdown_file << "Fluid Model: Van der Waals "<< endl;
          Breakdown_file << "Specific gas constant: " << config[val_iZone]->GetGas_Constant() << " N.m/kg.K." << endl;
          Breakdown_file << "Specific gas constant (non-dim): " << config[val_iZone]->GetGas_ConstantND()<< endl;
          Breakdown_file << "Specific Heat Ratio: "<< config[val_iZone]->GetGamma() << endl;
          Breakdown_file << "Critical Pressure:   " << config[val_iZone]->GetPressure_Critical()  << " Pa." << endl;
          Breakdown_file << "Critical Temperature:  " << config[val_iZone]->GetTemperature_Critical() << " K." << endl;
          Breakdown_file << "Critical Pressure (non-dim):   " << config[val_iZone]->GetPressure_Critical() /config[val_iZone]->GetPressure_Ref() << endl;
          Breakdown_file << "Critical Temperature (non-dim) :  " << config[val_iZone]->GetTemperature_Critical() /config[val_iZone]->GetTemperature_Ref() << endl;
          break;
          
        case PR_GAS:
          Breakdown_file << "Fluid Model: Peng-Robinson "<< endl;
          Breakdown_file << "Specific gas constant: " << config[val_iZone]->GetGas_Constant() << " N.m/kg.K." << endl;
          Breakdown_file << "Specific gas constant(non-dim): " << config[val_iZone]->GetGas_ConstantND()<< endl;
          Breakdown_file << "Specific Heat Ratio: "<< config[val_iZone]->GetGamma() << endl;
          Breakdown_file << "Critical Pressure:   " << config[val_iZone]->GetPressure_Critical()  << " Pa." << endl;
          Breakdown_file << "Critical Temperature:  " << config[val_iZone]->GetTemperature_Critical() << " K." << endl;
          Breakdown_file << "Critical Pressure (non-dim):   " << config[val_iZone]->GetPressure_Critical() /config[val_iZone]->GetPressure_Ref() << endl;
          Breakdown_file << "Critical Temperature (non-dim) :  " << config[val_iZone]->GetTemperature_Critical() /config[val_iZone]->GetTemperature_Ref() << endl;
          break;
      }
      
      if (viscous) {
        
        switch (config[val_iZone]->GetKind_ViscosityModel()) {
            
          case CONSTANT_VISCOSITY:
            Breakdown_file << "Viscosity Model: CONSTANT_VISCOSITY  "<< endl;
            Breakdown_file << "Laminar Viscosity: " << config[val_iZone]->GetMu_ConstantND()*config[val_iZone]->GetViscosity_Ref();
            if (config[val_iZone]->GetSystemMeasurements() == SI) Breakdown_file << " N.s/m^2." << endl;
            else if (config[val_iZone]->GetSystemMeasurements() == US) Breakdown_file << " lbf.s/ft^2." << endl;
            Breakdown_file << "Laminar Viscosity (non-dim): " << config[val_iZone]->GetMu_ConstantND()<< endl;
            break;
            
          case SUTHERLAND:
            Breakdown_file << "Viscosity Model: SUTHERLAND "<< endl;
            Breakdown_file << "Ref. Laminar Viscosity: " << config[val_iZone]->GetMu_RefND()*config[val_iZone]->GetViscosity_Ref();
            if (config[val_iZone]->GetSystemMeasurements() == SI) Breakdown_file << " N.s/m^2." << endl;
            else if (config[val_iZone]->GetSystemMeasurements() == US) Breakdown_file << " lbf.s/ft^2." << endl;
            Breakdown_file << "Ref. Temperature: " << config[val_iZone]->GetMu_Temperature_RefND()*config[val_iZone]->GetTemperature_Ref();
            if (config[val_iZone]->GetSystemMeasurements() == SI) Breakdown_file << " K." << endl;
            else if (config[val_iZone]->GetSystemMeasurements() == US) Breakdown_file << " R." << endl;
            Breakdown_file << "Sutherland Constant: "<< config[val_iZone]->GetMu_SND()*config[val_iZone]->GetTemperature_Ref();
            if (config[val_iZone]->GetSystemMeasurements() == SI) Breakdown_file << " K." << endl;
            else if (config[val_iZone]->GetSystemMeasurements() == US) Breakdown_file << " R." << endl;
            Breakdown_file << "Laminar Viscosity (non-dim): " << config[val_iZone]->GetMu_ConstantND()<< endl;
            Breakdown_file << "Ref. Temperature (non-dim): " << config[val_iZone]->GetMu_Temperature_RefND()<< endl;
            Breakdown_file << "Sutherland constant (non-dim): "<< config[val_iZone]->GetMu_SND()<< endl;
            break;
            
        }
        switch (config[val_iZone]->GetKind_ConductivityModel()) {
            
          case CONSTANT_PRANDTL:
            Breakdown_file << "Conductivity Model: CONSTANT_PRANDTL  "<< endl;
            Breakdown_file << "Prandtl: " << config[val_iZone]->GetPrandtl_Lam()<< endl;
            break;
            
          case CONSTANT_CONDUCTIVITY:
            Breakdown_file << "Conductivity Model: CONSTANT_CONDUCTIVITY "<< endl;
            Breakdown_file << "Molecular Conductivity: " << config[val_iZone]->GetKt_ConstantND()*config[val_iZone]->GetConductivity_Ref()<< " W/m^2.K." << endl;
            Breakdown_file << "Molecular Conductivity (non-dim): " << config[val_iZone]->GetKt_ConstantND()<< endl;
            break;
            
        }
      }
    }
    
    if (incompressible || freesurface) {
      Breakdown_file << "Bulk modulus: " << config[val_iZone]->GetBulk_Modulus();
      if (config[val_iZone]->GetSystemMeasurements() == SI) Breakdown_file << " Pa." << endl;
      else if (config[val_iZone]->GetSystemMeasurements() == US) Breakdown_file << " psf." << endl;
      Breakdown_file << "Artificial compressibility factor: " << config[val_iZone]->GetArtComp_Factor();
      if (config[val_iZone]->GetSystemMeasurements() == SI) Breakdown_file << " Pa." << endl;
      else if (config[val_iZone]->GetSystemMeasurements() == US) Breakdown_file << " psf." << endl;
    }
    
    Breakdown_file << "Free-stream static pressure: " << config[val_iZone]->GetPressure_FreeStream();
    if (config[val_iZone]->GetSystemMeasurements() == SI) Breakdown_file << " Pa." << endl;
    else if (config[val_iZone]->GetSystemMeasurements() == US) Breakdown_file << " psf." << endl;
    
    Breakdown_file << "Free-stream total pressure: " << config[val_iZone]->GetPressure_FreeStream() * pow( 1.0+config[val_iZone]->GetMach()*config[val_iZone]->GetMach()*0.5*(config[val_iZone]->GetGamma()-1.0), config[val_iZone]->GetGamma()/(config[val_iZone]->GetGamma()-1.0) );
    if (config[val_iZone]->GetSystemMeasurements() == SI) Breakdown_file << " Pa." << endl;
    else if (config[val_iZone]->GetSystemMeasurements() == US) Breakdown_file << " psf." << endl;
    
    if (compressible) {
      Breakdown_file << "Free-stream temperature: " << config[val_iZone]->GetTemperature_FreeStream();
      if (config[val_iZone]->GetSystemMeasurements() == SI) Breakdown_file << " K." << endl;
      else if (config[val_iZone]->GetSystemMeasurements() == US) Breakdown_file << " R." << endl;
    }
    
    Breakdown_file << "Free-stream density: " << config[val_iZone]->GetDensity_FreeStream();
    if (config[val_iZone]->GetSystemMeasurements() == SI) Breakdown_file << " kg/m^3." << endl;
    else if (config[val_iZone]->GetSystemMeasurements() == US) Breakdown_file << " slug/ft^3." << endl;
    
    if (nDim == 2) {
      Breakdown_file << "Free-stream velocity: (" << config[val_iZone]->GetVelocity_FreeStream()[0] << ", ";
      Breakdown_file << config[val_iZone]->GetVelocity_FreeStream()[1] << ")";
    }
    if (nDim == 3) {
      Breakdown_file << "Free-stream velocity: (" << config[val_iZone]->GetVelocity_FreeStream()[0] << ", ";
      Breakdown_file << config[val_iZone]->GetVelocity_FreeStream()[1] << ", " << config[val_iZone]->GetVelocity_FreeStream()[2] << ")";
    }
    if (config[val_iZone]->GetSystemMeasurements() == SI) Breakdown_file << " m/s. ";
    else if (config[val_iZone]->GetSystemMeasurements() == US) Breakdown_file << " ft/s. ";
    
    Breakdown_file << "Magnitude: "	<< config[val_iZone]->GetModVel_FreeStream();
    if (config[val_iZone]->GetSystemMeasurements() == SI) Breakdown_file << " m/s." << endl;
    else if (config[val_iZone]->GetSystemMeasurements() == US) Breakdown_file << " ft/s." << endl;
    
    if (compressible) {
      Breakdown_file << "Free-stream total energy per unit mass: " << config[val_iZone]->GetEnergy_FreeStream();
      if (config[val_iZone]->GetSystemMeasurements() == SI) Breakdown_file << " m^2/s^2." << endl;
      else if (config[val_iZone]->GetSystemMeasurements() == US) Breakdown_file << " ft^2/s^2." << endl;
    }
    
    if (viscous) {
      Breakdown_file << "Free-stream viscosity: " << config[val_iZone]->GetViscosity_FreeStream();
      if (config[val_iZone]->GetSystemMeasurements() == SI) Breakdown_file << " N.s/m^2." << endl;
      else if (config[val_iZone]->GetSystemMeasurements() == US) Breakdown_file << " lbf.s/ft^2." << endl;
      if (turbulent) {
        Breakdown_file << "Free-stream turb. kinetic energy per unit mass: " << config[val_iZone]->GetTke_FreeStream();
        if (config[val_iZone]->GetSystemMeasurements() == SI) Breakdown_file << " m^2/s^2." << endl;
        else if (config[val_iZone]->GetSystemMeasurements() == US) Breakdown_file << " ft^2/s^2." << endl;
        Breakdown_file << "Free-stream specific dissipation: " << config[val_iZone]->GetOmega_FreeStream();
        if (config[val_iZone]->GetSystemMeasurements() == SI) Breakdown_file << " 1/s." << endl;
        else if (config[val_iZone]->GetSystemMeasurements() == US) Breakdown_file << " 1/s." << endl;
      }
    }
    
    if (unsteady) { Breakdown_file << "Total time: " << config[val_iZone]->GetTotal_UnstTime() << " s. Time step: " << config[val_iZone]->GetDelta_UnstTime() << " s." << endl; }
    
    /*--- Print out reference values. ---*/
    
    Breakdown_file <<"-- Reference values:"<< endl;
    
    if (compressible) {
      Breakdown_file << "Reference specific gas constant: " << config[val_iZone]->GetGas_Constant_Ref();
      if (config[val_iZone]->GetSystemMeasurements() == SI) Breakdown_file << " N.m/kg.K." << endl;
      else if (config[val_iZone]->GetSystemMeasurements() == US) Breakdown_file << " lbf.ft/slug.R." << endl;
    }
    
    Breakdown_file << "Reference pressure: " << config[val_iZone]->GetPressure_Ref();
    if (config[val_iZone]->GetSystemMeasurements() == SI) Breakdown_file << " Pa." << endl;
    else if (config[val_iZone]->GetSystemMeasurements() == US) Breakdown_file << " psf." << endl;
    
    if (compressible) {
      Breakdown_file << "Reference temperature: " << config[val_iZone]->GetTemperature_Ref();
      if (config[val_iZone]->GetSystemMeasurements() == SI) Breakdown_file << " K." << endl;
      else if (config[val_iZone]->GetSystemMeasurements() == US) Breakdown_file << " R." << endl;
    }
    
    Breakdown_file << "Reference density: " << config[val_iZone]->GetDensity_Ref();
    if (config[val_iZone]->GetSystemMeasurements() == SI) Breakdown_file << " kg/m^3." << endl;
    else if (config[val_iZone]->GetSystemMeasurements() == US) Breakdown_file << " slug/ft^3." << endl;
    
    Breakdown_file << "Reference velocity: " << config[val_iZone]->GetVelocity_Ref();
    if (config[val_iZone]->GetSystemMeasurements() == SI) Breakdown_file << " m/s." << endl;
    else if (config[val_iZone]->GetSystemMeasurements() == US) Breakdown_file << " ft/s." << endl;
    
    if (compressible) {
      Breakdown_file << "Reference energy per unit mass: " << config[val_iZone]->GetEnergy_Ref();
      if (config[val_iZone]->GetSystemMeasurements() == SI) Breakdown_file << " m^2/s^2." << endl;
      else if (config[val_iZone]->GetSystemMeasurements() == US) Breakdown_file << " ft^2/s^2." << endl;
    }
    
    if (incompressible || freesurface) {
      Breakdown_file << "Reference length: " << config[val_iZone]->GetLength_Ref();
      if (config[val_iZone]->GetSystemMeasurements() == SI) Breakdown_file << " m." << endl;
      else if (config[val_iZone]->GetSystemMeasurements() == US) Breakdown_file << " in." << endl;
    }
    
    if (viscous) {
      Breakdown_file << "Reference viscosity: " << config[val_iZone]->GetViscosity_Ref();
      if (config[val_iZone]->GetSystemMeasurements() == SI) Breakdown_file << " N.s/m^2." << endl;
      else if (config[val_iZone]->GetSystemMeasurements() == US) Breakdown_file << " lbf.s/ft^2." << endl;
      Breakdown_file << "Reference conductivity: " << config[val_iZone]->GetConductivity_Ref();
      if (config[val_iZone]->GetSystemMeasurements() == SI) Breakdown_file << " W/m^2.K." << endl;
      else if (config[val_iZone]->GetSystemMeasurements() == US) Breakdown_file << " lbf/ft.s.R." << endl;
    }
    
    
    if (unsteady) Breakdown_file << "Reference time: " << config[val_iZone]->GetTime_Ref() <<" s." << endl;
    
    /*--- Print out resulting non-dim values here. ---*/
    
    Breakdown_file << "-- Resulting non-dimensional state:" << endl;
    Breakdown_file << "Mach number (non-dim): " << config[val_iZone]->GetMach() << endl;
    if (viscous) {
      Breakdown_file << "Reynolds number (non-dim): " << config[val_iZone]->GetReynolds() <<". Re length: " << config[val_iZone]->GetLength_Reynolds();
      if (config[val_iZone]->GetSystemMeasurements() == SI) Breakdown_file << " m." << endl;
      else if (config[val_iZone]->GetSystemMeasurements() == US) Breakdown_file << " ft." << endl;
    }
    if (gravity) {
      Breakdown_file << "Froude number (non-dim): " << config[val_iZone]->GetFroude() << endl;
      Breakdown_file << "Lenght of the baseline wave (non-dim): " << 2.0*PI_NUMBER*config[val_iZone]->GetFroude()*config[val_iZone]->GetFroude() << endl;
    }
    
    if (compressible) {
      Breakdown_file << "Specific gas constant (non-dim): " << config[val_iZone]->GetGas_ConstantND() << endl;
      Breakdown_file << "Free-stream temperature (non-dim): " << config[val_iZone]->GetTemperature_FreeStreamND() << endl;
    }
    
    Breakdown_file << "Free-stream pressure (non-dim): " << config[val_iZone]->GetPressure_FreeStreamND() << endl;
    
    Breakdown_file << "Free-stream density (non-dim): " << config[val_iZone]->GetDensity_FreeStreamND() << endl;
    
    if (nDim == 2) {
      Breakdown_file << "Free-stream velocity (non-dim): (" << config[val_iZone]->GetVelocity_FreeStreamND()[0] << ", ";
      Breakdown_file << config[val_iZone]->GetVelocity_FreeStreamND()[1] << "). ";
    } else {
      Breakdown_file << "Free-stream velocity (non-dim): (" << config[val_iZone]->GetVelocity_FreeStreamND()[0] << ", ";
      Breakdown_file << config[val_iZone]->GetVelocity_FreeStreamND()[1] << ", " << config[val_iZone]->GetVelocity_FreeStreamND()[2] << "). ";
    }
    Breakdown_file << "Magnitude: "	 << config[val_iZone]->GetModVel_FreeStreamND() << endl;
    
    if (compressible)
      Breakdown_file << "Free-stream total energy per unit mass (non-dim): " << config[val_iZone]->GetEnergy_FreeStreamND() << endl;
    
    if (viscous) {
      Breakdown_file << "Free-stream viscosity (non-dim): " << config[val_iZone]->GetViscosity_FreeStreamND() << endl;
      if (turbulent) {
        Breakdown_file << "Free-stream turb. kinetic energy (non-dim): " << config[val_iZone]->GetTke_FreeStreamND() << endl;
        Breakdown_file << "Free-stream specific dissipation (non-dim): " << config[val_iZone]->GetOmega_FreeStreamND() << endl;
      }
    }
    
    if (unsteady) {
      Breakdown_file << "Total time (non-dim): " << config[val_iZone]->GetTotal_UnstTimeND() << endl;
      Breakdown_file << "Time step (non-dim): " << config[val_iZone]->GetDelta_UnstTimeND() << endl;
    }
    
    Breakdown_file << endl << endl <<"Forces breakdown:" << endl << endl;
    
    Breakdown_file << "Total CL:    ";
    Breakdown_file.width(11); Breakdown_file << Total_CLift;
    Breakdown_file << " | Pressure Component (";
    Breakdown_file.width(5); Breakdown_file << SU2_TYPE::Int((Inv_CLift*100.0)/(Total_CLift+EPS));
    Breakdown_file << "%): ";
    Breakdown_file.width(11); Breakdown_file << Inv_CLift;
    Breakdown_file << " | Friction Component (";
    Breakdown_file.width(5); Breakdown_file << SU2_TYPE::Int(100.0-(Inv_CLift*100.0)/(Total_CLift+EPS));
    Breakdown_file << "%): ";
    Breakdown_file.width(11); Breakdown_file << Total_CLift-Inv_CLift << endl;
    
    Breakdown_file << "Total CD:    ";
    Breakdown_file.width(11); Breakdown_file << Total_CDrag;
    Breakdown_file << " | Pressure Component (";
    Breakdown_file.width(5); Breakdown_file << SU2_TYPE::Int((Inv_CDrag*100.0)/(Total_CDrag+EPS)) << "%): ";;
    Breakdown_file.width(11); Breakdown_file << Inv_CDrag;
    Breakdown_file << " | Friction Component (";
    Breakdown_file.width(5); Breakdown_file << SU2_TYPE::Int(100.0-(Inv_CDrag*100.0)/(Total_CDrag+EPS));
    Breakdown_file << "%): ";
    Breakdown_file.width(11); Breakdown_file << Total_CDrag-Inv_CDrag << endl;
    
    if (nDim == 3) {
      Breakdown_file << "Total CSF:   ";
      Breakdown_file.width(11); Breakdown_file << Total_CSideForce;
      Breakdown_file << " | Pressure Component (";
      Breakdown_file.width(5); Breakdown_file << SU2_TYPE::Int((Inv_CSideForce*100.0)/(Total_CSideForce+EPS));
      Breakdown_file << "%): ";
      Breakdown_file.width(11); Breakdown_file << Inv_CSideForce;
      Breakdown_file << " | Friction Component (";
      Breakdown_file.width(5); Breakdown_file << SU2_TYPE::Int(100.0-(Inv_CSideForce*100.0)/(Total_CSideForce+EPS));
      Breakdown_file << "%): ";
      Breakdown_file.width(11); Breakdown_file << Total_CSideForce-Inv_CSideForce << endl;
    }

    Breakdown_file << "Total CL/CD: ";
    Breakdown_file.width(11); Breakdown_file << Total_CEff;
    Breakdown_file << " | Pressure Component (";
    Breakdown_file.width(5); Breakdown_file << SU2_TYPE::Int((Inv_CEff*100.0)/(Total_CEff+EPS));
    Breakdown_file << "%): ";
    Breakdown_file.width(11); Breakdown_file << Inv_CEff;
    Breakdown_file << " | Friction Component (";
    Breakdown_file.width(5); Breakdown_file << SU2_TYPE::Int(100.0-(Inv_CEff*100.0)/(Total_CEff+EPS));
    Breakdown_file << "%): ";
    Breakdown_file.width(11); Breakdown_file << Total_CEff-Inv_CEff << endl;

    if (nDim == 3) {
      Breakdown_file << "Total CMx:   ";
      Breakdown_file.width(11); Breakdown_file << Total_CMx;
      Breakdown_file << " | Pressure Component (";
      Breakdown_file.width(5); Breakdown_file << SU2_TYPE::Int((Inv_CMx*100.0)/(Total_CMx+EPS));
      Breakdown_file << "%): ";
      Breakdown_file.width(11); Breakdown_file << Inv_CMx;
      Breakdown_file << " | Friction Component (";
      Breakdown_file.width(5); Breakdown_file << SU2_TYPE::Int(100.0-(Inv_CMx*100.0)/(Total_CMx+EPS));
      Breakdown_file << "%): ";
      Breakdown_file.width(11); Breakdown_file << Total_CMx-Inv_CMx << endl;
      
      Breakdown_file << "Total CMy:   ";
      Breakdown_file.width(11); Breakdown_file << Total_CMy;
      Breakdown_file << " | Pressure Component (";
      Breakdown_file.width(5); Breakdown_file << SU2_TYPE::Int((Inv_CMy*100.0)/(Total_CMy+EPS));
      Breakdown_file << "%): ";
      Breakdown_file.width(11); Breakdown_file << Inv_CMy;
      Breakdown_file << " | Friction Component (";
      Breakdown_file.width(5); Breakdown_file << SU2_TYPE::Int(100.0-(Inv_CMy*100.0)/(Total_CMy+EPS));
      Breakdown_file << "%): ";
      Breakdown_file.width(11); Breakdown_file << Total_CMy-Inv_CMy << endl;
    }

    Breakdown_file << "Total CMz:   ";
    Breakdown_file.width(11); Breakdown_file << Total_CMz;
    Breakdown_file << " | Pressure Component (";
    Breakdown_file.width(5); Breakdown_file << SU2_TYPE::Int((Inv_CMz*100.0)/(Total_CMz+EPS));
    Breakdown_file << "%): ";
    Breakdown_file.width(11); Breakdown_file << Inv_CMz;
    Breakdown_file << " | Friction Component (";
    Breakdown_file.width(5); Breakdown_file << SU2_TYPE::Int(100.0-(Inv_CMz*100.0)/(Total_CMz+EPS));
    Breakdown_file << "%): ";
    Breakdown_file.width(11); Breakdown_file << Total_CMz-Inv_CMz << endl;

    Breakdown_file << "Total CFx:   ";
    Breakdown_file.width(11); Breakdown_file << Total_CFx;
    Breakdown_file << " | Pressure Component (";
    Breakdown_file.width(5); Breakdown_file << SU2_TYPE::Int((Inv_CFx*100.0)/(Total_CFx+EPS));
    Breakdown_file << "%): ";
    Breakdown_file.width(11); Breakdown_file << Inv_CFx;
    Breakdown_file << " | Friction Component (";
    Breakdown_file.width(5); Breakdown_file << SU2_TYPE::Int(100.0-(Inv_CFx*100.0)/(Total_CFx+EPS));
    Breakdown_file << "%): ";
    Breakdown_file.width(11); Breakdown_file << Total_CFx-Inv_CFx << endl;

    Breakdown_file << "Total CFy:   ";
    Breakdown_file.width(11); Breakdown_file << Total_CFy;
    Breakdown_file << " | Pressure Component (";
    Breakdown_file.width(5); Breakdown_file << SU2_TYPE::Int((Inv_CFy*100.0)/(Total_CFy+EPS));
    Breakdown_file << "%): ";
    Breakdown_file.width(11); Breakdown_file << Inv_CFy;
    Breakdown_file << " | Friction Component (";
    Breakdown_file.width(5); Breakdown_file << SU2_TYPE::Int(100.0-(Inv_CFy*100.0)/(Total_CFy+EPS));
    Breakdown_file << "%): ";
    Breakdown_file.width(11); Breakdown_file << Total_CFy-Inv_CFy << endl;

    if (nDim == 3) {
      Breakdown_file << "Total CFz:   ";
      Breakdown_file.width(11); Breakdown_file << Total_CFz;
      Breakdown_file << " | Pressure Component (";
      Breakdown_file.width(5); Breakdown_file << SU2_TYPE::Int((Inv_CFz*100.0)/(Total_CFz+EPS));
      Breakdown_file << "%): ";
      Breakdown_file.width(11); Breakdown_file << Inv_CFz;
      Breakdown_file << " | Friction Component (";
      Breakdown_file.width(5); Breakdown_file << SU2_TYPE::Int(100.0-(Inv_CFz*100.0)/(Total_CFz+EPS));
      Breakdown_file << "%): ";
      Breakdown_file.width(11); Breakdown_file << Total_CFz-Inv_CFz << endl;
    }
    
    Breakdown_file << endl << endl;

    for (iMarker_Monitoring = 0; iMarker_Monitoring < config[val_iZone]->GetnMarker_Monitoring(); iMarker_Monitoring++) {
      
      Breakdown_file << "Surface name: " << config[val_iZone]->GetMarker_Monitoring(iMarker_Monitoring) << endl << endl;
      
      Breakdown_file << "Total CL    (";
      Breakdown_file.width(5); Breakdown_file << SU2_TYPE::Int((Surface_CLift[iMarker_Monitoring]*100.0)/(Total_CLift+EPS));
      Breakdown_file << "%): ";
      Breakdown_file.width(11); Breakdown_file << Surface_CLift[iMarker_Monitoring];
      Breakdown_file << " | Pressure Component (";
      Breakdown_file.width(5); Breakdown_file << SU2_TYPE::Int((Surface_CLift_Inv[iMarker_Monitoring]*100.0)/(Surface_CLift[iMarker_Monitoring]+EPS));
      Breakdown_file << "%): ";
      Breakdown_file.width(11); Breakdown_file << Surface_CLift_Inv[iMarker_Monitoring];
      Breakdown_file << " | Friction Component (";
      Breakdown_file.width(5); Breakdown_file << SU2_TYPE::Int(100.0-(Surface_CLift_Inv[iMarker_Monitoring]*100.0)/(Surface_CLift[iMarker_Monitoring]+EPS));
      Breakdown_file << "%): ";
      Breakdown_file.width(11); Breakdown_file << Surface_CLift[iMarker_Monitoring]-Surface_CLift_Inv[iMarker_Monitoring] << endl;

      Breakdown_file << "Total CD    (";
      Breakdown_file.width(5); Breakdown_file << SU2_TYPE::Int((Surface_CDrag[iMarker_Monitoring]*100.0)/(Total_CDrag+EPS));
      Breakdown_file << "%): ";
      Breakdown_file.width(11); Breakdown_file << Surface_CDrag[iMarker_Monitoring];
      Breakdown_file << " | Pressure Component (";
      Breakdown_file.width(5); Breakdown_file << SU2_TYPE::Int((Surface_CDrag_Inv[iMarker_Monitoring]*100.0)/(Surface_CDrag[iMarker_Monitoring]+EPS));
      Breakdown_file << "%): ";
      Breakdown_file.width(11); Breakdown_file << Surface_CDrag_Inv[iMarker_Monitoring];
      Breakdown_file << " | Friction Component (";
      Breakdown_file.width(5); Breakdown_file << SU2_TYPE::Int(100.0-(Surface_CDrag_Inv[iMarker_Monitoring]*100.0)/(Surface_CDrag[iMarker_Monitoring]+EPS));
      Breakdown_file << "%): ";
      Breakdown_file.width(11); Breakdown_file << Surface_CDrag[iMarker_Monitoring]-Surface_CDrag_Inv[iMarker_Monitoring] << endl;
      
      if (nDim == 3) {
        Breakdown_file << "Total CSF   (";
        Breakdown_file.width(5); Breakdown_file << SU2_TYPE::Int((Surface_CSideForce[iMarker_Monitoring]*100.0)/(Total_CSideForce+EPS));
        Breakdown_file << "%): ";
        Breakdown_file.width(11); Breakdown_file << Surface_CSideForce[iMarker_Monitoring];
        Breakdown_file << " | Pressure Component (";
        Breakdown_file.width(5); Breakdown_file << SU2_TYPE::Int((Surface_CSideForce_Inv[iMarker_Monitoring]*100.0)/(Surface_CSideForce[iMarker_Monitoring]+EPS));
        Breakdown_file << "%): ";
        Breakdown_file.width(11); Breakdown_file << Surface_CSideForce_Inv[iMarker_Monitoring];
        Breakdown_file << " | Friction Component (";
        Breakdown_file.width(5); Breakdown_file << SU2_TYPE::Int(100.0-(Surface_CSideForce_Inv[iMarker_Monitoring]*100.0)/(Surface_CSideForce[iMarker_Monitoring]+EPS));
        Breakdown_file << "%): ";
        Breakdown_file.width(11); Breakdown_file << Surface_CSideForce[iMarker_Monitoring]-Surface_CSideForce_Inv[iMarker_Monitoring] << endl;
      }
      
      Breakdown_file << "Total CL/CD (";
      Breakdown_file.width(5); Breakdown_file << SU2_TYPE::Int((Surface_CEff[iMarker_Monitoring]*100.0)/(Total_CEff+EPS));
      Breakdown_file << "%): ";
      Breakdown_file.width(11); Breakdown_file << Surface_CEff[iMarker_Monitoring];
      Breakdown_file << " | Pressure Component (";
      Breakdown_file.width(5); Breakdown_file << SU2_TYPE::Int((Surface_CEff_Inv[iMarker_Monitoring]*100.0)/(Surface_CEff[iMarker_Monitoring]+EPS));
      Breakdown_file << "%): ";
      Breakdown_file.width(11); Breakdown_file << Surface_CEff_Inv[iMarker_Monitoring];
      Breakdown_file << " | Friction Component (";
      Breakdown_file.width(5); Breakdown_file << SU2_TYPE::Int(100.0-(Surface_CEff_Inv[iMarker_Monitoring]*100.0)/(Surface_CEff[iMarker_Monitoring]+EPS));
      Breakdown_file << "%): ";

      Breakdown_file.width(11); Breakdown_file << Surface_CEff[iMarker_Monitoring]-Surface_CEff_Inv[iMarker_Monitoring] << endl;
      
      if (nDim == 3) {
        
        Breakdown_file << "Total CMx   (";
        Breakdown_file.width(5); Breakdown_file << SU2_TYPE::Int((Surface_CMx[iMarker_Monitoring]*100.0)/(Total_CMx+EPS));
        Breakdown_file << "%): ";
        Breakdown_file.width(11); Breakdown_file << Surface_CMx[iMarker_Monitoring];
        Breakdown_file << " | Pressure Component (";
        Breakdown_file.width(5); Breakdown_file << SU2_TYPE::Int((Surface_CMx_Inv[iMarker_Monitoring]*100.0)/(Surface_CMx[iMarker_Monitoring]+EPS));
        Breakdown_file << "%): ";
        Breakdown_file.width(11); Breakdown_file << Surface_CMx_Inv[iMarker_Monitoring];
        Breakdown_file << " | Friction Component (";
        Breakdown_file.width(5); Breakdown_file << SU2_TYPE::Int(100.0-(Surface_CMx_Inv[iMarker_Monitoring]*100.0)/(Surface_CMx[iMarker_Monitoring]+EPS));
        Breakdown_file << "%): ";
        Breakdown_file.width(11); Breakdown_file << Surface_CMx[iMarker_Monitoring]-Surface_CMx_Inv[iMarker_Monitoring] << endl;
        
        Breakdown_file << "Total CMy   (";
        Breakdown_file.width(5); Breakdown_file << SU2_TYPE::Int((Surface_CMy[iMarker_Monitoring]*100.0)/(Total_CMy+EPS));
        Breakdown_file << "%): ";
        Breakdown_file.width(11); Breakdown_file << Surface_CMy[iMarker_Monitoring];
        Breakdown_file << " | Pressure Component (";
        Breakdown_file.width(5); Breakdown_file << SU2_TYPE::Int((Surface_CMy_Inv[iMarker_Monitoring]*100.0)/(Surface_CMy[iMarker_Monitoring]+EPS));
        Breakdown_file << "%): ";
        Breakdown_file.width(11); Breakdown_file << Surface_CMy_Inv[iMarker_Monitoring];
        Breakdown_file << " | Friction Component (";
        Breakdown_file.width(5); Breakdown_file << SU2_TYPE::Int(100.0-(Surface_CMy_Inv[iMarker_Monitoring]*100.0)/(Surface_CMy[iMarker_Monitoring]+EPS));
        Breakdown_file << "%): ";
        Breakdown_file.width(11); Breakdown_file << Surface_CMy[iMarker_Monitoring]-Surface_CMy_Inv[iMarker_Monitoring] << endl;
      }
      
      Breakdown_file << "Total CMz   (";
      Breakdown_file.width(5); Breakdown_file << SU2_TYPE::Int((Surface_CMz[iMarker_Monitoring]*100.0)/(Total_CMz+EPS));
      Breakdown_file << "%): ";
      Breakdown_file.width(11); Breakdown_file << Surface_CMz[iMarker_Monitoring];
      Breakdown_file << " | Pressure Component (";
      Breakdown_file.width(5); Breakdown_file << SU2_TYPE::Int((Surface_CMz_Inv[iMarker_Monitoring]*100.0)/(Surface_CMz[iMarker_Monitoring]+EPS));
      Breakdown_file << "%): ";
      Breakdown_file.width(11); Breakdown_file << Surface_CMz_Inv[iMarker_Monitoring];
      Breakdown_file << " | Friction Component (";
      Breakdown_file.width(5); Breakdown_file << SU2_TYPE::Int(100.0-(Surface_CMz_Inv[iMarker_Monitoring]*100.0)/(Surface_CMz[iMarker_Monitoring]+EPS));
      Breakdown_file << "%): ";
      Breakdown_file.width(11); Breakdown_file << Surface_CMz[iMarker_Monitoring]-Surface_CMz_Inv[iMarker_Monitoring] << endl;
      
      Breakdown_file << "Total CFx   (";
      Breakdown_file.width(5); Breakdown_file << SU2_TYPE::Int((Surface_CFx[iMarker_Monitoring]*100.0)/(Total_CFx+EPS));
      Breakdown_file << "%): ";
      Breakdown_file.width(11); Breakdown_file << Surface_CFx[iMarker_Monitoring];
      Breakdown_file << " | Pressure Component (";
      Breakdown_file.width(5); Breakdown_file << SU2_TYPE::Int((Surface_CFx_Inv[iMarker_Monitoring]*100.0)/(Surface_CFx[iMarker_Monitoring]+EPS));
      Breakdown_file << "%): ";
      Breakdown_file.width(11); Breakdown_file << Surface_CFx_Inv[iMarker_Monitoring];
      Breakdown_file << " | Friction Component (";
      Breakdown_file.width(5); Breakdown_file << SU2_TYPE::Int(100.0-(Surface_CFx_Inv[iMarker_Monitoring]*100.0)/(Surface_CFx[iMarker_Monitoring]+EPS));
      Breakdown_file << "%): ";
      Breakdown_file.width(11); Breakdown_file << Surface_CFx[iMarker_Monitoring]-Surface_CFx_Inv[iMarker_Monitoring] << endl;
      
      Breakdown_file << "Total CFy   (";
      Breakdown_file.width(5); Breakdown_file << SU2_TYPE::Int((Surface_CFy[iMarker_Monitoring]*100.0)/(Total_CFy+EPS));
      Breakdown_file << "%): ";
      Breakdown_file.width(11); Breakdown_file << Surface_CFy[iMarker_Monitoring];
      Breakdown_file << " | Pressure Component (";
      Breakdown_file.width(5); Breakdown_file << SU2_TYPE::Int((Surface_CFy_Inv[iMarker_Monitoring]*100.0)/(Surface_CFy[iMarker_Monitoring]+EPS));
      Breakdown_file << "%): ";
      Breakdown_file.width(11); Breakdown_file << Surface_CFy_Inv[iMarker_Monitoring];
      Breakdown_file << " | Friction Component (";
      Breakdown_file.width(5); Breakdown_file << SU2_TYPE::Int(100.0-(Surface_CFy_Inv[iMarker_Monitoring]*100.0)/(Surface_CFy[iMarker_Monitoring]+EPS));
      Breakdown_file << "%): ";
      Breakdown_file.width(11); Breakdown_file << Surface_CFy[iMarker_Monitoring]-Surface_CFy_Inv[iMarker_Monitoring] << endl;
      
      if (nDim == 3) {
        Breakdown_file << "Total CFz   (";
        Breakdown_file.width(5); Breakdown_file << SU2_TYPE::Int((Surface_CFz[iMarker_Monitoring]*100.0)/(Total_CFz+EPS));
        Breakdown_file << "%): ";
        Breakdown_file.width(11); Breakdown_file << Surface_CFz[iMarker_Monitoring];
        Breakdown_file << " | Pressure Component (";
        Breakdown_file.width(5); Breakdown_file << SU2_TYPE::Int((Surface_CFz_Inv[iMarker_Monitoring]*100.0)/(Surface_CFz[iMarker_Monitoring]+EPS));
        Breakdown_file << "%): ";
        Breakdown_file.width(11); Breakdown_file << Surface_CFz_Inv[iMarker_Monitoring];
        Breakdown_file << " | Friction Component (";
        Breakdown_file.width(5); Breakdown_file << SU2_TYPE::Int(100.0-(Surface_CFz_Inv[iMarker_Monitoring]*100.0)/(Surface_CFz[iMarker_Monitoring]+EPS));
        Breakdown_file << "%): ";
        Breakdown_file.width(11); Breakdown_file << Surface_CFz[iMarker_Monitoring]-Surface_CFz_Inv[iMarker_Monitoring] << endl;
      }
      
      Breakdown_file << endl;

    }
    
    delete [] Surface_CLift;
    delete [] Surface_CDrag;
    delete [] Surface_CSideForce;
    delete [] Surface_CEff;
    delete [] Surface_CFx;
    delete [] Surface_CFy;
    delete [] Surface_CFz;
    delete [] Surface_CMx;
    delete [] Surface_CMy;
    delete [] Surface_CMz;
    
    delete [] Surface_CLift_Inv;
    delete [] Surface_CDrag_Inv;
    delete [] Surface_CSideForce_Inv;
    delete [] Surface_CEff_Inv;
    delete [] Surface_CFx_Inv;
    delete [] Surface_CFy_Inv;
    delete [] Surface_CFz_Inv;
    delete [] Surface_CMx_Inv;
    delete [] Surface_CMy_Inv;
    delete [] Surface_CMz_Inv;
    
    Breakdown_file.close();
    
  }
  
}

void COutput::SetResult_Files(CSolver ****solver_container, CGeometry ***geometry, CConfig **config,
                              unsigned long iExtIter, unsigned short val_nZone) {
  
  int rank = MASTER_NODE;
  
#ifdef HAVE_MPI
  int size;
  MPI_Comm_rank(MPI_COMM_WORLD, &rank);
#endif
  
  unsigned short iZone;
  
  for (iZone = 0; iZone < val_nZone; iZone++) {
    
    /*--- Flags identifying the types of files to be written. ---*/
    
    bool Wrt_Vol = config[iZone]->GetWrt_Vol_Sol();
    bool Wrt_Srf = config[iZone]->GetWrt_Srf_Sol();
    
#ifdef HAVE_MPI
    /*--- Do not merge the volume solutions if we are running in parallel.
     Force the use of SU2_SOL to merge the volume sols in this case. ---*/
    
    MPI_Comm_size(MPI_COMM_WORLD, &size);
    if (size > SINGLE_NODE) {
      Wrt_Vol = false;
      Wrt_Srf = false;
    }
#endif
    
    bool Wrt_Csv = config[iZone]->GetWrt_Csv_Sol();
    
    if (rank == MASTER_NODE) cout << endl << "Writing comma-separated values (CSV) surface files." << endl;

    switch (config[iZone]->GetKind_Solver()) {
        
      case EULER : case NAVIER_STOKES : case RANS :
      case FEM_EULER : case FEM_NAVIER_STOKES : case FEM_RANS : case FEM_LES :
        
        if (Wrt_Csv) SetSurfaceCSV_Flow(config[iZone], geometry[iZone][MESH_0], solver_container[iZone][MESH_0][FLOW_SOL], iExtIter, iZone);
        break;
        
      case ADJ_EULER : case ADJ_NAVIER_STOKES : case ADJ_RANS : case DISC_ADJ_EULER: case DISC_ADJ_NAVIER_STOKES: case DISC_ADJ_RANS:
        if (Wrt_Csv) SetSurfaceCSV_Adjoint(config[iZone], geometry[iZone][MESH_0], solver_container[iZone][MESH_0][ADJFLOW_SOL], solver_container[iZone][MESH_0][FLOW_SOL], iExtIter, iZone);
        break;
        
    }
    
    /*--- Get the file output format ---*/
    
    unsigned short FileFormat = config[iZone]->GetOutput_FileFormat();
    
    /*--- Merge the node coordinates and connectivity, if necessary. This
     is only performed if a volume solution file is requested, and it
     is active by default. ---*/
    
    if (Wrt_Vol || Wrt_Srf) {
      if (rank == MASTER_NODE) cout << "Merging connectivities in the Master node." << endl;
      MergeConnectivity(config[iZone], geometry[iZone][MESH_0], iZone);
    }
    
    /*--- Merge coordinates of all grid nodes (excluding ghost points).
     The grid coordinates are always merged and included first in the
     restart files. ---*/
    
    if (rank == MASTER_NODE) cout << "Merging coordinates in the Master node." << endl;
    MergeCoordinates(config[iZone], geometry[iZone][MESH_0]);

    if ((rank == MASTER_NODE) && (Wrt_Vol || Wrt_Srf)) {
      if (FileFormat == TECPLOT_BINARY) {
        if (rank == MASTER_NODE) cout << "Writing Tecplot binary volume and surface mesh files." << endl;
        SetTecplotBinary_DomainMesh(config[iZone], geometry[iZone][MESH_0], iZone);
        SetTecplotBinary_SurfaceMesh(config[iZone], geometry[iZone][MESH_0], iZone);
        if (!wrote_base_file)
          DeallocateConnectivity(config[iZone], geometry[iZone][MESH_0], false);
        if (!wrote_surf_file)
          DeallocateConnectivity(config[iZone], geometry[iZone][MESH_0], wrote_surf_file);
      }
    }
    
    /*--- Merge the solution data needed for volume solutions and restarts ---*/
    
    if (rank == MASTER_NODE) cout << "Merging solution in the Master node." << endl;
    MergeSolution(config[iZone], geometry[iZone][MESH_0], solver_container[iZone][MESH_0], iZone);
    
    /*--- Write restart, or Tecplot files using the merged data.
     This data lives only on the master, and these routines are currently
     executed by the master proc alone (as if in serial). ---*/
    
    if (rank == MASTER_NODE) {
      
      /*--- Write a native restart file ---*/
      
      if (rank == MASTER_NODE) cout << "Writing SU2 native restart file." << endl;
      SetRestart(config[iZone], geometry[iZone][MESH_0], solver_container[iZone][MESH_0] , iZone);
      
      if (Wrt_Vol) {
        
        switch (FileFormat) {
            
          case TECPLOT:
            
            /*--- Write a Tecplot ASCII file ---*/
            
            if (rank == MASTER_NODE) cout << "Writing Tecplot ASCII file volume solution file." << endl;
            SetTecplotASCII(config[iZone], geometry[iZone][MESH_0], solver_container[iZone][MESH_0], iZone, val_nZone, false);
            DeallocateConnectivity(config[iZone], geometry[iZone][MESH_0], false);
            break;
            
          case FIELDVIEW:
            
            /*--- Write a FieldView ASCII file ---*/
            
            if (rank == MASTER_NODE) cout << "Writing FieldView ASCII file volume solution file." << endl;
            SetFieldViewASCII(config[iZone], geometry[iZone][MESH_0], iZone, val_nZone);
            DeallocateConnectivity(config[iZone], geometry[iZone][MESH_0], false);
            break;
            
          case TECPLOT_BINARY:
            
            /*--- Write a Tecplot binary solution file ---*/
            
            if (rank == MASTER_NODE) cout << "Writing Tecplot binary volume solution file." << endl;
            SetTecplotBinary_DomainSolution(config[iZone], geometry[iZone][MESH_0], iZone);
            break;
            
          case FIELDVIEW_BINARY:
            
            /*--- Write a FieldView binary file ---*/
            
            if (rank == MASTER_NODE) cout << "Writing FieldView binary file volume solution file." << endl;
            SetFieldViewBinary(config[iZone], geometry[iZone][MESH_0], iZone, val_nZone);
            DeallocateConnectivity(config[iZone], geometry[iZone][MESH_0], false);
            break;

          case PARAVIEW:
            
            /*--- Write a Paraview ASCII file ---*/
            
            if (rank == MASTER_NODE) cout << "Writing Paraview ASCII volume solution file." << endl;
            SetParaview_ASCII(config[iZone], geometry[iZone][MESH_0], iZone, val_nZone, false);
            DeallocateConnectivity(config[iZone], geometry[iZone][MESH_0], false);
            break;
            
          default:
            break;
        }
        
      }
      
      if (Wrt_Srf) {
        
        switch (FileFormat) {
            
          case TECPLOT:
            
            /*--- Write a Tecplot ASCII file ---*/
            
            if (rank == MASTER_NODE) cout << "Writing Tecplot ASCII surface solution file." << endl;
            SetTecplotASCII(config[iZone], geometry[iZone][MESH_0], solver_container[iZone][MESH_0] , iZone, val_nZone, true);
            DeallocateConnectivity(config[iZone], geometry[iZone][MESH_0], true);
            break;
            
          case TECPLOT_BINARY:
            
            /*--- Write a Tecplot binary solution file ---*/
            
            if (rank == MASTER_NODE) cout << "Writing Tecplot binary surface solution file." << endl;
            SetTecplotBinary_SurfaceSolution(config[iZone], geometry[iZone][MESH_0], iZone);
            break;
            
          case PARAVIEW:
            
            /*--- Write a Paraview ASCII file ---*/
            
            if (rank == MASTER_NODE) cout << "Writing Paraview ASCII surface solution file." << endl;
            SetParaview_ASCII(config[iZone], geometry[iZone][MESH_0], iZone, val_nZone, true);
            DeallocateConnectivity(config[iZone], geometry[iZone][MESH_0], true);
            break;
            
          default:
            break;
        }
        
      }
      
      /*--- Release memory needed for merging the solution data. ---*/
      
      DeallocateCoordinates(config[iZone], geometry[iZone][MESH_0]);
      DeallocateSolution(config[iZone], geometry[iZone][MESH_0]);
      
    }
    
    /*--- Final broadcast (informing other procs that the base output
     file was written). ---*/
    
#ifdef HAVE_MPI
    SU2_MPI::Bcast(&wrote_base_file, 1, MPI_UNSIGNED_SHORT, MASTER_NODE, MPI_COMM_WORLD);
    SU2_MPI::Bcast(&wrote_surf_file, 1, MPI_UNSIGNED_SHORT, MASTER_NODE, MPI_COMM_WORLD);
#endif
    
  }
}

void COutput::SetBaselineResult_Files(CSolver **solver, CGeometry **geometry, CConfig **config,
                                      unsigned long iExtIter, unsigned short val_nZone) {

  int rank = MASTER_NODE;
  int size = SINGLE_NODE;
  
#ifdef HAVE_MPI
  MPI_Comm_rank(MPI_COMM_WORLD, &rank);
  MPI_Comm_size(MPI_COMM_WORLD, &size);
#endif
  
  unsigned short iZone;
  
  for (iZone = 0; iZone < val_nZone; iZone++) {
    
    /*--- Flags identifying the types of files to be written. ---*/
    
    bool Low_MemoryOutput = config[iZone]->GetLow_MemoryOutput();
    bool Wrt_Vol = config[iZone]->GetWrt_Vol_Sol();
    bool Wrt_Srf = config[iZone]->GetWrt_Srf_Sol();
    
    /*--- Get the file output format ---*/
    
    unsigned short FileFormat = config[iZone]->GetOutput_FileFormat();
    
    /*--- Merge the node coordinates and connectivity if necessary. This
     is only performed if a volume solution file is requested, and it
     is active by default. ---*/
    
    if ((Wrt_Vol || Wrt_Srf) && (!Low_MemoryOutput)) {
      if (rank == MASTER_NODE) cout << "Merging connectivities in the Master node." << endl;
      MergeConnectivity(config[iZone], geometry[iZone], iZone);
    }
    
    /*--- Merge the solution data needed for volume solutions and restarts ---*/
    
    if ((Wrt_Vol || Wrt_Srf) && (!Low_MemoryOutput)) {
      if (rank == MASTER_NODE) cout << "Merging solution in the Master node." << endl;
      MergeBaselineSolution(config[iZone], geometry[iZone], solver[iZone], iZone);
    }
    
    /*--- Write restart, Tecplot or Paraview files using the merged data.
     This data lives only on the master, and these routines are currently
     executed by the master proc alone (as if in serial). ---*/
    
    if (!Low_MemoryOutput) {
      
      if (rank == MASTER_NODE) {
        
        if (Wrt_Vol) {
          
          switch (FileFormat) {
              
            case TECPLOT:
              
              /*--- Write a Tecplot ASCII file ---*/
              
              if (rank == MASTER_NODE) cout << "Writing Tecplot ASCII file (volume grid)." << endl;
              SetTecplotASCII(config[iZone], geometry[iZone], solver, iZone, val_nZone, false);
              DeallocateConnectivity(config[iZone], geometry[iZone], false);
              break;
              
            case FIELDVIEW:
              
              /*--- Write a FieldView ASCII file ---*/
              
              if (rank == MASTER_NODE) cout << "Writing FieldView ASCII file (volume grid)." << endl;
              SetFieldViewASCII(config[iZone], geometry[iZone], iZone, val_nZone);
              DeallocateConnectivity(config[iZone], geometry[iZone], false);
              break;
              
            case TECPLOT_BINARY:
              
              /*--- Write a Tecplot binary solution file ---*/
              
              if (rank == MASTER_NODE) cout << "Writing Tecplot Binary file (volume grid)." << endl;
              SetTecplotBinary_DomainMesh(config[iZone], geometry[iZone], iZone);
              SetTecplotBinary_DomainSolution(config[iZone], geometry[iZone], iZone);
              break;
              
            case FIELDVIEW_BINARY:
              
              /*--- Write a binary binary file ---*/
              
              if (rank == MASTER_NODE) cout << "Writing FieldView ASCII file (volume grid)." << endl;
              SetFieldViewBinary(config[iZone], geometry[iZone], iZone, val_nZone);
              DeallocateConnectivity(config[iZone], geometry[iZone], false);
              break;

            case PARAVIEW:
              
              /*--- Write a Paraview ASCII file ---*/
              
              if (rank == MASTER_NODE) cout << "Writing Paraview ASCII file (volume grid)." << endl;
              SetParaview_ASCII(config[iZone], geometry[iZone], iZone, val_nZone, false);
              DeallocateConnectivity(config[iZone], geometry[iZone], false);
              break;
              
            default:
              break;
          }
          
        }
        
        if (Wrt_Srf) {
                    
          switch (FileFormat) {
              
            case TECPLOT:
              
              /*--- Write a Tecplot ASCII file ---*/
              
              if (rank == MASTER_NODE) cout << "Writing Tecplot ASCII file (surface grid)." << endl;
              SetTecplotASCII(config[iZone], geometry[iZone], solver, iZone, val_nZone, true);
              DeallocateConnectivity(config[iZone], geometry[iZone], true);
              break;
              
            case TECPLOT_BINARY:
              
              /*--- Write a Tecplot binary solution file ---*/
              
              if (rank == MASTER_NODE) cout << "Writing Tecplot Binary file (surface grid)." << endl;
              SetTecplotBinary_SurfaceMesh(config[iZone], geometry[iZone], iZone);
              SetTecplotBinary_SurfaceSolution(config[iZone], geometry[iZone], iZone);
              break;
              
            case PARAVIEW:
              
              /*--- Write a Paraview ASCII file ---*/
              
              if (rank == MASTER_NODE) cout << "Writing Paraview ASCII file (surface grid)." << endl;
              SetParaview_ASCII(config[iZone], geometry[iZone], iZone, val_nZone, true);
              DeallocateConnectivity(config[iZone], geometry[iZone], true);
              break;
              
            default:
              break;
          }
        }
        
        if (FileFormat == TECPLOT_BINARY) {
          if (!wrote_base_file)
            DeallocateConnectivity(config[iZone], geometry[iZone], false);
          if (!wrote_surf_file)
            DeallocateConnectivity(config[iZone], geometry[iZone], wrote_surf_file);
        }
        
        if (Wrt_Vol || Wrt_Srf)
          DeallocateSolution(config[iZone], geometry[iZone]);
      }
      
    }
  
    else {
      
      if (Wrt_Vol) {
        
        if (rank == MASTER_NODE) cout << "Writing Tecplot ASCII file (volume grid)." << endl;
        char buffer_char[50], out_file[MAX_STRING_SIZE];
        
        string filename;
        if (!config[iZone]->GetContinuous_Adjoint()) filename = config[iZone]->GetFlow_FileName();
        else filename = config[iZone]->GetAdj_FileName();

        if (size > 1) {
          SPRINTF (buffer_char, "_%d", SU2_TYPE::Int(rank+1));
          filename = filename + buffer_char;
        }
        
        SPRINTF (buffer_char, ".dat");
        strcpy(out_file, filename.c_str()); strcat(out_file, buffer_char);
        SetTecplotASCII_LowMemory(config[iZone], geometry[iZone], solver, out_file, false);
      }
      
      if (Wrt_Srf) {
        
        if (rank == MASTER_NODE) cout << "Writing Tecplot ASCII file (surface grid)." << endl;
        char buffer_char[50], out_file[MAX_STRING_SIZE];
        
        string filename;
        if (!config[iZone]->GetContinuous_Adjoint()) filename = config[iZone]->GetSurfFlowCoeff_FileName();
        else filename = config[iZone]->GetSurfAdjCoeff_FileName();

        if (size > 1) {
          SPRINTF (buffer_char, "_%d", SU2_TYPE::Int(rank+1));
          filename = filename + buffer_char;
        }
        
        SPRINTF (buffer_char, ".dat");
        strcpy(out_file, filename.c_str()); strcat(out_file, buffer_char);
        SetTecplotASCII_LowMemory(config[iZone], geometry[iZone], solver, out_file, true);
      }

    }
    
    /*--- Final broadcast (informing other procs that the base output
     file was written). ---*/
    
#ifdef HAVE_MPI
    SU2_MPI::Bcast(&wrote_base_file, 1, MPI_UNSIGNED_SHORT, MASTER_NODE, MPI_COMM_WORLD);
#endif
    
  }
}

void COutput::SetMesh_Files(CGeometry **geometry, CConfig **config, unsigned short val_nZone, bool new_file, bool su2_file) {
  
  int rank = MASTER_NODE;
#ifdef HAVE_MPI
  MPI_Comm_rank(MPI_COMM_WORLD, &rank);
#endif
  
  unsigned short iZone;
  
  for (iZone = 0; iZone < val_nZone; iZone++) {
    
    /*--- Flags identifying the types of files to be written. ---*/
    
    bool Wrt_Vol = config[iZone]->GetWrt_Vol_Sol() && config[iZone]->GetVisualize_Deformation();
    bool Wrt_Srf = config[iZone]->GetWrt_Srf_Sol() && config[iZone]->GetVisualize_Deformation();;
    
    /*--- Merge the node coordinates and connectivity if necessary. This
     is only performed if a volume solution file is requested, and it
     is active by default. ---*/
    
    if (rank == MASTER_NODE) cout <<"Merging grid connectivity." << endl;
    MergeConnectivity(config[iZone], geometry[iZone], iZone);
    
    /*--- Merge coordinates of all grid nodes (excluding ghost points).
     The grid coordinates are always merged and included first in the
     restart files. ---*/
    
    if (rank == MASTER_NODE) cout <<"Merging grid coordinates." << endl;
    MergeCoordinates(config[iZone], geometry[iZone]);
    
    /*--- Write restart, Tecplot or Paraview files using the merged data.
     This data lives only on the master, and these routines are currently
     executed by the master proc alone (as if in serial). ---*/
    
    if (rank == MASTER_NODE) {
      
      if (Wrt_Vol) {
        
        if (rank == MASTER_NODE) cout <<"Writing volume mesh file." << endl;
        
        /*--- Write a Tecplot ASCII file ---*/
        if (config[iZone]->GetOutput_FileFormat()==PARAVIEW) SetParaview_MeshASCII(config[iZone], geometry[iZone], iZone,  val_nZone, false,new_file);
        else SetTecplotASCII_Mesh(config[iZone], geometry[iZone], false, new_file);
        
      }
      
      if (Wrt_Srf) {
        
        if (rank == MASTER_NODE) cout <<"Writing surface mesh file." << endl;
        
        /*--- Write a Tecplot ASCII file ---*/
        if (config[iZone]->GetOutput_FileFormat()==PARAVIEW) SetParaview_MeshASCII(config[iZone], geometry[iZone], iZone,  val_nZone, true,new_file);
        else SetTecplotASCII_Mesh(config[iZone], geometry[iZone], true, new_file);
        

      }

      if (rank == MASTER_NODE) cout <<"Writing .su2 file." << endl;
      
      /*--- Write a .su2 ASCII file ---*/
      
      if (su2_file) SetSU2_MeshASCII(config[iZone], geometry[iZone]);
      
      /*--- Deallocate connectivity ---*/

      DeallocateConnectivity(config[iZone], geometry[iZone], true);
      
    }
    
    /*--- Final broadcast (informing other procs that the base output
     file was written). ---*/
    
#ifdef HAVE_MPI
    SU2_MPI::Bcast(&wrote_base_file, 1, MPI_UNSIGNED_SHORT, MASTER_NODE, MPI_COMM_WORLD);
#endif
    
  }
}

void COutput::SetMassFlowRate(CSolver *solver_container, CGeometry *geometry, CConfig *config) {
  unsigned short iDim, iMarker_monitor, iMarker;
  unsigned long iVertex, iPoint;
  su2double Vector[3], Total_Mdot=0.0;
  unsigned short nDim = geometry->GetnDim();

  for (iMarker = 0; iMarker< config->GetnMarker_All(); iMarker++) {
    iMarker_monitor = config->GetMarker_All_Monitoring(iMarker);
    if (iMarker_monitor){
      for (iVertex = 0; iVertex < geometry->nVertex[ iMarker ]; iVertex++) {
        iPoint = geometry->vertex[iMarker][iVertex]->GetNode();

        if (geometry->node[iPoint]->GetDomain()) {
          geometry->vertex[iMarker][iVertex]->GetNormal(Vector);

          for (iDim = 0; iDim < nDim; iDim++)
            Total_Mdot -= Vector[iDim]*(solver_container->node[iPoint]->GetSolution(iDim+1));
        }
      }
    }
  }

#ifdef HAVE_MPI
  /*--- Add AllBound information using all the nodes ---*/
  su2double My_Total_Mdot    = Total_Mdot;    Total_Mdot = 0.0;
  SU2_MPI::Allreduce(&My_Total_Mdot, &Total_Mdot, 1, MPI_DOUBLE, MPI_SUM, MPI_COMM_WORLD);
#endif
  /*--- Set the output: reusing same variable from OneDimensionalOutput code ---*/
  solver_container->SetOneD_MassFlowRate(Total_Mdot);
}

void COutput::OneDimensionalOutput(CSolver *solver_container, CGeometry *geometry, CConfig *config) {
  
  unsigned long iVertex, iPoint;
  unsigned short iDim, iMarker, Out1D;
  su2double *Normal = NULL, Area = 0.0, UnitNormal[3],
  Tot_Pressure, Mach, Temperature, Pressure = 0.0, Velocity2, Enthalpy, RhoUA, U,// local values at each node (Velocity2 = V^2). U = normal velocity
  AveragePt = 0.0, AverageMach = 0.0, AverageTemperature = 0.0, MassFlowRate = 0.0, // Area Averaged value ( sum / A )
  VelocityRef = 0.0, EnthalpyRef = 0.0, DensityRef = 0.0, PressureRef = 0.0; // Flux conserved values. TemperatureRef follows ideal gas
  su2double TotalArea=0.0;
  
  bool compressible = (config->GetKind_Regime() == COMPRESSIBLE);
  bool incompressible = (config->GetKind_Regime() == INCOMPRESSIBLE);
  bool freesurface = (config->GetKind_Regime() == FREESURFACE);
  su2double Gamma = config->GetGamma();
  unsigned short nDim = geometry->GetnDim();
  
  
  /*--- Loop over the markers ---*/
  
  for (iMarker = 0; iMarker < config->GetnMarker_All(); iMarker++) {
    
    Out1D = config->GetMarker_All_Out_1D(iMarker);
    
    /*--- Loop over the vertices to compute the output ---*/
    
    
    if (Out1D == YES) {
      
      for (iVertex = 0; iVertex < geometry->GetnVertex(iMarker); iVertex++) {
        
        iPoint = geometry->vertex[iMarker][iVertex]->GetNode();
        
        /*--- Find the normal direction ---*/
        
        if (geometry->node[iPoint]->GetDomain()) {
          
          
          /*--- Compute area, and unitary normal ---*/
          Normal = geometry->vertex[iMarker][iVertex]->GetNormal();
          Area = 0.0; for (iDim = 0; iDim < nDim; iDim++) Area += Normal[iDim]*Normal[iDim]; Area = sqrt(Area);
          for (iDim = 0; iDim < nDim; iDim++) UnitNormal[iDim] = -Normal[iDim]/Area;
          
          if (compressible)                    Pressure = solver_container->node[iPoint]->GetPressure();
          if (incompressible || freesurface)   Pressure = solver_container->node[iPoint]->GetPressureInc();
          
          /*-- Find velocity normal to the marked surface/opening --*/
          
          U = 0.0; RhoUA = 0.0;
          for (iDim = 0; iDim < geometry->GetnDim(); iDim++) {
            U += UnitNormal[iDim]*solver_container->node[iPoint]->GetVelocity(iDim);
            RhoUA -=Normal[iDim]*solver_container->node[iPoint]->GetSolution(iDim+1);
          }
          
          Enthalpy = solver_container->node[iPoint]->GetEnthalpy();
          Velocity2 = solver_container->node[iPoint]->GetVelocity2();
          Temperature = solver_container->node[iPoint]->GetTemperature();
          
          Mach = (sqrt(Velocity2))/ solver_container->node[iPoint]->GetSoundSpeed();
          if (incompressible)
            Tot_Pressure = Pressure + 0.5*solver_container->node[iPoint]->GetDensity()*Velocity2;
          else
            Tot_Pressure = Pressure*pow((1.0+((Gamma-1.0)/2.0)*pow(Mach, 2.0)),( Gamma/(Gamma-1.0) ) );


          AveragePt += Tot_Pressure * Area;
          TotalArea += Area;
          AverageMach += Mach*Area;
          PressureRef += Pressure * Area;
          AverageTemperature += Temperature*Area;
          MassFlowRate += RhoUA; // RhoU is rho * vn * Area
          VelocityRef+=RhoUA*U*U; // rho u A
          EnthalpyRef+=RhoUA*Enthalpy;
          
        }
      }

    }
    
  }
  
#ifdef HAVE_MPI
  
  /*--- Add AllBound information using all the nodes ---*/
  
  su2double My_Area                = TotalArea;          TotalArea = 0.0;
  su2double My_AveragePt           = AveragePt;          AveragePt = 0.0;
  su2double My_AverageMach         = AverageMach;        AverageMach = 0.0;
  su2double My_AverageTemperature  = AverageTemperature; AverageTemperature = 0.0;
  su2double My_MassFlowRate        = MassFlowRate;       MassFlowRate = 0.0;
  su2double My_PressureRef         = PressureRef;        PressureRef = 0.0;
  su2double My_VelocityRef         = VelocityRef;        VelocityRef = 0.0;
  su2double My_EnthalpyRef         = EnthalpyRef;        EnthalpyRef = 0.0;
  su2double My_DensityRef          = DensityRef;         DensityRef = 0.0;
  
  SU2_MPI::Allreduce(&My_Area, &TotalArea, 1, MPI_DOUBLE, MPI_SUM, MPI_COMM_WORLD);
  SU2_MPI::Allreduce(&My_AveragePt, &AveragePt, 1, MPI_DOUBLE, MPI_SUM, MPI_COMM_WORLD);
  SU2_MPI::Allreduce(&My_AverageMach, &AverageMach, 1, MPI_DOUBLE, MPI_SUM, MPI_COMM_WORLD);
  SU2_MPI::Allreduce(&My_AverageTemperature, &AverageTemperature, 1, MPI_DOUBLE, MPI_SUM, MPI_COMM_WORLD);
  SU2_MPI::Allreduce(&My_MassFlowRate, &MassFlowRate, 1, MPI_DOUBLE, MPI_SUM, MPI_COMM_WORLD);
  SU2_MPI::Allreduce(&My_PressureRef, &PressureRef, 1, MPI_DOUBLE, MPI_SUM, MPI_COMM_WORLD);
  SU2_MPI::Allreduce(&My_VelocityRef, &VelocityRef, 1, MPI_DOUBLE, MPI_SUM, MPI_COMM_WORLD);
  SU2_MPI::Allreduce(&My_EnthalpyRef , &EnthalpyRef , 1, MPI_DOUBLE, MPI_SUM, MPI_COMM_WORLD);
  SU2_MPI::Allreduce(&My_DensityRef , &DensityRef , 1, MPI_DOUBLE, MPI_SUM, MPI_COMM_WORLD);
  
#endif
  
  /*--- Set the 1D output ---*/
  /*--- DensityRef depends on the final values of other flux avg variables ---*/
  VelocityRef=sqrt(VelocityRef/MassFlowRate);
  PressureRef=PressureRef/TotalArea;
  EnthalpyRef=EnthalpyRef/MassFlowRate;
  DensityRef =PressureRef*Gamma/(Gamma-1)/(EnthalpyRef-0.5*VelocityRef*VelocityRef);

  /*Area averaged values*/
  solver_container->SetOneD_TotalPress(AveragePt/TotalArea);
  solver_container->SetOneD_Mach(AverageMach/TotalArea);
  solver_container->SetOneD_Temp(AverageTemperature/TotalArea);
  solver_container->SetOneD_MassFlowRate(MassFlowRate);

  /*Flux averaged values*/
  solver_container->SetOneD_FluxAvgPress(PressureRef);
  solver_container->SetOneD_FluxAvgDensity(DensityRef);
  solver_container->SetOneD_FluxAvgVelocity(VelocityRef);
  solver_container->SetOneD_FluxAvgEntalpy(EnthalpyRef);
  
}

void COutput::SetForceSections(CSolver *solver_container, CGeometry *geometry, CConfig *config, unsigned long iExtIter) {
  
  short iSection, nSection;
  unsigned long iVertex, iPoint;
  su2double *Plane_P0, *Plane_Normal, MinPlane, MaxPlane, *CPressure, MinXCoord, MaxXCoord, Force[3], ForceInviscid[3],
  MomentInviscid[3] = {0.0,0.0,0.0}, MomentDist[3] = {0.0,0.0,0.0}, RefDensity, RefPressure, RefAreaCoeff, *Velocity_Inf, Gas_Constant, Mach2Vel, Mach_Motion, Gamma, RefVel2 = 0.0, factor, NDPressure, *Origin, RefLengthMoment, Alpha, Beta, CDrag_Inv, CLift_Inv, CMy_Inv;
  vector<su2double> Xcoord_Airfoil, Ycoord_Airfoil, Zcoord_Airfoil, Pressure_Airfoil;
  string Marker_Tag, Slice_Filename, Slice_Ext;
  ofstream Cp_File;
  unsigned short iDim;
  
  bool grid_movement = config->GetGrid_Movement();
  bool compressible = (config->GetKind_Regime() == COMPRESSIBLE);
  bool incompressible = (config->GetKind_Regime() == INCOMPRESSIBLE);
  bool freesurface = (config->GetKind_Regime() == FREESURFACE);
  
  Plane_P0 = new su2double [3];
  Plane_Normal = new su2double [3];
  CPressure = new su2double[geometry->GetnPoint()];
  
  /*--- Compute some reference quantities and necessary values ---*/
  RefDensity = solver_container->GetDensity_Inf();
  RefPressure = solver_container->GetPressure_Inf();
  RefAreaCoeff = config->GetRefAreaCoeff();
  Velocity_Inf = solver_container->GetVelocity_Inf();
  Gamma = config->GetGamma();
  Origin = config->GetRefOriginMoment(0);
  RefLengthMoment  = config->GetRefLengthMoment();
  Alpha            = config->GetAoA()*PI_NUMBER/180.0;
  Beta             = config->GetAoS()*PI_NUMBER/180.0;
  
  if (grid_movement) {
    Gas_Constant = config->GetGas_ConstantND();
    Mach2Vel = sqrt(Gamma*Gas_Constant*config->GetTemperature_FreeStreamND());
    Mach_Motion = config->GetMach_Motion();
    RefVel2 = (Mach_Motion*Mach2Vel)*(Mach_Motion*Mach2Vel);
  }
  else {
    RefVel2 = 0.0;
    for (iDim = 0; iDim < geometry->GetnDim(); iDim++)
      RefVel2  += Velocity_Inf[iDim]*Velocity_Inf[iDim];
  }
  factor = 1.0 / (0.5*RefDensity*RefAreaCoeff*RefVel2);
  
  int rank = MASTER_NODE;
#ifdef HAVE_MPI
  MPI_Comm_rank(MPI_COMM_WORLD, &rank);
#endif
  
  if (geometry->GetnDim() == 3) {
    
    /*--- Copy the pressure to an auxiliar structure ---*/
    
    for (iPoint = 0; iPoint < geometry->GetnPoint(); iPoint++) {
      if (compressible) {
        CPressure[iPoint] = (solver_container->node[iPoint]->GetPressure() - RefPressure)*factor*RefAreaCoeff;
      }
      if (incompressible || freesurface) {
        CPressure[iPoint] = (solver_container->node[iPoint]->GetPressureInc() - RefPressure)*factor*RefAreaCoeff;
      }
    }
    
    nSection = config->GetnSections();
    
    for (iSection = 0; iSection < nSection; iSection++) {
      
      /*--- Read the values from the config file ---*/
      
      MinPlane = config->GetSection_Location(0); MaxPlane = config->GetSection_Location(1);
      MinXCoord = -1E6; MaxXCoord = 1E6;
      
      Plane_Normal[0] = 0.0;    Plane_P0[0] = 0.0;
      Plane_Normal[1] = 0.0;    Plane_P0[1] = 0.0;
      Plane_Normal[2] = 0.0;    Plane_P0[2] = 0.0;
      
      Plane_Normal[config->GetAxis_Orientation()] = 1.0;
      Plane_P0[config->GetAxis_Orientation()] = MinPlane + iSection*(MaxPlane - MinPlane)/su2double(nSection-1);
      
      /*--- Compute the airfoil sections (note that we feed in the Cp) ---*/
      
      geometry->ComputeAirfoil_Section(Plane_P0, Plane_Normal,
                                       MinXCoord, MaxXCoord, CPressure,
                                       Xcoord_Airfoil, Ycoord_Airfoil,
                                       Zcoord_Airfoil, Pressure_Airfoil, true,
                                       config);
      
      if ((rank == MASTER_NODE) && (Xcoord_Airfoil.size() == 0)) {
        cout << "Please check the config file, the section "<< iSection+1 <<" has not been detected." << endl;
      }
      
      /*--- Output the pressure on each section (tecplot format) ---*/
      
      if ((rank == MASTER_NODE) && (Xcoord_Airfoil.size() != 0)) {
        
        /*--- Write Cp at each section ---*/
        
        ofstream Cp_File;
        if (iSection == 0) {
          Cp_File.open("cp_sections.dat", ios::out);
          Cp_File << "TITLE = \"Airfoil sections\"" << endl;
          Cp_File << "VARIABLES = \"X\",\"Y\",\"Z\",\"Cp\"" << endl;
        }
        else Cp_File.open("cp_sections.dat", ios::app);
        
        Cp_File << "ZONE T=\"SECTION_"<< (iSection+1) << "\", NODES= "<< Xcoord_Airfoil.size() << ", ELEMENTS= " << Xcoord_Airfoil.size()-1 << ", DATAPACKING= POINT, ZONETYPE= FELINESEG" << endl;
        
        /*--- Coordinates and pressure value ---*/
        
        if (config->GetSystemMeasurements() == SI) {
          for (iVertex = 0; iVertex < Xcoord_Airfoil.size(); iVertex++) {
            Cp_File << Xcoord_Airfoil[iVertex] <<" "<< Ycoord_Airfoil[iVertex] <<" "<< Zcoord_Airfoil[iVertex] <<" "<< Pressure_Airfoil[iVertex] <<  endl;
          }
        }
        if (config->GetSystemMeasurements() == US) {
          for (iVertex = 0; iVertex < Xcoord_Airfoil.size(); iVertex++) {
            Cp_File << Xcoord_Airfoil[iVertex]*12.0 <<" "<< Ycoord_Airfoil[iVertex]*12.0 <<" "<< Zcoord_Airfoil[iVertex]*12.0 <<" "<< Pressure_Airfoil[iVertex] <<  endl;
          }
        }
        
        /*--- Basic conectivity ---*/
        
        for (iVertex = 1; iVertex < Xcoord_Airfoil.size(); iVertex++) {
          Cp_File << iVertex << "\t" << iVertex+1 << "\n";
        }
        
        Cp_File.close();
        
        
        /*--- Compute load distribution ---*/
        
        ForceInviscid[0] = 0.0; ForceInviscid[1] = 0.0; ForceInviscid[2] = 0.0; MomentInviscid[1] = 0.0;
        
        for (iVertex = 0; iVertex < Xcoord_Airfoil.size()-1; iVertex++) {
          
          NDPressure = 0.5*(Pressure_Airfoil[iVertex]+Pressure_Airfoil[iVertex+1]);
          
          Force[0] = -(Zcoord_Airfoil[iVertex+1] - Zcoord_Airfoil[iVertex])*NDPressure;
          Force[1] = 0.0;
          Force[2] = (Xcoord_Airfoil[iVertex+1] - Xcoord_Airfoil[iVertex])*NDPressure;
          
          ForceInviscid[0] += Force[0];
          ForceInviscid[1] += Force[1];
          ForceInviscid[2] += Force[2];
          
          MomentDist[0] = 0.5*(Xcoord_Airfoil[iVertex] + Xcoord_Airfoil[iVertex+1]) - Origin[0];
          MomentDist[1] = 0.5*(Ycoord_Airfoil[iVertex] + Ycoord_Airfoil[iVertex+1]) - Origin[1];
          MomentDist[2] = 0.5*(Zcoord_Airfoil[iVertex] + Zcoord_Airfoil[iVertex+1]) - Origin[3];
          
          MomentInviscid[1] += (Force[0]*MomentDist[2]-Force[2]*MomentDist[0])/RefLengthMoment;
          
        }
        
        CLift_Inv = fabs( -ForceInviscid[0]*sin(Alpha) + ForceInviscid[2]*cos(Alpha));
        CDrag_Inv = fabs( ForceInviscid[0]*cos(Alpha)*cos(Beta) + ForceInviscid[1]*sin(Beta) + ForceInviscid[2]*sin(Alpha)*cos(Beta));
        CMy_Inv = MomentInviscid[1];
        
        
        /*--- Write load distribution ---*/
        
        ofstream Load_File;
        if (iSection == 0) {
          Load_File.open("load_distribution.dat", ios::out);
          Load_File << "TITLE = \"Load distribution\"" << endl;
          Load_File << "VARIABLES = \"Y\",\"C<sub>L</sub>\",\"C<sub>D</sub>\",\"C<supb>My</sub>\"" << endl;
          Load_File << "ZONE T=\"Wing load distribution\", NODES= "<< nSection << ", ELEMENTS= " << nSection-1 << ", DATAPACKING= POINT, ZONETYPE= FELINESEG" << endl;
        }
        else Load_File.open("load_distribution.dat", ios::app);
        
        /*--- Coordinates and pressure value ---*/
        
        Load_File << Ycoord_Airfoil[0] <<" "<< CLift_Inv <<" "<< CDrag_Inv  <<" "<< CMy_Inv << endl;
        
        /*--- Basic conectivity ---*/
        
        if (iSection == nSection-1) {
          for (iSection = 1; iSection < nSection; iSection++) {
            Load_File << iSection << "\t" << iSection+1 << "\n";
          }
        }
        
        Load_File.close();
        
        
      }
      
    }
    
    
  }
  
  /*--- Delete dynamically allocated memory ---*/
  
  delete [] Plane_P0;
  delete [] Plane_Normal;
  delete [] CPressure;
  
}

void COutput::SetCp_InverseDesign(CSolver *solver_container, CGeometry *geometry, CConfig *config, unsigned long iExtIter) {
  
  unsigned short iMarker, icommas, Boundary, iDim;
  unsigned long iVertex, iPoint, (*Point2Vertex)[2], nPointLocal = 0, nPointGlobal = 0;
  su2double XCoord, YCoord, ZCoord, Pressure, PressureCoeff = 0, Cp, CpTarget, *Normal = NULL, Area, PressDiff;
  bool *PointInDomain;
  string text_line, surfCp_filename;
  ifstream Surface_file;
  char buffer[50], cstr[200];
  
  
  nPointLocal = geometry->GetnPoint();
#ifdef HAVE_MPI
  SU2_MPI::Allreduce(&nPointLocal, &nPointGlobal, 1, MPI_UNSIGNED_LONG, MPI_SUM, MPI_COMM_WORLD);
#else
  nPointGlobal = nPointLocal;
#endif
  
  Point2Vertex = new unsigned long[nPointGlobal][2];
  PointInDomain = new bool[nPointGlobal];
  
  for (iPoint = 0; iPoint < nPointGlobal; iPoint ++)
    PointInDomain[iPoint] = false;
  
  for (iMarker = 0; iMarker < config->GetnMarker_All(); iMarker++) {
    Boundary   = config->GetMarker_All_KindBC(iMarker);
    
    if ((Boundary == EULER_WALL             ) ||
        (Boundary == HEAT_FLUX              ) ||
        (Boundary == ISOTHERMAL             ) ||
        (Boundary == NEARFIELD_BOUNDARY)) {
      for (iVertex = 0; iVertex < geometry->GetnVertex(iMarker); iVertex++) {
        
        /*--- The Pressure file uses the global numbering ---*/
        
#ifndef HAVE_MPI
        iPoint = geometry->vertex[iMarker][iVertex]->GetNode();
#else
        iPoint = geometry->node[geometry->vertex[iMarker][iVertex]->GetNode()]->GetGlobalIndex();
#endif
        
        if (geometry->vertex[iMarker][iVertex]->GetNode() < geometry->GetnPointDomain()) {
          Point2Vertex[iPoint][0] = iMarker;
          Point2Vertex[iPoint][1] = iVertex;
          PointInDomain[iPoint] = true;
          solver_container->SetCPressureTarget(iMarker, iVertex, 0.0);
        }
        
      }
    }
  }
  
  /*--- Prepare to read the surface pressure files (CSV) ---*/
  
  surfCp_filename = "TargetCp";
  strcpy (cstr, surfCp_filename.c_str());
  
  /*--- Write file name with extension if unsteady or steady ---*/
  
  if ((config->GetUnsteady_Simulation() && config->GetWrt_Unsteady()) ||
      (config->GetUnsteady_Simulation() == TIME_SPECTRAL)) {
    if ((SU2_TYPE::Int(iExtIter) >= 0)    && (SU2_TYPE::Int(iExtIter) < 10))    SPRINTF (buffer, "_0000%d.dat", SU2_TYPE::Int(iExtIter));
    if ((SU2_TYPE::Int(iExtIter) >= 10)   && (SU2_TYPE::Int(iExtIter) < 100))   SPRINTF (buffer, "_000%d.dat",  SU2_TYPE::Int(iExtIter));
    if ((SU2_TYPE::Int(iExtIter) >= 100)  && (SU2_TYPE::Int(iExtIter) < 1000))  SPRINTF (buffer, "_00%d.dat",   SU2_TYPE::Int(iExtIter));
    if ((SU2_TYPE::Int(iExtIter) >= 1000) && (SU2_TYPE::Int(iExtIter) < 10000)) SPRINTF (buffer, "_0%d.dat",    SU2_TYPE::Int(iExtIter));
    if (SU2_TYPE::Int(iExtIter) >= 10000) SPRINTF (buffer, "_%d.dat", SU2_TYPE::Int(iExtIter));
  }
  else
    SPRINTF (buffer, ".dat");
  
  strcat (cstr, buffer);
  
  /*--- Read the surface pressure file ---*/
  
  string::size_type position;
  
  Surface_file.open(cstr, ios::in);
  
  if (!(Surface_file.fail())) {
    
    getline(Surface_file, text_line);
    
    while (getline(Surface_file, text_line)) {
      for (icommas = 0; icommas < 50; icommas++) {
        position = text_line.find( ",", 0 );
        if (position!=string::npos) text_line.erase (position,1);
      }
      stringstream  point_line(text_line);
      
      if (geometry->GetnDim() == 2) point_line >> iPoint >> XCoord >> YCoord >> Pressure >> PressureCoeff;
      if (geometry->GetnDim() == 3) point_line >> iPoint >> XCoord >> YCoord >> ZCoord >> Pressure >> PressureCoeff;
      
      if (PointInDomain[iPoint]) {
        
        /*--- Find the vertex for the Point and Marker ---*/
        
        iMarker = Point2Vertex[iPoint][0];
        iVertex = Point2Vertex[iPoint][1];
        
        solver_container->SetCPressureTarget(iMarker, iVertex, PressureCoeff);
        
      }
      
    }
    
    Surface_file.close();
    
  }
  
  /*--- Compute the pressure difference ---*/
  
  PressDiff = 0.0;
  for (iMarker = 0; iMarker < config->GetnMarker_All(); iMarker++) {
    Boundary   = config->GetMarker_All_KindBC(iMarker);
    
    if ((Boundary == EULER_WALL             ) ||
        (Boundary == HEAT_FLUX              ) ||
        (Boundary == ISOTHERMAL             ) ||
        (Boundary == NEARFIELD_BOUNDARY)) {
      for (iVertex = 0; iVertex < geometry->GetnVertex(iMarker); iVertex++) {
        
        Normal = geometry->vertex[iMarker][iVertex]->GetNormal();
        
        Cp = solver_container->GetCPressure(iMarker, iVertex);
        CpTarget = solver_container->GetCPressureTarget(iMarker, iVertex);
        
        Area = 0.0;
        for (iDim = 0; iDim < geometry->GetnDim(); iDim++)
          Area += Normal[iDim]*Normal[iDim];
        Area = sqrt(Area);
        
        PressDiff += Area * (CpTarget - Cp) * (CpTarget - Cp);
      }
      
    }
  }
  
#ifdef HAVE_MPI
  su2double MyPressDiff = PressDiff;   PressDiff = 0.0;
  SU2_MPI::Allreduce(&MyPressDiff, &PressDiff, 1, MPI_DOUBLE, MPI_SUM, MPI_COMM_WORLD);
#endif
  
  /*--- Update the total Cp difference coeffient ---*/
  
  solver_container->SetTotal_CpDiff(PressDiff);
  
  delete[] Point2Vertex;
  
}

void COutput::SetHeat_InverseDesign(CSolver *solver_container, CGeometry *geometry, CConfig *config, unsigned long iExtIter) {
  
  unsigned short iMarker, icommas, Boundary, iDim;
  unsigned long iVertex, iPoint, (*Point2Vertex)[2], nPointLocal = 0, nPointGlobal = 0;
  su2double XCoord, YCoord, ZCoord, PressureCoeff, HeatFlux = 0.0, HeatFluxDiff, HeatFluxTarget, *Normal = NULL, Area,
  Pressure, Cf;
  bool *PointInDomain;
  string text_line, surfHeatFlux_filename;
  ifstream Surface_file;
  char buffer[50], cstr[200];
  
  
  nPointLocal = geometry->GetnPoint();
#ifdef HAVE_MPI
  SU2_MPI::Allreduce(&nPointLocal, &nPointGlobal, 1, MPI_UNSIGNED_LONG, MPI_SUM, MPI_COMM_WORLD);
#else
  nPointGlobal = nPointLocal;
#endif
  
  Point2Vertex = new unsigned long[nPointGlobal][2];
  PointInDomain = new bool[nPointGlobal];
  
  for (iPoint = 0; iPoint < nPointGlobal; iPoint ++)
    PointInDomain[iPoint] = false;
  
  for (iMarker = 0; iMarker < config->GetnMarker_All(); iMarker++) {
    Boundary   = config->GetMarker_All_KindBC(iMarker);
    
    if ((Boundary == EULER_WALL             ) ||
        (Boundary == HEAT_FLUX              ) ||
        (Boundary == ISOTHERMAL             ) ||
        (Boundary == NEARFIELD_BOUNDARY)) {
      for (iVertex = 0; iVertex < geometry->GetnVertex(iMarker); iVertex++) {
        
        /*--- The Pressure file uses the global numbering ---*/
        
#ifndef HAVE_MPI
        iPoint = geometry->vertex[iMarker][iVertex]->GetNode();
#else
        iPoint = geometry->node[geometry->vertex[iMarker][iVertex]->GetNode()]->GetGlobalIndex();
#endif
        
        if (geometry->vertex[iMarker][iVertex]->GetNode() < geometry->GetnPointDomain()) {
          Point2Vertex[iPoint][0] = iMarker;
          Point2Vertex[iPoint][1] = iVertex;
          PointInDomain[iPoint] = true;
          solver_container->SetHeatFluxTarget(iMarker, iVertex, 0.0);
        }
      }
    }
  }
  
  /*--- Prepare to read the surface pressure files (CSV) ---*/
  
  surfHeatFlux_filename = "TargetHeatFlux";
  strcpy (cstr, surfHeatFlux_filename.c_str());
  
  /*--- Write file name with extension if unsteady or steady ---*/
  
  if ((config->GetUnsteady_Simulation() && config->GetWrt_Unsteady()) ||
      (config->GetUnsteady_Simulation() == TIME_SPECTRAL)) {
    if ((SU2_TYPE::Int(iExtIter) >= 0)    && (SU2_TYPE::Int(iExtIter) < 10))    SPRINTF (buffer, "_0000%d.dat", SU2_TYPE::Int(iExtIter));
    if ((SU2_TYPE::Int(iExtIter) >= 10)   && (SU2_TYPE::Int(iExtIter) < 100))   SPRINTF (buffer, "_000%d.dat",  SU2_TYPE::Int(iExtIter));
    if ((SU2_TYPE::Int(iExtIter) >= 100)  && (SU2_TYPE::Int(iExtIter) < 1000))  SPRINTF (buffer, "_00%d.dat",   SU2_TYPE::Int(iExtIter));
    if ((SU2_TYPE::Int(iExtIter) >= 1000) && (SU2_TYPE::Int(iExtIter) < 10000)) SPRINTF (buffer, "_0%d.dat",    SU2_TYPE::Int(iExtIter));
    if (SU2_TYPE::Int(iExtIter) >= 10000) SPRINTF (buffer, "_%d.dat", SU2_TYPE::Int(iExtIter));
  }
  else
    SPRINTF (buffer, ".dat");
  
  strcat (cstr, buffer);
  
  /*--- Read the surface pressure file ---*/
  
  string::size_type position;
  
  Surface_file.open(cstr, ios::in);
  
  if (!(Surface_file.fail())) {
    
    getline(Surface_file, text_line);
    
    while (getline(Surface_file, text_line)) {
      for (icommas = 0; icommas < 50; icommas++) {
        position = text_line.find( ",", 0 );
        if (position!=string::npos) text_line.erase (position,1);
      }
      stringstream  point_line(text_line);
      
      if (geometry->GetnDim() == 2) point_line >> iPoint >> XCoord >> YCoord >> Pressure >> PressureCoeff >> Cf >> HeatFlux;
      if (geometry->GetnDim() == 3) point_line >> iPoint >> XCoord >> YCoord >> ZCoord >> Pressure >> PressureCoeff >> Cf >> HeatFlux;
      
      if (PointInDomain[iPoint]) {
        
        /*--- Find the vertex for the Point and Marker ---*/
        
        iMarker = Point2Vertex[iPoint][0];
        iVertex = Point2Vertex[iPoint][1];
        
        solver_container->SetHeatFluxTarget(iMarker, iVertex, HeatFlux);
        
      }
      
    }
    
    Surface_file.close();
  }
  
  /*--- Compute the pressure difference ---*/
  
  HeatFluxDiff = 0.0;
  for (iMarker = 0; iMarker < config->GetnMarker_All(); iMarker++) {
    Boundary   = config->GetMarker_All_KindBC(iMarker);
    
    if ((Boundary == EULER_WALL             ) ||
        (Boundary == HEAT_FLUX              ) ||
        (Boundary == ISOTHERMAL             ) ||
        (Boundary == NEARFIELD_BOUNDARY)) {
      for (iVertex = 0; iVertex < geometry->GetnVertex(iMarker); iVertex++) {
        
        Normal = geometry->vertex[iMarker][iVertex]->GetNormal();
        
        HeatFlux = solver_container->GetHeatFlux(iMarker, iVertex);
        HeatFluxTarget = solver_container->GetHeatFluxTarget(iMarker, iVertex);
        
        Area = 0.0;
        for (iDim = 0; iDim < geometry->GetnDim(); iDim++)
          Area += Normal[iDim]*Normal[iDim];
        Area = sqrt(Area);
        
        HeatFluxDiff += Area * (HeatFluxTarget - HeatFlux) * (HeatFluxTarget - HeatFlux);
        
      }
      
    }
  }
  
#ifdef HAVE_MPI
  su2double MyHeatFluxDiff = HeatFluxDiff;   HeatFluxDiff = 0.0;
  SU2_MPI::Allreduce(&MyHeatFluxDiff, &HeatFluxDiff, 1, MPI_DOUBLE, MPI_SUM, MPI_COMM_WORLD);
#endif
  
  /*--- Update the total HeatFlux difference coeffient ---*/
  
  solver_container->SetTotal_HeatFluxDiff(HeatFluxDiff);
  
  delete[] Point2Vertex;
  
}

void COutput::SetEquivalentArea(CSolver *solver_container, CGeometry *geometry, CConfig *config, unsigned long iExtIter) {
  
  ofstream EquivArea_file, FuncGrad_file;
  unsigned short iMarker = 0, iDim;
  short *AzimuthalAngle = NULL;
  su2double Gamma, auxXCoord, auxYCoord, auxZCoord, InverseDesign = 0.0, DeltaX, Coord_i, Coord_j, jp1Coord, *Coord = NULL, MeanFuntion,
  *Face_Normal = NULL, auxArea, auxPress, Mach, Beta, R_Plane, Pressure_Inf,
  ModVelocity_Inf, Velocity_Inf[3], factor, *Xcoord = NULL, *Ycoord = NULL, *Zcoord = NULL,
  *Pressure = NULL, *FaceArea = NULL, *EquivArea = NULL, *TargetArea = NULL, *NearFieldWeight = NULL,
  *Weight = NULL, jFunction, jp1Function;
  unsigned long jVertex, iVertex, iPoint, nVertex_NearField = 0, auxPoint,
  *IdPoint = NULL, *IdDomain = NULL, auxDomain;
  unsigned short iPhiAngle;
  ofstream NearFieldEA_file; ifstream TargetEA_file;
  
  su2double XCoordBegin_OF = config->GetEA_IntLimit(0);
  su2double XCoordEnd_OF = config->GetEA_IntLimit(1);
  
  unsigned short nDim = geometry->GetnDim();
  su2double AoA = -(config->GetAoA()*PI_NUMBER/180.0);
  su2double EAScaleFactor = config->GetEA_ScaleFactor(); // The EA Obj. Func. should be ~ force based Obj. Func.
  
  int rank = MESH_0;
  
  Mach  = config->GetMach();
  Gamma = config->GetGamma();
  Beta = sqrt(Mach*Mach-1.0);
  R_Plane = fabs(config->GetEA_IntLimit(2));
  Pressure_Inf = config->GetPressure_FreeStreamND();
  Velocity_Inf[0] = config->GetVelocity_FreeStreamND()[0];
  Velocity_Inf[1] = config->GetVelocity_FreeStreamND()[1];
  Velocity_Inf[2] = config->GetVelocity_FreeStreamND()[2];
  ModVelocity_Inf = 0;
  for (iDim = 0; iDim < 3; iDim++)
    ModVelocity_Inf += Velocity_Inf[iDim] * Velocity_Inf[iDim];
  
  factor = 4.0*sqrt(2.0*Beta*R_Plane) / (Gamma*Pressure_Inf*Mach*Mach);
  
#ifndef HAVE_MPI
  
  /*--- Compute the total number of points on the near-field ---*/
  
  nVertex_NearField = 0;
  for (iMarker = 0; iMarker < config->GetnMarker_All(); iMarker++)
    if (config->GetMarker_All_KindBC(iMarker) == NEARFIELD_BOUNDARY)
      for (iVertex = 0; iVertex < geometry->GetnVertex(iMarker); iVertex++) {
        iPoint = geometry->vertex[iMarker][iVertex]->GetNode();
        Face_Normal = geometry->vertex[iMarker][iVertex]->GetNormal();
        Coord = geometry->node[iPoint]->GetCoord();
        
        /*--- Using Face_Normal(z), and Coord(z) we identify only a surface,
         note that there are 2 NEARFIELD_BOUNDARY surfaces ---*/
        
        if ((Face_Normal[nDim-1] > 0.0) && (Coord[nDim-1] < 0.0)) nVertex_NearField ++;
      }
  
  /*--- Create an array with all the coordinates, points, pressures, face area,
   equivalent area, and nearfield weight ---*/
  
  Xcoord = new su2double[nVertex_NearField];
  Ycoord = new su2double[nVertex_NearField];
  Zcoord = new su2double[nVertex_NearField];
  AzimuthalAngle = new short[nVertex_NearField];
  IdPoint = new unsigned long[nVertex_NearField];
  IdDomain = new unsigned long[nVertex_NearField];
  Pressure = new su2double[nVertex_NearField];
  FaceArea = new su2double[nVertex_NearField];
  EquivArea = new su2double[nVertex_NearField];
  TargetArea = new su2double[nVertex_NearField];
  NearFieldWeight = new su2double[nVertex_NearField];
  Weight = new su2double[nVertex_NearField];
  
  /*--- Copy the boundary information to an array ---*/
  
  nVertex_NearField = 0;
  for (iMarker = 0; iMarker < config->GetnMarker_All(); iMarker++)
    if (config->GetMarker_All_KindBC(iMarker) == NEARFIELD_BOUNDARY)
      for (iVertex = 0; iVertex < geometry->GetnVertex(iMarker); iVertex++) {
        iPoint = geometry->vertex[iMarker][iVertex]->GetNode();
        Face_Normal = geometry->vertex[iMarker][iVertex]->GetNormal();
        Coord = geometry->node[iPoint]->GetCoord();
        
        if ((Face_Normal[nDim-1] > 0.0) && (Coord[nDim-1] < 0.0)) {
          
          IdPoint[nVertex_NearField] = iPoint;
          Xcoord[nVertex_NearField] = geometry->node[iPoint]->GetCoord(0);
          Ycoord[nVertex_NearField] = geometry->node[iPoint]->GetCoord(1);
          
          if (nDim ==2) {
            AzimuthalAngle[nVertex_NearField] = 0;
          }
          
          if (nDim == 3) {
            Zcoord[nVertex_NearField] = geometry->node[iPoint]->GetCoord(2);
            
            /*--- Rotate the nearfield cylinder (AoA) only 3D ---*/
            
            su2double YcoordRot = Ycoord[nVertex_NearField];
            su2double ZcoordRot = Xcoord[nVertex_NearField]*sin(AoA) + Zcoord[nVertex_NearField]*cos(AoA);
            
            /*--- Compute the Azimuthal angle (resolution of degress in the Azimuthal angle)---*/
            
            su2double AngleDouble; short AngleInt;
            AngleDouble = fabs(atan(-YcoordRot/ZcoordRot)*180.0/PI_NUMBER);
            
            /*--- Fix an azimuthal line due to misalignments of the near-field ---*/
            
            su2double FixAzimuthalLine = config->GetFixAzimuthalLine();
            
            if ((AngleDouble >= FixAzimuthalLine - 0.1) && (AngleDouble <= FixAzimuthalLine + 0.1)) AngleDouble = FixAzimuthalLine - 0.1;
            
            AngleInt = SU2_TYPE::Short(floor(AngleDouble + 0.5));
            if (AngleInt >= 0) AzimuthalAngle[nVertex_NearField] = AngleInt;
            else AzimuthalAngle[nVertex_NearField] = 180 + AngleInt;
          }
          
          if (AzimuthalAngle[nVertex_NearField] <= 60) {
            Pressure[nVertex_NearField] = solver_container->node[iPoint]->GetPressure();
            FaceArea[nVertex_NearField] = fabs(Face_Normal[nDim-1]);
            nVertex_NearField ++;
          }
          
        }
      }
  
#else
  
  int nProcessor;
  MPI_Comm_size(MPI_COMM_WORLD, &nProcessor);
  MPI_Comm_rank(MPI_COMM_WORLD, &rank);
  
  unsigned long nLocalVertex_NearField = 0, MaxLocalVertex_NearField = 0;
  int iProcessor;
  
  unsigned long *Buffer_Receive_nVertex = NULL;
  if (rank == MASTER_NODE) {
    Buffer_Receive_nVertex = new unsigned long [nProcessor];
  }
  
  /*--- Compute the total number of points of the near-field ghost nodes ---*/
  
  nLocalVertex_NearField = 0;
  for (iMarker = 0; iMarker < config->GetnMarker_All(); iMarker++)
    if (config->GetMarker_All_KindBC(iMarker) == NEARFIELD_BOUNDARY)
      for (iVertex = 0; iVertex < geometry->GetnVertex(iMarker); iVertex++) {
        iPoint = geometry->vertex[iMarker][iVertex]->GetNode();
        Face_Normal = geometry->vertex[iMarker][iVertex]->GetNormal();
        Coord = geometry->node[iPoint]->GetCoord();
        
        if (geometry->node[iPoint]->GetDomain())
          if ((Face_Normal[nDim-1] > 0.0) && (Coord[nDim-1] < 0.0))
            nLocalVertex_NearField ++;
      }
  
  unsigned long *Buffer_Send_nVertex = new unsigned long [1];
  Buffer_Send_nVertex[0] = nLocalVertex_NearField;
  
  /*--- Send Near-Field vertex information --*/
  
  SU2_MPI::Allreduce(&nLocalVertex_NearField, &nVertex_NearField, 1, MPI_UNSIGNED_LONG, MPI_SUM, MPI_COMM_WORLD);
  SU2_MPI::Allreduce(&nLocalVertex_NearField, &MaxLocalVertex_NearField, 1, MPI_UNSIGNED_LONG, MPI_MAX, MPI_COMM_WORLD);
  SU2_MPI::Gather(Buffer_Send_nVertex, 1, MPI_UNSIGNED_LONG, Buffer_Receive_nVertex, 1, MPI_UNSIGNED_LONG, MASTER_NODE, MPI_COMM_WORLD);
  delete [] Buffer_Send_nVertex;

  su2double *Buffer_Send_Xcoord = new su2double[MaxLocalVertex_NearField];
  su2double *Buffer_Send_Ycoord = new su2double[MaxLocalVertex_NearField];
  su2double *Buffer_Send_Zcoord = new su2double[MaxLocalVertex_NearField];
  unsigned long *Buffer_Send_IdPoint = new unsigned long [MaxLocalVertex_NearField];
  su2double *Buffer_Send_Pressure = new su2double [MaxLocalVertex_NearField];
  su2double *Buffer_Send_FaceArea = new su2double[MaxLocalVertex_NearField];
  
  su2double *Buffer_Receive_Xcoord = NULL;
  su2double *Buffer_Receive_Ycoord = NULL;
  su2double *Buffer_Receive_Zcoord = NULL;
  unsigned long *Buffer_Receive_IdPoint = NULL;
  su2double *Buffer_Receive_Pressure = NULL;
  su2double *Buffer_Receive_FaceArea = NULL;
  
  if (rank == MASTER_NODE) {
    Buffer_Receive_Xcoord = new su2double[nProcessor*MaxLocalVertex_NearField];
    Buffer_Receive_Ycoord = new su2double[nProcessor*MaxLocalVertex_NearField];
    Buffer_Receive_Zcoord = new su2double[nProcessor*MaxLocalVertex_NearField];
    Buffer_Receive_IdPoint = new unsigned long[nProcessor*MaxLocalVertex_NearField];
    Buffer_Receive_Pressure = new su2double[nProcessor*MaxLocalVertex_NearField];
    Buffer_Receive_FaceArea = new su2double[nProcessor*MaxLocalVertex_NearField];
  }
  
  unsigned long nBuffer_Xcoord = MaxLocalVertex_NearField;
  unsigned long nBuffer_Ycoord = MaxLocalVertex_NearField;
  unsigned long nBuffer_Zcoord = MaxLocalVertex_NearField;
  unsigned long nBuffer_IdPoint = MaxLocalVertex_NearField;
  unsigned long nBuffer_Pressure = MaxLocalVertex_NearField;
  unsigned long nBuffer_FaceArea = MaxLocalVertex_NearField;
  
  for (iVertex = 0; iVertex < MaxLocalVertex_NearField; iVertex++) {
    Buffer_Send_IdPoint[iVertex] = 0; Buffer_Send_Pressure[iVertex] = 0.0;
    Buffer_Send_FaceArea[iVertex] = 0.0; Buffer_Send_Xcoord[iVertex] = 0.0;
    Buffer_Send_Ycoord[iVertex] = 0.0; Buffer_Send_Zcoord[iVertex] = 0.0;
  }
  
  /*--- Copy coordinates, index points, and pressures to the auxiliar vector --*/
  
  nLocalVertex_NearField = 0;
  for (iMarker = 0; iMarker < config->GetnMarker_All(); iMarker++)
    if (config->GetMarker_All_KindBC(iMarker) == NEARFIELD_BOUNDARY)
      for (iVertex = 0; iVertex < geometry->GetnVertex(iMarker); iVertex++) {
        iPoint = geometry->vertex[iMarker][iVertex]->GetNode();
        Face_Normal = geometry->vertex[iMarker][iVertex]->GetNormal();
        Coord = geometry->node[iPoint]->GetCoord();
        
        if (geometry->node[iPoint]->GetDomain())
          if ((Face_Normal[nDim-1] > 0.0) && (Coord[nDim-1] < 0.0)) {
            Buffer_Send_IdPoint[nLocalVertex_NearField] = iPoint;
            Buffer_Send_Xcoord[nLocalVertex_NearField] = geometry->node[iPoint]->GetCoord(0);
            Buffer_Send_Ycoord[nLocalVertex_NearField] = geometry->node[iPoint]->GetCoord(1);
            Buffer_Send_Zcoord[nLocalVertex_NearField] = geometry->node[iPoint]->GetCoord(2);
            Buffer_Send_Pressure[nLocalVertex_NearField] = solver_container->node[iPoint]->GetPressure();
            Buffer_Send_FaceArea[nLocalVertex_NearField] = fabs(Face_Normal[nDim-1]);
            nLocalVertex_NearField++;
          }
      }
  
  /*--- Send all the information --*/
  
  SU2_MPI::Gather(Buffer_Send_Xcoord, nBuffer_Xcoord, MPI_DOUBLE, Buffer_Receive_Xcoord, nBuffer_Xcoord, MPI_DOUBLE, MASTER_NODE, MPI_COMM_WORLD);
  SU2_MPI::Gather(Buffer_Send_Ycoord, nBuffer_Ycoord, MPI_DOUBLE, Buffer_Receive_Ycoord, nBuffer_Ycoord, MPI_DOUBLE, MASTER_NODE, MPI_COMM_WORLD);
  SU2_MPI::Gather(Buffer_Send_Zcoord, nBuffer_Zcoord, MPI_DOUBLE, Buffer_Receive_Zcoord, nBuffer_Zcoord, MPI_DOUBLE, MASTER_NODE, MPI_COMM_WORLD);
  SU2_MPI::Gather(Buffer_Send_IdPoint, nBuffer_IdPoint, MPI_UNSIGNED_LONG, Buffer_Receive_IdPoint, nBuffer_IdPoint, MPI_UNSIGNED_LONG, MASTER_NODE, MPI_COMM_WORLD);
  SU2_MPI::Gather(Buffer_Send_Pressure, nBuffer_Pressure, MPI_DOUBLE, Buffer_Receive_Pressure, nBuffer_Pressure, MPI_DOUBLE, MASTER_NODE, MPI_COMM_WORLD);
  SU2_MPI::Gather(Buffer_Send_FaceArea, nBuffer_FaceArea, MPI_DOUBLE, Buffer_Receive_FaceArea, nBuffer_FaceArea, MPI_DOUBLE, MASTER_NODE, MPI_COMM_WORLD);
  delete [] Buffer_Send_Xcoord;
  delete [] Buffer_Send_Ycoord;
  delete [] Buffer_Send_Zcoord;
  delete [] Buffer_Send_IdPoint;
  delete [] Buffer_Send_Pressure;
  delete [] Buffer_Send_FaceArea;

  if (rank == MASTER_NODE) {
    
    Xcoord = new su2double[nVertex_NearField];
    Ycoord = new su2double[nVertex_NearField];
    Zcoord = new su2double[nVertex_NearField];
    AzimuthalAngle = new short[nVertex_NearField];
    IdPoint = new unsigned long[nVertex_NearField];
    IdDomain = new unsigned long[nVertex_NearField];
    Pressure = new su2double[nVertex_NearField];
    FaceArea = new su2double[nVertex_NearField];
    EquivArea = new su2double[nVertex_NearField];
    TargetArea = new su2double[nVertex_NearField];
    NearFieldWeight = new su2double[nVertex_NearField];
    Weight = new su2double[nVertex_NearField];
    
    nVertex_NearField = 0;
    for (iProcessor = 0; iProcessor < nProcessor; iProcessor++)
      for (iVertex = 0; iVertex < Buffer_Receive_nVertex[iProcessor]; iVertex++) {
        Xcoord[nVertex_NearField] = Buffer_Receive_Xcoord[iProcessor*MaxLocalVertex_NearField+iVertex];
        Ycoord[nVertex_NearField] = Buffer_Receive_Ycoord[iProcessor*MaxLocalVertex_NearField+iVertex];
        
        if (nDim == 2) {
          AzimuthalAngle[nVertex_NearField] = 0;
        }
        
        if (nDim == 3) {
          Zcoord[nVertex_NearField] = Buffer_Receive_Zcoord[iProcessor*MaxLocalVertex_NearField+iVertex];
          
          /*--- Rotate the nearfield cylinder  ---*/
          
          su2double YcoordRot = Ycoord[nVertex_NearField];
          su2double ZcoordRot = Xcoord[nVertex_NearField]*sin(AoA) + Zcoord[nVertex_NearField]*cos(AoA);
          
          /*--- Compute the Azimuthal angle ---*/
          
          su2double AngleDouble; short AngleInt;
          AngleDouble = fabs(atan(-YcoordRot/ZcoordRot)*180.0/PI_NUMBER);
          
          /*--- Fix an azimuthal line due to misalignments of the near-field ---*/
          
          su2double FixAzimuthalLine = config->GetFixAzimuthalLine();
          
          if ((AngleDouble >= FixAzimuthalLine - 0.1) && (AngleDouble <= FixAzimuthalLine + 0.1))
            AngleDouble = FixAzimuthalLine - 0.1;
          
          AngleInt = SU2_TYPE::Short(floor(AngleDouble + 0.5));
          
          if (AngleInt >= 0) AzimuthalAngle[nVertex_NearField] = AngleInt;
          else AzimuthalAngle[nVertex_NearField] = 180 + AngleInt;
        }
        
        if (AzimuthalAngle[nVertex_NearField] <= 60) {
          IdPoint[nVertex_NearField] = Buffer_Receive_IdPoint[iProcessor*MaxLocalVertex_NearField+iVertex];
          Pressure[nVertex_NearField] = Buffer_Receive_Pressure[iProcessor*MaxLocalVertex_NearField+iVertex];
          FaceArea[nVertex_NearField] = Buffer_Receive_FaceArea[iProcessor*MaxLocalVertex_NearField+iVertex];
          IdDomain[nVertex_NearField] = iProcessor;
          nVertex_NearField++;
        }
        
      }
    
    delete [] Buffer_Receive_nVertex;
    
    delete [] Buffer_Receive_Xcoord;
    delete [] Buffer_Receive_Ycoord;
    delete [] Buffer_Receive_Zcoord;
    delete [] Buffer_Receive_IdPoint;
    delete [] Buffer_Receive_Pressure;
    delete [] Buffer_Receive_FaceArea;
    
  }
  
#endif
  
  if (rank == MASTER_NODE) {
    
    vector<short> PhiAngleList;
    vector<short>::iterator IterPhiAngleList;
    
    for (iVertex = 0; iVertex < nVertex_NearField; iVertex++)
      PhiAngleList.push_back(AzimuthalAngle[iVertex]);
    
    sort( PhiAngleList.begin(), PhiAngleList.end());
    IterPhiAngleList = unique( PhiAngleList.begin(), PhiAngleList.end());
    PhiAngleList.resize( IterPhiAngleList - PhiAngleList.begin() );
    
    /*--- Create vectors and distribute the values among the different PhiAngle queues ---*/
    
    vector<vector<su2double> > Xcoord_PhiAngle; Xcoord_PhiAngle.resize(PhiAngleList.size());
    vector<vector<su2double> > Ycoord_PhiAngle; Ycoord_PhiAngle.resize(PhiAngleList.size());
    vector<vector<su2double> > Zcoord_PhiAngle; Zcoord_PhiAngle.resize(PhiAngleList.size());
    vector<vector<unsigned long> > IdPoint_PhiAngle; IdPoint_PhiAngle.resize(PhiAngleList.size());
    vector<vector<unsigned long> > IdDomain_PhiAngle; IdDomain_PhiAngle.resize(PhiAngleList.size());
    vector<vector<su2double> > Pressure_PhiAngle; Pressure_PhiAngle.resize(PhiAngleList.size());
    vector<vector<su2double> > FaceArea_PhiAngle; FaceArea_PhiAngle.resize(PhiAngleList.size());
    vector<vector<su2double> > EquivArea_PhiAngle; EquivArea_PhiAngle.resize(PhiAngleList.size());
    vector<vector<su2double> > TargetArea_PhiAngle; TargetArea_PhiAngle.resize(PhiAngleList.size());
    vector<vector<su2double> > NearFieldWeight_PhiAngle; NearFieldWeight_PhiAngle.resize(PhiAngleList.size());
    vector<vector<su2double> > Weight_PhiAngle; Weight_PhiAngle.resize(PhiAngleList.size());
    
    /*--- Distribute the values among the different PhiAngles ---*/
    
    for (iVertex = 0; iVertex < nVertex_NearField; iVertex++)
      for (iPhiAngle = 0; iPhiAngle < PhiAngleList.size(); iPhiAngle++)
        if (AzimuthalAngle[iVertex] == PhiAngleList[iPhiAngle]) {
          Xcoord_PhiAngle[iPhiAngle].push_back(Xcoord[iVertex]);
          Ycoord_PhiAngle[iPhiAngle].push_back(Ycoord[iVertex]);
          Zcoord_PhiAngle[iPhiAngle].push_back(Zcoord[iVertex]);
          IdPoint_PhiAngle[iPhiAngle].push_back(IdPoint[iVertex]);
          IdDomain_PhiAngle[iPhiAngle].push_back(IdDomain[iVertex]);
          Pressure_PhiAngle[iPhiAngle].push_back(Pressure[iVertex]);
          FaceArea_PhiAngle[iPhiAngle].push_back(FaceArea[iVertex]);
          EquivArea_PhiAngle[iPhiAngle].push_back(EquivArea[iVertex]);
          TargetArea_PhiAngle[iPhiAngle].push_back(TargetArea[iVertex]);
          NearFieldWeight_PhiAngle[iPhiAngle].push_back(NearFieldWeight[iVertex]);
          Weight_PhiAngle[iPhiAngle].push_back(Weight[iVertex]);
        }
    
    /*--- Order the arrays (x Coordinate, Pressure, Point, and Domain) ---*/
    
    for (iPhiAngle = 0; iPhiAngle < PhiAngleList.size(); iPhiAngle++)
      for (iVertex = 0; iVertex < Xcoord_PhiAngle[iPhiAngle].size(); iVertex++)
        for (jVertex = 0; jVertex < Xcoord_PhiAngle[iPhiAngle].size() - 1 - iVertex; jVertex++)
          if (Xcoord_PhiAngle[iPhiAngle][jVertex] > Xcoord_PhiAngle[iPhiAngle][jVertex+1]) {
            auxXCoord = Xcoord_PhiAngle[iPhiAngle][jVertex]; Xcoord_PhiAngle[iPhiAngle][jVertex] = Xcoord_PhiAngle[iPhiAngle][jVertex+1]; Xcoord_PhiAngle[iPhiAngle][jVertex+1] = auxXCoord;
            auxYCoord = Ycoord_PhiAngle[iPhiAngle][jVertex]; Ycoord_PhiAngle[iPhiAngle][jVertex] = Ycoord_PhiAngle[iPhiAngle][jVertex+1]; Ycoord_PhiAngle[iPhiAngle][jVertex+1] = auxYCoord;
            auxZCoord = Zcoord_PhiAngle[iPhiAngle][jVertex]; Zcoord_PhiAngle[iPhiAngle][jVertex] = Zcoord_PhiAngle[iPhiAngle][jVertex+1]; Zcoord_PhiAngle[iPhiAngle][jVertex+1] = auxZCoord;
            auxPress = Pressure_PhiAngle[iPhiAngle][jVertex]; Pressure_PhiAngle[iPhiAngle][jVertex] = Pressure_PhiAngle[iPhiAngle][jVertex+1]; Pressure_PhiAngle[iPhiAngle][jVertex+1] = auxPress;
            auxArea = FaceArea_PhiAngle[iPhiAngle][jVertex]; FaceArea_PhiAngle[iPhiAngle][jVertex] = FaceArea_PhiAngle[iPhiAngle][jVertex+1]; FaceArea_PhiAngle[iPhiAngle][jVertex+1] = auxArea;
            auxPoint = IdPoint_PhiAngle[iPhiAngle][jVertex]; IdPoint_PhiAngle[iPhiAngle][jVertex] = IdPoint_PhiAngle[iPhiAngle][jVertex+1]; IdPoint_PhiAngle[iPhiAngle][jVertex+1] = auxPoint;
            auxDomain = IdDomain_PhiAngle[iPhiAngle][jVertex]; IdDomain_PhiAngle[iPhiAngle][jVertex] = IdDomain_PhiAngle[iPhiAngle][jVertex+1]; IdDomain_PhiAngle[iPhiAngle][jVertex+1] = auxDomain;
          }
    
    
    /*--- Check that all the azimuth lists have the same size ---*/
    
    unsigned short nVertex = Xcoord_PhiAngle[0].size();
    for (iPhiAngle = 0; iPhiAngle < PhiAngleList.size(); iPhiAngle++) {
      unsigned short nVertex_aux = Xcoord_PhiAngle[iPhiAngle].size();
      if (nVertex_aux != nVertex) cout <<"Be careful!!! one azimuth list is shorter than the other"<< endl;
      nVertex = min(nVertex, nVertex_aux);
    }
    
    /*--- Compute equivalent area distribution at each azimuth angle ---*/
    
    for (iPhiAngle = 0; iPhiAngle < PhiAngleList.size(); iPhiAngle++) {
      EquivArea_PhiAngle[iPhiAngle][0] = 0.0;
      for (iVertex = 1; iVertex < EquivArea_PhiAngle[iPhiAngle].size(); iVertex++) {
        EquivArea_PhiAngle[iPhiAngle][iVertex] = 0.0;
        
        Coord_i = Xcoord_PhiAngle[iPhiAngle][iVertex]*cos(AoA) - Zcoord_PhiAngle[iPhiAngle][iVertex]*sin(AoA);
        
        for (jVertex = 0; jVertex < iVertex-1; jVertex++) {
          
          Coord_j = Xcoord_PhiAngle[iPhiAngle][jVertex]*cos(AoA) - Zcoord_PhiAngle[iPhiAngle][jVertex]*sin(AoA);
          jp1Coord = Xcoord_PhiAngle[iPhiAngle][jVertex+1]*cos(AoA) - Zcoord_PhiAngle[iPhiAngle][jVertex+1]*sin(AoA);
          
          jFunction = factor*(Pressure_PhiAngle[iPhiAngle][jVertex] - Pressure_Inf)*sqrt(Coord_i-Coord_j);
          jp1Function = factor*(Pressure_PhiAngle[iPhiAngle][jVertex+1] - Pressure_Inf)*sqrt(Coord_i-jp1Coord);
          
          DeltaX = (jp1Coord-Coord_j);
          MeanFuntion = 0.5*(jp1Function + jFunction);
          EquivArea_PhiAngle[iPhiAngle][iVertex] += DeltaX * MeanFuntion;
        }
      }
    }
    
    /*--- Create a file with the equivalent area distribution at each azimuthal angle ---*/
    
    NearFieldEA_file.precision(15);
    NearFieldEA_file.open("Equivalent_Area.dat", ios::out);
    NearFieldEA_file << "TITLE = \"Equivalent Area evaluation at each azimuthal angle\"" << endl;
    
    if (config->GetSystemMeasurements() == US)
      NearFieldEA_file << "VARIABLES = \"Height (in) at r="<< R_Plane*12.0 << " in. (cyl. coord. system)\"";
    else
      NearFieldEA_file << "VARIABLES = \"Height (m) at r="<< R_Plane << " m. (cylindrical coordinate system)\"";
    
    for (iPhiAngle = 0; iPhiAngle < PhiAngleList.size(); iPhiAngle++) {
      if (config->GetSystemMeasurements() == US)
        NearFieldEA_file << ", \"Equivalent Area (ft<sup>2</sup>), <greek>F</greek>= " << PhiAngleList[iPhiAngle] << " deg.\"";
      else
        NearFieldEA_file << ", \"Equivalent Area (m<sup>2</sup>), <greek>F</greek>= " << PhiAngleList[iPhiAngle] << " deg.\"";
    }
    
    NearFieldEA_file << endl;
    for (iVertex = 0; iVertex < EquivArea_PhiAngle[0].size(); iVertex++) {
      
      su2double XcoordRot = Xcoord_PhiAngle[0][iVertex]*cos(AoA) - Zcoord_PhiAngle[0][iVertex]*sin(AoA);
      su2double XcoordRot_init = Xcoord_PhiAngle[0][0]*cos(AoA) - Zcoord_PhiAngle[0][0]*sin(AoA);
      
      if (config->GetSystemMeasurements() == US)
        NearFieldEA_file << scientific << (XcoordRot - XcoordRot_init) * 12.0;
      else
        NearFieldEA_file << scientific << (XcoordRot - XcoordRot_init);
      
      for (iPhiAngle = 0; iPhiAngle < PhiAngleList.size(); iPhiAngle++) {
        NearFieldEA_file << scientific << ", " << EquivArea_PhiAngle[iPhiAngle][iVertex];
      }
      
      NearFieldEA_file << endl;
      
    }
    NearFieldEA_file.close();
    
    /*--- Read target equivalent area from the configuration file,
     this first implementation requires a complete table (same as the original
     EA table). so... no interpolation. ---*/
    
    vector<vector<su2double> > TargetArea_PhiAngle_Trans;
    TargetEA_file.open("TargetEA.dat", ios::in);
    
    if (TargetEA_file.fail()) {
      if (iExtIter == 0) { cout << "There is no Target Equivalent Area file (TargetEA.dat)!!"<< endl;
        cout << "Using default parameters (Target Equiv Area = 0.0)" << endl;
      }
      /*--- Set the table to 0 ---*/
      for (iPhiAngle = 0; iPhiAngle < PhiAngleList.size(); iPhiAngle++)
        for (iVertex = 0; iVertex < TargetArea_PhiAngle[iPhiAngle].size(); iVertex++)
          TargetArea_PhiAngle[iPhiAngle][iVertex] = 0.0;
    }
    else {
      
      /*--- skip header lines ---*/
      
      string line;
      getline(TargetEA_file, line);
      getline(TargetEA_file, line);
      
      while (TargetEA_file) {
        
        string line;
        getline(TargetEA_file, line);
        istringstream is(line);
        vector<su2double> row;
        unsigned short iter = 0;
        
        while (is.good()) {
          string token;
          getline(is, token,',');
          
          istringstream js(token);
          
          su2double data;
          js >> data;
          
          /*--- The first element in the table is the coordinate (in or m)---*/
          
          if (iter != 0) row.push_back(data);
          iter++;
          
        }
        TargetArea_PhiAngle_Trans.push_back(row);
      }
      
      for (iPhiAngle = 0; iPhiAngle < PhiAngleList.size(); iPhiAngle++)
        for (iVertex = 0; iVertex < EquivArea_PhiAngle[iPhiAngle].size(); iVertex++)
          TargetArea_PhiAngle[iPhiAngle][iVertex] = TargetArea_PhiAngle_Trans[iVertex][iPhiAngle];
      
    }
    
    /*--- Divide by the number of Phi angles in the nearfield ---*/
    
    su2double PhiFactor = 1.0/su2double(PhiAngleList.size());
    
    /*--- Evaluate the objective function ---*/
    
    InverseDesign = 0;
    for (iPhiAngle = 0; iPhiAngle < PhiAngleList.size(); iPhiAngle++)
      for (iVertex = 0; iVertex < EquivArea_PhiAngle[iPhiAngle].size(); iVertex++) {
        Weight_PhiAngle[iPhiAngle][iVertex] = 1.0;
        Coord_i = Xcoord_PhiAngle[iPhiAngle][iVertex];
        
        su2double Difference = EquivArea_PhiAngle[iPhiAngle][iVertex]-TargetArea_PhiAngle[iPhiAngle][iVertex];
        su2double percentage = fabs(Difference)*100/fabs(TargetArea_PhiAngle[iPhiAngle][iVertex]);
        
        if ((percentage < 0.1) || (Coord_i < XCoordBegin_OF) || (Coord_i > XCoordEnd_OF)) Difference = 0.0;
        
        InverseDesign += EAScaleFactor*PhiFactor*Weight_PhiAngle[iPhiAngle][iVertex]*Difference*Difference;
        
      }
    
    /*--- Evaluate the weight of the nearfield pressure (adjoint input) ---*/
    
    for (iPhiAngle = 0; iPhiAngle < PhiAngleList.size(); iPhiAngle++)
      for (iVertex = 0; iVertex < EquivArea_PhiAngle[iPhiAngle].size(); iVertex++) {
        Coord_i = Xcoord_PhiAngle[iPhiAngle][iVertex];
        NearFieldWeight_PhiAngle[iPhiAngle][iVertex] = 0.0;
        for (jVertex = iVertex; jVertex < EquivArea_PhiAngle[iPhiAngle].size(); jVertex++) {
          Coord_j = Xcoord_PhiAngle[iPhiAngle][jVertex];
          Weight_PhiAngle[iPhiAngle][iVertex] = 1.0;
          
          su2double Difference = EquivArea_PhiAngle[iPhiAngle][jVertex]-TargetArea_PhiAngle[iPhiAngle][jVertex];
          su2double percentage = fabs(Difference)*100/fabs(TargetArea_PhiAngle[iPhiAngle][jVertex]);
          
          if ((percentage < 0.1) || (Coord_j < XCoordBegin_OF) || (Coord_j > XCoordEnd_OF)) Difference = 0.0;
          
          NearFieldWeight_PhiAngle[iPhiAngle][iVertex] += EAScaleFactor*PhiFactor*Weight_PhiAngle[iPhiAngle][iVertex]*2.0*Difference*factor*sqrt(Coord_j-Coord_i);
        }
      }
    
    /*--- Write the Nearfield pressure at each Azimuthal PhiAngle ---*/
    
    EquivArea_file.precision(15);
    EquivArea_file.open("nearfield_flow.dat", ios::out);
    EquivArea_file << "TITLE = \"Equivalent Area evaluation at each azimuthal angle\"" << endl;
    
    if (config->GetSystemMeasurements() == US)
      EquivArea_file << "VARIABLES = \"Height (in) at r="<< R_Plane*12.0 << " in. (cyl. coord. system)\",\"Equivalent Area (ft<sup>2</sup>)\",\"Target Equivalent Area (ft<sup>2</sup>)\",\"Cp\"" << endl;
    else
      EquivArea_file << "VARIABLES = \"Height (m) at r="<< R_Plane << " m. (cylindrical coordinate system)\",\"Equivalent Area (m<sup>2</sup>)\",\"Target Equivalent Area (m<sup>2</sup>)\",\"Cp\"" << endl;
    
    for (iPhiAngle = 0; iPhiAngle < PhiAngleList.size(); iPhiAngle++) {
      EquivArea_file << fixed << "ZONE T= \"<greek>F</greek>=" << PhiAngleList[iPhiAngle] << " deg.\"" << endl;
      for (iVertex = 0; iVertex < Xcoord_PhiAngle[iPhiAngle].size(); iVertex++) {
        
        su2double XcoordRot = Xcoord_PhiAngle[0][iVertex]*cos(AoA) - Zcoord_PhiAngle[0][iVertex]*sin(AoA);
        su2double XcoordRot_init = Xcoord_PhiAngle[0][0]*cos(AoA) - Zcoord_PhiAngle[0][0]*sin(AoA);
        
        if (config->GetSystemMeasurements() == US)
          EquivArea_file << scientific << (XcoordRot - XcoordRot_init) * 12.0;
        else
          EquivArea_file << scientific << (XcoordRot - XcoordRot_init);
        
        EquivArea_file << scientific << ", " << EquivArea_PhiAngle[iPhiAngle][iVertex]
        << ", " << TargetArea_PhiAngle[iPhiAngle][iVertex] << ", " << (Pressure_PhiAngle[iPhiAngle][iVertex]-Pressure_Inf)/Pressure_Inf << endl;
      }
    }
    
    EquivArea_file.close();
    
    /*--- Write Weight file for adjoint computation ---*/
    
    FuncGrad_file.precision(15);
    FuncGrad_file.open("WeightNF.dat", ios::out);
    
    FuncGrad_file << scientific << "-1.0";
    for (iPhiAngle = 0; iPhiAngle < PhiAngleList.size(); iPhiAngle++)
      FuncGrad_file << scientific << "\t" << PhiAngleList[iPhiAngle];
    FuncGrad_file << endl;
    
    for (iVertex = 0; iVertex < NearFieldWeight_PhiAngle[0].size(); iVertex++) {
      su2double XcoordRot = Xcoord_PhiAngle[0][iVertex]*cos(AoA) - Zcoord_PhiAngle[0][iVertex]*sin(AoA);
      FuncGrad_file << scientific << XcoordRot;
      for (iPhiAngle = 0; iPhiAngle < PhiAngleList.size(); iPhiAngle++)
        FuncGrad_file << scientific << "\t" << NearFieldWeight_PhiAngle[iPhiAngle][iVertex];
      FuncGrad_file << endl;
    }
    FuncGrad_file.close();
    
    /*--- Delete structures ---*/
    
    delete [] Xcoord; delete [] Ycoord; delete [] Zcoord;
    delete [] AzimuthalAngle; delete [] IdPoint; delete [] IdDomain;
    delete [] Pressure; delete [] FaceArea;
    delete [] EquivArea; delete [] TargetArea;
    delete [] NearFieldWeight; delete [] Weight;
    
  }
  
#ifndef HAVE_MPI
  
  /*--- Store the value of the NearField coefficient ---*/
  
  solver_container->SetTotal_CEquivArea(InverseDesign);
  
#else
  
  /*--- Send the value of the NearField coefficient to all the processors ---*/
  
  SU2_MPI::Bcast(&InverseDesign, 1, MPI_DOUBLE, MASTER_NODE, MPI_COMM_WORLD);
  
  /*--- Store the value of the NearField coefficient ---*/
  
  solver_container->SetTotal_CEquivArea(InverseDesign);
  
#endif
  
}<|MERGE_RESOLUTION|>--- conflicted
+++ resolved
@@ -169,15 +169,9 @@
             Mach = sqrt(FlowSolver->node[iPoint]->GetVelocity2()) / FlowSolver->node[iPoint]->GetSoundSpeed();
             SurfFlow_file << scientific << Mach << endl;
             break;
-<<<<<<< HEAD
           case NAVIER_STOKES: case RANS: case FEM_NAVIER_STOKES: case FEM_RANS: case FEM_LES:
-            SkinFrictionCoeff = FlowSolver->GetCSkinFriction(iMarker, iVertex);
-=======
-          case RANS:
-            
             for (iDim = 0; iDim < nDim; iDim++)
               SkinFrictionCoeff[iDim] = FlowSolver->GetCSkinFriction(iMarker, iVertex, iDim);
->>>>>>> 230bee9c
             HeatFlux = FlowSolver->GetHeatFlux(iMarker, iVertex);
             
             if (nDim == 2) SurfFlow_file << scientific << SkinFrictionCoeff[0] << ", " << SkinFrictionCoeff[1] << ", " << HeatFlux << endl;
@@ -301,17 +295,14 @@
           
           if (solver == EULER || solver == FEM_EULER)
             Buffer_Send_Mach[nVertex_Surface] = sqrt(FlowSolver->node[iPoint]->GetVelocity2()) / FlowSolver->node[iPoint]->GetSoundSpeed();
-<<<<<<< HEAD
+
           if ((solver == NAVIER_STOKES)     || (solver == RANS)     ||
-              (solver == FEM_NAVIER_STOKES) || (solver == FEM_RANS) || (solver == FEM_LES))
-            Buffer_Send_SkinFriction[nVertex_Surface] = FlowSolver->GetCSkinFriction(iMarker, iVertex);
-=======
-          if ((solver == NAVIER_STOKES) || (solver == RANS)) {
+              (solver == FEM_NAVIER_STOKES) || (solver == FEM_RANS) || (solver == FEM_LES)) {
             Buffer_Send_SkinFriction_x[nVertex_Surface] = FlowSolver->GetCSkinFriction(iMarker, iVertex, 0);
             Buffer_Send_SkinFriction_y[nVertex_Surface] = FlowSolver->GetCSkinFriction(iMarker, iVertex, 1);
             if (nDim == 3) Buffer_Send_SkinFriction_z[nVertex_Surface] = FlowSolver->GetCSkinFriction(iMarker, iVertex, 2);
           }
->>>>>>> 230bee9c
+
           nVertex_Surface++;
         }
       }
@@ -323,17 +314,13 @@
   if (nDim == 3) SU2_MPI::Gather(Buffer_Send_Coord_z, MaxLocalVertex_Surface, MPI_DOUBLE, Buffer_Recv_Coord_z, MaxLocalVertex_Surface, MPI_DOUBLE, MASTER_NODE, MPI_COMM_WORLD);
   SU2_MPI::Gather(Buffer_Send_Press, MaxLocalVertex_Surface, MPI_DOUBLE, Buffer_Recv_Press, MaxLocalVertex_Surface, MPI_DOUBLE, MASTER_NODE, MPI_COMM_WORLD);
   SU2_MPI::Gather(Buffer_Send_CPress, MaxLocalVertex_Surface, MPI_DOUBLE, Buffer_Recv_CPress, MaxLocalVertex_Surface, MPI_DOUBLE, MASTER_NODE, MPI_COMM_WORLD);
-<<<<<<< HEAD
   if (solver == EULER || solver == FEM_EULER) SU2_MPI::Gather(Buffer_Send_Mach, MaxLocalVertex_Surface, MPI_DOUBLE, Buffer_Recv_Mach, MaxLocalVertex_Surface, MPI_DOUBLE, MASTER_NODE, MPI_COMM_WORLD);
-  if ((solver == NAVIER_STOKES) || (solver == RANS) || (solver == FEM_NAVIER_STOKES) || (solver == FEM_RANS) || (solver == FEM_LES)) SU2_MPI::Gather(Buffer_Send_SkinFriction, MaxLocalVertex_Surface, MPI_DOUBLE, Buffer_Recv_SkinFriction, MaxLocalVertex_Surface, MPI_DOUBLE, MASTER_NODE, MPI_COMM_WORLD);
-=======
-  if (solver == EULER) SU2_MPI::Gather(Buffer_Send_Mach, MaxLocalVertex_Surface, MPI_DOUBLE, Buffer_Recv_Mach, MaxLocalVertex_Surface, MPI_DOUBLE, MASTER_NODE, MPI_COMM_WORLD);
-  if ((solver == NAVIER_STOKES) || (solver == RANS)) {
+  if ((solver == NAVIER_STOKES) || (solver == RANS) || (solver == FEM_NAVIER_STOKES) || (solver == FEM_RANS) || (solver == FEM_LES)) {
     SU2_MPI::Gather(Buffer_Send_SkinFriction_x, MaxLocalVertex_Surface, MPI_DOUBLE, Buffer_Recv_SkinFriction_x, MaxLocalVertex_Surface, MPI_DOUBLE, MASTER_NODE, MPI_COMM_WORLD);
     SU2_MPI::Gather(Buffer_Send_SkinFriction_y, MaxLocalVertex_Surface, MPI_DOUBLE, Buffer_Recv_SkinFriction_y, MaxLocalVertex_Surface, MPI_DOUBLE, MASTER_NODE, MPI_COMM_WORLD);
     if (nDim == 3) SU2_MPI::Gather(Buffer_Send_SkinFriction_z, MaxLocalVertex_Surface, MPI_DOUBLE, Buffer_Recv_SkinFriction_z, MaxLocalVertex_Surface, MPI_DOUBLE, MASTER_NODE, MPI_COMM_WORLD);
   }
->>>>>>> 230bee9c
+
   SU2_MPI::Gather(Buffer_Send_GlobalIndex, MaxLocalVertex_Surface, MPI_UNSIGNED_LONG, Buffer_Recv_GlobalIndex, MaxLocalVertex_Surface, MPI_UNSIGNED_LONG, MASTER_NODE, MPI_COMM_WORLD);
   
   /*--- The master node unpacks the data and writes the surface CSV file ---*/
@@ -373,16 +360,11 @@
     SurfFlow_file << "\"Pressure\", \"C<sub>p</sub>\", ";
     
     switch (solver) {
-<<<<<<< HEAD
-      case EULER : case FEM_EULER: SurfFlow_file <<  "\"Mach_Number\"" << endl; break;
-      case NAVIER_STOKES: case RANS: case FEM_NAVIER_STOKES: case FEM_RANS: case FEM_LES: SurfFlow_file <<  "\"Skin_Friction_Coefficient\"" << endl; break;
-=======
-      case EULER : SurfFlow_file <<  "\"Mach\"" << endl; break;
-      case NAVIER_STOKES: case RANS:
+      case EULER : case FEM_EULER: SurfFlow_file <<  "\"Mach\"" << endl; break;
+      case NAVIER_STOKES: case RANS: case FEM_NAVIER_STOKES: case FEM_RANS: case FEM_LES:
         if (nDim == 2) SurfFlow_file << "\"C<sub>f</sub>_x\", \"C<sub>f</sub>_y\"" << endl;
         if (nDim == 3) SurfFlow_file << "\"C<sub>f</sub>_x\", \"C<sub>f</sub>_y\", \"C<sub>f</sub>_z\"" << endl;
         break;
->>>>>>> 230bee9c
     }
     
     /*--- Loop through all of the collected data and write each node's values ---*/
@@ -415,17 +397,12 @@
             SurfFlow_file << scientific << Mach << endl;
             break;
           case NAVIER_STOKES: case RANS:
-<<<<<<< HEAD
           case FEM_NAVIER_STOKES: case FEM_RANS: case FEM_LES:
-            SkinFrictionCoeff = Buffer_Recv_SkinFriction[Total_Index];
-            SurfFlow_file << scientific << SkinFrictionCoeff << endl;
-=======
             SkinFrictionCoeff[0] = Buffer_Recv_SkinFriction_x[Total_Index];
             SkinFrictionCoeff[1] = Buffer_Recv_SkinFriction_y[Total_Index];
             if (nDim == 3) SkinFrictionCoeff[2] = Buffer_Recv_SkinFriction_z[Total_Index];
             if (nDim == 2) SurfFlow_file << scientific << SkinFrictionCoeff[0] << ", " << SkinFrictionCoeff[1] << endl;
             if (nDim == 3) SurfFlow_file << scientific << SkinFrictionCoeff[0] << ", " << SkinFrictionCoeff[1] << ", " << SkinFrictionCoeff[2] << endl;
->>>>>>> 230bee9c
             break;
         }
       }
@@ -2041,13 +2018,8 @@
     
     /*--- Add Laminar Viscosity, Skin Friction, Heat Flux, & yPlus to the restart file ---*/
 
-<<<<<<< HEAD
     if (((Kind_Solver == NAVIER_STOKES) || (Kind_Solver == RANS))  ||
       ((Kind_Solver == FEM_NAVIER_STOKES) || (Kind_Solver == FEM_RANS) || (Kind_Solver == FEM_LES))) {
-      iVar_Lam = nVar_Total; nVar_Total += 1;
-      iVar_ViscCoeffs = nVar_Total; nVar_Total += 3;
-=======
-    if ((Kind_Solver == NAVIER_STOKES) || (Kind_Solver == RANS)) {
       iVar_Lam = nVar_Total;
       nVar_Total += 1;
       iVar_ViscCoeffs = nVar_Total;
@@ -2055,7 +2027,6 @@
       else if (geometry->GetnDim() == 3) nVar_Total += 3;
       iVar_HeatCoeffs = nVar_Total;
       nVar_Total += 2;
->>>>>>> 230bee9c
     }
     
     /*--- Add Eddy Viscosity to the restart file ---*/
@@ -2179,16 +2150,11 @@
   
   /*--- Auxiliary vectors for surface coefficients ---*/
   
-<<<<<<< HEAD
   if (((Kind_Solver == NAVIER_STOKES) || (Kind_Solver == RANS))  ||
       ((Kind_Solver == FEM_NAVIER_STOKES) || (Kind_Solver == FEM_RANS) || (Kind_Solver == FEM_LES)))  {
-    Aux_Frict = new su2double[geometry->GetnPoint()];
-=======
-  if ((Kind_Solver == NAVIER_STOKES) || (Kind_Solver == RANS)) {
     Aux_Frict_x = new su2double[geometry->GetnPoint()];
     Aux_Frict_y = new su2double[geometry->GetnPoint()];
     Aux_Frict_z = new su2double[geometry->GetnPoint()];
->>>>>>> 230bee9c
     Aux_Heat  = new su2double[geometry->GetnPoint()];
     Aux_yPlus = new su2double[geometry->GetnPoint()];
   }
@@ -3433,15 +3399,10 @@
   
   delete [] Local_Halo;
   
-<<<<<<< HEAD
   if (((Kind_Solver == NAVIER_STOKES) || (Kind_Solver == RANS)) ||
     ((Kind_Solver == FEM_NAVIER_STOKES) || (Kind_Solver == FEM_RANS) || (Kind_Solver == FEM_LES)))  {
-    delete [] Aux_Frict; delete [] Aux_Heat; delete [] Aux_yPlus;
-=======
-  if ((Kind_Solver == NAVIER_STOKES) || (Kind_Solver == RANS)) {
     delete[] Aux_Frict_x; delete[] Aux_Frict_y; delete[] Aux_Frict_z;
     delete [] Aux_Heat; delete [] Aux_yPlus;
->>>>>>> 230bee9c
   }
   if (( Kind_Solver == ADJ_EULER              ) ||
       ( Kind_Solver == ADJ_NAVIER_STOKES      ) ||
@@ -3768,32 +3729,19 @@
       restart_file << "\t\"Density\"";
     }
     
-<<<<<<< HEAD
     if (((Kind_Solver == EULER) || (Kind_Solver == NAVIER_STOKES) || (Kind_Solver == RANS)) ||
       ((Kind_Solver == FEM_EULER) || (Kind_Solver == FEM_NAVIER_STOKES) || (Kind_Solver == FEM_RANS) || (Kind_Solver == FEM_LES)))  {
-      restart_file << "\t\"Pressure\"\t\"Temperature\"\t\"Pressure_Coefficient\"\t\"Mach\"";
+      restart_file << "\t\"Pressure\"\t\"Temperature\"\t\"C<sub>p</sub>\"\t\"Mach\"";
     }
     
     if (((Kind_Solver == NAVIER_STOKES) || (Kind_Solver == RANS)) ||
       ((Kind_Solver == FEM_NAVIER_STOKES) || (Kind_Solver == FEM_RANS) || (Kind_Solver == FEM_LES)))  {
-      restart_file << "\t\"Laminar_Viscosity\"\t\"Skin_Friction_Coefficient\"\t\"Heat_Flux\"\t\"Y_Plus\"";
-    }
-    
-    if (Kind_Solver == RANS || Kind_Solver == FEM_RANS) {
-      restart_file << "\t\"Eddy_Viscosity\"";
-=======
-    if ((Kind_Solver == EULER) || (Kind_Solver == NAVIER_STOKES) || (Kind_Solver == RANS)) {
-      restart_file << "\t\"Pressure\"\t\"Temperature\"\t\"C<sub>p</sub>\"\t\"Mach\"";
-    }
-    
-    if ((Kind_Solver == NAVIER_STOKES) || (Kind_Solver == RANS)) {
       if (nDim == 2) restart_file << "\t\"<greek>m</greek>\"\t\"C<sub>f</sub>_x\"\t\"C<sub>f</sub>_y\"\t\"h\"\t\"y<sup>+</sup>\"";
       if (nDim == 3) restart_file << "\t\"<greek>m</greek>\"\t\"C<sub>f</sub>_x\"\t\"C<sub>f</sub>_y\"\t\"C<sub>f</sub>_z\"\t\"h\"\t\"y<sup>+</sup>\"";
     }
     
-    if (Kind_Solver == RANS) {
+    if (Kind_Solver == RANS || Kind_Solver == FEM_RANS) {
       restart_file << "\t\"<greek>m</greek><sub>t</sub>\"";
->>>>>>> 230bee9c
     }
     
     if (config->GetWrt_SharpEdges()) {
