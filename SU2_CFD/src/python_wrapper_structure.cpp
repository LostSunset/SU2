/*!
 * \file python_wrapper_structure.cpp
 * \brief Driver subroutines that are used by the Python wrapper. Those routines are usually called from an external Python environment.
 * \author D. Thomas
 * \version 8.0.0 "Harrier"
 *
 * SU2 Project Website: https://su2code.github.io
 *
 * The SU2 Project is maintained by the SU2 Foundation
 * (http://su2foundation.org)
 *
 * Copyright 2012-2023, SU2 Contributors (cf. AUTHORS.md)
 *
 * SU2 is free software; you can redistribute it and/or
 * modify it under the terms of the GNU Lesser General Public
 * License as published by the Free Software Foundation; either
 * version 2.1 of the License, or (at your option) any later version.
 *
 * SU2 is distributed in the hope that it will be useful,
 * but WITHOUT ANY WARRANTY; without even the implied warranty of
 * MERCHANTABILITY or FITNESS FOR A PARTICULAR PURPOSE. See the GNU
 * Lesser General Public License for more details.
 *
 * You should have received a copy of the GNU Lesser General Public
 * License along with SU2. If not, see <http://www.gnu.org/licenses/>.
 */

#include "../../Common/include/toolboxes/geometry_toolbox.hpp"
#include "../include/drivers/CDriver.hpp"
#include "../include/drivers/CSinglezoneDriver.hpp"

void CDriver::PreprocessPythonInterface(CConfig** config, CGeometry**** geometry, CSolver***** solver) {
  int rank = MASTER_NODE;
  SU2_MPI::Comm_rank(SU2_MPI::GetComm(), &rank);

  /*--- Initialize boundary conditions customization, this is achieved through the Python wrapper. --- */
  for (iZone = 0; iZone < nZone; iZone++) {
    if (config[iZone]->GetnMarker_PyCustom() > 0) {
      if (rank == MASTER_NODE)
        cout << "----------------- Python Interface Preprocessing ( Zone " << iZone << " ) -----------------" << endl;

      if (rank == MASTER_NODE) cout << "Setting customized boundary conditions for zone " << iZone << endl;
      for (iMesh = 0; iMesh <= config[iZone]->GetnMGLevels(); iMesh++) {
        geometry[iZone][INST_0][iMesh]->SetCustomBoundary(config[iZone]);
      }
      geometry[iZone][INST_0][MESH_0]->UpdateCustomBoundaryConditions(geometry[iZone][INST_0], config[iZone]);

      if ((config[iZone]->GetKind_Solver() == MAIN_SOLVER::EULER) ||
          (config[iZone]->GetKind_Solver() == MAIN_SOLVER::NAVIER_STOKES) ||
          (config[iZone]->GetKind_Solver() == MAIN_SOLVER::RANS) ||
          (config[iZone]->GetKind_Solver() == MAIN_SOLVER::INC_EULER) ||
          (config[iZone]->GetKind_Solver() == MAIN_SOLVER::INC_NAVIER_STOKES) ||
          (config[iZone]->GetKind_Solver() == MAIN_SOLVER::INC_RANS) ||
          (config[iZone]->GetKind_Solver() == MAIN_SOLVER::NEMO_EULER) ||
          (config[iZone]->GetKind_Solver() == MAIN_SOLVER::NEMO_NAVIER_STOKES)) {
        solver[iZone][INST_0][MESH_0][FLOW_SOL]->UpdateCustomBoundaryConditions(geometry[iZone][INST_0], config[iZone]);
      }
    }
  }
}

/////////////////////////////////////////////////////////////////////////////
/* Functions related to the far-field flow variables.                      */
/////////////////////////////////////////////////////////////////////////////

passivedouble CDriver::GetAngleOfAttack() const { return SU2_TYPE::GetValue(main_config->GetAoA()); }

void CDriver::SetAngleOfAttack(passivedouble value) {
  main_config->SetAoA(value);
  UpdateFarfield();
}

passivedouble CDriver::GetAngleOfSideslip() const { return SU2_TYPE::GetValue(main_config->GetAoS()); }

void CDriver::SetAngleOfSideslip(passivedouble value) {
  main_config->SetAoS(value);
  UpdateFarfield();
}

passivedouble CDriver::GetMachNumber() const { return SU2_TYPE::GetValue(main_config->GetMach()); }

void CDriver::SetMachNumber(passivedouble value) {
  main_config->SetMach(value);
  UpdateFarfield();
}

passivedouble CDriver::GetReynoldsNumber() const { return SU2_TYPE::GetValue(main_config->GetReynolds()); }

void CDriver::SetReynoldsNumber(passivedouble value) {
  main_config->SetReynolds(value);
  UpdateFarfield();
}

/////////////////////////////////////////////////////////////////////////////
/* Functions related to the flow solver solution and variables.            */
/////////////////////////////////////////////////////////////////////////////

unsigned long CDriver::GetNumberStateVariables() const {
  if (!main_config->GetFluidProblem()) {
    SU2_MPI::Error("Flow solver is not defined!", CURRENT_FUNCTION);
  }

  return solver_container[ZONE_0][INST_0][MESH_0][FLOW_SOL]->GetnVar();
}

unsigned long CDriver::GetNumberPrimitiveVariables() const {
  if (!main_config->GetFluidProblem()) {
    SU2_MPI::Error("Flow solver is not defined!", CURRENT_FUNCTION);
  }

  return solver_container[ZONE_0][INST_0][MESH_0][FLOW_SOL]->GetnPrimVar();
}

vector<vector<passivedouble>> CDriver::GetResiduals() const {
  const auto nPoint = GetNumberVertices();

  vector<vector<passivedouble>> values;

  for (auto iPoint = 0ul; iPoint < nPoint; iPoint++) {
    values.push_back(GetResiduals(iPoint));
  }

  return values;
}

vector<passivedouble> CDriver::GetResiduals(unsigned long iPoint) const {
  if (iPoint >= GetNumberVertices()) {
    SU2_MPI::Error("Vertex index exceeds mesh size.", CURRENT_FUNCTION);
  }

  const auto nVar = GetNumberStateVariables();
  vector<passivedouble> values(nVar, 0.0);

  for (auto iVar = 0u; iVar < nVar; iVar++) {
    const su2double value = solver_container[ZONE_0][INST_0][MESH_0][FLOW_SOL]->LinSysRes(iPoint, iVar);

    values[iVar] = SU2_TYPE::GetValue(value);
  }

  return values;
}

vector<vector<passivedouble>> CDriver::GetMarkerResiduals(unsigned short iMarker) const {
  const auto nVertex = GetNumberMarkerVertices(iMarker);

  vector<vector<passivedouble>> values;

  for (auto iVertex = 0ul; iVertex < nVertex; iVertex++) {
    values.push_back(GetMarkerResiduals(iMarker, iVertex));
  }

  return values;
}

vector<passivedouble> CDriver::GetMarkerResiduals(unsigned short iMarker, unsigned long iVertex) const {
  const auto iPoint = GetMarkerVertexIndices(iMarker, iVertex);

  const auto nVar = GetNumberStateVariables();
  vector<passivedouble> values(nVar, 0.0);

  for (auto iVar = 0u; iVar < nVar; iVar++) {
    const su2double value = solver_container[ZONE_0][INST_0][MESH_0][FLOW_SOL]->LinSysRes(iPoint, iVar);

    values[iVar] = SU2_TYPE::GetValue(value);
  }

  return values;
}

vector<passivedouble> CDriver::GetSpeedOfSound() const {
  const auto nPoint = GetNumberVertices();

  vector<passivedouble> values;

  for (auto iPoint = 0ul; iPoint < nPoint; iPoint++) {
    values.push_back(GetSpeedOfSound(iPoint));
  }

  return values;
}

passivedouble CDriver::GetSpeedOfSound(unsigned long iPoint) const {
  if (main_config->GetFluidProblem()) {
    SU2_MPI::Error("Flow solver is not defined!", CURRENT_FUNCTION);
  }

  if (iPoint >= GetNumberVertices()) {
    SU2_MPI::Error("Vertex index exceeds mesh size.", CURRENT_FUNCTION);
  }

  return SU2_TYPE::GetValue(solver_container[ZONE_0][INST_0][MESH_0][FLOW_SOL]->GetNodes()->GetSoundSpeed(iPoint));
}

vector<passivedouble> CDriver::GetMarkerSpeedOfSound(unsigned short iMarker) const {
  const auto nVertex = GetNumberMarkerVertices(iMarker);

  vector<passivedouble> values;

  for (auto iVertex = 0ul; iVertex < nVertex; iVertex++) {
    values.push_back(GetSpeedOfSound(iVertex));
  }

  return values;
}

passivedouble CDriver::GetMarkerSpeedOfSound(unsigned short iMarker, unsigned long iVertex) const {
  if (main_config->GetFluidProblem()) {
    SU2_MPI::Error("Flow solver is not defined!", CURRENT_FUNCTION);
  }

  const auto iPoint = GetMarkerVertexIndices(iMarker, iVertex);

  return SU2_TYPE::GetValue(solver_container[ZONE_0][INST_0][MESH_0][FLOW_SOL]->GetNodes()->GetSoundSpeed(iPoint));
}

/////////////////////////////////////////////////////////////////////////////
/* Functions related to the adjoint flow solver solution.                  */
/////////////////////////////////////////////////////////////////////////////

vector<vector<passivedouble>> CDriver::GetMarkerAdjointForces(unsigned short iMarker) const {
  const auto nVertex = GetNumberMarkerVertices(iMarker);

  vector<vector<passivedouble>> values;

  for (auto iVertex = 0ul; iVertex < nVertex; iVertex++) {
    values.push_back(GetMarkerAdjointForces(iMarker, iVertex));
  }

  return values;
}

vector<passivedouble> CDriver::GetMarkerAdjointForces(unsigned short iMarker, unsigned long iVertex) const {
  if (!main_config->GetFluidProblem() || !main_config->GetDiscrete_Adjoint()) {
    SU2_MPI::Error("Discrete adjoint flow solver is not defined!", CURRENT_FUNCTION);
  }
  if (iVertex >= GetNumberMarkerVertices(iMarker)) {
    SU2_MPI::Error("Vertex index exceeds marker size.", CURRENT_FUNCTION);
  }

  vector<passivedouble> values(nDim, 0.0);

  for (auto iDim = 0u; iDim < nDim; iDim++) {
    const su2double value = solver_container[ZONE_0][INST_0][MESH_0][FLOW_SOL]->GetAdjointVertexTractions(iMarker, iVertex, iDim);

    values[iDim] = SU2_TYPE::GetValue(value);
  }

  return values;
}

void CDriver::SetMarkerAdjointForces(unsigned short iMarker, vector<vector<passivedouble>> values) {
  const auto nVertex = GetNumberMarkerVertices(iMarker);

  if (values.size() != nVertex) {
    SU2_MPI::Error("Invalid number of marker vertices!", CURRENT_FUNCTION);
  }

  for (auto iVertex = 0ul; iVertex < nVertex; iVertex++) {
    SetMarkerAdjointForces(iMarker, iVertex, values[iVertex]);
  }
}

void CDriver::SetMarkerAdjointForces(unsigned short iMarker, unsigned long iVertex, vector<passivedouble> values) {
  if (!main_config->GetFluidProblem() || !main_config->GetDiscrete_Adjoint()) {
    SU2_MPI::Error("Discrete adjoint flow solver is not defined!", CURRENT_FUNCTION);
  }
  if (iVertex >= GetNumberMarkerVertices(iMarker)) {
    SU2_MPI::Error("Vertex index exceeds marker size.", CURRENT_FUNCTION);
  }
  if (values.size() != nDim) {
    SU2_MPI::Error("Invalid number of dimensions!", CURRENT_FUNCTION);
  }

  for (auto iDim = 0u; iDim < nDim; iDim++) {
    solver_container[ZONE_0][INST_0][MESH_0][FLOW_SOL]->StoreVertexTractionsAdjoint(iMarker, iVertex, iDim, values[iVertex * nDim + iDim]);
  }
}

vector<vector<passivedouble>> CDriver::GetCoordinatesCoordinatesSensitivities() const {
  const auto nPoint = GetNumberVertices();

  vector<vector<passivedouble>> values;

  for (auto iPoint = 0ul; iPoint < nPoint; iPoint++) {
    values.push_back(GetCoordinatesCoordinatesSensitivities(iPoint));
  }

  return values;
}

vector<passivedouble> CDriver::GetCoordinatesCoordinatesSensitivities(unsigned long iPoint) const {
  if (!main_config->GetFluidProblem() || !main_config->GetDiscrete_Adjoint()) {
    SU2_MPI::Error("Discrete adjoint flow solver is not defined!", CURRENT_FUNCTION);
  }
  if (main_config->GetKind_DiscreteAdjoint() != RESIDUALS) {
    SU2_MPI::Error("Discrete adjoint flow solver does not use residual-based formulation!", CURRENT_FUNCTION);
  }
  if (iPoint >= GetNumberVertices()) {
    SU2_MPI::Error("Vertex index exceeds mesh size.", CURRENT_FUNCTION);
  }

  vector<passivedouble> values(nDim, 0.0);

  for (auto iDim = 0u; iDim < nDim; iDim++) {
    const su2double value = solver_container[ZONE_0][INST_0][MESH_0][ADJFLOW_SOL]->GetProd_dCoordinates_dCoordinates(iPoint, iDim);

    values[iDim] = SU2_TYPE::GetValue(value);
  }

  return values;
}

vector<vector<passivedouble>> CDriver::GetMarkerCoordinatesDisplacementsSensitivities(unsigned short iMarker) const {
  const auto nVertex = GetNumberMarkerVertices(iMarker);

  vector<vector<passivedouble>> values;

  for (auto iVertex = 0ul; iVertex < nVertex; iVertex++) {
    values.push_back(GetMarkerCoordinatesDisplacementsSensitivities(iMarker, iVertex));
  }

  return values;
}

vector<passivedouble> CDriver::GetMarkerCoordinatesDisplacementsSensitivities(unsigned short iMarker, unsigned long iVertex) const {
  if (!main_config->GetFluidProblem() || !main_config->GetDiscrete_Adjoint()) {
    SU2_MPI::Error("Discrete adjoint flow solver is not defined!", CURRENT_FUNCTION);
  }
  if (main_config->GetKind_DiscreteAdjoint() != RESIDUALS) {
    SU2_MPI::Error("Discrete adjoint flow solver does not use residual-based formulation!", CURRENT_FUNCTION);
  }
  if (iVertex >= GetNumberMarkerVertices(iMarker)) {
    SU2_MPI::Error("Vertex index exceeds marker size.", CURRENT_FUNCTION);
  }

  vector<passivedouble> values(nDim, 0.0);

  for (auto iDim = 0u; iDim < nDim; iDim++) {
    const su2double value = solver_container[ZONE_0][INST_0][MESH_0][ADJFLOW_SOL]->GetProd_dCoordinates_dDisplacements(iMarker, iVertex, iDim);

    values[iDim] = SU2_TYPE::GetValue(value);
  }

  return values;
}

vector<passivedouble> CDriver::GetObjectiveFarfieldVariablesSensitivities() const {
  if (!main_config->GetFluidProblem() || !main_config->GetDiscrete_Adjoint()) {
    SU2_MPI::Error("Discrete adjoint flow solver is not defined!", CURRENT_FUNCTION);
  }
  if (main_config->GetKind_DiscreteAdjoint() != RESIDUALS) {
    SU2_MPI::Error("Discrete adjoint flow solver does not use residual-based formulation!", CURRENT_FUNCTION);
  }

  const int nTrim = 2;
  vector<passivedouble> values(nTrim, 0.0);

  su2double mach = solver_container[ZONE_0][INST_0][MESH_0][ADJFLOW_SOL]->GetSens_dObjective_dVariables(0);
  values[0] = SU2_TYPE::GetValue(mach);

  su2double alpha = solver_container[ZONE_0][INST_0][MESH_0][ADJFLOW_SOL]->GetSens_dObjective_dVariables(1);
  values[1] = SU2_TYPE::GetValue(alpha);

  return values;
}

vector<passivedouble> CDriver::GetResidualsFarfieldVariablesSensitivities() const {
  if (!main_config->GetFluidProblem() || !main_config->GetDiscrete_Adjoint()) {
    SU2_MPI::Error("Discrete adjoint flow solver is not defined!", CURRENT_FUNCTION);
  }
  if (main_config->GetKind_DiscreteAdjoint() != RESIDUALS) {
    SU2_MPI::Error("Discrete adjoint flow solver does not use residual-based formulation!", CURRENT_FUNCTION);
  }

  const int nTrim = 2;
  vector<passivedouble> values(nTrim, 0.0);

  su2double mach = solver_container[ZONE_0][INST_0][MESH_0][ADJFLOW_SOL]->GetProd_dResiduals_dVariables(0);
  values[0] = SU2_TYPE::GetValue(mach);

  su2double alpha = solver_container[ZONE_0][INST_0][MESH_0][ADJFLOW_SOL]->GetProd_dResiduals_dVariables(1);
  values[1] = SU2_TYPE::GetValue(alpha);

  return values;
}

vector<vector<passivedouble>> CDriver::GetObjectiveStatesSensitivities() const {
  const auto nPoint = GetNumberVertices();

  vector<vector<passivedouble>> values;

  for (auto iPoint = 0ul; iPoint < nPoint; iPoint++) {
    values.push_back(GetObjectiveStatesSensitivities(iPoint));
  }

  return values;
}

vector<passivedouble> CDriver::GetObjectiveStatesSensitivities(unsigned long iPoint) const {
  if (!main_config->GetFluidProblem() || !main_config->GetDiscrete_Adjoint()) {
    SU2_MPI::Error("Discrete adjoint flow solver is not defined!", CURRENT_FUNCTION);
  }
  if (main_config->GetKind_DiscreteAdjoint() != RESIDUALS) {
    SU2_MPI::Error("Discrete adjoint flow solver does not use residual-based formulation!", CURRENT_FUNCTION);
  }
  if (iPoint >= GetNumberVertices()) {
    SU2_MPI::Error("Vertex index exceeds mesh size.", CURRENT_FUNCTION);
  }

  const auto nVar = GetNumberStateVariables();
  vector<passivedouble> values(nVar, 0.0);

  for (auto iVar = 0u; iVar < nVar; iVar++) {
    const su2double value = solver_container[ZONE_0][INST_0][MESH_0][ADJFLOW_SOL]->GetSens_dObjective_dStates(iPoint, iVar);

    values[iVar] = SU2_TYPE::GetValue(value);
  }

  return values;
}

vector<vector<passivedouble>> CDriver::GetResidualsStatesSensitivities() const {
  const auto nPoint = GetNumberVertices();

  vector<vector<passivedouble>> values;

  for (auto iPoint = 0ul; iPoint < nPoint; iPoint++) {
    values.push_back(GetResidualsStatesSensitivities(iPoint));
  }

  return values;
}

vector<passivedouble> CDriver::GetResidualsStatesSensitivities(unsigned long iPoint) const {
  if (!main_config->GetFluidProblem() || !main_config->GetDiscrete_Adjoint()) {
    SU2_MPI::Error("Discrete adjoint flow solver is not defined!", CURRENT_FUNCTION);
  }
  if (main_config->GetKind_DiscreteAdjoint() != RESIDUALS) {
    SU2_MPI::Error("Discrete adjoint flow solver does not use residual-based formulation!", CURRENT_FUNCTION);
  }
  if (iPoint >= GetNumberVertices()) {
    SU2_MPI::Error("Vertex index exceeds mesh size.", CURRENT_FUNCTION);
  }

  const auto nVar = GetNumberStateVariables();
  vector<passivedouble> values(nVar, 0.0);

  for (auto iVar = 0u; iVar < nVar; iVar++) {
    const su2double value = solver_container[ZONE_0][INST_0][MESH_0][ADJFLOW_SOL]->GetProd_dResiduals_dStates(iPoint, iVar);

    values[iVar] = SU2_TYPE::GetValue(value);
  }

  return values;
}

vector<vector<passivedouble>> CDriver::GetForcesStatesSensitivities() const {
  const auto nPoint = GetNumberVertices();

  vector<vector<passivedouble>> values;

  for (auto iPoint = 0ul; iPoint < nPoint; iPoint++) {
    values.push_back(GetForcesStatesSensitivities(iPoint));
  }

  return values;
}

vector<passivedouble> CDriver::GetForcesStatesSensitivities(unsigned long iPoint) const {
  if (!main_config->GetFluidProblem() || !main_config->GetDiscrete_Adjoint()) {
    SU2_MPI::Error("Discrete adjoint flow solver is not defined!", CURRENT_FUNCTION);
  }
  if (main_config->GetKind_DiscreteAdjoint() != RESIDUALS) {
    SU2_MPI::Error("Discrete adjoint flow solver does not use residual-based formulation!", CURRENT_FUNCTION);
  }
  if (iPoint >= GetNumberVertices()) {
    SU2_MPI::Error("Vertex index exceeds mesh size.", CURRENT_FUNCTION);
  }

  const auto nVar = GetNumberStateVariables();
  vector<passivedouble> values(nVar, 0.0);

  for (auto iVar = 0u; iVar < nVar; iVar++) {
    const su2double value = solver_container[ZONE_0][INST_0][MESH_0][ADJFLOW_SOL]->GetProd_dTractions_dStates(iPoint, iVar);

    values[iVar] = SU2_TYPE::GetValue(value);
  }

  return values;
}

vector<vector<passivedouble>> CDriver::GetObjectiveCoordinatesSensitivities() const {
  const auto nPoint = GetNumberVertices();

  vector<vector<passivedouble>> values;

  for (auto iPoint = 0ul; iPoint < nPoint; iPoint++) {
    values.push_back(GetObjectiveCoordinatesSensitivities(iPoint));
  }

  return values;
}

vector<passivedouble> CDriver::GetObjectiveCoordinatesSensitivities(unsigned long iPoint) const {
  if (!main_config->GetFluidProblem() || !main_config->GetDiscrete_Adjoint()) {
    SU2_MPI::Error("Discrete adjoint flow solver is not defined!", CURRENT_FUNCTION);
  }
  if (main_config->GetKind_DiscreteAdjoint() != RESIDUALS) {
    SU2_MPI::Error("Discrete adjoint flow solver does not use residual-based formulation!", CURRENT_FUNCTION);
  }
  if (iPoint >= GetNumberVertices()) {
    SU2_MPI::Error("Vertex index exceeds mesh size.", CURRENT_FUNCTION);
  }

  vector<passivedouble> values(nDim, 0.0);

  for (auto iDim = 0u; iDim < nDim; iDim++) {
    const su2double value = solver_container[ZONE_0][INST_0][MESH_0][ADJFLOW_SOL]->GetSens_dObjective_dCoordinates(iPoint, iDim);

    values[iDim] = SU2_TYPE::GetValue(value);
  }

  return values;
}

vector<vector<passivedouble>> CDriver::GetResidualsCoordinatesSensitivities() const {
  const auto nPoint = GetNumberVertices();

  vector<vector<passivedouble>> values;

  for (auto iPoint = 0ul; iPoint < nPoint; iPoint++) {
    values.push_back(GetResidualsCoordinatesSensitivities(iPoint));
  }

  return values;
}

vector<passivedouble> CDriver::GetResidualsCoordinatesSensitivities(unsigned long iPoint) const {
  if (!main_config->GetFluidProblem() || !main_config->GetDiscrete_Adjoint()) {
    SU2_MPI::Error("Discrete adjoint flow solver is not defined!", CURRENT_FUNCTION);
  }
  if (main_config->GetKind_DiscreteAdjoint() != RESIDUALS) {
    SU2_MPI::Error("Discrete adjoint flow solver does not use residual-based formulation!", CURRENT_FUNCTION);
  }
  if (iPoint >= GetNumberVertices()) {
    SU2_MPI::Error("Vertex index exceeds mesh size.", CURRENT_FUNCTION);
  }

  vector<passivedouble> values(nDim, 0.0);

  for (auto iDim = 0u; iDim < nDim; iDim++) {
    const su2double value = solver_container[ZONE_0][INST_0][MESH_0][ADJFLOW_SOL]->GetProd_dResiduals_dCoordinates(iPoint, iDim);

    values[iDim] = SU2_TYPE::GetValue(value);
  }

  return values;
}

vector<vector<passivedouble>> CDriver::GetForcesCoordinatesSensitivities() const {
  const auto nPoint = GetNumberVertices();

  vector<vector<passivedouble>> values;

  for (auto iPoint = 0ul; iPoint < nPoint; iPoint++) {
    values.push_back(GetForcesCoordinatesSensitivities(iPoint));
  }

  return values;
}

vector<passivedouble> CDriver::GetForcesCoordinatesSensitivities(unsigned long iPoint) const {
  if (!main_config->GetFluidProblem() || !main_config->GetDiscrete_Adjoint()) {
    SU2_MPI::Error("Discrete adjoint flow solver is not defined!", CURRENT_FUNCTION);
  }
  if (main_config->GetKind_DiscreteAdjoint() != RESIDUALS) {
    SU2_MPI::Error("Discrete adjoint flow solver does not use residual-based formulation!", CURRENT_FUNCTION);
  }
  if (iPoint >= GetNumberVertices()) {
    SU2_MPI::Error("Vertex index exceeds mesh size.", CURRENT_FUNCTION);
  }

  vector<passivedouble> values(nDim, 0.0);

  for (auto iDim = 0u; iDim < nDim; iDim++) {
    const su2double value = solver_container[ZONE_0][INST_0][MESH_0][ADJFLOW_SOL]->GetProd_dTractions_dCoordinates(iPoint, iDim);

    values[iDim] = SU2_TYPE::GetValue(value);
  }

  return values;
}

vector<vector<passivedouble>> CDriver::GetMarkerObjectiveDisplacementsSensitivities(unsigned short iMarker) const {
  const auto nVertex = GetNumberMarkerVertices(iMarker);

  vector<vector<passivedouble>> values;

  for (auto iVertex = 0ul; iVertex < nVertex; iVertex++) {
    values.push_back(GetMarkerObjectiveDisplacementsSensitivities(iMarker, iVertex));
  }

  return values;
}

vector<passivedouble> CDriver::GetMarkerObjectiveDisplacementsSensitivities(unsigned short iMarker, unsigned long iVertex) const {
  if (!main_config->GetFluidProblem() || !main_config->GetDiscrete_Adjoint()) {
    SU2_MPI::Error("Discrete adjoint flow solver is not defined!", CURRENT_FUNCTION);
  }
  if (main_config->GetKind_DiscreteAdjoint() != RESIDUALS) {
    SU2_MPI::Error("Discrete adjoint flow solver does not use residual-based formulation!", CURRENT_FUNCTION);
  }
  if (iVertex >= GetNumberMarkerVertices(iMarker)) {
    SU2_MPI::Error("Vertex index exceeds marker size.", CURRENT_FUNCTION);
  }

  vector<passivedouble> values(nDim, 0.0);

  for (auto iDim = 0u; iDim < nDim; iDim++) {
    const su2double value = solver_container[ZONE_0][INST_0][MESH_0][ADJFLOW_SOL]->GetSens_dObjective_dDisplacements(iMarker, iVertex, iDim);

    values[iDim] = SU2_TYPE::GetValue(value);
  }

  return values;
}

vector<vector<passivedouble>> CDriver::GetMarkerResidualsDisplacementsSensitivities(unsigned short iMarker) const {
  const auto nVertex = GetNumberMarkerVertices(iMarker);

  vector<vector<passivedouble>> values;

  for (auto iVertex = 0ul; iVertex < nVertex; iVertex++) {
    values.push_back(GetMarkerResidualsDisplacementsSensitivities(iMarker, iVertex));
  }

  return values;
}

vector<passivedouble> CDriver::GetMarkerResidualsDisplacementsSensitivities(unsigned short iMarker, unsigned long iVertex) const {
  if (!main_config->GetFluidProblem() || !main_config->GetDiscrete_Adjoint()) {
    SU2_MPI::Error("Discrete adjoint flow solver is not defined!", CURRENT_FUNCTION);
  }
  if (main_config->GetKind_DiscreteAdjoint() != RESIDUALS) {
    SU2_MPI::Error("Discrete adjoint flow solver does not use residual-based formulation!", CURRENT_FUNCTION);
  }
  if (iVertex >= GetNumberMarkerVertices(iMarker)) {
    SU2_MPI::Error("Vertex index exceeds marker size.", CURRENT_FUNCTION);
  }

  vector<passivedouble> values(nDim, 0.0);

  for (auto iDim = 0u; iDim < nDim; iDim++) {
    const su2double value = solver_container[ZONE_0][INST_0][MESH_0][ADJFLOW_SOL]->GetProd_dResiduals_dDisplacements(iMarker, iVertex, iDim);

    values[iDim] = SU2_TYPE::GetValue(value);
  }

  return values;
}

vector<vector<passivedouble>> CDriver::GetMarkerForcesDisplacementsSensitivities(unsigned short iMarker) const {
  const auto nVertex = GetNumberMarkerVertices(iMarker);

  vector<vector<passivedouble>> values;

  for (auto iVertex = 0ul; iVertex < nVertex; iVertex++) {
    values.push_back(GetMarkerForcesDisplacementsSensitivities(iMarker, iVertex));
  }

  return values;
}

vector<passivedouble> CDriver::GetMarkerForcesDisplacementsSensitivities(unsigned short iMarker, unsigned long iVertex) const {
  if (!main_config->GetFluidProblem() || !main_config->GetDiscrete_Adjoint()) {
    SU2_MPI::Error("Discrete adjoint flow solver is not defined!", CURRENT_FUNCTION);
  }
  if (main_config->GetKind_DiscreteAdjoint() != RESIDUALS) {
    SU2_MPI::Error("Discrete adjoint flow solver does not use residual-based formulation!", CURRENT_FUNCTION);
  }
  if (iVertex >= GetNumberMarkerVertices(iMarker)) {
    SU2_MPI::Error("Vertex index exceeds marker size.", CURRENT_FUNCTION);
  }

  vector<passivedouble> values(nDim, 0.0);

  for (auto iDim = 0u; iDim < nDim; iDim++) {
    const su2double value = solver_container[ZONE_0][INST_0][MESH_0][ADJFLOW_SOL]->GetProd_dTractions_dDisplacements(iMarker, iVertex, iDim);

    values[iDim] = SU2_TYPE::GetValue(value);
  }

  return values;
}

void CDriver::SetAdjointSourceTerm(vector<passivedouble> values) {
  if (!main_config->GetFluidProblem() || !main_config->GetDiscrete_Adjoint()) {
    SU2_MPI::Error("Discrete adjoint flow solver is not defined!", CURRENT_FUNCTION);
  }
  if (main_config->GetKind_DiscreteAdjoint() != RESIDUALS) {
    SU2_MPI::Error("Discrete adjoint flow solver does not use residual-based formulation!", CURRENT_FUNCTION);
  }

  const auto nPoint = GetNumberVertices();
  const auto nVar = GetNumberStateVariables();

  if (values.size() != nPoint * nVar) {
    SU2_MPI::Error("Size does not match nPoint * nVar!", CURRENT_FUNCTION);
  }

  for (auto iPoint = 0ul; iPoint < nPoint; iPoint++) {
    for (auto iVar = 0u; iVar < nVar; iVar++) {
      solver_container[ZONE_0][INST_0][MESH_0][ADJFLOW_SOL]->SetAdjoint_SourceTerm(iPoint, iVar, values[iPoint * nVar + iVar]);
    }
  }
}

//////////////////////////////////////////////////////////////////////////////////
/* Functions to obtain global parameters from SU2 (time steps, delta t, etc.)   */
//////////////////////////////////////////////////////////////////////////////////

<<<<<<< HEAD
unsigned long CDriver::NumberTimeIterations() const { return config_container[ZONE_0]->GetnTime_Iter(); }
=======
unsigned long CDriver::GetNumberTimeIter() const { return config_container[selected_zone]->GetnTime_Iter(); }
>>>>>>> 41d25227

unsigned long CDriver::GetTimeIteration() const { return TimeIter; }

passivedouble CDriver::GetUnsteadyTimeStep() const {
  return SU2_TYPE::GetValue(config_container[selected_zone]->GetTime_Step());
}

string CDriver::GetSurfaceFileName() const { return config_container[selected_zone]->GetSurfCoeff_FileName(); }

///////////////////////////////////////////////////////////////////////////////
/* Functions related to conjugate heat transfer solver.                      */
///////////////////////////////////////////////////////////////////////////////

vector<vector<passivedouble>> CDriver::GetHeatFluxes() const {
  const auto nPoint = GetNumberVertices();

  vector<vector<passivedouble>> values;

  for (auto iPoint = 0ul; iPoint < nPoint; iPoint++) {
    values.push_back(GetHeatFluxes(iPoint));
  }

  return values;
}

vector<passivedouble> CDriver::GetHeatFluxes(unsigned long iPoint) const {
  if (!main_config->GetFluidProblem()) {
    SU2_MPI::Error("Flow solver is not defined!", CURRENT_FUNCTION);
  }
  if (iPoint >= GetNumberVertices()) {
    SU2_MPI::Error("Vertex index exceeds mesh size.", CURRENT_FUNCTION);
  }

  vector<passivedouble> values(nDim, 0.0);

  if (main_config->GetKind_Regime() != ENUM_REGIME::COMPRESSIBLE) {
    return values;
  }

  const auto Prandtl_Lam = main_config->GetPrandtl_Lam();
  const auto Gas_Constant = main_config->GetGas_ConstantND();
  const auto Gamma = main_config->GetGamma();
  const auto Cp = (Gamma / (Gamma - 1.0)) * Gas_Constant;
  const auto laminar_viscosity = solver_container[ZONE_0][INST_0][MESH_0][FLOW_SOL]->GetNodes()->GetLaminarViscosity(iPoint);
  const auto thermal_conductivity = Cp * (laminar_viscosity / Prandtl_Lam);

  for (auto iDim = 0u; iDim < nDim; iDim++) {
    auto GradT = solver_container[ZONE_0][INST_0][MESH_0][FLOW_SOL]->GetNodes()->GetGradient_Primitive(iPoint, 0, iDim);

    values[iDim] = SU2_TYPE::GetValue(-thermal_conductivity * GradT);
  }

  return values;
}

vector<vector<passivedouble>> CDriver::GetMarkerHeatFluxes(unsigned short iMarker) const {
  const auto nVertex = GetNumberMarkerVertices(iMarker);

  vector<vector<passivedouble>> values;

  for (auto iVertex = 0ul; iVertex < nVertex; iVertex++) {
    values.push_back(GetMarkerHeatFluxes(iMarker, iVertex));
  }

  return values;
}

vector<passivedouble> CDriver::GetMarkerHeatFluxes(unsigned short iMarker, unsigned long iVertex) const {
  if (!main_config->GetFluidProblem()) {
    SU2_MPI::Error("Flow solver is not defined!", CURRENT_FUNCTION);
  }

  const auto iPoint = GetMarkerVertexIndices(iMarker, iVertex);

  vector<passivedouble> values(nDim, 0.0);

  if (main_config->GetKind_Regime() != ENUM_REGIME::COMPRESSIBLE) {
    return values;
  }

  const auto Prandtl_Lam = main_config->GetPrandtl_Lam();
  const auto Gas_Constant = main_config->GetGas_ConstantND();
  const auto Gamma = main_config->GetGamma();
  const auto Cp = (Gamma / (Gamma - 1.0)) * Gas_Constant;
  const auto laminar_viscosity = solver_container[ZONE_0][INST_0][MESH_0][FLOW_SOL]->GetNodes()->GetLaminarViscosity(iPoint);
  const auto thermal_conductivity = Cp * (laminar_viscosity / Prandtl_Lam);

  for (auto iDim = 0u; iDim < nDim; iDim++) {
    auto GradT = solver_container[ZONE_0][INST_0][MESH_0][FLOW_SOL]->GetNodes()->GetGradient_Primitive(iPoint, 0, iDim);

    values[iDim] = SU2_TYPE::GetValue(-thermal_conductivity * GradT);
  }

  return values;
}

vector<passivedouble> CDriver::GetMarkerNormalHeatFluxes(unsigned short iMarker) const {
  const auto nVertex = GetNumberMarkerVertices(iMarker);

  vector<passivedouble> values;

  for (auto iVertex = 0ul; iVertex < nVertex; iVertex++) {
    values.push_back(GetMarkerNormalHeatFluxes(iMarker, iVertex));
  }

  return values;
}

passivedouble CDriver::GetMarkerNormalHeatFluxes(unsigned short iMarker, unsigned long iVertex) const {
  vector<passivedouble> values = GetMarkerHeatFluxes(iMarker, iVertex);
  passivedouble projected = 0.0;

  const auto Normal = main_geometry->vertex[iMarker][iVertex]->GetNormal();
  const auto Area = GeometryToolbox::Norm(nDim, Normal);

  for (auto iDim = 0u; iDim < nDim; iDim++) {
    projected += values[iDim] * SU2_TYPE::GetValue(Normal[iDim] / Area);
  }

  return projected;
}

void CDriver::SetMarkerNormalHeatFluxes(unsigned short iMarker, vector<passivedouble> values) {
  const auto nVertex = GetNumberMarkerVertices(iMarker);

  if (values.size() != nVertex) {
    SU2_MPI::Error("Invalid number of marker vertices!", CURRENT_FUNCTION);
  }

  for (auto iVertex = 0ul; iVertex < nVertex; iVertex++) {
    SetMarkerNormalHeatFluxes(iMarker, iVertex, values[iVertex]);
  }
}

void CDriver::SetMarkerNormalHeatFluxes(unsigned short iMarker, unsigned long iVertex, passivedouble value) {
  if (!main_config->GetFluidProblem()) {
    SU2_MPI::Error("Flow solver is not defined!", CURRENT_FUNCTION);
  }
  if (iVertex >= GetNumberMarkerVertices(iMarker)) {
    SU2_MPI::Error("Vertex index exceeds marker size.", CURRENT_FUNCTION);
  }

  main_geometry->SetCustomBoundaryHeatFlux(iMarker, iVertex, value);
}

vector<passivedouble> CDriver::GetThermalConductivities() const {
  const auto nPoint = GetNumberVertices();

  vector<passivedouble> values;

  for (auto iPoint = 0ul; iPoint < nPoint; iPoint++) {
    values.push_back(GetThermalConductivities(iPoint));
  }

  return values;
}

passivedouble CDriver::GetThermalConductivities(unsigned long iPoint) const {
  if (!main_config->GetFluidProblem()) {
    SU2_MPI::Error("Flow solver is not defined!", CURRENT_FUNCTION);
  }
  if (iPoint >= GetNumberVertices()) {
    SU2_MPI::Error("Vertex index exceeds mesh size.", CURRENT_FUNCTION);
  }

  const auto Prandtl_Lam = main_config->GetPrandtl_Lam();
  const auto Gas_Constant = main_config->GetGas_ConstantND();
  const auto Gamma = main_config->GetGamma();
  const auto Cp = (Gamma / (Gamma - 1.0)) * Gas_Constant;

  const auto laminar_viscosity = solver_container[ZONE_0][INST_0][MESH_0][FLOW_SOL]->GetNodes()->GetLaminarViscosity(iPoint);

  return SU2_TYPE::GetValue(Cp * (laminar_viscosity / Prandtl_Lam));
}

vector<passivedouble> CDriver::GetMarkerThermalConductivities(unsigned short iMarker) const {
  const auto nVertex = GetNumberMarkerVertices(iMarker);

  vector<passivedouble> values;

  for (auto iVertex = 0ul; iVertex < nVertex; iVertex++) {
    values.push_back(GetMarkerThermalConductivities(iMarker, iVertex));
  }

  return values;
}

passivedouble CDriver::GetMarkerThermalConductivities(unsigned short iMarker, unsigned long iVertex) const {
  if (!main_config->GetFluidProblem()) {
    SU2_MPI::Error("Flow solver is not defined!", CURRENT_FUNCTION);
  }

  const auto iPoint = GetMarkerVertexIndices(iMarker, iVertex);

  const auto Prandtl_Lam = main_config->GetPrandtl_Lam();
  const auto Gas_Constant = main_config->GetGas_ConstantND();
  const auto Gamma = main_config->GetGamma();
  const auto Cp = (Gamma / (Gamma - 1.0)) * Gas_Constant;

  const auto laminar_viscosity = solver_container[ZONE_0][INST_0][MESH_0][FLOW_SOL]->GetNodes()->GetLaminarViscosity(iPoint);

  return SU2_TYPE::GetValue(Cp * (laminar_viscosity / Prandtl_Lam));
}

vector<passivedouble> CDriver::GetLaminarViscosities() const {
  const auto nPoint = GetNumberVertices();

  vector<passivedouble> values;

  for (auto iPoint = 0ul; iPoint < nPoint; iPoint++) {
    values.push_back(GetLaminarViscosities(iPoint));
  }

  return values;
}

passivedouble CDriver::GetLaminarViscosities(unsigned long iPoint) const {
  if (!main_config->GetFluidProblem()) {
    SU2_MPI::Error("Flow solver is not defined!", CURRENT_FUNCTION);
  }
  if (iPoint >= GetNumberVertices()) {
    SU2_MPI::Error("Vertex index exceeds mesh size.", CURRENT_FUNCTION);
  }

  return SU2_TYPE::GetValue(solver_container[ZONE_0][INST_0][MESH_0][FLOW_SOL]->GetNodes()->GetLaminarViscosity(iPoint));
}

vector<passivedouble> CDriver::GetMarkerLaminarViscosities(unsigned short iMarker) const {
  const auto nVertex = GetNumberMarkerVertices(iMarker);

  vector<passivedouble> values;

  for (auto iVertex = 0ul; iVertex < nVertex; iVertex++) {
    values.push_back(GetMarkerLaminarViscosities(iMarker, iVertex));
  }

  return values;
}

passivedouble CDriver::GetMarkerLaminarViscosities(unsigned short iMarker, unsigned long iVertex) const {
  if (!main_config->GetFluidProblem()) {
    SU2_MPI::Error("Flow solver is not defined!", CURRENT_FUNCTION);
  }

  const auto iPoint = GetMarkerVertexIndices(iMarker, iVertex);

  return SU2_TYPE::GetValue(solver_container[ZONE_0][INST_0][MESH_0][FLOW_SOL]->GetNodes()->GetLaminarViscosity(iPoint));
}

vector<passivedouble> CDriver::GetEddyViscosities() const {
  const auto nPoint = GetNumberVertices();

  vector<passivedouble> values;

  for (auto iPoint = 0ul; iPoint < nPoint; iPoint++) {
    values.push_back(GetEddyViscosities(iPoint));
  }

  return values;
}

passivedouble CDriver::GetEddyViscosities(unsigned long iPoint) const {
  if (!main_config->GetFluidProblem()) {
    SU2_MPI::Error("Flow solver is not defined!", CURRENT_FUNCTION);
  }
  if (iPoint >= GetNumberVertices()) {
    SU2_MPI::Error("Vertex index exceeds mesh size.", CURRENT_FUNCTION);
  }

  return SU2_TYPE::GetValue(solver_container[ZONE_0][INST_0][MESH_0][FLOW_SOL]->GetNodes()->GetEddyViscosity(iPoint));
}

vector<passivedouble> CDriver::GetMarkerEddyViscosities(unsigned short iMarker) const {
  const auto nVertex = GetNumberMarkerVertices(iMarker);

  vector<passivedouble> values;

  for (auto iVertex = 0ul; iVertex < nVertex; iVertex++) {
    values.push_back(GetMarkerLaminarViscosities(iMarker, iVertex));
  }

  return values;
}

passivedouble CDriver::GetMarkerEddyViscosities(unsigned short iMarker, unsigned long iVertex) const {
  if (!main_config->GetFluidProblem()) {
    SU2_MPI::Error("Flow solver is not defined!", CURRENT_FUNCTION);
  }

  const auto iPoint = GetMarkerVertexIndices(iMarker, iVertex);

  return SU2_TYPE::GetValue(solver_container[ZONE_0][INST_0][MESH_0][FLOW_SOL]->GetNodes()->GetEddyViscosity(iPoint));
}

////////////////////////////////////////////////////////////////////////////////
/* Functions related to nonequilibrium flow solver.                           */
////////////////////////////////////////////////////////////////////////////////

unsigned long CDriver::GetNumberNonequilibriumSpecies() const { return main_config->GetnSpecies(); }

unsigned long CDriver::GetNumberNonequilibriumStateVariables() const {
  return GetNumberNonequilibriumSpecies() + nDim + 2;
}

unsigned short CDriver::GetNumberNonequilibriumPrimitiveVariables() const {
  if (main_config->GetKind_Solver() == MAIN_SOLVER::NAVIER_STOKES) {
    return GetNumberNonequilibriumSpecies() + nDim + 10;
  } else {
    return GetNumberNonequilibriumSpecies() + nDim + 8;
  }
}

vector<vector<passivedouble>> CDriver::GetNonequilibriumMassFractions() const {
  if (!main_config->GetNEMOProblem()) {
    SU2_MPI::Error("Nonequilibrium flow solver is not defined!", CURRENT_FUNCTION);
  }

  const auto nPoint = GetNumberVertices();
  vector<vector<passivedouble>> values;

  for (auto iPoint = 0ul; iPoint < nPoint; iPoint++) {
    values.push_back(GetNonequilibriumMassFractions(iPoint));
  }

  return values;
}

vector<passivedouble> CDriver::GetNonequilibriumMassFractions(unsigned long iPoint) const {
  if (!main_config->GetNEMOProblem()) {
    SU2_MPI::Error("Nonequilibrium flow solver is not defined!", CURRENT_FUNCTION);
  }
  if (iPoint >= GetNumberVertices()) {
    SU2_MPI::Error("Vertex index exceeds size.", CURRENT_FUNCTION);
  }

  const auto nSpecies = GetNumberNonequilibriumSpecies();
  vector<passivedouble> values;

  for (auto iSpecies = 0u; iSpecies < nSpecies; iSpecies++) {
    auto rho_s = solver_container[ZONE_0][INST_0][MESH_0][FLOW_SOL]->GetNodes()->GetSolution(iPoint, iSpecies);
    auto rho_t = solver_container[ZONE_0][INST_0][MESH_0][FLOW_SOL]->GetNodes()->GetDensity(iPoint);

    values.push_back(SU2_TYPE::GetValue(rho_s / rho_t));
  }

  return values;
}

vector<passivedouble> CDriver::GetVibrationalTemperatures() const {
  if (!main_config->GetNEMOProblem()) {
    SU2_MPI::Error("Nonequilibrium flow solver is not defined!", CURRENT_FUNCTION);
  }

  const auto nPoint = GetNumberVertices();
  vector<passivedouble> values(nPoint, 0.0);

  for (auto iPoint = 0ul; iPoint < nPoint; iPoint++) {
    values[iPoint] = SU2_TYPE::GetValue(solver_container[ZONE_0][INST_0][MESH_0][FLOW_SOL]->GetNodes()->GetTemperature_ve(iPoint));
  }

  return values;
}

////////////////////////////////////////////////////////////////////////////////
/* Functions related to the management of markers.                            */
////////////////////////////////////////////////////////////////////////////////

vector<string> CDriver::GetFluidLoadMarkerTags() const {
  const auto nMarker = main_config->GetnMarker_Fluid_Load();
  vector<string> tags;

  tags.resize(nMarker);

  for (auto iMarker = 0u; iMarker < nMarker; iMarker++) {
    tags[iMarker] = main_config->GetMarker_Fluid_Load_TagBound(iMarker);
  }

  return tags;
}

void CDriver::SetHeatSourcePosition(passivedouble alpha, passivedouble pos_x, passivedouble pos_y,
                                     passivedouble pos_z) {
  CSolver* solver = solver_container[selected_zone][INST_0][MESH_0][RAD_SOL];

  config_container[selected_zone]->SetHeatSource_Rot_Z(alpha);
  config_container[selected_zone]->SetHeatSource_Center(pos_x, pos_y, pos_z);

  solver->SetVolumetricHeatSource(geometry_container[selected_zone][INST_0][MESH_0], config_container[selected_zone]);
}

void CDriver::SetInletAngle(unsigned short iMarker, passivedouble alpha) {
  su2double alpha_rad = alpha * PI_NUMBER / 180.0;

<<<<<<< HEAD
  for (auto iVertex = 0ul; iVertex < geometry_container[ZONE_0][INST_0][MESH_0]->nVertex[iMarker]; iVertex++) {
    solver_container[ZONE_0][INST_0][MESH_0][FLOW_SOL]->SetInlet_FlowDir(iMarker, iVertex, 0, cos(alpha_rad));
    solver_container[ZONE_0][INST_0][MESH_0][FLOW_SOL]->SetInlet_FlowDir(iMarker, iVertex, 1, sin(alpha_rad));
=======
  unsigned long iVertex;

  for (iVertex = 0; iVertex < geometry_container[selected_zone][INST_0][MESH_0]->nVertex[iMarker]; iVertex++) {
    solver_container[selected_zone][INST_0][MESH_0][FLOW_SOL]->SetInlet_FlowDir(iMarker, iVertex, 0, cos(alpha_rad));
    solver_container[selected_zone][INST_0][MESH_0][FLOW_SOL]->SetInlet_FlowDir(iMarker, iVertex, 1, sin(alpha_rad));
>>>>>>> 41d25227
  }
}

void CDriver::SetFarFieldAoA(const passivedouble AoA) {
  config_container[selected_zone]->SetAoA(AoA);
  solver_container[selected_zone][INST_0][MESH_0][FLOW_SOL]->UpdateFarfieldVelocity(config_container[selected_zone]);
}

void CDriver::SetFarFieldAoS(const passivedouble AoS) {
  config_container[selected_zone]->SetAoS(AoS);
  solver_container[selected_zone][INST_0][MESH_0][FLOW_SOL]->UpdateFarfieldVelocity(config_container[selected_zone]);
}

/////////////////////////////////////////////////////////////////////////////////////////////////////////////////
/* Functions related to simulation control, high level functions (reset convergence, set initial mesh, etc.)   */
/////////////////////////////////////////////////////////////////////////////////////////////////////////////////

void CSinglezoneDriver::SetInitialMesh() {
  DynamicMeshUpdate(0);

  SU2_OMP_PARALLEL {
    for (iMesh = 0u; iMesh <= main_config->GetnMGLevels(); iMesh++) {
      SU2_OMP_FOR_STAT(roundUpDiv(geometry_container[selected_zone][INST_0][iMesh]->GetnPoint(), omp_get_max_threads()))
      for (auto iPoint = 0ul; iPoint < geometry_container[selected_zone][INST_0][iMesh]->GetnPoint(); iPoint++) {
        /*--- Overwrite fictitious velocities. ---*/
        su2double Grid_Vel[3] = {0.0, 0.0, 0.0};

        /*--- Set the grid velocity for this coarse node. ---*/
        geometry_container[selected_zone][INST_0][iMesh]->nodes->SetGridVel(iPoint, Grid_Vel);
      }
      END_SU2_OMP_FOR
      /*--- Push back the volume. ---*/
      geometry_container[selected_zone][INST_0][iMesh]->nodes->SetVolume_n();
      geometry_container[selected_zone][INST_0][iMesh]->nodes->SetVolume_nM1();
    }
    /*--- Push back the solution so that there is no fictitious velocity at the next step. ---*/
    solver_container[selected_zone][INST_0][MESH_0][MESH_SOL]->GetNodes()->Set_Solution_time_n();
    solver_container[selected_zone][INST_0][MESH_0][MESH_SOL]->GetNodes()->Set_Solution_time_n1();
  }
  END_SU2_OMP_PARALLEL
}

void CDriver::UpdateBoundaryConditions() {
  int rank = MASTER_NODE;

  SU2_MPI::Comm_rank(SU2_MPI::GetComm(), &rank);

  if (rank == MASTER_NODE) cout << "Updating boundary conditions." << endl;
  for (auto iZone = 0u; iZone < nZone; iZone++) {
<<<<<<< HEAD
    geometry_container[iZone][INST_0][MESH_0]->UpdateCustomBoundaryConditions(geometry_container[iZone][INST_0],
                                                                              config_container[iZone]);
  }
}

void CDriver::UpdateGeometry() {
  geometry_container[ZONE_0][INST_0][MESH_0]->InitiateComms(main_geometry, main_config, COORDINATES);
  geometry_container[ZONE_0][INST_0][MESH_0]->CompleteComms(main_geometry, main_config, COORDINATES);

  geometry_container[ZONE_0][INST_0][MESH_0]->SetControlVolume(main_config, UPDATE);
  geometry_container[ZONE_0][INST_0][MESH_0]->SetBoundControlVolume(main_config, UPDATE);
  geometry_container[ZONE_0][INST_0][MESH_0]->SetMaxLength(main_config);
}

void CDriver::UpdateFarfield() {
  su2double Velocity_Ref = main_config->GetVelocity_Ref();
  su2double Alpha = main_config->GetAoA() * PI_NUMBER / 180.0;
  su2double Beta = main_config->GetAoS() * PI_NUMBER / 180.0;
  su2double Mach = main_config->GetMach();
  su2double Temperature = main_config->GetTemperature_FreeStream();
  su2double Gas_Constant = main_config->GetGas_Constant();
  su2double Gamma = main_config->GetGamma();
  su2double SoundSpeed = sqrt(Gamma * Gas_Constant * Temperature);

  if (nDim == 2) {
    main_config->GetVelocity_FreeStreamND()[0] = cos(Alpha) * Mach * SoundSpeed / Velocity_Ref;
    main_config->GetVelocity_FreeStreamND()[1] = sin(Alpha) * Mach * SoundSpeed / Velocity_Ref;
  }
  if (nDim == 3) {
    main_config->GetVelocity_FreeStreamND()[0] = cos(Alpha) * cos(Beta) * Mach * SoundSpeed / Velocity_Ref;
    main_config->GetVelocity_FreeStreamND()[1] = sin(Beta) * Mach * SoundSpeed / Velocity_Ref;
    main_config->GetVelocity_FreeStreamND()[2] = sin(Alpha) * Mach * SoundSpeed / Velocity_Ref;
  }
}

////////////////////////////////////////////////////////////////////////////////
/* Functions related to adjoint finite element simulations.                    */
////////////////////////////////////////////////////////////////////////////////

vector<passivedouble> CDriver::GetMarkerForceSensitivities(unsigned short iMarker) const {
  if (!main_config->GetStructuralProblem() || !main_config->GetDiscrete_Adjoint()) {
    SU2_MPI::Error("Discrete adjoint structural solver is not defined!", CURRENT_FUNCTION);
=======
    geometry_container[iZone][INST_0][MESH_0]->UpdateCustomBoundaryConditions(geometry_container[iZone][INST_0], config_container[iZone]);
>>>>>>> 41d25227
  }
  if (main_config->GetKind_DiscreteAdjoint() != FIXED_POINT) {
    SU2_MPI::Error("Discrete adjoint structural solver does not use fixed-point formulation!", CURRENT_FUNCTION);
  }

  const auto nVertex = GetNumberMarkerVertices(iMarker);
  vector<passivedouble> values(nVertex * nDim, 0.0);

  for (auto iVertex = 0ul; iVertex < nVertex; iVertex++) {
    auto iPoint = main_geometry->vertex[iMarker][iVertex]->GetNode();

    for (auto iDim = 0u; iDim < nDim; iDim++) {
      values[iPoint * nDim + iDim] = SU2_TYPE::GetValue(
          solver_container[ZONE_0][INST_0][MESH_0][ADJFEA_SOL]->GetNodes()->GetFlowTractionSensitivity(iPoint, iDim));
    }
  }

  return values;
}

////////////////////////////////////////////////////////////////////////////////
/* Functions related to dynamic mesh                                          */
////////////////////////////////////////////////////////////////////////////////

void CDriver::SetTranslationRate(passivedouble xDot, passivedouble yDot, passivedouble zDot) {
  main_config->SetTranslation_Rate(0, xDot);
  main_config->SetTranslation_Rate(1, yDot);
  main_config->SetTranslation_Rate(2, zDot);
}

void CDriver::SetRotationRate(passivedouble rot_x, passivedouble rot_y, passivedouble rot_z) {
  main_config->SetRotation_Rate(0, rot_x);
  main_config->SetRotation_Rate(1, rot_y);
  main_config->SetRotation_Rate(2, rot_z);
}
<|MERGE_RESOLUTION|>--- conflicted
+++ resolved
@@ -65,16 +65,16 @@
 
 passivedouble CDriver::GetAngleOfAttack() const { return SU2_TYPE::GetValue(main_config->GetAoA()); }
 
-void CDriver::SetAngleOfAttack(passivedouble value) {
-  main_config->SetAoA(value);
-  UpdateFarfield();
+void CDriver::SetAngleOfAttack(const passivedouble AoA) {
+  config_container[selected_zone]->SetAoA(AoA);
+  solver_container[selected_zone][INST_0][MESH_0][FLOW_SOL]->UpdateFarfieldVelocity(config_container[selected_zone]);
 }
 
 passivedouble CDriver::GetAngleOfSideslip() const { return SU2_TYPE::GetValue(main_config->GetAoS()); }
 
-void CDriver::SetAngleOfSideslip(passivedouble value) {
-  main_config->SetAoS(value);
-  UpdateFarfield();
+void CDriver::SetAngleOfSideslip(const passivedouble AoS) {
+  config_container[selected_zone]->SetAoS(AoS);
+  solver_container[selected_zone][INST_0][MESH_0][FLOW_SOL]->UpdateFarfieldVelocity(config_container[selected_zone]);
 }
 
 passivedouble CDriver::GetMachNumber() const { return SU2_TYPE::GetValue(main_config->GetMach()); }
@@ -719,11 +719,7 @@
 /* Functions to obtain global parameters from SU2 (time steps, delta t, etc.)   */
 //////////////////////////////////////////////////////////////////////////////////
 
-<<<<<<< HEAD
-unsigned long CDriver::NumberTimeIterations() const { return config_container[ZONE_0]->GetnTime_Iter(); }
-=======
 unsigned long CDriver::GetNumberTimeIter() const { return config_container[selected_zone]->GetnTime_Iter(); }
->>>>>>> 41d25227
 
 unsigned long CDriver::GetTimeIteration() const { return TimeIter; }
 
@@ -1117,28 +1113,10 @@
 void CDriver::SetInletAngle(unsigned short iMarker, passivedouble alpha) {
   su2double alpha_rad = alpha * PI_NUMBER / 180.0;
 
-<<<<<<< HEAD
   for (auto iVertex = 0ul; iVertex < geometry_container[ZONE_0][INST_0][MESH_0]->nVertex[iMarker]; iVertex++) {
     solver_container[ZONE_0][INST_0][MESH_0][FLOW_SOL]->SetInlet_FlowDir(iMarker, iVertex, 0, cos(alpha_rad));
     solver_container[ZONE_0][INST_0][MESH_0][FLOW_SOL]->SetInlet_FlowDir(iMarker, iVertex, 1, sin(alpha_rad));
-=======
-  unsigned long iVertex;
-
-  for (iVertex = 0; iVertex < geometry_container[selected_zone][INST_0][MESH_0]->nVertex[iMarker]; iVertex++) {
-    solver_container[selected_zone][INST_0][MESH_0][FLOW_SOL]->SetInlet_FlowDir(iMarker, iVertex, 0, cos(alpha_rad));
-    solver_container[selected_zone][INST_0][MESH_0][FLOW_SOL]->SetInlet_FlowDir(iMarker, iVertex, 1, sin(alpha_rad));
->>>>>>> 41d25227
-  }
-}
-
-void CDriver::SetFarFieldAoA(const passivedouble AoA) {
-  config_container[selected_zone]->SetAoA(AoA);
-  solver_container[selected_zone][INST_0][MESH_0][FLOW_SOL]->UpdateFarfieldVelocity(config_container[selected_zone]);
-}
-
-void CDriver::SetFarFieldAoS(const passivedouble AoS) {
-  config_container[selected_zone]->SetAoS(AoS);
-  solver_container[selected_zone][INST_0][MESH_0][FLOW_SOL]->UpdateFarfieldVelocity(config_container[selected_zone]);
+  }
 }
 
 /////////////////////////////////////////////////////////////////////////////////////////////////////////////////
@@ -1177,9 +1155,7 @@
 
   if (rank == MASTER_NODE) cout << "Updating boundary conditions." << endl;
   for (auto iZone = 0u; iZone < nZone; iZone++) {
-<<<<<<< HEAD
-    geometry_container[iZone][INST_0][MESH_0]->UpdateCustomBoundaryConditions(geometry_container[iZone][INST_0],
-                                                                              config_container[iZone]);
+    geometry_container[iZone][INST_0][MESH_0]->UpdateCustomBoundaryConditions(geometry_container[iZone][INST_0], config_container[iZone]);
   }
 }
 
@@ -1220,9 +1196,6 @@
 vector<passivedouble> CDriver::GetMarkerForceSensitivities(unsigned short iMarker) const {
   if (!main_config->GetStructuralProblem() || !main_config->GetDiscrete_Adjoint()) {
     SU2_MPI::Error("Discrete adjoint structural solver is not defined!", CURRENT_FUNCTION);
-=======
-    geometry_container[iZone][INST_0][MESH_0]->UpdateCustomBoundaryConditions(geometry_container[iZone][INST_0], config_container[iZone]);
->>>>>>> 41d25227
   }
   if (main_config->GetKind_DiscreteAdjoint() != FIXED_POINT) {
     SU2_MPI::Error("Discrete adjoint structural solver does not use fixed-point formulation!", CURRENT_FUNCTION);
@@ -1257,4 +1230,4 @@
   main_config->SetRotation_Rate(0, rot_x);
   main_config->SetRotation_Rate(1, rot_y);
   main_config->SetRotation_Rate(2, rot_z);
-}
+}