/*!
 * \file SU2_CFD.cpp
 * \brief Main file of the Computational Fluid Dynamics code
 * \author F. Palacios, T. Economon
 * \version 4.1.0 "Cardinal"
 *
 * SU2 Lead Developers: Dr. Francisco Palacios (Francisco.D.Palacios@boeing.com).
 *                      Dr. Thomas D. Economon (economon@stanford.edu).
 *
 * SU2 Developers: Prof. Juan J. Alonso's group at Stanford University.
 *                 Prof. Piero Colonna's group at Delft University of Technology.
 *                 Prof. Nicolas R. Gauger's group at Kaiserslautern University of Technology.
 *                 Prof. Alberto Guardone's group at Polytechnic University of Milan.
 *                 Prof. Rafael Palacios' group at Imperial College London.
 *
 * Copyright (C) 2012-2015 SU2, the open-source CFD code.
 *
 * SU2 is free software; you can redistribute it and/or
 * modify it under the terms of the GNU Lesser General Public
 * License as published by the Free Software Foundation; either
 * version 2.1 of the License, or (at your option) any later version.
 *
 * SU2 is distributed in the hope that it will be useful,
 * but WITHOUT ANY WARRANTY; without even the implied warranty of
 * MERCHANTABILITY or FITNESS FOR A PARTICULAR PURPOSE. See the GNU
 * Lesser General Public License for more details.
 *
 * You should have received a copy of the GNU Lesser General Public
 * License along with SU2. If not, see <http://www.gnu.org/licenses/>.
 */

#include "../include/SU2_CFD.hpp"

using namespace std;

int main(int argc, char *argv[]) {
  
  bool StopCalc = false;
  su2double StartTime = 0.0, StopTime = 0.0, UsedTime = 0.0;
  unsigned long ExtIter = 0;
  unsigned short iMesh, iZone, nZone, nDim;
  char config_file_name[MAX_STRING_SIZE];
  char runtime_file_name[MAX_STRING_SIZE];
  ofstream ConvHist_file;
  int rank = MASTER_NODE;
  int size = SINGLE_NODE;
  
  /*--- MPI initialization, and buffer setting ---*/
  
#ifdef HAVE_MPI
  int *bptr, bl;
  SU2_MPI::Init(&argc, &argv);
  MPI_Buffer_attach( malloc(BUFSIZE), BUFSIZE );
  MPI_Comm_rank(MPI_COMM_WORLD, &rank);
  MPI_Comm_size(MPI_COMM_WORLD, &size);
#endif
  
  /*--- Create pointers to all of the classes that may be used throughout
   the SU2_CFD code. In general, the pointers are instantiated down a
   heirarchy over all zones, multigrid levels, equation sets, and equation
   terms as described in the comments below. ---*/
  
  CDriver *driver                       = NULL;
  CIteration **iteration_container      = NULL;
  COutput *output                       = NULL;
  CIntegration ***integration_container = NULL;
  CGeometry ***geometry_container       = NULL;
  CSolver ****solver_container          = NULL;
  CNumerics *****numerics_container     = NULL;
  CConfig **config_container            = NULL;
  CSurfaceMovement **surface_movement   = NULL;
  CVolumetricMovement **grid_movement   = NULL;
  CFreeFormDefBox*** FFDBox             = NULL;
  CInterpolator ***interpolator_container = NULL;
  CTransfer ***transfer_container         = NULL;
  
  /*--- Load in the number of zones and spatial dimensions in the mesh file (If no config
   file is specified, default.cfg is used) ---*/
  
  if (argc == 2) { strcpy(config_file_name, argv[1]); }
  else { strcpy(config_file_name, "default.cfg"); }
  
  /*--- Read the name and format of the input mesh file to get from the mesh
   file the number of zones and dimensions from the numerical grid (required
   for variables allocation)  ---*/
  
  CConfig *config = NULL;
  config = new CConfig(config_file_name, SU2_CFD);
  
  nZone = GetnZone(config->GetMesh_FileName(), config->GetMesh_FileFormat(), config);
  nDim  = GetnDim(config->GetMesh_FileName(), config->GetMesh_FileFormat());
  
  /*--- Definition and of the containers for all possible zones. ---*/
  
  iteration_container   = new CIteration*[nZone];
  solver_container      = new CSolver***[nZone];
  integration_container = new CIntegration**[nZone];
  numerics_container    = new CNumerics****[nZone];
  config_container      = new CConfig*[nZone];
  geometry_container    = new CGeometry**[nZone];
  surface_movement      = new CSurfaceMovement*[nZone];
  grid_movement         = new CVolumetricMovement*[nZone];
  FFDBox                = new CFreeFormDefBox**[nZone];
  interpolator_container= new CInterpolator**[nZone];
  transfer_container    = new CTransfer**[nZone];
  
  for (iZone = 0; iZone < nZone; iZone++) {
    solver_container[iZone]       = NULL;
    integration_container[iZone]  = NULL;
    numerics_container[iZone]     = NULL;
    config_container[iZone]       = NULL;
    geometry_container[iZone]     = NULL;
    surface_movement[iZone]       = NULL;
    grid_movement[iZone]          = NULL;
    FFDBox[iZone]                 = NULL;
	interpolator_container[iZone] = NULL;
	transfer_container[iZone]     = NULL;
  }
  
  /*--- Loop over all zones to initialize the various classes. In most
   cases, nZone is equal to one. This represents the solution of a partial
   differential equation on a single block, unstructured mesh. ---*/
  
  for (iZone = 0; iZone < nZone; iZone++) {
    
    /*--- Definition of the configuration option class for all zones. In this
     constructor, the input configuration file is parsed and all options are
     read and stored. ---*/
    
    config_container[iZone] = new CConfig(config_file_name, SU2_CFD, iZone, nZone, nDim, VERB_HIGH);
    
    /*--- Definition of the geometry class to store the primal grid in the
     partitioning process. ---*/
    
    CGeometry *geometry_aux = NULL;
    
    /*--- All ranks process the grid and call ParMETIS for partitioning ---*/
    
    geometry_aux = new CPhysicalGeometry(config_container[iZone], iZone, nZone);
    
    /*--- Color the initial grid and set the send-receive domains (ParMETIS) ---*/
    
    geometry_aux->SetColorGrid_Parallel(config_container[iZone]);
    
    /*--- Allocate the memory of the current domain, and divide the grid
     between the ranks. ---*/
    
    geometry_container[iZone] = new CGeometry *[config_container[iZone]->GetnMGLevels()+1];
    geometry_container[iZone][MESH_0] = new CPhysicalGeometry(geometry_aux, config_container[iZone], 1);
    
    /*--- Deallocate the memory of geometry_aux ---*/
    
    delete geometry_aux;
    
    /*--- Add the Send/Receive boundaries ---*/
    
    geometry_container[iZone][MESH_0]->SetSendReceive(config_container[iZone]);
    
    /*--- Add the Send/Receive boundaries ---*/
    
    geometry_container[iZone][MESH_0]->SetBoundaries(config_container[iZone]);
    
  }

  if (rank == MASTER_NODE)
    cout << endl <<"------------------------- Geometry Preprocessing ------------------------" << endl;
  
  /*--- Preprocessing of the geometry for all zones. In this routine, the edge-
   based data structure is constructed, i.e. node and cell neighbors are
   identified and linked, face areas and volumes of the dual mesh cells are
   computed, and the multigrid levels are created using an agglomeration procedure. ---*/
  
  Geometrical_Preprocessing(geometry_container, config_container, nZone);
  
  for (iZone = 0; iZone < nZone; iZone++) {
    
    /*--- Computation of wall distances for turbulence modeling ---*/
    
    if (rank == MASTER_NODE)
      cout << "Computing wall distances." << endl;

    if ((config_container[iZone]->GetKind_Solver() == RANS) ||
        (config_container[iZone]->GetKind_Solver() == ADJ_RANS) ||
        (config_container[iZone]->GetKind_Solver() == DISC_ADJ_RANS))
      geometry_container[iZone][MESH_0]->ComputeWall_Distance(config_container[iZone]);
    
    /*--- Computation of positive surface area in the z-plane which is used for
     the calculation of force coefficient (non-dimensionalization). ---*/
    
    geometry_container[iZone][MESH_0]->SetPositive_ZArea(config_container[iZone]);
    
    /*--- Set the near-field, interface and actuator disk boundary conditions, if necessary. ---*/
    
    for (iMesh = 0; iMesh <= config_container[iZone]->GetnMGLevels(); iMesh++) {
      geometry_container[iZone][iMesh]->MatchNearField(config_container[iZone]);
      geometry_container[iZone][iMesh]->MatchInterface(config_container[iZone]);
      geometry_container[iZone][iMesh]->MatchActuator_Disk(config_container[iZone]);
    }
    
  }
  
  if (rank == MASTER_NODE)
    cout << endl <<"------------------------- Driver Preprocessing --------------------------" << endl;
  
  /*--- First, given the basic information about the number of zones and the
   solver types from the config, instantiate the appropriate driver for the problem. ---*/
  
  Driver_Preprocessing(&driver, iteration_container, solver_container,
                       geometry_container, integration_container, numerics_container,
                       interpolator_container, transfer_container, config_container, nZone, nDim);
  
  
  /*--- Instantiate the geometry movement classes for the solution of unsteady
   flows on dynamic meshes, including rigid mesh transformations, dynamically
   deforming meshes, and time-spectral preprocessing. ---*/
  
  for (iZone = 0; iZone < nZone; iZone++) {
    
    if (config_container[iZone]->GetGrid_Movement() ||
        (config_container[iZone]->GetDirectDiff() == D_DESIGN)) {
      if (rank == MASTER_NODE)
        cout << "Setting dynamic mesh structure." << endl;
      grid_movement[iZone] = new CVolumetricMovement(geometry_container[iZone][MESH_0], config_container[iZone]);
      FFDBox[iZone] = new CFreeFormDefBox*[MAX_NUMBER_FFD];
      surface_movement[iZone] = new CSurfaceMovement();
      surface_movement[iZone]->CopyBoundary(geometry_container[iZone][MESH_0], config_container[iZone]);
      if (config_container[iZone]->GetUnsteady_Simulation() == TIME_SPECTRAL)
        SetGrid_Movement(geometry_container[iZone], surface_movement[iZone], grid_movement[iZone],
                         FFDBox[iZone], solver_container[iZone], config_container[iZone], iZone, 0, 0);
    }
    
    if (config_container[iZone]->GetDirectDiff() == D_DESIGN){
      if (rank == MASTER_NODE)
        cout << "Setting surface/volume derivatives." << endl;
      
      /*--- Set the surface derivatives, i.e. the derivative of the surface mesh nodes with respect to the design variables ---*/
      
      surface_movement[iZone]->SetSurface_Derivative(geometry_container[iZone][MESH_0],config_container[iZone]);
      
      /*--- Call the volume deformation routine with derivative mode enabled.
       This computes the derivative of the volume mesh with respect to the surface nodes ---*/
      
      grid_movement[iZone]->SetVolume_Deformation(geometry_container[iZone][MESH_0],config_container[iZone], true, true);
      
      /*--- Update the multi-grid structure to propagate the derivative information to the coarser levels ---*/
      
      geometry_container[iZone][MESH_0]->UpdateGeometry(geometry_container[iZone],config_container[iZone]);
      
      /*--- Set the derivative of the wall-distance with respect to the surface nodes ---*/
      
      if ( (config_container[iZone]->GetKind_Solver() == RANS) ||
          (config_container[iZone]->GetKind_Solver() == ADJ_RANS) ||
          (config_container[iZone]->GetKind_Solver() == DISC_ADJ_RANS))
        geometry_container[iZone][MESH_0]->ComputeWall_Distance(config_container[iZone]);
    }
    
    
  }
  
  /*--- Coupling between zones (limited to two zones at the moment) ---*/
  
//  if (nZone == 2) {
//    if (rank == MASTER_NODE)
//      cout << endl <<"--------------------- Setting Coupling Between Zones --------------------" << endl;
//    geometry_container[ZONE_0][MESH_0]->MatchZone(config_container[ZONE_0], geometry_container[ZONE_1][MESH_0],
//                                                  config_container[ZONE_1], ZONE_0, nZone);
//    geometry_container[ZONE_1][MESH_0]->MatchZone(config_container[ZONE_1], geometry_container[ZONE_0][MESH_0],
//                                                  config_container[ZONE_0], ZONE_1, nZone);
//  }
  
  /*--- Definition of the output class (one for all zones). The output class
   manages the writing of all restart, volume solution, surface solution,
   surface comma-separated value, and convergence history files (both in serial
   and in parallel). ---*/
  
  output = new COutput();
  
  /*--- Open the convergence history file ---*/
  
  if (rank == MASTER_NODE)
    output->SetConvHistory_Header(&ConvHist_file, config_container[ZONE_0]);
  
  /*--- Check for an unsteady restart. Update ExtIter if necessary. ---*/
  if (config_container[ZONE_0]->GetWrt_Unsteady() && config_container[ZONE_0]->GetRestart())
    ExtIter = config_container[ZONE_0]->GetUnst_RestartIter();
  
  /*--- Check for a dynamic restart (structural analysis). Update ExtIter if necessary. ---*/
  if (config_container[ZONE_0]->GetKind_Solver() == FEM_ELASTICITY
		  && config_container[ZONE_0]->GetWrt_Dynamic() && config_container[ZONE_0]->GetRestart())
	  	  ExtIter = config_container[ZONE_0]->GetDyn_RestartIter();

  /*--- Initiate value at each interface for the mixing plane ---*/
  if(config_container[ZONE_0]->GetBoolMixingPlane())
  	for (iZone = 0; iZone < nZone; iZone++)
  	  iteration_container[iZone]->Preprocess(output, integration_container, geometry_container, solver_container, numerics_container, config_container, surface_movement, grid_movement, FFDBox, iZone);

  /*--- Main external loop of the solver. Within this loop, each iteration ---*/
  
  if (rank == MASTER_NODE)
    cout << endl <<"------------------------------ Begin Solver -----------------------------" << endl;
  
  /*--- Set up a timer for performance benchmarking (preprocessing time is not included) ---*/
  
#ifndef HAVE_MPI
  StartTime = su2double(clock())/su2double(CLOCKS_PER_SEC);
#else
  StartTime = MPI_Wtime();
#endif
  
  bool fsi = config_container[ZONE_0]->GetFSI_Simulation();

  /*--- This is temporal and just to check. It will have to be added to the regular history file ---*/
  
  ofstream historyFile_FSI;
  bool writeHistFSI = config_container[ZONE_0]->GetWrite_Conv_FSI();
  if (writeHistFSI && (rank == MASTER_NODE)){
    char cstrFSI[200];
    string filenameHistFSI = config_container[ZONE_0]->GetConv_FileName_FSI();
    strcpy (cstrFSI, filenameHistFSI.data());
    historyFile_FSI.open (cstrFSI);
    historyFile_FSI << "Time,Iteration,Aitken,URes,logResidual,orderMagnResidual" << endl;
    historyFile_FSI.close();
  }

  while (ExtIter < config_container[ZONE_0]->GetnExtIter()) {
    
    /*--- Set the value of the external iteration. ---*/
	for (iZone = 0; iZone < nZone; iZone++) config_container[iZone]->SetExtIter(ExtIter);

    
    /*--- Read the target pressure ---*/
    
    if (config_container[ZONE_0]->GetInvDesign_Cp() == YES)
      output->SetCp_InverseDesign(solver_container[ZONE_0][MESH_0][FLOW_SOL],
                                  geometry_container[ZONE_0][MESH_0], config_container[ZONE_0], ExtIter);
    
    /*--- Read the target heat flux ---*/
    
    if (config_container[ZONE_0]->GetInvDesign_HeatFlux() == YES)
      output->SetHeat_InverseDesign(solver_container[ZONE_0][MESH_0][FLOW_SOL],
                                    geometry_container[ZONE_0][MESH_0], config_container[ZONE_0], ExtIter);
    
    /*--- Perform a single iteration of the chosen PDE solver. ---*/

      /*--- Run a single iteration of the problem using the driver class. ---*/

      driver->Run(iteration_container, output, integration_container,
                  geometry_container, solver_container, numerics_container,
                  config_container, surface_movement, grid_movement, FFDBox,
                  interpolator_container, transfer_container);
      
    
    /*--- Synchronization point after a single solver iteration. Compute the
     wall clock time required. ---*/
    
#ifndef HAVE_MPI
    StopTime = su2double(clock())/su2double(CLOCKS_PER_SEC);
#else
    StopTime = MPI_Wtime();
#endif
    
    UsedTime = (StopTime - StartTime);
    
    /*--- For specific applications, evaluate and plot the equivalent area. ---*/
    
    if (config_container[ZONE_0]->GetEquivArea() == YES) {
      output->SetEquivalentArea(solver_container[ZONE_0][MESH_0][FLOW_SOL],
                                geometry_container[ZONE_0][MESH_0], config_container[ZONE_0], ExtIter);
    }
    
    /*--- Check if there is any change in the runtime parameters ---*/
    
    CConfig *runtime = NULL;
    strcpy(runtime_file_name, "runtime.dat");
    runtime = new CConfig(runtime_file_name, config_container[ZONE_0]);
    runtime->SetExtIter(ExtIter);
    
	/*--- Update the convergence history file (serial and parallel computations). ---*/
//	if (fsi){
//		if (rank == MASTER_NODE) cout << "---------------------------------------------------------------------------" << endl;
//		for (iZone = 0; iZone < nZone; iZone++){
//			if (iZone == 0 && rank == MASTER_NODE) cout << "Fluid convergence: " << endl;
//			else if (iZone == 1 && rank == MASTER_NODE) cout << "Structural convergence: " << endl;
//			output->SetConvHistory_Body(&ConvHist_file, geometry_container, solver_container,
//					config_container, integration_container, false, UsedTime, iZone);
//		}
//
//		if (rank == MASTER_NODE)cout << "---------------------------------------------------------------------------" << endl;
//	}
	if (!fsi){
		output->SetConvHistory_Body(&ConvHist_file, geometry_container, solver_container,
				config_container, integration_container, false, UsedTime, ZONE_0);

	}

//    /*--- Update the convergence history file (serial and parallel computations). ---*/
//
//    output->SetConvHistory_Body(&ConvHist_file, geometry_container, solver_container,
//                                config_container, integration_container, false, UsedTime, ZONE_0);
    
    /*--- Evaluate the new CFL number (adaptive). ---*/
    
    if (config_container[ZONE_0]->GetCFL_Adapt() == YES) {
      output->SetCFL_Number(solver_container, config_container, ZONE_0);
    }
    
    /*--- Check whether the current simulation has reached the specified
     convergence criteria, and set StopCalc to true, if so. ---*/
    
    switch (config_container[ZONE_0]->GetKind_Solver()) {
      case EULER: case NAVIER_STOKES: case RANS:
        StopCalc = integration_container[ZONE_0][FLOW_SOL]->GetConvergence(); break;
      case WAVE_EQUATION:
        StopCalc = integration_container[ZONE_0][WAVE_SOL]->GetConvergence(); break;
      case HEAT_EQUATION:
        StopCalc = integration_container[ZONE_0][HEAT_SOL]->GetConvergence(); break;
      case LINEAR_ELASTICITY:
        // This is a temporal fix, while we code the non-linear solver
        //	        StopCalc = integration_container[ZONE_0][FEA_SOL]->GetConvergence(); break;
        StopCalc = false; break;
	  case FEM_ELASTICITY:
	    StopCalc = integration_container[ZONE_0][FEA_SOL]->GetConvergence(); break;
	    StopCalc = false; break;
      case ADJ_EULER: case ADJ_NAVIER_STOKES: case ADJ_RANS:
      case DISC_ADJ_EULER: case DISC_ADJ_NAVIER_STOKES: case DISC_ADJ_RANS:
        StopCalc = integration_container[ZONE_0][ADJFLOW_SOL]->GetConvergence(); break;
    }
    
<<<<<<< HEAD
    /*--- Solution output. Determine whether a solution needs to be written
     after the current iteration, and if so, execute the output file writing
     routines. ---*/
    
    if ((ExtIter+1 >= config_container[ZONE_0]->GetnExtIter()) ||
        
        ((ExtIter % config_container[ZONE_0]->GetWrt_Sol_Freq() == 0) && (ExtIter != 0) &&
         !((config_container[ZONE_0]->GetUnsteady_Simulation() == DT_STEPPING_1ST) ||
           (config_container[ZONE_0]->GetUnsteady_Simulation() == DT_STEPPING_2ND))) ||
        
        (StopCalc) ||
        
        ((config_container[ZONE_0]->GetUnsteady_Simulation() == DT_STEPPING_1ST) &&
         ((ExtIter == 0) || (ExtIter % config_container[ZONE_0]->GetWrt_Sol_Freq_DualTime() == 0))) ||
        
        ((config_container[ZONE_0]->GetUnsteady_Simulation() == DT_STEPPING_2ND) && (!fsi) &&
         ((ExtIter == 0) || ((ExtIter % config_container[ZONE_0]->GetWrt_Sol_Freq_DualTime() == 0) ||
                             ((ExtIter-1) % config_container[ZONE_0]->GetWrt_Sol_Freq_DualTime() == 0)))) ||
        
        ((config_container[ZONE_0]->GetUnsteady_Simulation() == DT_STEPPING_2ND) && (fsi) &&
        ((ExtIter == 0) || ((ExtIter % config_container[ZONE_0]->GetWrt_Sol_Freq_DualTime() == 0)))) ||

		(((config_container[ZONE_0]->GetDynamic_Analysis() == DYNAMIC) &&
		 ((ExtIter == 0) || (ExtIter % config_container[ZONE_0]->GetWrt_Sol_Freq_DualTime() == 0))))) {
          
=======
		/*--- Solution output. Determine whether a solution needs to be written
		 after the current iteration, and if so, execute the output file writing
		 routines. ---*/
		
		if ((ExtIter+1 >= config_container[ZONE_0]->GetnExtIter())
				
				||
				
				((ExtIter % config_container[ZONE_0]->GetWrt_Sol_Freq() == 0) && (ExtIter != 0) &&
				 !((config_container[ZONE_0]->GetUnsteady_Simulation() == DT_STEPPING_1ST) ||
					 (config_container[ZONE_0]->GetUnsteady_Simulation() == DT_STEPPING_2ND) ||
					 (config_container[ZONE_0]->GetUnsteady_Simulation() == TIME_STEPPING)))
				
				||
				
				(StopCalc)
				
				||
				
				(((config_container[ZONE_0]->GetUnsteady_Simulation() == DT_STEPPING_1ST) ||
				 (config_container[ZONE_0]->GetUnsteady_Simulation() == TIME_STEPPING)) &&
				 ((ExtIter == 0) || (ExtIter % config_container[ZONE_0]->GetWrt_Sol_Freq_DualTime() == 0)))
				
				||
				
				((config_container[ZONE_0]->GetUnsteady_Simulation() == DT_STEPPING_2ND) && (!fsi) &&
				 ((ExtIter == 0) || ((ExtIter % config_container[ZONE_0]->GetWrt_Sol_Freq_DualTime() == 0) ||
														 ((ExtIter-1) % config_container[ZONE_0]->GetWrt_Sol_Freq_DualTime() == 0))))
				
				||
				
				((config_container[ZONE_0]->GetUnsteady_Simulation() == DT_STEPPING_2ND) && (fsi) &&
				 ((ExtIter == 0) || ((ExtIter % config_container[ZONE_0]->GetWrt_Sol_Freq_DualTime() == 0))))) {

					
>>>>>>> de541951
          /*--- Low-fidelity simulations (using a coarser multigrid level
           approximation to the solution) require an interpolation back to the
           finest grid. ---*/
          
          if (config_container[ZONE_0]->GetLowFidelitySim()) {
            integration_container[ZONE_0][FLOW_SOL]->SetProlongated_Solution(RUNTIME_FLOW_SYS, solver_container[ZONE_0][MESH_0][FLOW_SOL], solver_container[ZONE_0][MESH_1][FLOW_SOL], geometry_container[ZONE_0][MESH_0], geometry_container[ZONE_0][MESH_1], config_container[ZONE_0]);
            integration_container[ZONE_0][FLOW_SOL]->Smooth_Solution(RUNTIME_FLOW_SYS, solver_container[ZONE_0][MESH_0][FLOW_SOL], geometry_container[ZONE_0][MESH_0], 3, 1.25, config_container[ZONE_0]);
            solver_container[ZONE_0][MESH_0][config_container[ZONE_0]->GetContainerPosition(RUNTIME_FLOW_SYS)]->Set_MPI_Solution(geometry_container[ZONE_0][MESH_0], config_container[ZONE_0]);
            solver_container[ZONE_0][MESH_0][config_container[ZONE_0]->GetContainerPosition(RUNTIME_FLOW_SYS)]->Preprocessing(geometry_container[ZONE_0][MESH_0], solver_container[ZONE_0][MESH_0], config_container[ZONE_0], MESH_0, 0, RUNTIME_FLOW_SYS, true);
          }


          if (rank == MASTER_NODE) cout << endl << "-------------------------- File Output Summary --------------------------";
          
          /*--- Execute the routine for writing restart, volume solution,
           surface solution, and surface comma-separated value files. ---*/
          
          output->SetResult_Files(solver_container, geometry_container, config_container, ExtIter, nZone);
          
          /*--- Output a file with the forces breakdown. ---*/
          
          output->SetForces_Breakdown(geometry_container, solver_container,
                                      config_container, integration_container, ZONE_0);
          
          /*--- Compute the forces at different sections. ---*/
          
          if (config_container[ZONE_0]->GetPlot_Section_Forces()) {
            output->SetForceSections(solver_container[ZONE_0][MESH_0][FLOW_SOL],
                                     geometry_container[ZONE_0][MESH_0], config_container[ZONE_0], ExtIter);
          }
          
          if (rank == MASTER_NODE) cout << "-------------------------------------------------------------------------" << endl << endl;
          
        }
    
    /*--- If the convergence criteria has been met, terminate the simulation. ---*/
    
    if (StopCalc) break;
    
    ExtIter++;
    
  }
  
  /*--- Output some information to the console. ---*/
  
  if (rank == MASTER_NODE) {
    
    /*--- Print out the number of non-physical points and reconstructions ---*/
    
    if (config_container[ZONE_0]->GetNonphysical_Points() > 0)
      cout << "Warning: there are " << config_container[ZONE_0]->GetNonphysical_Points() << " non-physical points in the solution." << endl;
    if (config_container[ZONE_0]->GetNonphysical_Reconstr() > 0)
      cout << "Warning: " << config_container[ZONE_0]->GetNonphysical_Reconstr() << " reconstructed states for upwinding are non-physical." << endl;
    
    /*--- Close the convergence history file. ---*/
    
    ConvHist_file.close();
    cout << "History file, closed." << endl;
  }
  
  //  /*--- Deallocate config container ---*/
  //
  //  for (iZone = 0; iZone < nZone; iZone++) {
  //    if (config_container[iZone] != NULL) {
  //      delete config_container[iZone];
  //    }
  //  }
  //  if (config_container != NULL) delete[] config_container;
  
  
  /*--- Synchronization point after a single solver iteration. Compute the
   wall clock time required. ---*/
  
#ifndef HAVE_MPI
  StopTime = su2double(clock())/su2double(CLOCKS_PER_SEC);
#else
  StopTime = MPI_Wtime();
#endif
  
  /*--- Compute/print the total time for performance benchmarking. ---*/
  
  UsedTime = StopTime-StartTime;
  if (rank == MASTER_NODE) {
    cout << "\nCompleted in " << fixed << UsedTime << " seconds on "<< size;
    if (size == 1) cout << " core." << endl; else cout << " cores." << endl;
  }
  
  /*--- Exit the solver cleanly ---*/
  
  if (rank == MASTER_NODE)
    cout << endl <<"------------------------- Exit Success (SU2_CFD) ------------------------" << endl << endl;
  
#ifdef HAVE_MPI
  /*--- Finalize MPI parallelization ---*/
  MPI_Buffer_detach(&bptr, &bl);
  MPI_Finalize();
#endif
  
  return EXIT_SUCCESS;
  
}<|MERGE_RESOLUTION|>--- conflicted
+++ resolved
@@ -258,15 +258,17 @@
   }
   
   /*--- Coupling between zones (limited to two zones at the moment) ---*/
-  
-//  if (nZone == 2) {
-//    if (rank == MASTER_NODE)
-//      cout << endl <<"--------------------- Setting Coupling Between Zones --------------------" << endl;
-//    geometry_container[ZONE_0][MESH_0]->MatchZone(config_container[ZONE_0], geometry_container[ZONE_1][MESH_0],
-//                                                  config_container[ZONE_1], ZONE_0, nZone);
-//    geometry_container[ZONE_1][MESH_0]->MatchZone(config_container[ZONE_1], geometry_container[ZONE_0][MESH_0],
-//                                                  config_container[ZONE_0], ZONE_1, nZone);
-//  }
+
+  bool fsi = config_container[ZONE_0]->GetFSI_Simulation();
+  
+  if ((nZone == 2) && !(fsi)) {
+    if (rank == MASTER_NODE)
+      cout << endl <<"--------------------- Setting Coupling Between Zones --------------------" << endl;
+    geometry_container[ZONE_0][MESH_0]->MatchZone(config_container[ZONE_0], geometry_container[ZONE_1][MESH_0],
+                                                  config_container[ZONE_1], ZONE_0, nZone);
+    geometry_container[ZONE_1][MESH_0]->MatchZone(config_container[ZONE_1], geometry_container[ZONE_0][MESH_0],
+                                                  config_container[ZONE_0], ZONE_1, nZone);
+  }
   
   /*--- Definition of the output class (one for all zones). The output class
    manages the writing of all restart, volume solution, surface solution,
@@ -306,8 +308,6 @@
 #else
   StartTime = MPI_Wtime();
 #endif
-  
-  bool fsi = config_container[ZONE_0]->GetFSI_Simulation();
 
   /*--- This is temporal and just to check. It will have to be added to the regular history file ---*/
   
@@ -426,33 +426,6 @@
         StopCalc = integration_container[ZONE_0][ADJFLOW_SOL]->GetConvergence(); break;
     }
     
-<<<<<<< HEAD
-    /*--- Solution output. Determine whether a solution needs to be written
-     after the current iteration, and if so, execute the output file writing
-     routines. ---*/
-    
-    if ((ExtIter+1 >= config_container[ZONE_0]->GetnExtIter()) ||
-        
-        ((ExtIter % config_container[ZONE_0]->GetWrt_Sol_Freq() == 0) && (ExtIter != 0) &&
-         !((config_container[ZONE_0]->GetUnsteady_Simulation() == DT_STEPPING_1ST) ||
-           (config_container[ZONE_0]->GetUnsteady_Simulation() == DT_STEPPING_2ND))) ||
-        
-        (StopCalc) ||
-        
-        ((config_container[ZONE_0]->GetUnsteady_Simulation() == DT_STEPPING_1ST) &&
-         ((ExtIter == 0) || (ExtIter % config_container[ZONE_0]->GetWrt_Sol_Freq_DualTime() == 0))) ||
-        
-        ((config_container[ZONE_0]->GetUnsteady_Simulation() == DT_STEPPING_2ND) && (!fsi) &&
-         ((ExtIter == 0) || ((ExtIter % config_container[ZONE_0]->GetWrt_Sol_Freq_DualTime() == 0) ||
-                             ((ExtIter-1) % config_container[ZONE_0]->GetWrt_Sol_Freq_DualTime() == 0)))) ||
-        
-        ((config_container[ZONE_0]->GetUnsteady_Simulation() == DT_STEPPING_2ND) && (fsi) &&
-        ((ExtIter == 0) || ((ExtIter % config_container[ZONE_0]->GetWrt_Sol_Freq_DualTime() == 0)))) ||
-
-		(((config_container[ZONE_0]->GetDynamic_Analysis() == DYNAMIC) &&
-		 ((ExtIter == 0) || (ExtIter % config_container[ZONE_0]->GetWrt_Sol_Freq_DualTime() == 0))))) {
-          
-=======
 		/*--- Solution output. Determine whether a solution needs to be written
 		 after the current iteration, and if so, execute the output file writing
 		 routines. ---*/
@@ -485,10 +458,14 @@
 				||
 				
 				((config_container[ZONE_0]->GetUnsteady_Simulation() == DT_STEPPING_2ND) && (fsi) &&
-				 ((ExtIter == 0) || ((ExtIter % config_container[ZONE_0]->GetWrt_Sol_Freq_DualTime() == 0))))) {
+				 ((ExtIter == 0) || ((ExtIter % config_container[ZONE_0]->GetWrt_Sol_Freq_DualTime() == 0))))
+
+				||
+
+				(((config_container[ZONE_0]->GetDynamic_Analysis() == DYNAMIC) &&
+						 ((ExtIter == 0) || (ExtIter % config_container[ZONE_0]->GetWrt_Sol_Freq_DualTime() == 0))))){
 
 					
->>>>>>> de541951
           /*--- Low-fidelity simulations (using a coarser multigrid level
            approximation to the solution) require an interpolation back to the
            finest grid. ---*/
