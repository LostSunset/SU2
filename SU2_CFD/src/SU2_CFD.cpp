/*!
 * \file SU2_CFD.cpp
 * \brief Main file of the Computational Fluid Dynamics code
 * \author F. Palacios, T. Economon
 * \version 4.1.0 "Cardinal"
 *
 * SU2 Lead Developers: Dr. Francisco Palacios (Francisco.D.Palacios@boeing.com).
 *                      Dr. Thomas D. Economon (economon@stanford.edu).
 *
 * SU2 Developers: Prof. Juan J. Alonso's group at Stanford University.
 *                 Prof. Piero Colonna's group at Delft University of Technology.
 *                 Prof. Nicolas R. Gauger's group at Kaiserslautern University of Technology.
 *                 Prof. Alberto Guardone's group at Polytechnic University of Milan.
 *                 Prof. Rafael Palacios' group at Imperial College London.
 *
 * Copyright (C) 2012-2016 SU2, the open-source CFD code.
 *
 * SU2 is free software; you can redistribute it and/or
 * modify it under the terms of the GNU Lesser General Public
 * License as published by the Free Software Foundation; either
 * version 2.1 of the License, or (at your option) any later version.
 *
 * SU2 is distributed in the hope that it will be useful,
 * but WITHOUT ANY WARRANTY; without even the implied warranty of
 * MERCHANTABILITY or FITNESS FOR A PARTICULAR PURPOSE. See the GNU
 * Lesser General Public License for more details.
 *
 * You should have received a copy of the GNU Lesser General Public
 * License along with SU2. If not, see <http://www.gnu.org/licenses/>.
 */

#include "../include/SU2_CFD.hpp"

using namespace std;

int main(int argc, char *argv[]) {
  
  bool StopCalc = false;
  su2double StartTime = 0.0, StopTime = 0.0, UsedTime = 0.0;
  unsigned long ExtIter = 0;
  unsigned short iMesh, iZone, nZone, nDim;
  char config_file_name[MAX_STRING_SIZE];
  char runtime_file_name[MAX_STRING_SIZE];
  ofstream ConvHist_file;
  int rank = MASTER_NODE;
  int size = SINGLE_NODE;
  
  /*--- MPI initialization, and buffer setting ---*/
  
#ifdef HAVE_MPI
  int *bptr, bl;
  SU2_MPI::Init(&argc, &argv);
  MPI_Buffer_attach( malloc(BUFSIZE), BUFSIZE );
  MPI_Comm_rank(MPI_COMM_WORLD, &rank);
  MPI_Comm_size(MPI_COMM_WORLD, &size);
#endif
  
  /*--- Create pointers to all of the classes that may be used throughout
   the SU2_CFD code. In general, the pointers are instantiated down a
   heirarchy over all zones, multigrid levels, equation sets, and equation
   terms as described in the comments below. ---*/
  
  CDriver *driver                         = NULL;
  CIteration **iteration_container        = NULL;
  COutput *output                         = NULL;
  CIntegration ***integration_container   = NULL;
  CGeometry ***geometry_container         = NULL;
  CSolver ****solver_container            = NULL;
  CNumerics *****numerics_container       = NULL;
  CConfig **config_container              = NULL;
  CSurfaceMovement **surface_movement     = NULL;
  CVolumetricMovement **grid_movement     = NULL;
  CFreeFormDefBox*** FFDBox               = NULL;
  CInterpolator ***interpolator_container = NULL;
  CTransfer ***transfer_container         = NULL;
  
  /*--- Load in the number of zones and spatial dimensions in the mesh file (If no config
   file is specified, default.cfg is used) ---*/
  
  if (argc == 2) { strcpy(config_file_name, argv[1]); }
  else { strcpy(config_file_name, "default.cfg"); }
  
  /*--- Read the name and format of the input mesh file to get from the mesh
   file the number of zones and dimensions from the numerical grid (required
   for variables allocation)  ---*/
  
  CConfig *config = NULL;
  config = new CConfig(config_file_name, SU2_CFD);
  
  nZone = GetnZone(config->GetMesh_FileName(), config->GetMesh_FileFormat(), config);
  nDim  = GetnDim(config->GetMesh_FileName(), config->GetMesh_FileFormat());
  
  /*--- Definition and of the containers for all possible zones. ---*/
  
  iteration_container    = new CIteration*[nZone];
  solver_container       = new CSolver***[nZone];
  integration_container  = new CIntegration**[nZone];
  numerics_container     = new CNumerics****[nZone];
  config_container       = new CConfig*[nZone];
  geometry_container     = new CGeometry**[nZone];
  surface_movement       = new CSurfaceMovement*[nZone];
  grid_movement          = new CVolumetricMovement*[nZone];
  FFDBox                 = new CFreeFormDefBox**[nZone];
  interpolator_container = new CInterpolator**[nZone];
  transfer_container     = new CTransfer**[nZone];
  
  for (iZone = 0; iZone < nZone; iZone++) {
    solver_container[iZone]       = NULL;
    integration_container[iZone]  = NULL;
    numerics_container[iZone]     = NULL;
    config_container[iZone]       = NULL;
    geometry_container[iZone]     = NULL;
    surface_movement[iZone]       = NULL;
    grid_movement[iZone]          = NULL;
    FFDBox[iZone]                 = NULL;
    interpolator_container[iZone] = NULL;
    transfer_container[iZone]     = NULL;
  }
  
  /*--- Loop over all zones to initialize the various classes. In most
   cases, nZone is equal to one. This represents the solution of a partial
   differential equation on a single block, unstructured mesh. ---*/
  
  for (iZone = 0; iZone < nZone; iZone++) {
    
    /*--- Definition of the configuration option class for all zones. In this
     constructor, the input configuration file is parsed and all options are
     read and stored. ---*/
    
    config_container[iZone] = new CConfig(config_file_name, SU2_CFD, iZone, nZone, nDim, VERB_HIGH);
    
    /*--- Definition of the geometry class to store the primal grid in the
     partitioning process. ---*/
    
    CGeometry *geometry_aux = NULL;
    
    /*--- All ranks process the grid and call ParMETIS for partitioning ---*/
    
    geometry_aux = new CPhysicalGeometry(config_container[iZone], iZone, nZone);
    
    /*--- Color the initial grid and set the send-receive domains (ParMETIS) ---*/
    
    geometry_aux->SetColorGrid_Parallel(config_container[iZone]);
    
    /*--- Allocate the memory of the current domain, and divide the grid
     between the ranks. ---*/
    
    geometry_container[iZone] = new CGeometry *[config_container[iZone]->GetnMGLevels()+1];
    geometry_container[iZone][MESH_0] = new CPhysicalGeometry(geometry_aux, config_container[iZone], 1);
    
    /*--- Deallocate the memory of geometry_aux ---*/
    
    delete geometry_aux;
    
    /*--- Add the Send/Receive boundaries ---*/
    
    geometry_container[iZone][MESH_0]->SetSendReceive(config_container[iZone]);
    
    /*--- Add the Send/Receive boundaries ---*/
    
    geometry_container[iZone][MESH_0]->SetBoundaries(config_container[iZone]);
    
  }

  if (rank == MASTER_NODE)
    cout << endl <<"------------------------- Geometry Preprocessing ------------------------" << endl;
  
  /*--- Preprocessing of the geometry for all zones. In this routine, the edge-
   based data structure is constructed, i.e. node and cell neighbors are
   identified and linked, face areas and volumes of the dual mesh cells are
   computed, and the multigrid levels are created using an agglomeration procedure. ---*/
  
  Geometrical_Preprocessing(geometry_container, config_container, nZone);
  
  for (iZone = 0; iZone < nZone; iZone++) {
    
    /*--- Computation of wall distances for turbulence modeling ---*/
    
    if (rank == MASTER_NODE)
      cout << "Computing wall distances." << endl;

    if ((config_container[iZone]->GetKind_Solver() == RANS) ||
        (config_container[iZone]->GetKind_Solver() == ADJ_RANS) ||
        (config_container[iZone]->GetKind_Solver() == DISC_ADJ_RANS))
      geometry_container[iZone][MESH_0]->ComputeWall_Distance(config_container[iZone]);
    
    /*--- Computation of positive surface area in the z-plane which is used for
     the calculation of force coefficient (non-dimensionalization). ---*/
    
    geometry_container[iZone][MESH_0]->SetPositive_ZArea(config_container[iZone]);
    
    /*--- Set the near-field, interface and actuator disk boundary conditions, if necessary. ---*/
    
    for (iMesh = 0; iMesh <= config_container[iZone]->GetnMGLevels(); iMesh++) {
      geometry_container[iZone][iMesh]->MatchNearField(config_container[iZone]);
      geometry_container[iZone][iMesh]->MatchInterface(config_container[iZone]);
      geometry_container[iZone][iMesh]->MatchActuator_Disk(config_container[iZone]);
    }
    
  }
  
  /*--- If activated by the compile directive, perform a partition analysis. ---*/
#if PARTITION
  Partition_Analysis(geometry_container[ZONE_0][MESH_0], config_container[ZONE_0]);
#endif
  
  if (rank == MASTER_NODE)
    cout << endl <<"------------------------- Driver Preprocessing --------------------------" << endl;
  
  /*--- First, given the basic information about the number of zones and the
   solver types from the config, instantiate the appropriate driver for the problem. ---*/
  
  Driver_Preprocessing(&driver, iteration_container, solver_container,
                       geometry_container, integration_container, numerics_container,
                       interpolator_container, transfer_container, config_container, nZone, nDim);
  
  
  /*--- Instantiate the geometry movement classes for the solution of unsteady
   flows on dynamic meshes, including rigid mesh transformations, dynamically
   deforming meshes, and time-spectral preprocessing. ---*/
  
  for (iZone = 0; iZone < nZone; iZone++) {
    
    if (config_container[iZone]->GetGrid_Movement() ||
        (config_container[iZone]->GetDirectDiff() == D_DESIGN)) {
      if (rank == MASTER_NODE)
        cout << "Setting dynamic mesh structure." << endl;
      grid_movement[iZone] = new CVolumetricMovement(geometry_container[iZone][MESH_0], config_container[iZone]);
      FFDBox[iZone] = new CFreeFormDefBox*[MAX_NUMBER_FFD];
      surface_movement[iZone] = new CSurfaceMovement();
      surface_movement[iZone]->CopyBoundary(geometry_container[iZone][MESH_0], config_container[iZone]);
      if (config_container[iZone]->GetUnsteady_Simulation() == TIME_SPECTRAL)
        SetGrid_Movement(geometry_container[iZone], surface_movement[iZone], grid_movement[iZone],
                         FFDBox[iZone], solver_container[iZone], config_container[iZone], iZone, 0, 0);
    }
    
    if (config_container[iZone]->GetDirectDiff() == D_DESIGN){
      if (rank == MASTER_NODE)
        cout << "Setting surface/volume derivatives." << endl;
      
      /*--- Set the surface derivatives, i.e. the derivative of the surface mesh nodes with respect to the design variables ---*/
      
      surface_movement[iZone]->SetSurface_Derivative(geometry_container[iZone][MESH_0],config_container[iZone]);
      
      /*--- Call the volume deformation routine with derivative mode enabled.
       This computes the derivative of the volume mesh with respect to the surface nodes ---*/
      
      grid_movement[iZone]->SetVolume_Deformation(geometry_container[iZone][MESH_0],config_container[iZone], true, true);
      
      /*--- Update the multi-grid structure to propagate the derivative information to the coarser levels ---*/
      
      geometry_container[iZone][MESH_0]->UpdateGeometry(geometry_container[iZone],config_container[iZone]);
      
      /*--- Set the derivative of the wall-distance with respect to the surface nodes ---*/
      
      if ( (config_container[iZone]->GetKind_Solver() == RANS) ||
          (config_container[iZone]->GetKind_Solver() == ADJ_RANS) ||
          (config_container[iZone]->GetKind_Solver() == DISC_ADJ_RANS))
        geometry_container[iZone][MESH_0]->ComputeWall_Distance(config_container[iZone]);
    }
    
    
  }
  
  /*--- Coupling between zones (limited to two zones at the moment) ---*/

  bool fsi = config_container[ZONE_0]->GetFSI_Simulation();
  
  if ((nZone == 2) && !(fsi)) {
    if (rank == MASTER_NODE)
      cout << endl <<"--------------------- Setting Coupling Between Zones --------------------" << endl;
    geometry_container[ZONE_0][MESH_0]->MatchZone(config_container[ZONE_0], geometry_container[ZONE_1][MESH_0],
                                                  config_container[ZONE_1], ZONE_0, nZone);
    geometry_container[ZONE_1][MESH_0]->MatchZone(config_container[ZONE_1], geometry_container[ZONE_0][MESH_0],
                                                  config_container[ZONE_0], ZONE_1, nZone);
  }
  
  /*--- Definition of the output class (one for all zones). The output class
   manages the writing of all restart, volume solution, surface solution,
   surface comma-separated value, and convergence history files (both in serial
   and in parallel). ---*/
  
  output = new COutput();
  
  /*--- Open the convergence history file ---*/
  
  if (rank == MASTER_NODE)
    output->SetConvHistory_Header(&ConvHist_file, config_container[ZONE_0]);
  
  /*--- Check for an unsteady restart. Update ExtIter if necessary. ---*/
  if (config_container[ZONE_0]->GetWrt_Unsteady() && config_container[ZONE_0]->GetRestart())
    ExtIter = config_container[ZONE_0]->GetUnst_RestartIter();
  
  /*--- Check for a dynamic restart (structural analysis). Update ExtIter if necessary. ---*/
  if (config_container[ZONE_0]->GetKind_Solver() == FEM_ELASTICITY
		  && config_container[ZONE_0]->GetWrt_Dynamic() && config_container[ZONE_0]->GetRestart())
	  	  ExtIter = config_container[ZONE_0]->GetDyn_RestartIter();

  /*--- Initiate value at each interface for the mixing plane ---*/
  if(config_container[ZONE_0]->GetBoolMixingPlane())
  	for (iZone = 0; iZone < nZone; iZone++)
  	  iteration_container[iZone]->Preprocess(output, integration_container, geometry_container, solver_container, numerics_container, config_container, surface_movement, grid_movement, FFDBox, iZone);

  /*--- Main external loop of the solver. Within this loop, each iteration ---*/
  
  if (rank == MASTER_NODE)
    cout << endl <<"------------------------------ Begin Solver -----------------------------" << endl;
  
  /*--- Set up a timer for performance benchmarking (preprocessing time is not included) ---*/
  
#ifndef HAVE_MPI
  StartTime = su2double(clock())/su2double(CLOCKS_PER_SEC);
#else
  StartTime = MPI_Wtime();
#endif

  /*--- This is temporal and just to check. It will have to be added to the regular history file ---*/
  
  ofstream historyFile_FSI;
  bool writeHistFSI = config_container[ZONE_0]->GetWrite_Conv_FSI();
  if (writeHistFSI && (rank == MASTER_NODE)){
    char cstrFSI[200];
    string filenameHistFSI = config_container[ZONE_0]->GetConv_FileName_FSI();
    strcpy (cstrFSI, filenameHistFSI.data());
    historyFile_FSI.open (cstrFSI);
    historyFile_FSI << "Time,Iteration,Aitken,URes,logResidual,orderMagnResidual" << endl;
    historyFile_FSI.close();
  }

  while (ExtIter < config_container[ZONE_0]->GetnExtIter()) {
    
    /*--- Set the value of the external iteration. ---*/
	for (iZone = 0; iZone < nZone; iZone++) config_container[iZone]->SetExtIter(ExtIter);

    
    /*--- Read the target pressure ---*/
    
    if (config_container[ZONE_0]->GetInvDesign_Cp() == YES)
      output->SetCp_InverseDesign(solver_container[ZONE_0][MESH_0][FLOW_SOL],
                                  geometry_container[ZONE_0][MESH_0], config_container[ZONE_0], ExtIter);
    
    /*--- Read the target heat flux ---*/
    
    if (config_container[ZONE_0]->GetInvDesign_HeatFlux() == YES)
      output->SetHeat_InverseDesign(solver_container[ZONE_0][MESH_0][FLOW_SOL],
                                    geometry_container[ZONE_0][MESH_0], config_container[ZONE_0], ExtIter);
    
    /*--- Perform a single iteration of the chosen PDE solver. ---*/
<<<<<<< HEAD
    
	if (fsi){
	    config_container[ZONE_1]->SetExtIter(ExtIter);
	    FluidStructureIteration(output, integration_container, geometry_container,
	    	                		solver_container, numerics_container, config_container,
	    	                		surface_movement, grid_movement, FFDBox,
	    	                		iFluidIt, nFluidIt);
	}

	else {
    switch (config_container[ZONE_0]->GetKind_Solver()) {
        
      case EULER: case NAVIER_STOKES: case RANS:
        MeanFlowIteration(output, integration_container, geometry_container,
                          solver_container, numerics_container, config_container,
                          surface_movement, grid_movement, FFDBox);
        break;
        
      case TNE2_EULER: case TNE2_NAVIER_STOKES:
        TNE2Iteration(output, integration_container,
                      geometry_container, solver_container,
                      numerics_container, config_container,
                      surface_movement, grid_movement, FFDBox);
        break;

      case WAVE_EQUATION:
        WaveIteration(output, integration_container, geometry_container,
                      solver_container, numerics_container, config_container,
                      surface_movement, grid_movement, FFDBox);
        break;
        
      case HEAT_EQUATION:
        HeatIteration(output, integration_container, geometry_container,
                      solver_container, numerics_container, config_container,
                      surface_movement, grid_movement, FFDBox);
        break;
        
      case POISSON_EQUATION:
        PoissonIteration(output, integration_container, geometry_container,
                         solver_container, numerics_container, config_container,
                         surface_movement, grid_movement, FFDBox);
        break;
        
      case LINEAR_ELASTICITY:
        FEAIteration(output, integration_container, geometry_container,
                     solver_container, numerics_container, config_container,
                     surface_movement, grid_movement, FFDBox);
        break;
        
      case ADJ_EULER: case ADJ_NAVIER_STOKES: case ADJ_RANS:
        AdjMeanFlowIteration(output, integration_container, geometry_container,
                             solver_container, numerics_container, config_container,
                             surface_movement, grid_movement, FFDBox);
        break;
        
      case ADJ_TNE2_EULER: case ADJ_TNE2_NAVIER_STOKES:
        AdjTNE2Iteration(output, integration_container, geometry_container,
                         solver_container, numerics_container, config_container,
                         surface_movement, grid_movement, FFDBox);
        break;
=======
>>>>>>> 1809033a

      /*--- Run a single iteration of the problem using the driver class. ---*/

      driver->Run(iteration_container, output, integration_container,
                  geometry_container, solver_container, numerics_container,
                  config_container, surface_movement, grid_movement, FFDBox,
                  interpolator_container, transfer_container);
      
    
    /*--- Synchronization point after a single solver iteration. Compute the
     wall clock time required. ---*/
    
#ifndef HAVE_MPI
    StopTime = su2double(clock())/su2double(CLOCKS_PER_SEC);
#else
    StopTime = MPI_Wtime();
#endif
    
    UsedTime = (StopTime - StartTime);
    
    /*--- For specific applications, evaluate and plot the equivalent area. ---*/
    
    if (config_container[ZONE_0]->GetEquivArea() == YES) {
      output->SetEquivalentArea(solver_container[ZONE_0][MESH_0][FLOW_SOL],
                                geometry_container[ZONE_0][MESH_0], config_container[ZONE_0], ExtIter);
    }
    
    /*--- Check if there is any change in the runtime parameters ---*/
    
    CConfig *runtime = NULL;
    strcpy(runtime_file_name, "runtime.dat");
    runtime = new CConfig(runtime_file_name, config_container[ZONE_0]);
    runtime->SetExtIter(ExtIter);
    
	/*--- Update the convergence history file (serial and parallel computations). ---*/

	if (!fsi){
		output->SetConvHistory_Body(&ConvHist_file, geometry_container, solver_container,
				config_container, integration_container, false, UsedTime, ZONE_0);

	}

    
    /*--- Evaluate the new CFL number (adaptive). ---*/
    
    if (config_container[ZONE_0]->GetCFL_Adapt() == YES) {
      output->SetCFL_Number(solver_container, config_container, ZONE_0);
    }
    
    /*--- Check whether the current simulation has reached the specified
     convergence criteria, and set StopCalc to true, if so. ---*/
    
    switch (config_container[ZONE_0]->GetKind_Solver()) {
      case EULER: case NAVIER_STOKES: case RANS:
        StopCalc = integration_container[ZONE_0][FLOW_SOL]->GetConvergence(); break;
      case WAVE_EQUATION:
        StopCalc = integration_container[ZONE_0][WAVE_SOL]->GetConvergence(); break;
      case HEAT_EQUATION:
        StopCalc = integration_container[ZONE_0][HEAT_SOL]->GetConvergence(); break;
      case LINEAR_ELASTICITY:
        // This is a temporal fix, while we code the non-linear solver
        //	        StopCalc = integration_container[ZONE_0][FEA_SOL]->GetConvergence(); break;
        StopCalc = false; break;
	  case FEM_ELASTICITY:
	    StopCalc = integration_container[ZONE_0][FEA_SOL]->GetConvergence(); break;
      case ADJ_EULER: case ADJ_NAVIER_STOKES: case ADJ_RANS:
      case DISC_ADJ_EULER: case DISC_ADJ_NAVIER_STOKES: case DISC_ADJ_RANS:
        StopCalc = integration_container[ZONE_0][ADJFLOW_SOL]->GetConvergence(); break;
    }
    
		/*--- Solution output. Determine whether a solution needs to be written
		 after the current iteration, and if so, execute the output file writing
		 routines. ---*/
		
		if ((ExtIter+1 >= config_container[ZONE_0]->GetnExtIter())
				
				||
				
				((ExtIter % config_container[ZONE_0]->GetWrt_Sol_Freq() == 0) && (ExtIter != 0) &&
				 !((config_container[ZONE_0]->GetUnsteady_Simulation() == DT_STEPPING_1ST) ||
					 (config_container[ZONE_0]->GetUnsteady_Simulation() == DT_STEPPING_2ND) ||
					 (config_container[ZONE_0]->GetUnsteady_Simulation() == TIME_STEPPING)))
				
				||
				
				(StopCalc)
				
				||
				
				(((config_container[ZONE_0]->GetUnsteady_Simulation() == DT_STEPPING_1ST) ||
				 (config_container[ZONE_0]->GetUnsteady_Simulation() == TIME_STEPPING)) &&
				 ((ExtIter == 0) || (ExtIter % config_container[ZONE_0]->GetWrt_Sol_Freq_DualTime() == 0)))
				
				||
				
				((config_container[ZONE_0]->GetUnsteady_Simulation() == DT_STEPPING_2ND) && (!fsi) &&
				 ((ExtIter == 0) || ((ExtIter % config_container[ZONE_0]->GetWrt_Sol_Freq_DualTime() == 0) ||
														 ((ExtIter-1) % config_container[ZONE_0]->GetWrt_Sol_Freq_DualTime() == 0))))
				
				||
				
				((config_container[ZONE_0]->GetUnsteady_Simulation() == DT_STEPPING_2ND) && (fsi) &&
				 ((ExtIter == 0) || ((ExtIter % config_container[ZONE_0]->GetWrt_Sol_Freq_DualTime() == 0))))

				||

				(((config_container[ZONE_0]->GetDynamic_Analysis() == DYNAMIC) &&
						 ((ExtIter == 0) || (ExtIter % config_container[ZONE_0]->GetWrt_Sol_Freq_DualTime() == 0))))){

					
          /*--- Low-fidelity simulations (using a coarser multigrid level
           approximation to the solution) require an interpolation back to the
           finest grid. ---*/
          
          if (config_container[ZONE_0]->GetLowFidelitySim()) {
            integration_container[ZONE_0][FLOW_SOL]->SetProlongated_Solution(RUNTIME_FLOW_SYS, solver_container[ZONE_0][MESH_0][FLOW_SOL], solver_container[ZONE_0][MESH_1][FLOW_SOL], geometry_container[ZONE_0][MESH_0], geometry_container[ZONE_0][MESH_1], config_container[ZONE_0]);
            integration_container[ZONE_0][FLOW_SOL]->Smooth_Solution(RUNTIME_FLOW_SYS, solver_container[ZONE_0][MESH_0][FLOW_SOL], geometry_container[ZONE_0][MESH_0], 3, 1.25, config_container[ZONE_0]);
            solver_container[ZONE_0][MESH_0][config_container[ZONE_0]->GetContainerPosition(RUNTIME_FLOW_SYS)]->Set_MPI_Solution(geometry_container[ZONE_0][MESH_0], config_container[ZONE_0]);
            solver_container[ZONE_0][MESH_0][config_container[ZONE_0]->GetContainerPosition(RUNTIME_FLOW_SYS)]->Preprocessing(geometry_container[ZONE_0][MESH_0], solver_container[ZONE_0][MESH_0], config_container[ZONE_0], MESH_0, 0, RUNTIME_FLOW_SYS, true);
          }


          if (rank == MASTER_NODE) cout << endl << "-------------------------- File Output Summary --------------------------";
          
          /*--- Execute the routine for writing restart, volume solution,
           surface solution, and surface comma-separated value files. ---*/
          
          output->SetResult_Files(solver_container, geometry_container, config_container, ExtIter, nZone);
          
          /*--- Output a file with the forces breakdown. ---*/
          
          output->SetForces_Breakdown(geometry_container, solver_container,
                                      config_container, integration_container, ZONE_0);
          
          /*--- Compute the forces at different sections. ---*/
          
          if (config_container[ZONE_0]->GetPlot_Section_Forces()) {
            output->SetForceSections(solver_container[ZONE_0][MESH_0][FLOW_SOL],
                                     geometry_container[ZONE_0][MESH_0], config_container[ZONE_0], ExtIter);
          }
          
          if (rank == MASTER_NODE) cout << "-------------------------------------------------------------------------" << endl << endl;
          
        }
    
    /*--- If the convergence criteria has been met, terminate the simulation. ---*/
    
    if (StopCalc) break;
    
    ExtIter++;

  }
  
  /*--- Output some information to the console. ---*/
  
  if (rank == MASTER_NODE) {
    
    /*--- Print out the number of non-physical points and reconstructions ---*/
    
    if (config_container[ZONE_0]->GetNonphysical_Points() > 0)
      cout << "Warning: there are " << config_container[ZONE_0]->GetNonphysical_Points() << " non-physical points in the solution." << endl;
    if (config_container[ZONE_0]->GetNonphysical_Reconstr() > 0)
      cout << "Warning: " << config_container[ZONE_0]->GetNonphysical_Reconstr() << " reconstructed states for upwinding are non-physical." << endl;
    
    /*--- Close the convergence history file. ---*/
    
    ConvHist_file.close();
    cout << "History file, closed." << endl;
  }
  
  /*--- Deallocations: may not be strictly necessary to explicitly call (as they should be called
   * when the object is out of scope, but useful for debugging the deallocation functions and finding true
   * memory leaks---*/
  /*--- Numerics class deallocation ---*/
  for (iZone = 0; iZone < nZone; iZone++) {
    Numerics_Postprocessing(numerics_container[iZone], solver_container[iZone],  geometry_container[iZone], config_container[iZone], iZone);
    delete[] numerics_container[iZone];
  }
  delete [] numerics_container;
  if (rank == MASTER_NODE) cout <<"Numerics container deallocated." << endl;
  
  /*--- Solver class deallocation ---*/

  for (iZone = 0; iZone < nZone; iZone++) {
    if (solver_container[iZone]!=NULL){
      Solver_Postprocessing(solver_container[iZone], geometry_container[iZone],  config_container[iZone], iZone);
      delete [] solver_container[iZone];
    }
  }
  delete [] solver_container;
  if (rank == MASTER_NODE) cout <<"Solution container, deallocated." << endl;

  /*--- Geometry class deallocation ---*/
  for (iZone = 0; iZone < nZone; iZone++) {
    if (geometry_container[iZone]!=NULL){
      for (unsigned short iMGlevel = 1; iMGlevel < config_container[iZone]->GetnMGLevels()+1; iMGlevel++){
        if (geometry_container[iZone][iMGlevel]!=NULL) delete geometry_container[iZone][iMGlevel];
      }
      delete [] geometry_container[iZone];
    }
  }
  delete [] geometry_container;
  cout <<"Geometry container deallocated." << endl;
  
  /*--- Integration class deallocation ---*/
  for (iZone = 0; iZone < nZone; iZone++) {
    Integration_Postprocessing(integration_container[iZone], geometry_container[iZone],
                                  config_container[iZone], iZone);

    delete [] integration_container[iZone];
  }
  delete [] integration_container;
  cout <<"Integration container deallocated." << endl;
  
  /*--- Free-form deformation class deallocation ---*/
  for (iZone = 0; iZone < nZone; iZone++) {
    delete FFDBox[iZone];
  }
  delete [] FFDBox;
  cout <<"FFD container deallocated." << endl;
  
  delete [] surface_movement;
  cout <<"Surface movement container deallocated." << endl;
  
  /*--- Grid movement class deallocation ---*/
  delete [] grid_movement;
  cout <<"Grid movement container deallocated." << endl;

    /*Deallocate config container*/
  for (iZone = 0; iZone < nZone; iZone++) {
    if (config_container[iZone]!=NULL){
      delete config_container[iZone];
    }
  }
  if (config_container!=NULL) delete [] config_container;
  cout <<"Config container deallocated." << endl;

  /*--- Deallocate output container ---*/
  if (output!=NULL) delete output;
  cout <<"Output container deallocated." << endl;
  
  /*--- Synchronization point after a single solver iteration. Compute the
   wall clock time required. ---*/
  
#ifndef HAVE_MPI
  StopTime = su2double(clock())/su2double(CLOCKS_PER_SEC);
#else
  StopTime = MPI_Wtime();
#endif
  
  /*--- Compute/print the total time for performance benchmarking. ---*/
  
  UsedTime = StopTime-StartTime;
  if (rank == MASTER_NODE) {
    cout << "\nCompleted in " << fixed << UsedTime << " seconds on "<< size;
    if (size == 1) cout << " core." << endl; else cout << " cores." << endl;
  }
  
  /*--- Exit the solver cleanly ---*/
  
  if (rank == MASTER_NODE)
    cout << endl <<"------------------------- Exit Success (SU2_CFD) ------------------------" << endl << endl;
  
#ifdef HAVE_MPI
  /*--- Finalize MPI parallelization ---*/
  MPI_Buffer_detach(&bptr, &bl);
  MPI_Finalize();
#endif
  
  return EXIT_SUCCESS;
  
}<|MERGE_RESOLUTION|>--- conflicted
+++ resolved
@@ -346,69 +346,6 @@
                                     geometry_container[ZONE_0][MESH_0], config_container[ZONE_0], ExtIter);
     
     /*--- Perform a single iteration of the chosen PDE solver. ---*/
-<<<<<<< HEAD
-    
-	if (fsi){
-	    config_container[ZONE_1]->SetExtIter(ExtIter);
-	    FluidStructureIteration(output, integration_container, geometry_container,
-	    	                		solver_container, numerics_container, config_container,
-	    	                		surface_movement, grid_movement, FFDBox,
-	    	                		iFluidIt, nFluidIt);
-	}
-
-	else {
-    switch (config_container[ZONE_0]->GetKind_Solver()) {
-        
-      case EULER: case NAVIER_STOKES: case RANS:
-        MeanFlowIteration(output, integration_container, geometry_container,
-                          solver_container, numerics_container, config_container,
-                          surface_movement, grid_movement, FFDBox);
-        break;
-        
-      case TNE2_EULER: case TNE2_NAVIER_STOKES:
-        TNE2Iteration(output, integration_container,
-                      geometry_container, solver_container,
-                      numerics_container, config_container,
-                      surface_movement, grid_movement, FFDBox);
-        break;
-
-      case WAVE_EQUATION:
-        WaveIteration(output, integration_container, geometry_container,
-                      solver_container, numerics_container, config_container,
-                      surface_movement, grid_movement, FFDBox);
-        break;
-        
-      case HEAT_EQUATION:
-        HeatIteration(output, integration_container, geometry_container,
-                      solver_container, numerics_container, config_container,
-                      surface_movement, grid_movement, FFDBox);
-        break;
-        
-      case POISSON_EQUATION:
-        PoissonIteration(output, integration_container, geometry_container,
-                         solver_container, numerics_container, config_container,
-                         surface_movement, grid_movement, FFDBox);
-        break;
-        
-      case LINEAR_ELASTICITY:
-        FEAIteration(output, integration_container, geometry_container,
-                     solver_container, numerics_container, config_container,
-                     surface_movement, grid_movement, FFDBox);
-        break;
-        
-      case ADJ_EULER: case ADJ_NAVIER_STOKES: case ADJ_RANS:
-        AdjMeanFlowIteration(output, integration_container, geometry_container,
-                             solver_container, numerics_container, config_container,
-                             surface_movement, grid_movement, FFDBox);
-        break;
-        
-      case ADJ_TNE2_EULER: case ADJ_TNE2_NAVIER_STOKES:
-        AdjTNE2Iteration(output, integration_container, geometry_container,
-                         solver_container, numerics_container, config_container,
-                         surface_movement, grid_movement, FFDBox);
-        break;
-=======
->>>>>>> 1809033a
 
       /*--- Run a single iteration of the problem using the driver class. ---*/
 
@@ -559,7 +496,7 @@
     if (StopCalc) break;
     
     ExtIter++;
-
+    
   }
   
   /*--- Output some information to the console. ---*/
@@ -579,76 +516,15 @@
     cout << "History file, closed." << endl;
   }
   
-  /*--- Deallocations: may not be strictly necessary to explicitly call (as they should be called
-   * when the object is out of scope, but useful for debugging the deallocation functions and finding true
-   * memory leaks---*/
-  /*--- Numerics class deallocation ---*/
-  for (iZone = 0; iZone < nZone; iZone++) {
-    Numerics_Postprocessing(numerics_container[iZone], solver_container[iZone],  geometry_container[iZone], config_container[iZone], iZone);
-    delete[] numerics_container[iZone];
-  }
-  delete [] numerics_container;
-  if (rank == MASTER_NODE) cout <<"Numerics container deallocated." << endl;
-  
-  /*--- Solver class deallocation ---*/
-
-  for (iZone = 0; iZone < nZone; iZone++) {
-    if (solver_container[iZone]!=NULL){
-      Solver_Postprocessing(solver_container[iZone], geometry_container[iZone],  config_container[iZone], iZone);
-      delete [] solver_container[iZone];
-    }
-  }
-  delete [] solver_container;
-  if (rank == MASTER_NODE) cout <<"Solution container, deallocated." << endl;
-
-  /*--- Geometry class deallocation ---*/
-  for (iZone = 0; iZone < nZone; iZone++) {
-    if (geometry_container[iZone]!=NULL){
-      for (unsigned short iMGlevel = 1; iMGlevel < config_container[iZone]->GetnMGLevels()+1; iMGlevel++){
-        if (geometry_container[iZone][iMGlevel]!=NULL) delete geometry_container[iZone][iMGlevel];
-      }
-      delete [] geometry_container[iZone];
-    }
-  }
-  delete [] geometry_container;
-  cout <<"Geometry container deallocated." << endl;
-  
-  /*--- Integration class deallocation ---*/
-  for (iZone = 0; iZone < nZone; iZone++) {
-    Integration_Postprocessing(integration_container[iZone], geometry_container[iZone],
-                                  config_container[iZone], iZone);
-
-    delete [] integration_container[iZone];
-  }
-  delete [] integration_container;
-  cout <<"Integration container deallocated." << endl;
-  
-  /*--- Free-form deformation class deallocation ---*/
-  for (iZone = 0; iZone < nZone; iZone++) {
-    delete FFDBox[iZone];
-  }
-  delete [] FFDBox;
-  cout <<"FFD container deallocated." << endl;
-  
-  delete [] surface_movement;
-  cout <<"Surface movement container deallocated." << endl;
-  
-  /*--- Grid movement class deallocation ---*/
-  delete [] grid_movement;
-  cout <<"Grid movement container deallocated." << endl;
-
-    /*Deallocate config container*/
-  for (iZone = 0; iZone < nZone; iZone++) {
-    if (config_container[iZone]!=NULL){
-      delete config_container[iZone];
-    }
-  }
-  if (config_container!=NULL) delete [] config_container;
-  cout <<"Config container deallocated." << endl;
-
-  /*--- Deallocate output container ---*/
-  if (output!=NULL) delete output;
-  cout <<"Output container deallocated." << endl;
+  //  /*--- Deallocate config container ---*/
+  //
+  //  for (iZone = 0; iZone < nZone; iZone++) {
+  //    if (config_container[iZone] != NULL) {
+  //      delete config_container[iZone];
+  //    }
+  //  }
+  //  if (config_container != NULL) delete[] config_container;
+  
   
   /*--- Synchronization point after a single solver iteration. Compute the
    wall clock time required. ---*/
