/*!
 * \file CFluidScalar.cpp
 * \brief Defines the multicomponent incompressible Ideal Gas model for mixtures.
 * \author T. Economon, Mark Heimgartner, Cristopher Morales Ubal
 * \version 8.1.0 "Harrier"
 *
 * SU2 Project Website: https://su2code.github.io
 *
 * The SU2 Project is maintained by the SU2 Foundation
 * (http://su2foundation.org)
 *
 * Copyright 2012-2024, SU2 Contributors (cf. AUTHORS.md)
 *
 * SU2 is free software; you can redistribute it and/or
 * modify it under the terms of the GNU Lesser General Public
 * License as published by the Free Software Foundation; either
 * version 2.1 of the License, or (at your option) any later version.
 *
 * SU2 is distributed in the hope that it will be useful,
 * but WITHOUT ANY WARRANTY; without even the implied warranty of
 * MERCHANTABILITY or FITNESS FOR A PARTICULAR PURPOSE. See the GNU
 * Lesser General Public License for more details.
 *
 * You should have received a copy of the GNU Lesser General Public
 * License along with SU2. If not, see <http://www.gnu.org/licenses/>.
 */

#include "../../include/fluid/CFluidScalar.hpp"

#include <cmath>

#include <numeric>

#include "../../include/fluid/CConstantConductivity.hpp"
#include "../../include/fluid/CConstantConductivityRANS.hpp"
#include "../../include/fluid/CConstantPrandtl.hpp"
#include "../../include/fluid/CConstantPrandtlRANS.hpp"
#include "../../include/fluid/CConstantViscosity.hpp"
#include "../../include/fluid/CPolynomialConductivity.hpp"
#include "../../include/fluid/CPolynomialConductivityRANS.hpp"
#include "../../include/fluid/CPolynomialViscosity.hpp"
#include "../../include/fluid/CSutherland.hpp"

CFluidScalar::CFluidScalar(su2double value_pressure_operating, const CConfig* config)
    : CFluidModel(),
      n_species_mixture(config->GetnSpecies() + 1),
<<<<<<< HEAD
      Gas_Constant(val_gas_constant),
=======
>>>>>>> 492ada99
      Pressure_Thermodynamic(value_pressure_operating),
      GasConstant_Ref(config->GetGas_Constant_Ref()),
      Prandtl_Number(config->GetPrandtl_Turb()),
      wilke(config->GetKind_MixingViscosityModel() == MIXINGVISCOSITYMODEL::WILKE),
      davidson(config->GetKind_MixingViscosityModel() == MIXINGVISCOSITYMODEL::DAVIDSON) {
  if (n_species_mixture > ARRAYSIZE) {
    SU2_MPI::Error("Too many species, increase ARRAYSIZE", CURRENT_FUNCTION);
  }

  for (int iVar = 0; iVar < n_species_mixture; iVar++) {
    molarMasses[iVar] = config->GetMolecular_Weight(iVar);
    specificHeat[iVar] = config->GetSpecific_Heat_CpND(iVar);
  }

  SetLaminarViscosityModel(config);
  SetThermalConductivityModel(config);
  SetMassDiffusivityModel(config);
}

void CFluidScalar::SetLaminarViscosityModel(const CConfig* config) {
  for (int iVar = 0; iVar < n_species_mixture; iVar++) {
    LaminarViscosityPointers[iVar] = MakeLaminarViscosityModel(config, iVar);
  }
}

void CFluidScalar::SetThermalConductivityModel(const CConfig* config) {
  for (int iVar = 0; iVar < n_species_mixture; iVar++) {
    ThermalConductivityPointers[iVar] = MakeThermalConductivityModel(config, iVar);
  }
}

void CFluidScalar::SetMassDiffusivityModel(const CConfig* config) {
  for (int iVar = 0; iVar < n_species_mixture; iVar++) {
    MassDiffusivityPointers[iVar] = MakeMassDiffusivityModel(config, iVar);
  }
}

void CFluidScalar::ComputeMassDiffusivity() {
  for (int iVar = 0; iVar < n_species_mixture; iVar++) {
    MassDiffusivityPointers[iVar]->SetDiffusivity(Density, Mu, Cp, Kt);
    massDiffusivity[iVar] = MassDiffusivityPointers[iVar]->GetDiffusivity();
  }
}

void CFluidScalar::MassToMoleFractions(const su2double* val_scalars) {

  su2double val_scalars_sum{0.0};
  for (int i_scalar = 0; i_scalar < n_species_mixture - 1; i_scalar++) {
    massFractions[i_scalar] = val_scalars[i_scalar];
    val_scalars_sum += val_scalars[i_scalar];
  }
  massFractions[n_species_mixture - 1] = 1 - val_scalars_sum;

  su2double mixtureMolarMass{0.0};
  for (int iVar = 0; iVar < n_species_mixture; iVar++) {
    mixtureMolarMass += massFractions[iVar] / molarMasses[iVar];
  }

  for (int iVar = 0; iVar < n_species_mixture; iVar++) {
    moleFractions[iVar] = (massFractions[iVar] / molarMasses[iVar]) / mixtureMolarMass;
  }
}

su2double CFluidScalar::WilkeViscosity(const su2double* val_scalars) {

  /* Fill laminarViscosity with n_species_mixture viscosity values. */
  for (int iVar = 0; iVar < n_species_mixture; iVar++) {
    LaminarViscosityPointers[iVar]->SetViscosity(Temperature, Density);
    laminarViscosity[iVar] = LaminarViscosityPointers[iVar]->GetViscosity();
  }

  su2double viscosityMixture = 0.0;

  for (int i = 0; i < n_species_mixture; i++) {
    su2double wilkeDenumerator = 0.0;
    for (int j = 0; j < n_species_mixture; j++) {
      if (j != i) {
        const su2double phi =
            pow(1 + sqrt(laminarViscosity[i] / laminarViscosity[j]) * pow(molarMasses[j] / molarMasses[i], 0.25), 2) /
            sqrt(8 * (1 + molarMasses[i] / molarMasses[j]));
        wilkeDenumerator += moleFractions[j] * phi;
      } else {
        wilkeDenumerator += moleFractions[j];
      }
    }
    const su2double wilkeNumerator = moleFractions[i] * laminarViscosity[i];
    viscosityMixture += wilkeNumerator / wilkeDenumerator;
  }
  return viscosityMixture;
}

su2double CFluidScalar::DavidsonViscosity(const su2double* val_scalars) {
  const su2double A = 0.375;

  for (int iVar = 0; iVar < n_species_mixture; iVar++) {
    LaminarViscosityPointers[iVar]->SetViscosity(Temperature, Density);
    laminarViscosity[iVar] = LaminarViscosityPointers[iVar]->GetViscosity();
  }

  su2double mixtureFractionDenumerator = 0.0;
  for (int i = 0; i < n_species_mixture; i++) {
    mixtureFractionDenumerator += moleFractions[i] * sqrt(molarMasses[i]);
  }

  std::array<su2double, ARRAYSIZE> mixtureFractions;
  for (int j = 0; j < n_species_mixture; j++) {
    mixtureFractions[j] = (moleFractions[j] * sqrt(molarMasses[j])) / mixtureFractionDenumerator;
  }

  su2double fluidity = 0.0;
  for (int i = 0; i < n_species_mixture; i++) {
    for (int j = 0; j < n_species_mixture; j++) {
      const su2double E = (2 * sqrt(molarMasses[i]) * sqrt(molarMasses[j])) / (molarMasses[i] + molarMasses[j]);
      fluidity +=
          ((mixtureFractions[i] * mixtureFractions[j]) / (sqrt(laminarViscosity[i]) * sqrt(laminarViscosity[j]))) *
          pow(E, A);
    }
  }
  return 1.0 / fluidity;
}

su2double CFluidScalar::WilkeConductivity(const su2double* val_scalars) {

  for (int iVar = 0; iVar < n_species_mixture; iVar++) {
    ThermalConductivityPointers[iVar]->SetConductivity(Temperature, Density, Mu, 0.0, 0.0, 0.0, 0.0);
    laminarThermalConductivity[iVar] = ThermalConductivityPointers[iVar]->GetConductivity();
  }

  su2double conductivityMixture = 0.0;

  for (int i = 0; i < n_species_mixture; i++) {
    su2double wilkeDenumerator = 0.0;
    for (int j = 0; j < n_species_mixture; j++) {
      if (j != i) {
        const su2double phi =
            pow(1 + sqrt(laminarViscosity[i] / laminarViscosity[j]) * pow(molarMasses[j] / molarMasses[i], 0.25), 2) /
            sqrt(8 * (1 + molarMasses[i] / molarMasses[j]));
        wilkeDenumerator += moleFractions[j] * phi;
      } else {
        wilkeDenumerator += moleFractions[j];
      }
    }
    const su2double wilkeNumerator = moleFractions[i] * laminarThermalConductivity[i];
    conductivityMixture += wilkeNumerator / wilkeDenumerator;
  }
  return conductivityMixture;
}

su2double CFluidScalar::ComputeGasConstant() {
  su2double MeanMolecularWeight = 0.0;

  for (int i = 0; i < n_species_mixture; i++) {
    MeanMolecularWeight += moleFractions[i] * molarMasses[i] / 1000;
  }
  Gas_Constant = UNIVERSAL_GAS_CONSTANT / (GasConstant_Ref * MeanMolecularWeight);

  return Gas_Constant;
}

su2double CFluidScalar::ComputeMeanSpecificHeatCp(const su2double* val_scalars) {
  su2double mean_cp = 0.0;

  for (int i_scalar = 0; i_scalar < n_species_mixture; i_scalar++) {
    mean_cp += specificHeat[i_scalar] * massFractions[i_scalar];
  }
  return mean_cp;
}

void CFluidScalar::SetTDState_T(const su2double val_temperature, const su2double* val_scalars) {
  MassToMoleFractions(val_scalars);
  ComputeGasConstant();
  Temperature = val_temperature;
  Density = Pressure_Thermodynamic / (Temperature * Gas_Constant);
  Cp = ComputeMeanSpecificHeatCp(val_scalars);
  Cv = Cp - Gas_Constant;

  if (wilke) {
    Mu = WilkeViscosity(val_scalars);
  } else if (davidson) {
    Mu = DavidsonViscosity(val_scalars);
  }

  Kt = WilkeConductivity(val_scalars);
  ComputeMassDiffusivity();
}

su2double CFluidScalar::ComputeEfromT(su2double T) {
  su2double toll = 1e-6;
  su2double delta_T = 0.001;
  su2double T_ref = 298.15;
  su2double enthalpy = 0.0;
  su2double sensible_energy=0.0;

  do {
    enthalpy += Cp*delta_T;
    T_ref+=delta_T;
  } while (T_ref < T-toll);
  
  sensible_energy = enthalpy - Gas_Constant * T;

  return sensible_energy;
}

void CFluidScalar::ComputeTfromE(su2double e) {
  su2double toll = 1e-6;
  su2double T = 300.0, DT = 1.0, F, F1;
  unsigned short nmax = 20, count = 0;
  su2double e_0 = 0.0;

  do {
    e_0=ComputeEfromT(T);
    F = e - e_0;
    F1 = -Cp + Gas_Constant;
    DT = F / F1;
    T -= DT;
    count +=1;
  } while (abs(DT) > toll && count < nmax);

  if (count == nmax) {
    cout << "Warning Newton-Raphson exceed number of max iteration in computing Temperature" << endl;
  }

  Temperature = T;
}

void CFluidScalar::SetTDState_rhoe(su2double rho, su2double e, const su2double *val_scalars) {
  Density = rho;
  StaticEnergy = e;
  MassToMoleFractions(val_scalars);
  ComputeGasConstant();
  Cp = ComputeMeanSpecificHeatCp(val_scalars);
  Cv = Cp - Gas_Constant;
  Gamma = Cp / Cv;
  ComputeTfromE(StaticEnergy);
  Pressure = Density * Gas_Constant * Temperature;
  SoundSpeed2 = Gamma * Pressure / Density;
  dPdrho_e = Gas_Constant *  Temperature;
  dPde_rho = (Gamma - 1.0) * Density;
  dTdrho_e = 0.0;
  dTde_rho = (Gamma - 1.0) / Gas_Constant;
  if (wilke) {
    Mu = WilkeViscosity(val_scalars);
  } else if (davidson) {
    Mu = DavidsonViscosity(val_scalars);
  }

  Kt = WilkeConductivity(val_scalars);
  ComputeMassDiffusivity();
}

void CFluidScalar::SetTDState_PT(su2double P, su2double T, const su2double *val_scalars) {
  MassToMoleFractions(val_scalars);
  ComputeGasConstant();
  Cp = ComputeMeanSpecificHeatCp(val_scalars);
  Cv = Cp - Gas_Constant;
  Gamma = Cp / Cv;
  su2double e = ComputeEfromT(T);
  su2double rho = P / (T * Gas_Constant);
  SetTDState_rhoe(rho, e, val_scalars);
}

void CFluidScalar::SetTDState_Prho(su2double P, su2double rho, const su2double *val_scalars) {
  MassToMoleFractions(val_scalars);
  ComputeGasConstant();
  Cp = ComputeMeanSpecificHeatCp(val_scalars);
  Cv = Cp - Gas_Constant;
  Gamma = Cp / Cv;
  su2double e = ComputeEfromT(P/(rho * Gas_Constant));
  SetTDState_rhoe(rho, e, val_scalars);
}

void CFluidScalar::SetEnergy_Prho(su2double P, su2double rho, const su2double *val_scalars) { 
  MassToMoleFractions(val_scalars);
  ComputeGasConstant();
  Cp = ComputeMeanSpecificHeatCp(val_scalars);
  Cv = Cp - Gas_Constant;
  Gamma = Cp / Cv;
  StaticEnergy = ComputeEfromT(P/(rho * Gas_Constant)); }

void CFluidScalar::SetTDState_rhoT(su2double rho, su2double T, const su2double *val_scalars) {
  MassToMoleFractions(val_scalars);
  ComputeGasConstant();
  Cp = ComputeMeanSpecificHeatCp(val_scalars);
  Cv = Cp - Gas_Constant;
  Gamma = Cp / Cv;
  su2double e = ComputeEfromT(T);
  SetTDState_rhoe(rho, e, val_scalars);
}<|MERGE_RESOLUTION|>--- conflicted
+++ resolved
@@ -44,10 +44,6 @@
 CFluidScalar::CFluidScalar(su2double value_pressure_operating, const CConfig* config)
     : CFluidModel(),
       n_species_mixture(config->GetnSpecies() + 1),
-<<<<<<< HEAD
-      Gas_Constant(val_gas_constant),
-=======
->>>>>>> 492ada99
       Pressure_Thermodynamic(value_pressure_operating),
       GasConstant_Ref(config->GetGas_Constant_Ref()),
       Prandtl_Number(config->GetPrandtl_Turb()),
