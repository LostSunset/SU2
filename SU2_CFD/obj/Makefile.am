################################################################################
#
# \file Makefile.am
# \brief Makefile for SU2_CFD
# \author M. Colonno, T. Economon, F. Palacios
# \version 4.0.0 "Cardinal"
#
# SU2 Lead Developers: Dr. Francisco Palacios (Francisco.D.Palacios@boeing.com).
#                      Dr. Thomas D. Economon (economon@stanford.edu).
#
# SU2 Developers: Prof. Juan J. Alonso's group at Stanford University.
#                 Prof. Piero Colonna's group at Delft University of Technology.
#                 Prof. Nicolas R. Gauger's group at Kaiserslautern University of Technology.
#                 Prof. Alberto Guardone's group at Polytechnic University of Milan.
#                 Prof. Rafael Palacios' group at Imperial College London.
#
# Copyright (C) 2012-2015 SU2, the open-source CFD code.
#
# SU2 is free software; you can redistribute it and/or
# modify it under the terms of the GNU Lesser General Public
# License as published by the Free Software Foundation; either
# version 2.1 of the License, or (at your option) any later version.
#
# SU2 is distributed in the hope that it will be useful,
# but WITHOUT ANY WARRANTY; without even the implied warranty of
# MERCHANTABILITY or FITNESS FOR A PARTICULAR PURPOSE. See the GNU
# Lesser General Public License for more details.
#
# You should have received a copy of the GNU Lesser General Public
# License along with SU2. If not, see <http://www.gnu.org/licenses/>.
#
################################################################################

ACLOCAL_AMFLAGS = ${ACLOCAL_FLAGS}

<<<<<<< HEAD
bin_PROGRAMS = ../bin/SU2_CFD

___bin_SU2_CFD_SOURCES = ../include/definition_structure.hpp \
    ../include/fluid_model.hpp \
    ../include/fluid_model.inl \
    ../include/gauss_structure.hpp \
    	../include/gauss_structure.inl \
    ../include/element_structure.hpp \
    	../include/element_structure.inl \
	../include/integration_structure.hpp \
		../include/integration_structure.inl \
		../include/iteration_structure.hpp \
		../include/numerics_structure.hpp \
   	../include/numerics_machine_learning.hpp \
		../include/numerics_machine_learning.inl \
		../include/numerics_machine_learning_turbulent.hpp \
		../include/numerics_structure.inl \
		../include/output_structure.hpp \
		../include/solver_structure.hpp \
		../include/solver_structure.inl \
		../include/SU2_CFD.hpp \
    ../include/transport_model.hpp \
    ../include/transport_model.inl \
		../include/variable_structure.hpp \
		../include/variable_structure.inl \
		../src/definition_structure.cpp \
	../src/fluid_model.cpp \
    	../src/fluid_model_pig.cpp \
    	../src/fluid_model_pvdw.cpp \
    	../src/fluid_model_ppr.cpp \
    ../src/gauss_structure.cpp \
    ../src/element_linear.cpp \
    	../src/element_structure.cpp \
		../src/integration_structure.cpp \
		../src/integration_time.cpp \
		../src/iteration_structure.cpp \
		../src/numerics_adjoint_levelset.cpp \
		../src/numerics_adjoint_mean.cpp \
		../src/numerics_adjoint_tne2.cpp \
		../src/numerics_adjoint_turbulent.cpp \
		../src/numerics_direct_poisson.cpp \
		../src/numerics_direct_elasticity.cpp \
		../src/numerics_direct_heat.cpp \
		../src/numerics_direct_mean.cpp \
		../src/numerics_direct_tne2.cpp \
		../src/numerics_direct_transition.cpp \
		../src/numerics_direct_turbulent.cpp \
		../src/numerics_direct_wave.cpp \
		../src/numerics_machine_learning.cpp \
		../src/numerics_linearized_mean.cpp \
		../src/numerics_linearized_turbulent.cpp \
		../src/numerics_fem_nonlinear_elasticity.cpp \
		../src/numerics_fem_linear_elasticity.cpp \
		../src/numerics_fem_elasticity.cpp \
		../src/numerics_structure.cpp \
		../src/numerics_machine_learning_turbulent.cpp \
		../src/numerics_template.cpp \
		../src/output_cgns.cpp \
		../src/output_structure.cpp \
		../src/output_tecplot.cpp \
    ../src/output_fieldview.cpp \
    ../src/output_su2.cpp \
    ../src/output_paraview.cpp \
		../src/solver_adjoint_levelset.cpp \
		../src/solver_adjoint_mean.cpp \
		../src/solver_adjoint_tne2.cpp \
		../src/solver_adjoint_turbulent.cpp \
		../src/solver_direct_poisson.cpp \
		../src/solver_direct_elasticity.cpp \
		../src/solver_direct_heat.cpp \
		../src/solver_direct_mean.cpp \
		../src/solver_direct_tne2.cpp \
		../src/solver_direct_transition.cpp \
		../src/solver_direct_turbulent.cpp \
		../src/solver_direct_wave.cpp \
		../src/solver_linearized_mean.cpp \
		../src/solver_linearized_turbulent.cpp \
		../src/solver_fem_elasticity.cpp \
		../src/solver_structure.cpp \
		../src/solver_template.cpp \
		../src/SU2_CFD.cpp \
    ../src/transport_model.cpp \
		../src/variable_adjoint_levelset.cpp \
		../src/variable_adjoint_mean.cpp \
		../src/variable_adjoint_tne2.cpp \
		../src/variable_adjoint_turbulent.cpp \
		../src/variable_direct_poisson.cpp \
		../src/variable_direct_elasticity.cpp \
		../src/variable_direct_heat.cpp \
		../src/variable_direct_mean.cpp \
		../src/variable_direct_tne2.cpp \
		../src/variable_direct_transition.cpp \
		../src/variable_direct_turbulent.cpp \
		../src/variable_direct_wave.cpp \
		../src/variable_linearized_mean.cpp \
		../src/variable_linearized_turbulent.cpp \
		../src/variable_fem_elasticity.cpp \
		../src/variable_structure.cpp \
		../src/variable_template.cpp

___bin_SU2_CFD_CXXFLAGS =
___bin_SU2_CFD_LDADD = ../../Common/lib/libSU2.a
=======
bin_PROGRAMS =

if BUILD_NORMAL
bin_PROGRAMS += ../bin/SU2_CFD
endif

if BUILD_DIRECTDIFF
bin_PROGRAMS += ../bin/SU2_CFD_DIRECTDIFF
endif

if BUILD_REVERSE
bin_PROGRAMS += ../bin/SU2_CFD_REVERSE
endif



su2_cfd_sources = \
  ../include/definition_structure.hpp \
  ../include/fluid_model.hpp \
  ../include/fluid_model.inl \
  ../include/integration_structure.hpp \
  ../include/integration_structure.inl \
  ../include/iteration_structure.hpp \
  ../include/numerics_structure.hpp \
  ../include/numerics_machine_learning.hpp \
  ../include/numerics_machine_learning.inl \
  ../include/numerics_machine_learning_turbulent.hpp \
  ../include/numerics_structure.inl \
  ../include/output_structure.hpp \
  ../include/solver_structure.hpp \
  ../include/solver_structure.inl \
  ../include/SU2_CFD.hpp \
  ../include/transport_model.hpp \
  ../include/transport_model.inl \
  ../include/variable_structure.hpp \
  ../include/variable_structure.inl \
  ../src/definition_structure.cpp \
  ../src/fluid_model.cpp \
  ../src/fluid_model_pig.cpp \
  ../src/fluid_model_pvdw.cpp \
  ../src/fluid_model_ppr.cpp \
  ../src/integration_structure.cpp \
  ../src/integration_time.cpp \
  ../src/iteration_structure.cpp \
  ../src/numerics_adjoint_levelset.cpp \
  ../src/numerics_adjoint_mean.cpp \
  ../src/numerics_adjoint_tne2.cpp \
  ../src/numerics_adjoint_turbulent.cpp \
  ../src/numerics_direct_poisson.cpp \
  ../src/numerics_direct_elasticity.cpp \
  ../src/numerics_direct_heat.cpp \
  ../src/numerics_direct_mean.cpp \
  ../src/numerics_direct_tne2.cpp \
  ../src/numerics_direct_transition.cpp \
  ../src/numerics_direct_turbulent.cpp \
  ../src/numerics_direct_wave.cpp \
  ../src/numerics_machine_learning.cpp \
  ../src/numerics_linearized_mean.cpp \
  ../src/numerics_linearized_turbulent.cpp \
  ../src/numerics_structure.cpp \
  ../src/numerics_machine_learning_turbulent.cpp \
  ../src/numerics_template.cpp \
  ../src/output_cgns.cpp \
  ../src/output_structure.cpp \
  ../src/output_tecplot.cpp \
  ../src/output_fieldview.cpp \
  ../src/output_su2.cpp \
  ../src/output_paraview.cpp \
  ../src/solver_adjoint_levelset.cpp \
  ../src/solver_adjoint_mean.cpp \
  ../src/solver_adjoint_tne2.cpp \
  ../src/solver_adjoint_turbulent.cpp \
  ../src/solver_adjoint_discrete.cpp \
  ../src/solver_direct_poisson.cpp \
  ../src/solver_direct_elasticity.cpp \
  ../src/solver_direct_heat.cpp \
  ../src/solver_direct_mean.cpp \
  ../src/solver_direct_tne2.cpp \
  ../src/solver_direct_transition.cpp \
  ../src/solver_direct_turbulent.cpp \
  ../src/solver_direct_wave.cpp \
  ../src/solver_linearized_mean.cpp \
  ../src/solver_linearized_turbulent.cpp \
  ../src/solver_structure.cpp \
  ../src/solver_template.cpp \
  ../src/SU2_CFD.cpp \
  ../src/transport_model.cpp \
  ../src/variable_adjoint_levelset.cpp \
  ../src/variable_adjoint_mean.cpp \
  ../src/variable_adjoint_tne2.cpp \
  ../src/variable_adjoint_turbulent.cpp \
  ../src/variable_adjoint_discrete.cpp \
  ../src/variable_direct_poisson.cpp \
  ../src/variable_direct_elasticity.cpp \
  ../src/variable_direct_heat.cpp \
  ../src/variable_direct_mean.cpp \
  ../src/variable_direct_tne2.cpp \
  ../src/variable_direct_transition.cpp \
  ../src/variable_direct_turbulent.cpp \
  ../src/variable_direct_wave.cpp \
  ../src/variable_linearized_mean.cpp \
  ../src/variable_linearized_turbulent.cpp \
  ../src/variable_structure.cpp \
  ../src/variable_template.cpp

su2_cfd_cxx_flags =
su2_cfd_ldadd =
>>>>>>> 25d363ff

# always link to built dependencies from ./externals
su2_cfd_cxx_flags += @su2_externals_INCLUDES@
su2_cfd_ldadd += @su2_externals_LIBS@

# if BUILD_CGNS
su2_cfd_cxx_flags += @CGNS_CXX@
su2_cfd_ldadd += @CGNS_LD@
# endif

# if BUILD_MUTATIONPP
su2_cfd_cxx_flags += @MUTATIONPP_CXX@
su2_cfd_ldadd += @MUTATIONPP_LD@
# endif

# if BUILD_JSONCPP
su2_cfd_cxx_flags += @JSONCPP_CXX@
su2_cfd_ldadd += @JSONCPP_LD@
# endif

# if BUILD_HDF5
su2_cfd_cxx_flags += @HDF5_CXX@
su2_cfd_ldadd += @HDF5_LD@
# endif

# if BUILD_SZIP
su2_cfd_cxx_flags += @SZIP_CXX@
su2_cfd_ldadd += @SZIP_LD@
# endif

# if BUILD_ZLIB
su2_cfd_cxx_flags += @ZLIB_CXX@
su2_cfd_ldadd += @ZLIB_LD@
# endif

if BUILD_NORMAL
___bin_SU2_CFD_SOURCES = $(su2_cfd_sources)
___bin_SU2_CFD_CXXFLAGS = ${su2_cfd_cxx_flags}
___bin_SU2_CFD_LDADD = ../../Common/lib/libSU2.a ${su2_cfd_ldadd}
endif

if BUILD_DIRECTDIFF
___bin_SU2_CFD_DIRECTDIFF_SOURCES = $(su2_cfd_sources)
___bin_SU2_CFD_DIRECTDIFF_CXXFLAGS = @DIRECTDIFF_CXX@ ${su2_cfd_cxx_flags}
___bin_SU2_CFD_DIRECTDIFF_LDADD = @DIRECTDIFF_LIBS@ ../../Common/lib/libSU2_DIRECTDIFF.a ${su2_cfd_ldadd}
endif

if BUILD_REVERSE
___bin_SU2_CFD_REVERSE_SOURCES = $(su2_cfd_sources)
___bin_SU2_CFD_REVERSE_CXXFLAGS = @REVERSE_CXX@ ${su2_cfd_cxx_flags}
___bin_SU2_CFD_REVERSE_LDADD = @REVERSE_LIBS@ ../../Common/lib/libSU2_REVERSE.a ${su2_cfd_ldadd}
endif<|MERGE_RESOLUTION|>--- conflicted
+++ resolved
@@ -31,112 +31,9 @@
 #
 ################################################################################
 
+AUTOMAKE_OPTIONS = subdir-objects
 ACLOCAL_AMFLAGS = ${ACLOCAL_FLAGS}
 
-<<<<<<< HEAD
-bin_PROGRAMS = ../bin/SU2_CFD
-
-___bin_SU2_CFD_SOURCES = ../include/definition_structure.hpp \
-    ../include/fluid_model.hpp \
-    ../include/fluid_model.inl \
-    ../include/gauss_structure.hpp \
-    	../include/gauss_structure.inl \
-    ../include/element_structure.hpp \
-    	../include/element_structure.inl \
-	../include/integration_structure.hpp \
-		../include/integration_structure.inl \
-		../include/iteration_structure.hpp \
-		../include/numerics_structure.hpp \
-   	../include/numerics_machine_learning.hpp \
-		../include/numerics_machine_learning.inl \
-		../include/numerics_machine_learning_turbulent.hpp \
-		../include/numerics_structure.inl \
-		../include/output_structure.hpp \
-		../include/solver_structure.hpp \
-		../include/solver_structure.inl \
-		../include/SU2_CFD.hpp \
-    ../include/transport_model.hpp \
-    ../include/transport_model.inl \
-		../include/variable_structure.hpp \
-		../include/variable_structure.inl \
-		../src/definition_structure.cpp \
-	../src/fluid_model.cpp \
-    	../src/fluid_model_pig.cpp \
-    	../src/fluid_model_pvdw.cpp \
-    	../src/fluid_model_ppr.cpp \
-    ../src/gauss_structure.cpp \
-    ../src/element_linear.cpp \
-    	../src/element_structure.cpp \
-		../src/integration_structure.cpp \
-		../src/integration_time.cpp \
-		../src/iteration_structure.cpp \
-		../src/numerics_adjoint_levelset.cpp \
-		../src/numerics_adjoint_mean.cpp \
-		../src/numerics_adjoint_tne2.cpp \
-		../src/numerics_adjoint_turbulent.cpp \
-		../src/numerics_direct_poisson.cpp \
-		../src/numerics_direct_elasticity.cpp \
-		../src/numerics_direct_heat.cpp \
-		../src/numerics_direct_mean.cpp \
-		../src/numerics_direct_tne2.cpp \
-		../src/numerics_direct_transition.cpp \
-		../src/numerics_direct_turbulent.cpp \
-		../src/numerics_direct_wave.cpp \
-		../src/numerics_machine_learning.cpp \
-		../src/numerics_linearized_mean.cpp \
-		../src/numerics_linearized_turbulent.cpp \
-		../src/numerics_fem_nonlinear_elasticity.cpp \
-		../src/numerics_fem_linear_elasticity.cpp \
-		../src/numerics_fem_elasticity.cpp \
-		../src/numerics_structure.cpp \
-		../src/numerics_machine_learning_turbulent.cpp \
-		../src/numerics_template.cpp \
-		../src/output_cgns.cpp \
-		../src/output_structure.cpp \
-		../src/output_tecplot.cpp \
-    ../src/output_fieldview.cpp \
-    ../src/output_su2.cpp \
-    ../src/output_paraview.cpp \
-		../src/solver_adjoint_levelset.cpp \
-		../src/solver_adjoint_mean.cpp \
-		../src/solver_adjoint_tne2.cpp \
-		../src/solver_adjoint_turbulent.cpp \
-		../src/solver_direct_poisson.cpp \
-		../src/solver_direct_elasticity.cpp \
-		../src/solver_direct_heat.cpp \
-		../src/solver_direct_mean.cpp \
-		../src/solver_direct_tne2.cpp \
-		../src/solver_direct_transition.cpp \
-		../src/solver_direct_turbulent.cpp \
-		../src/solver_direct_wave.cpp \
-		../src/solver_linearized_mean.cpp \
-		../src/solver_linearized_turbulent.cpp \
-		../src/solver_fem_elasticity.cpp \
-		../src/solver_structure.cpp \
-		../src/solver_template.cpp \
-		../src/SU2_CFD.cpp \
-    ../src/transport_model.cpp \
-		../src/variable_adjoint_levelset.cpp \
-		../src/variable_adjoint_mean.cpp \
-		../src/variable_adjoint_tne2.cpp \
-		../src/variable_adjoint_turbulent.cpp \
-		../src/variable_direct_poisson.cpp \
-		../src/variable_direct_elasticity.cpp \
-		../src/variable_direct_heat.cpp \
-		../src/variable_direct_mean.cpp \
-		../src/variable_direct_tne2.cpp \
-		../src/variable_direct_transition.cpp \
-		../src/variable_direct_turbulent.cpp \
-		../src/variable_direct_wave.cpp \
-		../src/variable_linearized_mean.cpp \
-		../src/variable_linearized_turbulent.cpp \
-		../src/variable_fem_elasticity.cpp \
-		../src/variable_structure.cpp \
-		../src/variable_template.cpp
-
-___bin_SU2_CFD_CXXFLAGS =
-___bin_SU2_CFD_LDADD = ../../Common/lib/libSU2.a
-=======
 bin_PROGRAMS =
 
 if BUILD_NORMAL
@@ -150,13 +47,16 @@
 if BUILD_REVERSE
 bin_PROGRAMS += ../bin/SU2_CFD_REVERSE
 endif
-
 
 
 su2_cfd_sources = \
   ../include/definition_structure.hpp \
   ../include/fluid_model.hpp \
   ../include/fluid_model.inl \
+  ../include/gauss_structure.hpp \
+  ../include/gauss_structure.inl \
+  ../include/element_structure.hpp \
+  ../include/element_structure.inl \
   ../include/integration_structure.hpp \
   ../include/integration_structure.inl \
   ../include/iteration_structure.hpp \
@@ -178,6 +78,9 @@
   ../src/fluid_model_pig.cpp \
   ../src/fluid_model_pvdw.cpp \
   ../src/fluid_model_ppr.cpp \
+  ../src/gauss_structure.cpp \
+  ../src/element_linear.cpp \
+  ../src/element_structure.cpp \
   ../src/integration_structure.cpp \
   ../src/integration_time.cpp \
   ../src/iteration_structure.cpp \
@@ -196,6 +99,9 @@
   ../src/numerics_machine_learning.cpp \
   ../src/numerics_linearized_mean.cpp \
   ../src/numerics_linearized_turbulent.cpp \
+  ../src/numerics_fem_nonlinear_elasticity.cpp \
+  ../src/numerics_fem_linear_elasticity.cpp \
+  ../src/numerics_fem_elasticity.cpp \
   ../src/numerics_structure.cpp \
   ../src/numerics_machine_learning_turbulent.cpp \
   ../src/numerics_template.cpp \
@@ -220,6 +126,7 @@
   ../src/solver_direct_wave.cpp \
   ../src/solver_linearized_mean.cpp \
   ../src/solver_linearized_turbulent.cpp \
+  ../src/solver_fem_elasticity.cpp \
   ../src/solver_structure.cpp \
   ../src/solver_template.cpp \
   ../src/SU2_CFD.cpp \
@@ -239,12 +146,12 @@
   ../src/variable_direct_wave.cpp \
   ../src/variable_linearized_mean.cpp \
   ../src/variable_linearized_turbulent.cpp \
+  ../src/variable_fem_elasticity.cpp \
   ../src/variable_structure.cpp \
   ../src/variable_template.cpp
 
 su2_cfd_cxx_flags =
 su2_cfd_ldadd =
->>>>>>> 25d363ff
 
 # always link to built dependencies from ./externals
 su2_cfd_cxx_flags += @su2_externals_INCLUDES@
