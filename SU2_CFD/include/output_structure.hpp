--- conflicted
+++ resolved
@@ -126,14 +126,11 @@
   unsigned short wrote_base_file;
   su2double RhoRes_New, RhoRes_Old;
   int cgns_base, cgns_zone, cgns_base_results, cgns_zone_results;
-<<<<<<< HEAD
-
   su2double Ave_Total_IDR, Ave_Total_IDC; // Average distortion values
   unsigned short iCounter, iCounter_Total_IDR, iCounter_Total_IDC; // Index used in the local serie counter.
   unsigned short nCounter_Total_IDR, nCounter_Total_IDC; // Total number of elements in the serie.
   su2double Serie_Total_IDR[100], Serie_Total_IDC[100]; // Serie that stores the elements.
   
-=======
   su2double Sum_Total_RadialDistortion, Sum_Total_CircumferentialDistortion; // Add all the distortion to compute a run average.
   bool turbo;
   unsigned short   nSpanWiseSections,
@@ -189,7 +186,6 @@
         **NuFactorIn,
         **NuFactorOut;
 
->>>>>>> 6bac9128
 protected:
 
 public:
@@ -489,13 +485,16 @@
    * \brief Write the nodal coordinates and connectivity to a n3d ASCII mesh file.
    * \param[in] config - Definition of the particular problem.
    * \param[in] geometry - Geometrical definition of the problem.
-   * \param[in] val_iZone - iZone index.
-   */
-<<<<<<< HEAD
+   */
   void SetCSV_MeshASCII(CConfig *config, CGeometry *geometry);
-=======
+  
+  /*!
+   * \brief Write the nodal coordinates and connectivity to a n3d ASCII mesh file.
+   * \param[in] config - Definition of the particular problem.
+   * \param[in] geometry - Geometrical definition of the problem.
+   * \param[in] val_iZone - iZone index.
+   */
   void SetTecplotASCII_Mesh(CConfig *config, CGeometry *geometry, unsigned short val_iZone, bool surf_sol, bool new_file);
->>>>>>> 6bac9128
 
   /*!
    * \brief Write the solution data and connectivity to a Tecplot ASCII mesh file in parallel.
@@ -835,4 +834,6 @@
    */
   void DeallocateSurfaceData_Parallel(CConfig *config, CGeometry *geometry);
   
-};+};
+
+#include "output_structure.inl"