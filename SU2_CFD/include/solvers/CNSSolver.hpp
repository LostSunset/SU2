--- conflicted
+++ resolved
@@ -259,7 +259,6 @@
     return Buffet_Sensor[val_marker][val_vertex];
   }
 
-<<<<<<< HEAD
   /*!
    * \brief Get the shear stress from the wall model.
    * \param[in] val_marker - Surface marker where the coefficient is computed.
@@ -301,16 +300,6 @@
   inline su2double GetVelTimeFilter_WMLES(unsigned short val_marker, unsigned long val_vertex, unsigned long val_idim) const override {
     return VelTimeFilter_WMLES[val_marker][val_vertex][val_idim];
   }
-
-  /*!
-   * \brief Computes the wall shear stress (Tau_Wall) on the surface using a wall function.
-   * \param[in] geometry - Geometrical definition of the problem.
-   * \param[in] solver_container - Container vector with all the solutions.
-   * \param[in] config - Definition of the particular problem.
-   */
-  void SetTauWall_WF(CGeometry *geometry,
-                     CSolver** solver_container,
-                     CConfig* config) override;
 
   /*!
   * \brief Computes the eddy viscosity at the 1st point off wall for SA/SST model when wall functions is used.
@@ -344,7 +333,4 @@
                                         CSolver **solver_container,
                                         CConfig *config,
                                         unsigned short iRKStep) override;
-
-=======
->>>>>>> 1d63dcd7
 };