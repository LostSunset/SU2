/*!
 * \file CSolverFactory.hpp
 * \brief Headers of the CSolverFactory class
 * \author T. Albring
 * \version 7.1.1 "Blackbird"
 *
 * SU2 Project Website: https://su2code.github.io
 *
 * The SU2 Project is maintained by the SU2 Foundation
 * (http://su2foundation.org)
 *
 * Copyright 2012-2019, SU2 Contributors (cf. AUTHORS.md)
 *
 * SU2 is free software; you can redistribute it and/or
 * modify it under the terms of the GNU Lesser General Public
 * License as published by the Free Software Foundation; either
 * version 2.1 of the License, or (at your option) any later version.
 *
 * SU2 is distributed in the hope that it will be useful,
 * but WITHOUT ANY WARRANTY; without even the implied warranty of
 * MERCHANTABILITY or FITNESS FOR A PARTICULAR PURPOSE. See the GNU
 * Lesser General Public License for more details.
 *
 * You should have received a copy of the GNU Lesser General Public
 * License along with SU2. If not, see <http://www.gnu.org/licenses/>.
 */
#pragma once

#include "../../../Common/include/option_structure.hpp"

/*!
 * \brief Enum of different sub solvers the main solver can use. There is not a 1-to-1 correspondence between the actual classes
 * and the types of sub solvers, as one class can be used for several sub solvers.
 */
enum class SUB_SOLVER_TYPE {
  CONT_ADJ_EULER,          /*!< \brief Continuous Adjoint Euler solver  */
  CONT_ADJ_NAVIER_STOKES,  /*!< \brief Continuous Adjoint Navier Stokes solver  */
  CONT_ADJ_TURB,           /*!< \brief Continuous Adjoint Turbulent solver  */
  BASELINE,                /*!< \brief Baseline solver  */
  TEMPLATE,                /*!< \brief Template solver  */
  BASELINE_FEM,            /*!< \brief Baseline FEM solver */
  DISC_ADJ_FEA,            /*!< \brief Discrete adjoint FEA solver  */
  DISC_ADJ_MESH,           /*!< \brief Discrete adjoint mesh solver */
  DISC_ADJ_FLOW,           /*!< \brief Discrete adjoint flow solver */
  DISC_ADJ_TURB,           /*!< \brief Discrete adjoint turbulence solver */
  DISC_ADJ_HEAT,           /*!< \brief Discrete adjoint heat solver */
  EULER,                   /*!< \brief Compressible Euler solver */
  NAVIER_STOKES,           /*!< \brief Compressible Navier-Stokes solver */
  NEMO_EULER,              /*!< \brief NEMO Euler solver */
  NEMO_NAVIER_STOKES,      /*!< \brief NEMO Navier-Stokes solver */
  INC_EULER,               /*!< \brief Incompressible Euler solver */
  INC_NAVIER_STOKES,       /*!< \brief Incompressible Navier-stokes solver */
  FEA,                     /*!< \brief Structural Finite-Element solver */
  DG_EULER,                /*!< \brief Higher-order DG Euler solver*/
  DG_NAVIER_STOKES,        /*!< \brief Higher-order DG Navier-Stokes solver*/
  HEAT,                    /*!< \brief Heat solver */
  TRANSITION,              /*!< \brief Transition model solver*/
  TURB_SA,                 /*!< \brief SA turbulence model solver */
  TURB_SST,                /*!< \brief SST turbulence model solver */
  TURB,                    /*!< \brief Turbulence model solver */
  NEMO_TURB,               /*!< \brief Turbulence model solver */
  MESH,                    /*!< \brief Mesh solver */
  RADIATION,               /*!< \brief Radiation solver */
  DISC_ADJ_RADIATION,      /*!< \brief Discrete adjoint radiation solver */
  NONE
};

enum class INTEGRATION_TYPE{
  MULTIGRID,
  NEWTON,
  SINGLEGRID,
  DEFAULT,
  FEM_DG,
  STRUCTURAL,
  NONE
};

struct SolverMetaData{
  SUB_SOLVER_TYPE  solverType        = SUB_SOLVER_TYPE::NONE;
  INTEGRATION_TYPE integrationType   = INTEGRATION_TYPE::NONE;
};

class CSolver;
class CGeometry;
class CConfig;

class CSolverFactory {

private:

  static map<const CSolver*, SolverMetaData> allocatedSolvers;

  /*!
   * \brief Create a turbulent solver
   * \param[in] kindTurbModel - Kind of turbulent solver
   * \param[in] solver        - The solver container (used to call preprocessing of the flow solver)
   * \param[in] geometry      - The geometry definition
   * \param[in] config        - The configuration
   * \param[in] iMGLevel      - The multigrid level
   * \param[in] adjoint       - Boolean indicating whether a primal or adjoint solver should be allocated
   * \param[in] nemo          - Boolean indicating whether a nemo solver should be allocated
   * \return                  - A pointer to the allocated turbulent solver
   */
<<<<<<< HEAD
  static CSolver* CreateTurbSolver(ENUM_TURB_MODEL kindTurbModel, CSolver **solver, CGeometry *geometry,
                                   CConfig *config, int iMGLevel, int adjoint, int nemo);
  
=======
  static CSolver* CreateTurbSolver(ENUM_TURB_MODEL kindTurbModel, CSolver **solver, CGeometry *geometry, CConfig *config, int iMGLevel, int adjoint);

>>>>>>> 14d77240
  /*!
   * \brief Create a heat solver
   * \param[in] solver        - The solver container
   * \param[in] geometry      - The geometry definition
   * \param[in] config        - The configuration
   * \param[in] iMGLevel      - The multigrid level
   * \param[in] adjoint       - Boolean indicating whether a primal or adjoint solver should be allocated
   * \return                  - A pointer to the allocated heat solver
   */
  static CSolver* CreateHeatSolver(CSolver **solver, CGeometry *geometry, CConfig *config, int iMGLevel, bool adjoint);

  /*!
   * \brief Create a mesh solver
   * \param[in] solver        - The solver container
   * \param[in] geometry      - The geometry definition
   * \param[in] config        - The configuration
   * \param[in] iMGLevel      - The multigrid level
   * \param[in] adjoint       - Boolean indicating whether a primal or adjoint solver should be allocated
   * \return                  - A pointer to the allocated mesh solver
   */
  static CSolver* CreateMeshSolver(CSolver **solver, CGeometry *geometry, CConfig *config, int iMGLevel, bool adjoint);

  /*!
   * \brief Create a DG solver
   * \param[in] kindTurbModel - Kind of DG solver
   * \param[in] geometry      - The geometry definition
   * \param[in] config        - The configuration
   * \param[in] iMGLevel      - The multigrid level
   * \return                  - A pointer to the allocated DG solver
   */
  static CSolver* CreateDGSolver(SUB_SOLVER_TYPE kindDGSolver, CGeometry *geometry, CConfig *config, int iMGLevel);

  /*!
   * \brief Create a flow solver
   * \param[in] kindFlowSolver - Kind of flow solver
   * \param[in] solver         - The solver container
   * \param[in] geometry       - The geometry definition
   * \param[in] config         - The configuration
   * \param[in] iMGLevel       - The multigrid level
   * \return                   - A pointer to the allocated flow solver
   */
  static CSolver* CreateFlowSolver(SUB_SOLVER_TYPE kindFlowSolver, CSolver **solver, CGeometry *geometry, CConfig *config, int iMGLevel);

  /*!
   * \brief Generic routine to create a solver
   * \param[in] kindSolver    - Kind of solver
   * \param[in] solver        - The solver container
   * \param[in] geometry      - The geometry definition
   * \param[in] config        - The configuration
   * \param[in] iMGLevel      - The multigrid level
   * \return                  - A pointer to the allocated solver
   */
  static CSolver* CreateSubSolver(SUB_SOLVER_TYPE kindSolver, CSolver **solver, CGeometry *geometry, CConfig *config, int iMGLevel);

public:

  /*!
   * \brief Deleted constructor to avoid creating instances of this class
   */
  CSolverFactory() = delete;

  /*!
   * \brief Create the solver container by allocating the primary solver
   * and secondary solvers like heat solver, turbulent solver etc
   * \param[in] kindSolver    - The kind of primary solver
   * \param[in] config        - The configuration
   * \param[in] geometry      - The geometry definition
   * \param[in] iMGLevel      - The multigrid level
   * \return                  - Pointer to the allocated solver array
   */
  static CSolver** CreateSolverContainer(ENUM_MAIN_SOLVER kindSolver, CConfig *config, CGeometry *geometry, int iMGLevel);


  /*!
   * \brief Return a sub solver object that contains information about the solver allocated at a specific memory address
   * \param[in] solver - Address of the solver
   * \return sub solver info struct.
   */
  static SolverMetaData GetSolverMeta(const CSolver* solver) { return allocatedSolvers.at(solver); }

  /*!
   * \brief Clear the solver meta data
   */
  static void ClearSolverMeta() { allocatedSolvers.clear(); }

};<|MERGE_RESOLUTION|>--- conflicted
+++ resolved
@@ -101,14 +101,9 @@
    * \param[in] nemo          - Boolean indicating whether a nemo solver should be allocated
    * \return                  - A pointer to the allocated turbulent solver
    */
-<<<<<<< HEAD
   static CSolver* CreateTurbSolver(ENUM_TURB_MODEL kindTurbModel, CSolver **solver, CGeometry *geometry,
                                    CConfig *config, int iMGLevel, int adjoint, int nemo);
   
-=======
-  static CSolver* CreateTurbSolver(ENUM_TURB_MODEL kindTurbModel, CSolver **solver, CGeometry *geometry, CConfig *config, int iMGLevel, int adjoint);
-
->>>>>>> 14d77240
   /*!
    * \brief Create a heat solver
    * \param[in] solver        - The solver container
