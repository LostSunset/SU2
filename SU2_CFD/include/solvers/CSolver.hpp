/*!
 * \file CSolver.hpp
 * \brief Headers of the CSolver class which is inherited by all of the other
 *        solvers
 * \author F. Palacios, T. Economon
 * \version 7.1.0 "Blackbird"
 *
 * SU2 Project Website: https://su2code.github.io
 *
 * The SU2 Project is maintained by the SU2 Foundation
 * (http://su2foundation.org)
 *
 * Copyright 2012-2020, SU2 Contributors (cf. AUTHORS.md)
 *
 * SU2 is free software; you can redistribute it and/or
 * modify it under the terms of the GNU Lesser General Public
 * License as published by the Free Software Foundation; either
 * version 2.1 of the License, or (at your option) any later version.
 *
 * SU2 is distributed in the hope that it will be useful,
 * but WITHOUT ANY WARRANTY; without even the implied warranty of
 * MERCHANTABILITY or FITNESS FOR A PARTICULAR PURPOSE. See the GNU
 * Lesser General Public License for more details.
 *
 * You should have received a copy of the GNU Lesser General Public
 * License along with SU2. If not, see <http://www.gnu.org/licenses/>.
 */

#pragma once

#include "../../../Common/include/parallelization/mpi_structure.hpp"

#include <cmath>
#include <string>
#include <fstream>
#include <sstream>
#include <algorithm>
#include <iostream>
#include <set>
#include <stdlib.h>
#include <stdio.h>

#include "../fluid/CFluidModel.hpp"
#include "../task_definition.hpp"
#include "../numerics/CNumerics.hpp"
#include "../sgs_model.hpp"
#include "../../../Common/include/fem/fem_geometry_structure.hpp"
#include "../../../Common/include/geometry/CGeometry.hpp"
#include "../../../Common/include/CConfig.hpp"
#include "../../../Common/include/linear_algebra/CSysMatrix.hpp"
#include "../../../Common/include/linear_algebra/CSysVector.hpp"
#include "../../../Common/include/linear_algebra/CSysSolve.hpp"
#include "../../../Common/include/grid_movement/CSurfaceMovement.hpp"
#include "../../../Common/include/grid_movement/CVolumetricMovement.hpp"
#include "../../../Common/include/linear_algebra/blas_structure.hpp"
#include "../../../Common/include/graph_coloring_structure.hpp"
#include "../../../Common/include/toolboxes/MMS/CVerificationSolution.hpp"
#include "../variables/CVariable.hpp"

using namespace std;

class CSolver {
protected:
  enum : size_t {OMP_MIN_SIZE = 32}; /*!< \brief Chunk size for small loops. */

  int rank,       /*!< \brief MPI Rank. */
  size;           /*!< \brief MPI Size. */
  bool adjoint;   /*!< \brief Boolean to determine whether solver is initialized as a direct or an adjoint solver. */
  unsigned short MGLevel;        /*!< \brief Multigrid level of this solver object. */
  unsigned short IterLinSolver;  /*!< \brief Linear solver iterations. */
  su2double ResLinSolver;        /*!< \brief Final linear solver residual. */
  unsigned short NonLinRes_Counter;   /*!< \brief Number of elements of the nonlinear residual indicator series. */
  vector<su2double> NonLinRes_Series; /*!< \brief Vector holding the nonlinear residual indicator series. */
  su2double Old_Func,  /*!< \brief Old value of the nonlinear residual indicator. */
  New_Func;            /*!< \brief Current value of the nonlinear residual indicator. */
  unsigned short nVar,           /*!< \brief Number of variables of the problem. */
  nPrimVar,                      /*!< \brief Number of primitive variables of the problem. */
  nPrimVarGrad,                  /*!< \brief Number of primitive variables of the problem in the gradient computation. */
  nSecondaryVar,                 /*!< \brief Number of primitive variables of the problem. */
  nSecondaryVarGrad,             /*!< \brief Number of primitive variables of the problem in the gradient computation. */
  nVarGrad,                      /*!< \brief Number of variables for deallocating the LS Cvector. */
  nDim;                          /*!< \brief Number of dimensions of the problem. */
  unsigned long nPoint;          /*!< \brief Number of points of the computational grid. */
  unsigned long nPointDomain;    /*!< \brief Number of points of the computational grid. */
  su2double Max_Delta_Time, /*!< \brief Maximum value of the delta time for all the control volumes. */
  Min_Delta_Time;           /*!< \brief Minimum value of the delta time for all the control volumes. */
  su2double Max_CFL_Local;  /*!< \brief Maximum value of the CFL across all the control volumes. */
  su2double Min_CFL_Local;  /*!< \brief Minimum value of the CFL across all the control volumes. */
  su2double Avg_CFL_Local;  /*!< \brief Average value of the CFL across all the control volumes. */
  su2double *Residual_RMS,  /*!< \brief Vector with the mean residual for each variable. */
  *Residual_Max,            /*!< \brief Vector with the maximal residual for each variable. */
  *Residual,                /*!< \brief Auxiliary nVar vector. */
  *Residual_i,              /*!< \brief Auxiliary nVar vector for storing the residual at point i. */
  *Residual_j;              /*!< \brief Auxiliary nVar vector for storing the residual at point j. */
  su2double *Residual_BGS,  /*!< \brief Vector with the mean residual for each variable for BGS subiterations. */
  *Residual_Max_BGS;        /*!< \brief Vector with the maximal residual for each variable for BGS subiterations. */
  unsigned long *Point_Max;        /*!< \brief Vector with the maximal residual for each variable. */
  unsigned long *Point_Max_BGS;    /*!< \brief Vector with the maximal residual for each variable. */
  su2double **Point_Max_Coord;     /*!< \brief Vector with pointers to the coords of the maximal residual for each variable. */
  su2double **Point_Max_Coord_BGS; /*!< \brief Vector with pointers to the coords of the maximal residual for each variable. */
  su2double *Solution,    /*!< \brief Auxiliary nVar vector. */
  *Solution_i,            /*!< \brief Auxiliary nVar vector for storing the solution at point i. */
  *Solution_j;            /*!< \brief Auxiliary nVar vector for storing the solution at point j. */
  su2double *Vector,  /*!< \brief Auxiliary nDim vector. */
  *Vector_i,          /*!< \brief Auxiliary nDim vector to do the reconstruction of the variables at point i. */
  *Vector_j;          /*!< \brief Auxiliary nDim vector to do the reconstruction of the variables at point j. */
  su2double *Res_Conv,  /*!< \brief Auxiliary nVar vector for storing the convective residual. */
  *Res_Visc,            /*!< \brief Auxiliary nVar vector for storing the viscous residual. */
  *Res_Sour,            /*!< \brief Auxiliary nVar vector for storing the viscous residual. */
  *Res_Conv_i,          /*!< \brief Auxiliary vector for storing the convective residual at point i. */
  *Res_Visc_i,          /*!< \brief Auxiliary vector for storing the viscous residual at point i. */
  *Res_Conv_j,          /*!< \brief Auxiliary vector for storing the convective residual at point j. */
  *Res_Visc_j;          /*!< \brief Auxiliary vector for storing the viscous residual at point j. */
  su2double **Jacobian_i,   /*!< \brief Auxiliary matrices for storing point to point Jacobians at point i. */
  **Jacobian_j;             /*!< \brief Auxiliary matrices for storing point to point Jacobians at point j. */
  su2double **Jacobian_ii,  /*!< \brief Auxiliary matrices for storing point to point Jacobians. */
  **Jacobian_ij,            /*!< \brief Auxiliary matrices for storing point to point Jacobians. */
  **Jacobian_ji,            /*!< \brief Auxiliary matrices for storing point to point Jacobians. */
  **Jacobian_jj;            /*!< \brief Auxiliary matrices for storing point to point Jacobians. */
  su2double *iPoint_UndLapl,  /*!< \brief Auxiliary variable for the undivided Laplacians. */
  *jPoint_UndLapl;            /*!< \brief Auxiliary variable for the undivided Laplacians. */
  su2double **Smatrix;        /*!< \brief Auxiliary structure for computing gradients by least-squares */
  su2double **Cvector;                  /*!< \brief Auxiliary structure for computing gradients by least-squares */


  int *Restart_Vars;                /*!< \brief Auxiliary structure for holding the number of variables and points in a restart. */
  int Restart_ExtIter;              /*!< \brief Auxiliary structure for holding the external iteration offset from a restart. */
  passivedouble *Restart_Data;      /*!< \brief Auxiliary structure for holding the data values from a restart. */
  unsigned short nOutputVariables;  /*!< \brief Number of variables to write. */

  unsigned long nMarker,            /*!< \brief Total number of markers using the grid information. */
  *nVertex;                         /*!< \brief Store nVertex at each marker for deallocation */

  bool rotate_periodic;    /*!< \brief Flag that controls whether the periodic solution needs to be rotated for the solver. */
  bool implicit_periodic;  /*!< \brief Flag that controls whether the implicit system should be treated by the periodic BC comms. */

  bool dynamic_grid;       /*!< \brief Flag that determines whether the grid is dynamic (moving or deforming + grid velocities). */

  su2double ***VertexTraction;          /*- Temporary, this will be moved to a new postprocessing structure once in place -*/
  su2double ***VertexTractionAdjoint;   /*- Also temporary -*/

  string SolverName;      /*!< \brief Store the name of the solver for output purposes. */

  /*!
   * \brief Pure virtual function, all derived solvers MUST implement a method returning their "nodes".
   * \note Don't forget to call SetBaseClassPointerToNodes() in the constructor of the derived CSolver.
   * \return Nodes of the solver, upcast to their base class (CVariable).
   */
  virtual CVariable* GetBaseClassPointerToNodes() = 0;

  /*!
   * \brief Call this method to set "base_nodes" after the "nodes" variable of the derived solver is instantiated.
   * \note One could set base_nodes directly if it were not private but that could lead to confusion
   */
  inline void SetBaseClassPointerToNodes() { base_nodes = GetBaseClassPointerToNodes(); }

private:

  /*--- Private to prevent use by derived solvers, each solver MUST have its own "nodes" member of the
   most derived type possible, e.g. CEulerSolver has nodes of CEulerVariable* and not CVariable*.
   This variable is to avoid two virtual functions calls per call i.e. CSolver::GetNodes() returns
   directly instead of calling GetBaseClassPointerToNodes() or doing something equivalent. ---*/
  CVariable* base_nodes;  /*!< \brief Pointer to CVariable to allow polymorphic access to solver nodes. */

public:

  CSysVector<su2double> LinSysSol;    /*!< \brief vector to store iterative solution of implicit linear system. */
  CSysVector<su2double> LinSysRes;    /*!< \brief vector to store iterative residual of implicit linear system. */
#ifndef CODI_FORWARD_TYPE
  CSysMatrix<su2mixedfloat> Jacobian; /*!< \brief Complete sparse Jacobian structure for implicit computations. */
  CSysSolve<su2mixedfloat>  System;   /*!< \brief Linear solver/smoother. */
#else
  CSysMatrix<su2double> Jacobian;
  CSysSolve<su2double>  System;
#endif

  CSysVector<su2double> OutputVariables;    /*!< \brief vector to store the extra variables to be written. */
  string* OutputHeadingNames;               /*!< \brief vector of strings to store the headings for the exra variables */

  CVerificationSolution *VerificationSolution; /*!< \brief Verification solution class used within the solver. */

  vector<string> fields;
  /*!
   * \brief Constructor of the class.
   */
  CSolver(bool mesh_deform_mode = false);

  /*!
   * \brief Destructor of the class.
   */
  virtual ~CSolver(void);

  /*!
   * \brief Allow outside access to the nodes of the solver, containing conservatives, primitives, etc.
   * \return Nodes of the solver.
   */
  inline CVariable* GetNodes() {
    assert(base_nodes!=nullptr && "CSolver::base_nodes was not set properly, see brief for CSolver::SetBaseClassPointerToNodes()");
    return base_nodes;
  }
  inline const CVariable* GetNodes() const {
    assert(base_nodes!=nullptr && "CSolver::base_nodes was not set properly, see brief for CSolver::SetBaseClassPointerToNodes()");
    return base_nodes;
  }

  /*!
   * \brief Helper function to define the type and number of variables per point for each communication type.
   * \param[in] config - Definition of the particular problem.
   * \param[in] commType - Enumerated type for the quantity to be communicated.
   * \param[out] COUNT_PER_POINT - Number of communicated variables per point.
   * \param[out] MPI_TYPE - Enumerated type for the datatype of the quantity to be communicated.
   */
  void GetCommCountAndType(const CConfig* config,
                           unsigned short commType,
                           unsigned short &COUNT_PER_POINT,
                           unsigned short &MPI_TYPE) const;

  /*!
   * \brief Routine to load a solver quantity into the data structures for MPI point-to-point communication and to launch non-blocking sends and recvs.
   * \param[in] geometry - Geometrical definition of the problem.
   * \param[in] config   - Definition of the particular problem.
   * \param[in] commType - Enumerated type for the quantity to be communicated.
   */
  void InitiateComms(CGeometry *geometry,
                     const CConfig *config,
                     unsigned short commType);

  /*!
   * \brief Routine to complete the set of non-blocking communications launched by InitiateComms() and unpacking of the data in the solver class.
   * \param[in] geometry - Geometrical definition of the problem.
   * \param[in] config   - Definition of the particular problem.
   * \param[in] commType - Enumerated type for the quantity to be unpacked.
   */
  void CompleteComms(CGeometry *geometry,
                     const CConfig *config,
                     unsigned short commType);

  /*!
   * \brief Helper function to define the type and number of variables per point for each communication type.
   * \param[in] config - Definition of the particular problem.
   * \param[in] commType - Enumerated type for the quantity to be communicated.
   * \param[out] COUNT_PER_POINT - Number of communicated variables per point.
   * \param[out] MPI_TYPE - Enumerated type for the datatype of the quantity to be communicated.
   * \param[out] ICOUNT - Number of rows of matrices associated with the communication.
   * \param[out] JCOUNT - Number of columns of the same matrices.
   */
  void GetPeriodicCommCountAndType(const CConfig* config,
                                   unsigned short commType,
                                   unsigned short &COUNT_PER_POINT,
                                   unsigned short &MPI_TYPE,
                                   unsigned short &ICOUNT,
                                   unsigned short &JCOUNT) const;

  /*!
   * \brief Routine to load a solver quantity into the data structures for MPI periodic communication and to launch non-blocking sends and recvs.
   * \param[in] geometry - Geometrical definition of the problem.
   * \param[in] config   - Definition of the particular problem.
   * \param[in] val_periodic_index - Index for the periodic marker to be treated (first in a pair).
   * \param[in] commType - Enumerated type for the quantity to be communicated.
   */
  void InitiatePeriodicComms(CGeometry *geometry,
                             const CConfig *config,
                             unsigned short val_periodic_index,
                             unsigned short commType);

  /*!
   * \brief Routine to complete the set of non-blocking periodic communications launched by InitiatePeriodicComms() and unpacking of the data in the solver class.
   * \param[in] geometry - Geometrical definition of the problem.
   * \param[in] config   - Definition of the particular problem.
   * \param[in] val_periodic_index - Index for the periodic marker to be treated (first in a pair).
   * \param[in] commType - Enumerated type for the quantity to be unpacked.
   */
  void CompletePeriodicComms(CGeometry *geometry,
                             const CConfig *config,
                             unsigned short val_periodic_index,
                             unsigned short commType);

  /*!
   * \brief Set number of linear solver iterations.
   * \param[in] val_iterlinsolver - Number of linear iterations.
   */
  inline void SetIterLinSolver(unsigned short val_iterlinsolver) { IterLinSolver = val_iterlinsolver; }

  /*!
   * \brief Set the final linear solver residual.
   * \param[in] val_reslinsolver - Value of final linear solver residual.
   */
  inline void SetResLinSolver(su2double val_reslinsolver) { ResLinSolver = val_reslinsolver; }

  /*!
   * \brief Set the value of the max residual and RMS residual.
   * \param[in] val_iterlinsolver - Number of linear iterations.
   */
  void SetResidual_RMS(CGeometry *geometry, CConfig *config);

  /*!
   * \brief Communicate the value of the max residual and RMS residual.
   * \param[in] val_iterlinsolver - Number of linear iterations.
   */
  void SetResidual_BGS(CGeometry *geometry, CConfig *config);

  /*!
   * \brief Set the value of the max residual and RMS residual.
   * \param[in] val_iterlinsolver - Number of linear iterations.
   */
  void ComputeResidual_Multizone(CGeometry *geometry, CConfig *config);

  /*!
   * \brief Move the mesh in time
   */
  inline virtual void SetDualTime_Mesh(void){ }

  /*!
   * \brief Get information whether the initialization is an adjoint solver or not.
   * \return <code>TRUE</code> means that it is an adjoint solver.
   */
  inline bool GetAdjoint(void) const { return adjoint; }

  /*!
   * \brief Compute the pressure at the infinity.
   * \return Value of the pressure at the infinity.
   */
  inline virtual CFluidModel* GetFluidModel(void) const { return nullptr;}

  /*!
   * \brief Get number of linear solver iterations.
   * \return Number of linear solver iterations.
   */
  inline unsigned short GetIterLinSolver(void) const { return IterLinSolver; }

  /*!
   * \brief Get the final linear solver residual.
   * \return Value of final linear solver residual.
   */
  inline su2double GetResLinSolver(void) const { return ResLinSolver; }

  /*!
   * \brief Get the value of the maximum delta time.
   * \return Value of the maximum delta time.
   */
  inline su2double GetMax_Delta_Time(void) const { return Max_Delta_Time; }

  /*!
   * \brief Get the value of the minimum delta time.
   * \return Value of the minimum delta time.
   */
  inline su2double GetMin_Delta_Time(void) const { return Min_Delta_Time; }

  /*!
   * \brief Get the value of the maximum local CFL number.
   * \return Value of the maximum local CFL number.
   */
  inline su2double GetMax_CFL_Local(void) const { return Max_CFL_Local; }

  /*!
   * \brief Get the value of the minimum local CFL number.
   * \return Value of the minimum local CFL number.
   */
  inline su2double GetMin_CFL_Local(void) const { return Min_CFL_Local; }

  /*!
   * \brief Get the value of the average local CFL number.
   * \return Value of the average local CFL number.
   */
  inline su2double GetAvg_CFL_Local(void) const { return Avg_CFL_Local; }

  /*!
   * \brief Get the number of variables of the problem.
   */
  inline unsigned short GetnVar(void) const { return nVar; }

  /*!
   * \brief Get the number of variables of the problem.
   */
  inline unsigned short GetnPrimVar(void) const { return nPrimVar; }

  /*!
   * \brief Get the number of variables of the problem.
   */
  inline unsigned short GetnPrimVarGrad(void) const { return nPrimVarGrad; }

  /*!
   * \brief Get the number of variables of the problem.
   */
  inline unsigned short GetnSecondaryVar(void) const { return nSecondaryVar; }

  /*!
   * \brief Get the number of variables of the problem.
   */
  inline unsigned short GetnSecondaryVarGrad(void) const { return nSecondaryVarGrad; }

  /*!
   * \brief Get the number of variables of the problem.
   */
  inline unsigned short GetnOutputVariables(void) const { return nOutputVariables; }

  /*!
   * \brief A virtual member.
   * \param[in] geometry - Geometrical definition of the problem.
   * \param[in] solver_container - Container vector with all the solutions.
   * \param[in] config - Definition of the particular problem.
   * \param[in] iRKStep - Current step of the Runge-Kutta iteration.
   * \param[in] iMesh - Index of the mesh in multigrid computations.
   * \param[in] RunTime_EqSystem - System of equations which is going to be solved.
   */
  inline virtual void SetResidual_DualTime(CGeometry *geometry,
                                           CSolver **solver_container,
                                           CConfig *config,
                                           unsigned short iRKStep,
                                           unsigned short iMesh,
                                           unsigned short RunTime_EqSystem) { }

  /*!
   * \brief Set the maximal residual, this is useful for the convergence history.
   * \param[in] val_var - Index of the variable.
   * \param[in] val_residual - Value of the residual to store in the position <i>val_var</i>.
   */
  inline void SetRes_RMS(unsigned short val_var, su2double val_residual) { Residual_RMS[val_var] = val_residual; }

  /*!
   * \brief Adds the maximal residual, this is useful for the convergence history.
   * \param[in] val_var - Index of the variable.
   * \param[in] val_residual - Value of the residual to store in the position <i>val_var</i>.
   */
  inline void AddRes_RMS(unsigned short val_var, su2double val_residual) { Residual_RMS[val_var] += val_residual; }

  /*!
   * \brief Get the maximal residual, this is useful for the convergence history.
   * \param[in] val_var - Index of the variable.
   * \return Value of the biggest residual for the variable in the position <i>val_var</i>.
   */
  inline su2double GetRes_RMS(unsigned short val_var) const { return Residual_RMS[val_var]; }

  /*! 
   * \brief Set the number of table look up misses.
   * \param[in] val_n_table_miss - Number of table look up misses.
   */
  inline virtual void SetNTableMisses(unsigned short val_n_table_miss) { }

  /*! 
   * \brief Get the number of table look up misses.
   * \return Number of table look up misses.
   */
  inline virtual unsigned long GetNTableMisses() { return 0; }

  /*!
   * \brief Set the maximal residual, this is useful for the convergence history.
   * \param[in] val_var - Index of the variable.
   * \param[in] val_residual - Value of the residual to store in the position <i>val_var</i>.
   */
  inline void SetRes_Max(unsigned short val_var,
                         su2double val_residual,
                         unsigned long val_point) {
    Residual_Max[val_var] = val_residual; Point_Max[val_var] = val_point;
  }

  /*!
   * \brief Adds the maximal residual, this is useful for the convergence history (overload).
   * \param[in] val_var - Index of the variable.
   * \param[in] val_residual - Value of the residual to store in the position <i>val_var</i>.
   * \param[in] val_point - Value of the point index for the max residual.
   * \param[in] val_coord - Location (x, y, z) of the max residual point.
   */
  inline void AddRes_Max(unsigned short val_var,
                         su2double val_residual,
                         unsigned long val_point,
                         const su2double* val_coord) {
    if (val_residual > Residual_Max[val_var]) {
      Residual_Max[val_var] = val_residual;
      Point_Max[val_var] = val_point;
      for (unsigned short iDim = 0; iDim < nDim; iDim++)
        Point_Max_Coord[val_var][iDim] = val_coord[iDim];
    }
  }


  /*!
   * \brief Get the maximal residual, this is useful for the convergence history.
   * \param[in] val_var - Index of the variable.
   * \return Value of the biggest residual for the variable in the position <i>val_var</i>.
   */
  inline su2double GetRes_Max(unsigned short val_var) const { return Residual_Max[val_var]; }

  /*!
   * \brief Set the residual for BGS subiterations.
   * \param[in] val_var - Index of the variable.
   * \param[in] val_residual - Value of the residual to store in the position <i>val_var</i>.
   */
  inline void SetRes_BGS(unsigned short val_var, su2double val_residual) { Residual_BGS[val_var] = val_residual; }

  /*!
   * \brief Adds the residual for BGS subiterations.
   * \param[in] val_var - Index of the variable.
   * \param[in] val_residual - Value of the residual to store in the position <i>val_var</i>.
   */
  inline void AddRes_BGS(unsigned short val_var, su2double val_residual) { Residual_BGS[val_var] += val_residual; }

  /*!
   * \brief Get the residual for BGS subiterations.
   * \param[in] val_var - Index of the variable.
   * \return Value of the biggest residual for the variable in the position <i>val_var</i>.
   */
  inline su2double GetRes_BGS(unsigned short val_var) const { return Residual_BGS[val_var]; }

  /*!
   * \brief Set the maximal residual for BGS subiterations.
   * \param[in] val_var - Index of the variable.
   * \param[in] val_residual - Value of the residual to store in the position <i>val_var</i>.
   */
  inline void SetRes_Max_BGS(unsigned short val_var,
                             su2double val_residual,
                             unsigned long val_point) {
    Residual_Max_BGS[val_var] = val_residual; Point_Max_BGS[val_var] = val_point;
  }

  /*!
   * \brief Adds the maximal residual for BGS subiterations.
   * \param[in] val_var - Index of the variable.
   * \param[in] val_residual - Value of the residual to store in the position <i>val_var</i>.
   * \param[in] val_point - Value of the point index for the max residual.
   * \param[in] val_coord - Location (x, y, z) of the max residual point.
   */
  inline void AddRes_Max_BGS(unsigned short val_var,
                             su2double val_residual,
                             unsigned long val_point,
                             const su2double* val_coord) {
    if (val_residual > Residual_Max_BGS[val_var]) {
    Residual_Max_BGS[val_var] = val_residual;
    Point_Max_BGS[val_var] = val_point;
    for (unsigned short iDim = 0; iDim < nDim; iDim++)
      Point_Max_Coord_BGS[val_var][iDim] = val_coord[iDim];
    }
  }


  /*!
   * \brief Get the maximal residual for BGS subiterations.
   * \param[in] val_var - Index of the variable.
   * \return Value of the biggest residual for the variable in the position <i>val_var</i>.
   */
  inline su2double GetRes_Max_BGS(unsigned short val_var) const { return Residual_Max_BGS[val_var]; }

  /*!
   * \brief Get the residual for FEM structural analysis.
   * \param[in] val_var - Index of the variable.
   * \return Value of the residual for the variable in the position <i>val_var</i>.
   */
  inline virtual su2double GetRes_FEM(unsigned short val_var) const { return 0.0; }

  /*!
   * \brief Get the maximal residual, this is useful for the convergence history.
   * \param[in] val_var - Index of the variable.
   * \return Value of the biggest residual for the variable in the position <i>val_var</i>.
   */
  inline unsigned long GetPoint_Max(unsigned short val_var) const { return Point_Max[val_var]; }

  /*!
   * \brief Get the location of the maximal residual, this is useful for the convergence history.
   * \param[in] val_var - Index of the variable.
   * \return Pointer to the location (x, y, z) of the biggest residual for the variable <i>val_var</i>.
   */
  inline su2double* GetPoint_Max_Coord(unsigned short val_var) const { return Point_Max_Coord[val_var]; }

  /*!
   * \brief Get the maximal residual, this is useful for the convergence history.
   * \param[in] val_var - Index of the variable.
   * \return Value of the biggest residual for the variable in the position <i>val_var</i>.
   */
  inline unsigned long GetPoint_Max_BGS(unsigned short val_var) const { return Point_Max_BGS[val_var]; }

  /*!
   * \brief Get the location of the maximal residual, this is useful for the convergence history.
   * \param[in] val_var - Index of the variable.
   * \return Pointer to the location (x, y, z) of the biggest residual for the variable <i>val_var</i>.
   */
  inline su2double* GetPoint_Max_Coord_BGS(unsigned short val_var) const { return Point_Max_Coord_BGS[val_var]; }

  /*!
   * \brief Set Value of the residual due to the Geometric Conservation Law (GCL) for steady rotating frame problems.
   * \param[in] geometry - Geometrical definition of the problem.
   * \param[in] config - Definition of the particular problem.
   */
  void SetRotatingFrame_GCL(CGeometry *geometry, const CConfig *config);

  /*!
   * \brief Compute the Green-Gauss gradient of the auxiliary variable.
   * \param[in] geometry - Geometrical definition of the problem.
   */
  void SetAuxVar_Gradient_GG(CGeometry *geometry, const CConfig *config);

  /*!
   * \brief Compute the Least Squares gradient of the auxiliary variable.
   * \param[in] geometry - Geometrical definition of the problem.
   * \param[in] config - Definition of the particular problem.
   */
  void SetAuxVar_Gradient_LS(CGeometry *geometry, const CConfig *config);

  /*!
   * \brief Add External to Solution vector.
   */
  void Add_External_To_Solution();

  /*!
   * \brief Add the current Solution vector to External.
   */
  void Add_Solution_To_External();

  /*!
   * \brief Update a given cross-term with relaxation and the running total (External).
   * \param[in] config - Definition of the particular problem.
   * \param[in,out] cross_term - The cross-term being updated.
   */
  void Update_Cross_Term(CConfig *config, su2passivematrix &cross_term);

  /*!
   * \brief Compute the Green-Gauss gradient of the solution.
   * \param[in] geometry - Geometrical definition of the problem.
   * \param[in] config - Definition of the particular problem.
   * \param[in] reconstruction - indicator that the gradient being computed is for upwind reconstruction.
   */
  void SetSolution_Gradient_GG(CGeometry *geometry, const CConfig *config, bool reconstruction = false);

  /*!
   * \brief Compute the Least Squares gradient of the solution.
   * \param[in] geometry - Geometrical definition of the problem.
   * \param[in] config - Definition of the particular problem.
   * \param[in] reconstruction - indicator that the gradient being computed is for upwind reconstruction.
   */
  void SetSolution_Gradient_LS(CGeometry *geometry, const CConfig *config, bool reconstruction = false);

  /*!
   * \brief Compute the Least Squares gradient of the grid velocity.
   * \param[in] geometry - Geometrical definition of the problem.
   * \param[in] config - Definition of the particular problem.
   */
  void SetGridVel_Gradient(CGeometry *geometry, const CConfig *config);

  /*!
   * \brief Compute slope limiter.
   * \param[in] geometry - Geometrical definition of the problem.
   * \param[in] config - Definition of the particular problem.
   */
  void SetSolution_Limiter(CGeometry *geometry, const CConfig *config);

  /*!
   * \brief A virtual member.
   * \param[in] geometry - Geometrical definition of the problem.
   * \param[in] config - Definition of the particular problem.
   */
  inline virtual void SetPrimitive_Limiter(CGeometry *geometry, const CConfig *config) { }

  /*!
   * \brief Set the old solution variables to the current solution value for Runge-Kutta iteration.
   *        It is a virtual function, because for the DG-FEM solver a different version is needed.
   */
  inline virtual void Set_OldSolution() { base_nodes->Set_OldSolution(); }

  /*!
   * \brief Set the new solution variables to the current solution value for classical RK.
   */
  inline virtual void Set_NewSolution() { }

  /*!
   * \brief Load the geometries at the previous time states n and nM1.
   * \param[in] geometry - Geometrical definition of the problem.
   * \param[in] config - Definition of the particular problem.
   */
  virtual void Restart_OldGeometry(CGeometry *geometry, CConfig *config);

  /*!
   * \brief A virtual member.
   * \param[in] geometry - Geometrical definition of the problem.
   * \param[in] solver_container - Container vector with all the solutions.
   * \param[in] config - Definition of the particular problem.
   * \param[in] iMesh - Index of the mesh in multigrid computations.
   * \param[in] Iteration - Index of the current iteration.
   */
  inline virtual void SetTime_Step(CGeometry *geometry,
                                   CSolver **solver_container,
                                   CConfig *config,
                                   unsigned short iMesh,
                                   unsigned long Iteration) { }

  /*!
   * \brief A virtual member.
   * \param[in]     config          - Definition of the particular problem.
   * \param[in]     TimeSync        - The synchronization time.
   * \param[in,out] timeEvolved     - On input the time evolved before the time step,
                                      on output the time evolved after the time step.
   * \param[out]    syncTimeReached - Whether or not the synchronization time is reached.
   */
  inline virtual void CheckTimeSynchronization(CConfig         *config,
                                               const su2double TimeSync,
                                               su2double       &timeEvolved,
                                               bool            &syncTimeReached) {}

  /*!
   * \brief A virtual member.
   * \param[in] geometry - Geometrical definition of the problem.
   * \param[in] solver_container - Container vector with all the solutions.
   * \param[in] numerics - Description of the numerical method.
   * \param[in] config - Definition of the particular problem.
   * \param[in] iMesh - Index of the mesh in multigrid computations.
   */
  inline virtual void ProcessTaskList_DG(CGeometry *geometry,
                                         CSolver **solver_container,
                                         CNumerics **numerics,
                                         CConfig *config,
                                         unsigned short iMesh) {}

  /*!
   * \brief A virtual member.
   * \param[in] geometry - Geometrical definition of the problem.
   * \param[in] solver_container - Container vector with all the solutions.
   * \param[in] numerics - Description of the numerical method.
   * \param[in] config - Definition of the particular problem.
   * \param[in] iMesh - Index of the mesh in multigrid computations.
   */
  inline virtual void ADER_SpaceTimeIntegration(CGeometry *geometry,
                                                CSolver **solver_container,
                                                CNumerics **numerics,
                                                CConfig *config,
                                                unsigned short iMesh,
                                                unsigned short RunTime_EqSystem) {}

  /*!
   * \brief A virtual member.
   * \param[in] geometry - Geometrical definition of the problem.
   * \param[in] solver_container - Container vector with all the solutions.
   * \param[in] numerics - Description of the numerical method.
   * \param[in] config - Definition of the particular problem.
   * \param[in] iMesh - Index of the mesh in multigrid computations.
   */
  inline virtual void ComputeSpatialJacobian(CGeometry *geometry,  CSolver **solver_container,
                                             CNumerics **numerics, CConfig *config,
                                             unsigned short iMesh, unsigned short RunTime_EqSystem) {}

  /*!
   * \brief A virtual member.
   * \param[in] geometry - Geometrical definition of the problem.
   * \param[in] solver_container - Container vector with all the solutions.
   * \param[in] config - Definition of the particular problem.
   * \param[in] iMesh - Index of the mesh in multigrid computations.
   */
  inline virtual void Postprocessing(CGeometry *geometry,
                                     CSolver **solver_container,
                                     CConfig *config,
                                     unsigned short iMesh) { }

  /*!
   * \brief A virtual member, overloaded.
   * \param[in] geometry - Geometrical definition of the problem.
   * \param[in] config - Definition of the particular problem.
   * \param[in] numerics - Implementation of numerical method.
   * \param[in] of_comp_mode - Mode to compute just the objective function.
   */
  inline virtual void Postprocessing(CGeometry *geometry,
                                     CConfig *config,
                                     CNumerics **numerics,
                                     bool of_comp_mode = false) { }

  /*!
   * \brief A virtual member.
   * \param[in] geometry - Geometrical definition of the problem.
   * \param[in] solver_container - Container vector with all the solutions.
   * \param[in] numerics_container - Description of the numerical method.
   * \param[in] config - Definition of the particular problem.
   * \param[in] iMesh - Index of the mesh in multigrid computations.
   * \param[in] iRKStep - Current step of the Runge-Kutta iteration.
   */
  inline virtual void Centered_Residual(CGeometry *geometry,
                                        CSolver **solver_container,
                                        CNumerics **numerics_container,
                                        CConfig *config,
                                        unsigned short iMesh,
                                        unsigned short iRKStep) { }

  /*!
   * \brief A virtual member.
   * \param[in] geometry - Geometrical definition of the problem.
   * \param[in] solver_container - Container vector with all the solutions.
   * \param[in] numerics_container - Description of the numerical method.
   * \param[in] config - Definition of the particular problem.
   * \param[in] iMesh - Index of the mesh in multigrid computations.
   */
  inline virtual void Upwind_Residual(CGeometry *geometry,
                                      CSolver **solver_container,
                                      CNumerics **numerics_container,
                                      CConfig *config,
                                      unsigned short iMesh) { }

  /*!
   * \brief A virtual member.
   * \param[in] geometry - Geometrical definition of the problem.
   * \param[in] solver_container - Container vector with all the solutions.
   * \param[in] numerics - Description of the numerical method.
   * \param[in] config - Definition of the particular problem.
   * \param[in] iMesh - Index of the mesh in multigrid computations.
   * \param[in] iRKStep - Current step of the Runge-Kutta iteration.
   */
  inline virtual void Convective_Residual(CGeometry *geometry,
                                          CSolver **solver_container,
                                          CNumerics *numerics,
                                          CConfig *config,
                                          unsigned short iMesh,
                                          unsigned short iRKStep) { }

  /*!
   * \brief A virtual member.
   * \param[in] geometry - Geometrical definition of the problem.
   * \param[in] solver_container - Container vector with all the solutions.
   * \param[in] config - Definition of the particular problem.
   * \param[in] iRKStep - Current step of the Runge-Kutta iteration.
   * \param[in] RunTime_EqSystem - System of equations which is going to be solved.
   * \param[in] Output - boolean to determine whether to print output.
   */
  inline virtual void Preprocessing(CGeometry *geometry,
                                    CSolver **solver_container,
                                    CConfig *config,
                                    unsigned short iMesh,
                                    unsigned short iRKStep,
                                    unsigned short RunTime_EqSystem,
                                    bool Output) { }

  /*!
   * \brief A virtual member overloaded.
   * \param[in] geometry - Geometrical definition of the problem.
   * \param[in] solver_container - Container vector with all the solutions.
   * \param[in] numerics - Container vector of the numerics of the problem.
   * \param[in] config - Definition of the particular problem.
   * \param[in] iRKStep - Current step of the Runge-Kutta iteration.
   * \param[in] RunTime_EqSystem - System of equations which is going to be solved.
   * \param[in] Output - boolean to determine whether to print output.
   */
  inline virtual void Preprocessing(CGeometry *geometry,
                                    CSolver **solver_container,
                                    CConfig *config,
                                    CNumerics **numerics,
                                    unsigned short iMesh,
                                    unsigned long Iteration,
                                    unsigned short RunTime_EqSystem,
                                    bool Output) { }

  /*!
   * \brief A virtual member.
   * \param[in] geometry - Geometrical definition of the problem.
   * \param[in] solver_container - Container vector with all the solutions.
   * \param[in] config - Definition of the particular problem.
   */
  inline virtual void Set_Heatflux_Areas(CGeometry *geometry, CConfig *config) { }

  /*!
   * \author H. Kline
   * \brief Compute weighted-sum "combo" objective output
   * \param[in] config - Definition of the particular problem.
   */
  inline virtual void Evaluate_ObjFunc(const CConfig *config) {};

  /*!
   * \brief A virtual member.
   * \param[in] geometry - Geometrical definition of the problem.
   * \param[in] solver_container - Container vector with all the solutions.
   * \param[in] conv_numerics - Description of the numerical method.
   * \param[in] visc_numerics - Description of the numerical method.
   * \param[in] config - Definition of the particular problem.
   * \param[in] val_marker - Surface marker where the boundary condition is applied.
   */
  inline virtual void BC_Euler_Wall(CGeometry      *geometry,
                                    CSolver        **solver_container,
                                    CNumerics      *conv_numerics,
                                    CNumerics      *visc_numerics,
                                    CConfig        *config,
                                    unsigned short val_marker) { }

  /*!
   * \brief A virtual member.
   * \param[in] geometry - Geometrical definition of the problem.
   * \param[in] numerics - Description of the numerical method.
   * \param[in] config - Definition of the particular problem.
   * \param[in] val_marker - Surface marker where the boundary condition is applied.
   */
  inline virtual void BC_Clamped(CGeometry *geometry,
                                 CNumerics *numerics,
                                 const CConfig *config,
                                 unsigned short val_marker) { }

  /*!
   * \brief A virtual member.
   * \param[in] geometry - Geometrical definition of the problem.
   * \param[in] numerics - Description of the numerical method.
   * \param[in] config - Definition of the particular problem.
   * \param[in] val_marker - Surface marker where the boundary condition is applied.
   */
  inline virtual void BC_Clamped_Post(CGeometry *geometry,
                                      CNumerics *numerics,
                                      const CConfig *config,
                                      unsigned short val_marker) { }

  /*!
   * \brief A virtual member.
   * \param[in] geometry - Geometrical definition of the problem.
   * \param[in] numerics - Description of the numerical method.
   * \param[in] config - Definition of the particular problem.
   * \param[in] val_marker - Surface marker where the boundary condition is applied.
   */
  inline virtual void BC_Sym_Plane(CGeometry *geometry,
                                   CNumerics *numerics,
                                   const CConfig *config,
                                   unsigned short val_marker) { }

  /*!
   * \brief A virtual member.
   * \param[in] geometry - Geometrical definition of the problem.
   * \param[in] numerics - Description of the numerical method.
   * \param[in] config - Definition of the particular problem.
   * \param[in] val_marker - Surface marker where the boundary condition is applied.
   */
  inline virtual void BC_DispDir(CGeometry *geometry,
                                 CNumerics *numerics,
                                 const CConfig *config,
                                 unsigned short val_marker) { }

  /*!
   * \brief A virtual member.
   * \param[in] geometry - Geometrical definition of the problem.
   * \param[in] solver - Description of the numerical method.
   * \param[in] config - Definition of the particular problem.
   * \param[in] val_marker - Surface marker where the boundary condition is applied.
   */
  inline virtual void BC_Normal_Displacement(CGeometry *geometry,
                                             CNumerics *numerics,
                                             const CConfig *config,
                                             unsigned short val_marker) { }

  /*!
   * \brief A virtual member.
   * \param[in] geometry - Geometrical definition of the problem.
   * \param[in] numerics - Description of the numerical method.
   * \param[in] config - Definition of the particular problem.
   * \param[in] val_marker - Surface marker where the boundary condition is applied.
   */
  inline virtual void BC_Normal_Load(CGeometry *geometry,
                                     CNumerics *numerics,
                                     const CConfig *config,
                                     unsigned short val_marker) { }

  /*!
   * \brief A virtual member.
   * \param[in] geometry - Geometrical definition of the problem.
   * \param[in] numerics - Description of the numerical method.
   * \param[in] config - Definition of the particular problem.
   * \param[in] val_marker - Surface marker where the boundary condition is applied.
   */
  inline virtual void BC_Dir_Load(CGeometry *geometry,
                                  CNumerics *numerics,
                                  const CConfig *config,
                                  unsigned short val_marker) { }

  /*!
   * \brief A virtual member.
   * \param[in] geometry - Geometrical definition of the problem.
   * \param[in] solver - Description of the numerical method.
   * \param[in] config - Definition of the particular problem.
   * \param[in] val_marker - Surface marker where the boundary condition is applied.
   */

  inline virtual void BC_Sine_Load(CGeometry *geometry,
                                   CNumerics *numerics,
                                   const CConfig *config,
                                   unsigned short val_marker) { }

  /*!
   * \brief A virtual member.
   * \param[in] geometry - Geometrical definition of the problem.
   * \param[in] numerics - Description of the numerical method.
   * \param[in] config - Definition of the particular problem.
   * \param[in] val_marker - Surface marker where the boundary condition is applied.
   */
  inline virtual void BC_Damper(CGeometry *geometry,
                                CNumerics *numerics,
                                const CConfig *config,
                                unsigned short val_marker) { }

  /*!
   * \brief A virtual member.
   * \param[in] geometry - Geometrical definition of the problem.
   * \param[in] numerics - Description of the numerical method.
   * \param[in] config - Definition of the particular problem.
   * \param[in] val_marker - Surface marker where the boundary condition is applied.
   */
  inline virtual void BC_Deforming(CGeometry *geometry,
                                   CNumerics *numerics,
                                   const CConfig *config,
                                   unsigned short val_marker) { }

  /*!
   * \brief A virtual member.
   * \param[in] geometry - Geometrical definition of the problem.
   * \param[in] solver_container - Container vector with all the solutions.
   * \param[in] numerics - Description of the numerical method.
   * \param[in] config - Definition of the particular problem.
   * \param[in] val_marker - Surface marker where the boundary condition is applied.
   */
  inline virtual void BC_Interface_Boundary(CGeometry *geometry,
                                            CSolver **solver_container,
                                            CNumerics *numerics,
                                            CConfig *config,
                                            unsigned short val_marker) { }

  /*!
   * \brief A virtual member.
   * \param[in] geometry - Geometrical definition of the problem.
   * \param[in] solver_container - Container vector with all the solutions.
   * \param[in] numerics - Description of the numerical method.
   * \param[in] config - Definition of the particular problem.
   * \param[in] val_marker - Surface marker where the boundary condition is applied.
   */
  inline virtual void BC_NearField_Boundary(CGeometry *geometry,
                                            CSolver **solver_container,
                                            CNumerics *numerics,
                                            CConfig *config,
                                            unsigned short val_marker) { }

  /*!
   * \brief A virtual member.
   * \param[in] geometry - Geometrical definition of the problem.
   * \param[in] solver_container - Container vector with all the solutions.
   * \param[in] numerics - Description of the numerical method.
   * \param[in] config - Definition of the particular problem.
   */
  inline virtual void BC_Periodic(CGeometry *geometry,
                                  CSolver **solver_container,
                                  CNumerics *numerics,
                                  CConfig *config) { }

  /*!
   * \brief Impose the interface state across sliding meshes.
   * \param[in] geometry - Geometrical definition of the problem.
   * \param[in] solver_container - Container vector with all the solutions.
   * \param[in] conv_numerics - Description of the numerical method.
   * \param[in] visc_numerics - Description of the numerical method.
   * \param[in] config - Definition of the particular problem.
   */
  inline virtual void BC_Fluid_Interface(CGeometry *geometry,
                                         CSolver **solver_container,
                                         CNumerics *conv_numerics,
                                         CNumerics *visc_numerics,
                                         CConfig *config) { }

  /*!
   * \brief A virtual member.
   * \param[in] geometry - Geometrical definition of the problem.
   * \param[in] solver_container - Container vector with all the solutions.
   * \param[in] conv_numerics - Description of the numerical method.
   * \param[in] visc_numerics - Description of the numerical method.
   * \param[in] config - Definition of the particular problem.
   * \param[in] val_marker - Surface marker where the boundary condition is applied.
   */
  inline virtual void BC_ActDisk_Inlet(CGeometry *geometry,
                                       CSolver **solver_container,
                                       CNumerics *conv_numerics,
                                       CNumerics *visc_numerics,
                                       CConfig *config,
                                       unsigned short val_marker) { }

  /*!
   * \brief A virtual member.
   * \param[in] geometry - Geometrical definition of the problem.
   * \param[in] solver_container - Container vector with all the solutions.
   * \param[in] conv_numerics - Description of the numerical method.
   * \param[in] visc_numerics - Description of the numerical method.
   * \param[in] config - Definition of the particular problem.
   * \param[in] val_marker - Surface marker where the boundary condition is applied.
   */
  inline virtual void BC_ActDisk_Outlet(CGeometry *geometry,
                                        CSolver **solver_container,
                                        CNumerics *conv_numerics,
                                        CNumerics *visc_numerics,
                                        CConfig *config,
                                        unsigned short val_marker) { }

  /*!
   * \brief A virtual member.
   * \param[in] geometry - Geometrical definition of the problem.
   * \param[in] solver_container - Container vector with all the solutions.
   * \param[in] conv_numerics - Description of the numerical method.
   * \param[in] visc_numerics - Description of the numerical method.
   * \param[in] config - Definition of the particular problem.
   * \param[in] val_marker - Surface marker where the boundary condition is applied.
   * \param[in] val_inlet_surface - Boolean for whether val_marker is an inlet
   */
  inline virtual void BC_ActDisk(CGeometry *geometry,
                                 CSolver **solver_container,
                                 CNumerics *conv_numerics,
                                 CNumerics *visc_numerics,
                                 CConfig *config,
                                 unsigned short val_marker,
                                 bool val_inlet_surface) { }

  /*!
   * \brief A virtual member.
   * \param[in] geometry - Geometrical definition of the problem.
   * \param[in] solver_container - Container vector with all the solutions.
   * \param[in] conv_numerics - Description of the numerical method.
   * \param[in] visc_numerics - Description of the numerical method.
   * \param[in] config - Definition of the particular problem.
   * \param[in] val_marker - Surface marker where the boundary condition is applied.
   */
  inline virtual void BC_Isothermal_Wall(CGeometry *geometry,
                                         CSolver **solver_container,
                                         CNumerics *conv_numerics,
                                         CNumerics *visc_numerics,
                                         CConfig *config,
                                         unsigned short val_marker) { }

  /*!
   * \brief A virtual member.
   * \param[in] geometry - Geometrical definition of the problem.
   * \param[in] solver_container - Container vector with all the solutions.
   * \param[in] conv_numerics - Description of the numerical method.
   * \param[in] visc_numerics - Description of the numerical method.
   * \param[in] config - Definition of the particular problem.
   * \param[in] val_marker - Surface marker where the boundary condition is applied.
   */
  inline virtual void BC_HeatFlux_Wall(CGeometry *geometry,
                                       CSolver **solver_container,
                                       CNumerics *conv_numerics,
                                       CNumerics *visc_numerics,
                                       CConfig *config,
                                       unsigned short val_marker) { }

  /*!
   * \brief A virtual member.
   * \param[in] geometry - Geometrical definition of the problem.
   * \param[in] solver_container - Container vector with all the solutions.
   * \param[in] conv_numerics - Description of the numerical method.
   * \param[in] visc_numerics - Description of the numerical method.
   * \param[in] config - Definition of the particular problem.
   * \param[in] val_marker - Surface marker where the boundary condition is applied.
   */
  inline virtual void BC_Far_Field(CGeometry *geometry,
                                   CSolver **solver_container,
                                   CNumerics *conv_numerics,
                                   CNumerics *visc_numerics,
                                   CConfig *config,
                                   unsigned short val_marker) { }

  /*!
   * \brief Impose via the residual the Euler boundary condition.
   * \param[in] geometry - Geometrical definition of the problem.
   * \param[in] solver_container - Container vector with all the solutions.
   * \param[in] conv_numerics - Description of the numerical method.
   * \param[in] visc_numerics - Description of the numerical method.
   * \param[in] config - Definition of the particular problem.
   * \param[in] val_marker - Surface marker where the boundary condition is applied.
   */
  inline virtual void BC_Sym_Plane(CGeometry      *geometry,
                                   CSolver        **solver_container,
                                   CNumerics      *conv_numerics,
                                   CNumerics      *visc_numerics,
                                   CConfig        *config,
                                   unsigned short val_marker) { }

  /*!
   * \brief A virtual member.
   * \param[in] geometry - Geometrical definition of the problem.
   * \param[in] solver_container - Container vector with all the solutions.
   * \param[in] conv_numerics - Description of the numerical method.
   * \param[in] visc_numerics - Description of the numerical method.
   * \param[in] config - Definition of the particular problem.
   * \param[in] val_marker - Surface marker where the boundary condition is applied.
   */
  inline virtual void BC_Riemann(CGeometry *geometry,
                                 CSolver **solver_container,
                                 CNumerics *conv_numerics,
                                 CNumerics *visc_numerics,
                                 CConfig *config,
                                 unsigned short val_marker) { }

  /*!
   * \brief A virtual member.
   * \param[in] geometry - Geometrical definition of the problem.
   * \param[in] solver_container - Container vector with all the solutions.
   * \param[in] conv_numerics - Description of the numerical method.
   * \param[in] visc_numerics - Description of the numerical method.
   * \param[in] config - Definition of the particular problem.
   * \param[in] val_marker - Surface marker where the boundary condition is applied.
   */
  inline virtual void BC_TurboRiemann(CGeometry *geometry,
                                      CSolver **solver_container,
                                      CNumerics *conv_numerics,
                                      CNumerics *visc_numerics,
                                      CConfig *config,
                                      unsigned short val_marker) { }

  /*!
   * \brief It computes Fourier transformation for the needed quantities along the pitch for each span in turbomachinery analysis.
   * \param[in] geometry - Geometrical definition of the problem.
   * \param[in] solver_container - Container vector with all the solutions.
   * \param[in] config - Definition of the particular problem.
   * \param[in] marker_flag - Surface marker flag where the function is applied.
   */
  inline virtual void PreprocessBC_Giles(CGeometry *geometry,
                                         CConfig *config,
                                         CNumerics *conv_numerics,
                                         unsigned short marker_flag) { }

  /*!
   * \brief A virtual member.
   * \param[in] geometry - Geometrical definition of the problem.
   * \param[in] solver_container - Container vector with all the solutions.
   * \param[in] conv_numerics - Description of the numerical method.
   * \param[in] visc_numerics - Description of the numerical method.
   * \param[in] config - Definition of the particular problem.
   * \param[in] val_marker - Surface marker where the boundary condition is applied.
   */
  inline virtual void BC_Giles(CGeometry *geometry,
                               CSolver **solver_container,
                               CNumerics *conv_numerics,
                               CNumerics *visc_numerics,
                               CConfig *config,
                               unsigned short val_marker) { }

  /*!
   * \brief A virtual member.
   * \param[in] geometry - Geometrical definition of the problem.
   * \param[in] solver_container - Container vector with all the solutions.
   * \param[in] conv_numerics - Description of the numerical method.
   * \param[in] visc_numerics - Description of the numerical method.
   * \param[in] config - Definition of the particular problem.
   * \param[in] val_marker - Surface marker where the boundary condition is applied.
   */
  inline virtual void BC_Inlet(CGeometry *geometry,
                               CSolver **solver_container,
                               CNumerics *conv_numerics,
                               CNumerics *visc_numerics,
                               CConfig *config,
                               unsigned short val_marker) { }

  /*!
   * \brief A virtual member.
   * \param[in] geometry - Geometrical definition of the problem.
   * \param[in] solver_container - Container vector with all the solutions.
   * \param[in] conv_numerics - Description of the numerical method.
   * \param[in] visc_numerics - Description of the numerical method.
   * \param[in] config - Definition of the particular problem.
   * \param[in] val_marker - Surface marker where the boundary condition is applied.
   */
  inline virtual void BC_Inlet_Turbo(CGeometry *geometry,
                                     CSolver **solver_container,
                                     CNumerics *conv_numerics,
                                     CNumerics *visc_numerics,
                                     CConfig *config,
                                     unsigned short val_marker) { }
  /*!
   * \brief A virtual member.
   * \param[in] geometry - Geometrical definition of the problem.
   * \param[in] solver_container - Container vector with all the solutions.
   * \param[in] conv_numerics - Description of the numerical method.
   * \param[in] visc_numerics - Description of the numerical method.
   * \param[in] config - Definition of the particular problem.
   * \param[in] val_marker - Surface marker where the boundary condition is applied.
   */
  inline virtual void BC_Inlet_MixingPlane(CGeometry *geometry,
                                           CSolver **solver_container,
                                           CNumerics *conv_numerics,
                                           CNumerics *visc_numerics,
                                           CConfig *config,
                                           unsigned short val_marker) { }

  /*!
   * \brief A virtual member.
   * \param[in] geometry - Geometrical definition of the problem.
   * \param[in] solver_container - Container vector with all the solutions.
   * \param[in] conv_numerics - Description of the numerical method.
   * \param[in] visc_numerics - Description of the numerical method.
   * \param[in] config - Definition of the particular problem.
   * \param[in] val_marker - Surface marker where the boundary condition is applied.
   */
  inline virtual void BC_Supersonic_Inlet(CGeometry *geometry,
                                          CSolver **solver_container,
                                          CNumerics *conv_numerics,
                                          CNumerics *visc_numerics,
                                          CConfig *config,
                                          unsigned short val_marker) { }

  /*!
   * \brief A virtual member.
   * \param[in] geometry - Geometrical definition of the problem.
   * \param[in] solver_container - Container vector with all the solutions.
   * \param[in] conv_numerics - Description of the numerical method.
   * \param[in] visc_numerics - Description of the numerical method.
   * \param[in] config - Definition of the particular problem.
   * \param[in] val_marker - Surface marker where the boundary condition is applied.
   */
  inline virtual void BC_Supersonic_Outlet(CGeometry *geometry,
                                           CSolver **solver_container,
                                           CNumerics *conv_numerics,
                                           CNumerics *visc_numerics,
                                           CConfig *config,
                                           unsigned short val_marker) { }

  /*!
   * \brief A virtual member.
   * \param[in] geometry         - Geometrical definition of the problem.
   * \param[in] solver_container - Container vector with all the solutions.
   * \param[in] conv_numerics    - Description of the convective numerical method.
   * \param[in] visc_numerics    - Description of the viscous numerical method.
   * \param[in] config           - Definition of the particular problem.
   * \param[in] val_marker       - Surface marker where the boundary condition is applied.
   */
  inline virtual void BC_Custom(CGeometry *geometry,
                                CSolver **solver_container,
                                CNumerics *conv_numerics,
                                CNumerics *visc_numerics,
                                CConfig *config,
                                unsigned short val_marker) { }

  /*!
   * \brief A virtual member.
   * \param[in] geometry - Geometrical definition of the problem.
   * \param[in] solver_container - Container vector with all the solutions.
   * \param[in] conv_numerics - Description of the numerical method.
   * \param[in] visc_numerics - Description of the numerical method.
   * \param[in] config - Definition of the particular problem.
   * \param[in] val_marker - Surface marker where the boundary condition is applied.
   */
  inline virtual void BC_Outlet(CGeometry *geometry,
                                CSolver **solver_container,
                                CNumerics *conv_numerics,
                                CNumerics *visc_numerics,
                                CConfig *config,
                                unsigned short val_marker) { }

  /*!
   * \brief A virtual member.
   * \param[in] geometry - Geometrical definition of the problem.
   * \param[in] solver_container - Container vector with all the solutions.
   * \param[in] conv_numerics - Description of the numerical method.
   * \param[in] visc_numerics - Description of the numerical method.
   * \param[in] config - Definition of the particular problem.
   * \param[in] val_marker - Surface marker where the boundary condition is applied.
   */
  inline virtual void BC_Engine_Inflow(CGeometry *geometry,
                                       CSolver **solver_container,
                                       CNumerics *conv_numerics,
                                       CNumerics *visc_numerics,
                                       CConfig *config,
                                       unsigned short val_marker) { }

  /*!
   * \brief A virtual member.
   * \param[in] geometry - Geometrical definition of the problem.
   * \param[in] solver_container - Container vector with all the solutions.
   * \param[in] conv_numerics - Description of the numerical method.
   * \param[in] visc_numerics - Description of the numerical method.
   * \param[in] config - Definition of the particular problem.
   * \param[in] val_marker - Surface marker where the boundary condition is applied.
   */
  inline virtual void BC_Engine_Exhaust(CGeometry *geometry,
                                        CSolver **solver_container,
                                        CNumerics *conv_numerics,
                                        CNumerics *visc_numerics,
                                        CConfig *config,
                                        unsigned short val_marker) { }

  /*!
   * \brief Impose the symmetry boundary condition using the residual.
   * \param[in] geometry - Geometrical definition of the problem.
   * \param[in] solver_container - Container vector with all the solutions.
   * \param[in] numerics - Description of the numerical method.
   * \param[in] config - Definition of the particular problem.
   * \param[in] val_marker - Surface marker where the boundary condition is applied.
   */
  inline virtual void BC_Dielec(CGeometry *geometry,
                                CSolver **solver_container,
                                CNumerics *numerics,
                                CConfig *config,
                                unsigned short val_marker) { }

  /*!
   * \brief A virtual member.
   * \param[in] geometry - Geometrical definition of the problem.
   * \param[in] solver_container - Container vector with all the solutions.
   * \param[in] numerics - Description of the numerical method.
   * \param[in] config - Definition of the particular problem.
   * \param[in] val_marker - Surface marker where the boundary condition is applied.
   */
  inline virtual void BC_Electrode(CGeometry *geometry,
                                   CSolver **solver_container,
                                   CNumerics *numerics,
                                   CConfig *config,
                                   unsigned short val_marker) { }

  /*!
   * \brief A virtual member.
   * \param[in] geometry - Geometrical definition of the problem.
   * \param[in] solver_container - Container vector with all the solutions.
   * \param[in] numerics - Description of the numerical method.
   * \param[in] config - Definition of the particular problem.
   * \param[in] val_marker - Surface marker where the boundary condition is applied.
   */
  inline virtual void BC_ConjugateHeat_Interface(CGeometry *geometry,
                                                 CSolver **solver_container,
                                                 CNumerics *numerics,
                                                 CConfig *config,
                                                 unsigned short val_marker) { }

  /*!
   * \brief A virtual member.
   * \param[in] geometry - Geometrical definition of the problem.
   * \param[in] solver_container - Container vector with all the solutions.
   * \param[in] conv_numerics - Description of the numerical method.
   * \param[in] visc_numerics - Description of the numerical method.
   * \param[in] config - Definition of the particular problem.
   * \param[in] val_marker - Surface marker where the boundary condition is applied.
   */
  inline virtual void BC_Smoluchowski_Maxwell(CGeometry *geometry,
                                              CSolver **solution_container,
                                              CNumerics *conv_numerics,
                                              CNumerics *visc_numerics,
                                              CConfig *config,
                                              unsigned short val_marker) { }

 /*!
   * \brief Get the outer state for fluid interface nodes.
   * \param[in] val_marker - marker index
   * \param[in] val_vertex - vertex index
   * \param[in] val_state  - requested state component
   * \param[in] donor_index- index of the donor node to get
   */
  inline virtual su2double GetSlidingState(unsigned short val_marker,
                                           unsigned long val_vertex,
                                           unsigned short val_state,
                                           unsigned long donor_index) const { return 0; }

  /*!
   * \brief Allocates the final pointer of SlidingState depending on how many donor vertex donate to it. That number is stored in SlidingStateNodes[val_marker][val_vertex].
   * \param[in] val_marker   - marker index
   * \param[in] val_vertex   - vertex index
   */
  inline virtual void SetSlidingStateStructure(unsigned short val_marker, unsigned long val_vertex){}

  /*!
   * \brief Set the outer state for fluid interface nodes.
   * \param[in] val_marker - marker index
   * \param[in] val_vertex - vertex index
   * \param[in] val_state  - requested state component
   * \param[in] donor_index- index of the donor node to set
   * \param[in] component  - set value
   */
  inline virtual void SetSlidingState(unsigned short val_marker,
                                      unsigned long val_vertex,
                                      unsigned short val_state,
                                      unsigned long donor_index,
                                      su2double component){ }

  /*!
   * \brief Get the number of outer states for fluid interface nodes.
   * \param[in] val_marker - marker index
   * \param[in] val_vertex - vertex index
   */
  inline virtual int GetnSlidingStates(unsigned short val_marker, unsigned long val_vertex) const { return 0; }

  /*!
   * \brief Set the number of outer states for fluid interface nodes.
   * \param[in] val_marker - marker index
   * \param[in] val_vertex - vertex index
   * \param[in] value      - number of outer states
   */
  inline virtual void SetnSlidingStates(unsigned short val_marker, unsigned long val_vertex, int value) { }

  /*!
   * \brief Set the conjugate heat variables.
   * \param[in] val_marker        - marker index
   * \param[in] val_vertex        - vertex index
   * \param[in] pos_var           - variable position (in vector of all conjugate heat variables)
   * \param[in] relaxation factor - relaxation factor for the change of the variables
   * \param[in] val_var           - value of the variable
   */
  inline virtual void SetConjugateHeatVariable(unsigned short val_marker,
                                               unsigned long val_vertex,
                                               unsigned short pos_var,
                                               su2double relaxation_factor,
                                               su2double val_var) { }

  /*!
   * \brief Set the conjugate heat variables.
   * \param[in] val_marker        - marker index
   * \param[in] val_vertex        - vertex index
   * \param[in] pos_var           - variable position (in vector of all conjugate heat variables)
   */
  inline virtual su2double GetConjugateHeatVariable(unsigned short val_marker,
                                                    unsigned long val_vertex,
                                                    unsigned short pos_var) const { return 0.0; }

  /*!
   * \brief A virtual member.
   * \param[in] geometry - Geometrical definition of the problem.
   * \param[in] solver_container - Container vector with all the solutions.
   * \param[in] config - Definition of the particular problem.
   * \param[in] iRKStep - Current step of the Runge-Kutta iteration.
   */
  inline virtual void ExplicitRK_Iteration(CGeometry *geometry,
                                           CSolver **solver_container,
                                           CConfig *config,
                                           unsigned short iRKStep) { }

  /*!
   * \brief A virtual member.
   * \param[in] geometry - Geometrical definition of the problem.
   * \param[in] solver_container - Container vector with all the solutions.
   * \param[in] config - Definition of the particular problem.
   * \param[in] iRKStep - Current step of the Runge-Kutta iteration.
   */
  inline virtual void ClassicalRK4_Iteration(CGeometry *geometry,
                                             CSolver **solver_container,
                                             CConfig *config,
                                             unsigned short iRKStep) { }

  /*!
   * \brief A virtual member.
   * \param[in] geometry - Geometrical definition of the problem.
   * \param[in] solver_container - Container vector with all the solutions.
   * \param[in] config - Definition of the particular problem.
   */
  inline virtual void ExplicitEuler_Iteration(CGeometry *geometry,
                                              CSolver **solver_container,
                                              CConfig *config) { }

  /*!
   * \brief A virtual member.
   * \param[in] geometry - Geometrical definition of the problem.
   * \param[in] solver_container - Container vector with all the solutions.
   * \param[in] config - Definition of the particular problem.
   */
  inline virtual void ImplicitEuler_Iteration(CGeometry *geometry,
                                              CSolver **solver_container,
                                              CConfig *config) { }

  /*!
   * \brief A virtual member.
   * \param[in] solver - Container vector with all the solutions.
   * \param[in] config - Definition of the particular problem.
   */
  inline virtual void ComputeUnderRelaxationFactor(CSolver **solver_container, const CConfig *config) { }

  /*!
   * \brief Adapt the CFL number based on the local under-relaxation parameters
   *        computed for each nonlinear iteration.
   * \param[in] geometry - Geometrical definition of the problem.
   * \param[in] config - Definition of the particular problem.
   * \param[in] solver_container - Container vector with all the solutions.
   */
  void AdaptCFLNumber(CGeometry **geometry, CSolver ***solver_container, CConfig *config);

  /*!
   * \brief Reset the local CFL adaption variables
   */
  void ResetCFLAdapt();

  /*!
   * \brief A virtual member.
   * \param[in] geometry - Geometrical definition of the problem.
   * \param[in] numerics - Numerical methods.
   * \param[in] config - Definition of the particular problem.
   */
  inline virtual void ImplicitNewmark_Iteration(CGeometry *geometry,
                                                CNumerics **numerics,
                                                const CConfig *config) { }

  /*!
   * \brief A virtual member.
   * \param[in] geometry - Geometrical definition of the problem.
   * \param[in] solver_container - Container vector with all the solutions.
   * \param[in] config - Definition of the particular problem.
   */
  inline virtual void ImplicitNewmark_Update(CGeometry *geometry,
                                             CConfig *config) { }

  /*!
   * \brief A virtual member.
   * \param[in] geometry - Geometrical definition of the problem.
   * \param[in] solver_container - Container vector with all the solutions.
   * \param[in] config - Definition of the particular problem.
   */
  inline virtual void ImplicitNewmark_Relaxation(CGeometry *geometry,
                                                 CConfig *config) { }

  /*!
   * \brief A virtual member.
   * \param[in] geometry - Geometrical definition of the problem.
   * \param[in] numerics - Numerical methods.
   * \param[in] config - Definition of the particular problem.
   */
  inline virtual void GeneralizedAlpha_Iteration(CGeometry *geometry,
                                                 CNumerics **numerics,
                                                 const CConfig *config) { }

  /*!
   * \brief A virtual member.
   * \param[in] geometry - Geometrical definition of the problem.
   * \param[in] solver_container - Container vector with all the solutions.
   * \param[in] config - Definition of the particular problem.
   */
  inline virtual void GeneralizedAlpha_UpdateDisp(CGeometry *geometry,
                                                  CConfig *config) { }

  /*!
   * \brief A virtual member.
   * \param[in] geometry - Geometrical definition of the problem.
   * \param[in] solver_container - Container vector with all the solutions.
   * \param[in] config - Definition of the particular problem.
   */
  inline virtual void GeneralizedAlpha_UpdateSolution(CGeometry *geometry,
                                                      CConfig *config) { }

  /*!
   * \brief A virtual member.
   * \param[in] geometry - Geometrical definition of the problem.
   * \param[in] solver_container - Container vector with all the solutions.
   * \param[in] config - Definition of the particular problem.
   */
  inline virtual void GeneralizedAlpha_UpdateLoads(CGeometry *geometry,
                                                   const CConfig *config) { }

  /*!
   * \brief A virtual member.
   * \param[in] geometry - Geometrical definition of the problem.
   * \param[in] config - Definition of the particular problem.
   */
  inline virtual void Pressure_Forces(const CGeometry* geometry, const CConfig* config) { }

  /*!
   * \brief A virtual member.
   * \param[in] geometry - Geometrical definition of the problem.
   * \param[in] config - Definition of the particular problem.
   */
  inline virtual void Momentum_Forces(const CGeometry* geometry, const CConfig* config) { }

  /*!
   * \brief A virtual member.
   * \param[in] geometry - Geometrical definition of the problem.
   * \param[in] config - Definition of the particular problem.
   */
  inline virtual void Friction_Forces(const CGeometry* geometry, const CConfig* config) { }

  /*!
   * \brief A virtual member.
   * \param[in] geometry - Geometrical definition of the problem.
   * \param[in] solver_container - Container vector with all the solutions.
   * \param[in] config - Definition of the particular problem.
   */
  inline virtual void Heat_Fluxes(CGeometry *geometry,
                                  CSolver **solver_container,
                                  CConfig *config) { }

  /*!
   * \brief A virtual member.
   * \param[in] geometry - Geometrical definition of the problem.
   * \param[in] config - Definition of the particular problem.
   * \param[in] reconstruction - indicator that the gradient being computed is for upwind reconstruction.
   */
  inline virtual void SetPrimitive_Gradient_GG(CGeometry *geometry,
                                               const CConfig *config,
                                               bool reconstruction = false) { }

  /*!
   * \brief A virtual member.
   * \param[in] geometry - Geometrical definition of the problem.
   * \param[in] config - Definition of the particular problem.
   * \param[in] reconstruction - indicator that the gradient being computed is for upwind reconstruction.
   */
  inline virtual void SetPrimitive_Gradient_LS(CGeometry *geometry,
                                               const CConfig *config,
                                               bool reconstruction = false) { }

  /*!
   * \brief A virtual member.
<<<<<<< HEAD
   * \param[in] geometry - Geometrical definition of the problem.
   * \param[in] solver_container - Container vector with all the solutions.
   * \param[in] config - Definition of the particular problem.
   */
  inline virtual void SetPreconditioner(CGeometry *geometry, CSolver **solver_container, CConfig *config) { }

  /*!
   * \brief A virtual member.
=======
>>>>>>> 0baf91d9
   * \param[in] geometry - Geometrical definition of the problem.
   * \param[in] solver_container - Container vector with all the solutions.
   * \param[in] numerics_container - Description of the numerical method.
   * \param[in] config - Definition of the particular problem.
   * \param[in] iMesh - Index of the mesh in multigrid computations.
   * \param[in] iRKStep - Current step of the Runge-Kutta iteration.
   */
  inline virtual void Viscous_Residual(CGeometry *geometry,
                                       CSolver **solver_container,
                                       CNumerics **numerics_container,
                                       CConfig *config,
                                       unsigned short iMesh,
                                       unsigned short iRKStep) { }

  /*!
   * \brief A virtual member.
   * \param[in] geometry - Geometrical definition of the problem.
   * \param[in] solver_container - Container vector with all the solutions.
   * \param[in] numerics_container - Description of the numerical method.
   * \param[in] second_numerics - Description of the second numerical method.
   * \param[in] config - Definition of the particular problem.
   * \param[in] iMesh - Index of the mesh in multigrid computations.
   */
  inline virtual void Source_Residual(CGeometry *geometry,
                                      CSolver **solver_container,
                                      CNumerics **numerics_container,
                                      CConfig *config,
                                      unsigned short iMesh) { }

  /*!
   * \brief A virtual member.
   * \param[in] geometry - Geometrical definition of the problem.
   * \param[in] solver_container - Container vector with all the solutions.
   * \param[in] numerics - Description of the numerical method.
   * \param[in] config - Definition of the particular problem.
   * \param[in] iMesh - Index of the mesh in multigrid computations.
   */
  inline virtual void Source_Template(CGeometry *geometry,
                                      CSolver **solver_container,
                                      CNumerics *numerics,
                                      CConfig *config,
                                      unsigned short iMesh) { }

  /*!
   * \brief A virtual member.
   * \param[in] val_marker - Surface marker where the coefficient is computed.
   * \param[in] val_vertex - Vertex of the marker <i>val_marker</i> where the coefficient is evaluated.
   * \param[in] val_sensitivity - Value of the sensitivity coefficient.
   */
  inline virtual void SetCSensitivity(unsigned short val_marker,
                                      unsigned long val_vertex,
                                      su2double val_sensitivity) { }

  /*!
   * \brief A virtual member.
   * \param[in] geometry - Geometrical definition of the problem.
   * \param[in] solver_container - Container vector with all the solutions.
   * \param[in] config - Definition of the particular problem.
   */
  inline virtual void SetForceProj_Vector(CGeometry *geometry,
                                          CSolver **solver_container,
                                          CConfig *config) { }

  /*!
   * \brief A virtual member.
   * \param[in] geometry - Geometrical definition of the problem.
   * \param[in] solver_container - Container vector with all the solutions.
   * \param[in] config - Definition of the particular problem.
   */
  inline virtual void SetIntBoundary_Jump(CGeometry *geometry,
                                          CSolver **solver_container,
                                          CConfig *config) { }

  /*!
   * \brief A virtual member.
   * \param[in] val_Total_CD - Value of the total drag coefficient.
   */
  inline virtual void SetTotal_CD(su2double val_Total_CD) { }

  /*!
   * \brief A virtual member.
   * \param[in] val_Total_CL - Value of the total lift coefficient.
   */
  inline virtual void SetTotal_CL(su2double val_Total_CL) { }

  /*!
   * \brief A virtual member.
   * \param[in] val_Total_CD - Value of the total drag coefficient.
   */
  inline virtual void SetTotal_NetThrust(su2double val_Total_NetThrust) { }

  /*!
   * \brief A virtual member.
   * \param[in] val_Total_CD - Value of the total drag coefficient.
   */
  inline virtual void SetTotal_Power(su2double val_Total_Power) { }

  /*!
   * \brief A virtual member.
   * \param[in] val_Total_CD - Value of the total drag coefficient.
   */
  inline virtual void SetTotal_SolidCD(su2double val_Total_SolidCD) { }

  /*!
   * \brief A virtual member.
   * \param[in] val_Total_CD - Value of the total drag coefficient.
   */
  inline virtual void SetTotal_ReverseFlow(su2double val_Total_ReverseFlow) { }

  /*!
   * \brief A virtual member.
   * \param[in] val_Total_CD - Value of the total drag coefficient.
   */
  inline virtual void SetTotal_MFR(su2double val_Total_MFR) { }

  /*!
   * \brief A virtual member.
   * \param[in] val_Total_CD - Value of the total drag coefficient.
   */
  inline virtual void SetTotal_Prop_Eff(su2double val_Total_Prop_Eff) { }

  /*!
   * \brief A virtual member.
   * \param[in] val_Total_CD - Value of the total drag coefficient.
   */
  inline virtual void SetTotal_ByPassProp_Eff(su2double val_Total_ByPassProp_Eff) { }

  /*!
   * \brief A virtual member.
   * \param[in] val_Total_CD - Value of the total drag coefficient.
   */
  inline virtual void SetTotal_Adiab_Eff(su2double val_Total_Adiab_Eff) { }

  /*!
   * \brief A virtual member.
   * \param[in] val_Total_CD - Value of the total drag coefficient.
   */
  inline virtual void SetTotal_Poly_Eff(su2double val_Total_Poly_Eff) { }

  /*!
   * \brief A virtual member.
   * \param[in] val_Total_CD - Value of the total drag coefficient.
   */
  inline virtual void SetTotal_IDC(su2double val_Total_IDC) { }

  /*!
   * \brief A virtual member.
   * \param[in] val_Total_CD - Value of the total drag coefficient.
   */
  inline virtual void SetTotal_IDC_Mach(su2double val_Total_IDC_Mach) { }

  /*!
   * \brief A virtual member.
   * \param[in] val_Total_CD - Value of the total drag coefficient.
   */
  inline virtual void SetTotal_IDR(su2double val_Total_IDR) { }

  /*!
   * \brief A virtual member.
   * \param[in] val_Total_CD - Value of the total drag coefficient.
   */
  inline virtual void SetTotal_DC60(su2double val_Total_DC60) { }

  /*!
   * \brief A virtual member.
   * \param[in] val_Total_Custom_ObjFunc - Value of the total custom objective function.
   * \param[in] val_weight - Value of the weight for the custom objective function.
   */
  inline virtual void SetTotal_Custom_ObjFunc(su2double val_total_custom_objfunc, su2double val_weight) { }

  /*!
   * \brief A virtual member.
   * \param[in] val_Total_Custom_ObjFunc - Value of the total custom objective function.
   * \param[in] val_weight - Value of the weight for the custom objective function.
   */
  inline virtual void AddTotal_Custom_ObjFunc(su2double val_total_custom_objfunc, su2double val_weight) { }

  /*!
   * \brief A virtual member.
   * \param[in] val_Total_CT - Value of the total thrust coefficient.
   */
  inline virtual void SetTotal_CT(su2double val_Total_CT) { }

  /*!
   * \brief A virtual member.
   * \param[in] val_Total_CQ - Value of the total torque coefficient.
   */
  inline virtual void SetTotal_CQ(su2double val_Total_CQ) { }

  /*!
   * \brief A virtual member.
   * \param[in] val_Total_Heat - Value of the total heat load.
   */
  inline virtual void SetTotal_HeatFlux(su2double val_Total_Heat) { }

  /*!
   * \brief A virtual member.
   * \param[in] val_Total_MaxHeat - Value of the total heat load.
   */
  inline virtual void SetTotal_MaxHeatFlux(su2double val_Total_MaxHeat) { }

  /*!
   * \brief A virtual member.
   * \param[in] geometry - Geometrical definition of the problem.
   * \param[in] solver_container - Container vector with all the solutions.
   * \param[in] numerics - Description of the numerical method.
   * \param[in] config - Definition of the particular problem.
   */
  inline virtual void Inviscid_Sensitivity(CGeometry *geometry,
                                           CSolver **solver_container,
                                           CNumerics *numerics,
                                           CConfig *config) { }

  /*!
   * \brief A virtual member.
   * \param[in] geometry - Geometrical definition of the problem.
   * \param[in] solver_container - Container vector with all the solutions.
   * \param[in] numerics - Description of the numerical method.
   * \param[in] config - Definition of the particular problem.
   */
  inline virtual void Smooth_Sensitivity(CGeometry *geometry,
                                         CSolver **solver_container,
                                         CNumerics *numerics,
                                         CConfig *config) { }

  /*!
   * \brief A virtual member.
   * \param[in] geometry - Geometrical definition of the problem.
   * \param[in] solver_container - Container vector with all the solutions.
   * \param[in] numerics - Description of the numerical method.
   * \param[in] config - Definition of the particular problem.
   */
  inline virtual void Viscous_Sensitivity(CGeometry *geometry,
                                          CSolver **solver_container,
                                          CNumerics *numerics,
                                          CConfig *config) { }

  /*!
   * \brief A virtual member.
   * \param[in] val_marker - Surface marker where the coefficient is computed.
   * \return Value of the lift coefficient (inviscid contribution) on the surface <i>val_marker</i>.
   */
  inline virtual su2double GetCL_Inv(unsigned short val_marker) const { return 0; }

  /*!
   * \brief A virtual member.
   * \param[in] val_marker - Surface marker where the coefficient is computed.
   * \return Value of the lift coefficient (viscous contribution) on the surface <i>val_marker</i>.
   */
  inline virtual su2double GetCL_Visc(unsigned short val_marker) const { return 0; }

  /*!
   * \brief A virtual member.
   * \param[in] val_marker - Surface marker where the coefficient is computed.
   * \return Value of the lift coefficient on the surface <i>val_marker</i>.
   */
  inline virtual su2double GetSurface_CL(unsigned short val_marker) const { return 0; }

  /*!
   * \brief A virtual member.
   * \param[in] val_marker - Surface marker where the coefficient is computed.
   * \return Value of the drag coefficient on the surface <i>val_marker</i>.
   */
  inline virtual su2double GetSurface_CD(unsigned short val_marker) const { return 0; }

  /*!
   * \brief A virtual member.
   * \param[in] val_marker - Surface marker where the coefficient is computed.
   * \return Value of the side force coefficient on the surface <i>val_marker</i>.
   */
  inline virtual su2double GetSurface_CSF(unsigned short val_marker) const { return 0; }

  /*!
   * \brief A virtual member.
   * \param[in] val_marker - Surface marker where the coefficient is computed.
   * \return Value of the side force coefficient on the surface <i>val_marker</i>.
   */
  inline virtual su2double GetSurface_CEff(unsigned short val_marker) const { return 0; }

  /*!
   * \brief A virtual member.
   * \param[in] val_marker - Surface marker where the coefficient is computed.
   * \return Value of the x force coefficient on the surface <i>val_marker</i>.
   */
  inline virtual su2double GetSurface_CFx(unsigned short val_marker) const { return 0; }

  /*!
   * \brief A virtual member.
   * \param[in] val_marker - Surface marker where the coefficient is computed.
   * \return Value of the y force coefficient on the surface <i>val_marker</i>.
   */
  inline virtual su2double GetSurface_CFy(unsigned short val_marker) const { return 0; }

  /*!
   * \brief A virtual member.
   * \param[in] val_marker - Surface marker where the coefficient is computed.
   * \return Value of the z force coefficient on the surface <i>val_marker</i>.
   */
  inline virtual su2double GetSurface_CFz(unsigned short val_marker) const { return 0; }

  /*!
   * \brief A virtual member.
   * \param[in] val_marker - Surface marker where the coefficient is computed.
   * \return Value of the x moment coefficient on the surface <i>val_marker</i>.
   */
  inline virtual su2double GetSurface_CMx(unsigned short val_marker) const { return 0; }

  /*!
   * \brief A virtual member.
   * \param[in] val_marker - Surface marker where the coefficient is computed.
   * \return Value of the y moment coefficient on the surface <i>val_marker</i>.
   */
  inline virtual su2double GetSurface_CMy(unsigned short val_marker) const { return 0; }

  /*!
   * \brief A virtual member.
   * \param[in] val_marker - Surface marker where the coefficient is computed.
   * \return Value of the z moment coefficient on the surface <i>val_marker</i>.
   */
  inline virtual su2double GetSurface_CMz(unsigned short val_marker) const { return 0; }

  /*!
   * \brief A virtual member.
   * \param[in] val_marker - Surface marker where the coefficient is computed.
   * \return Value of the lift coefficient on the surface <i>val_marker</i>.
   */
  inline virtual su2double GetSurface_CL_Inv(unsigned short val_marker) const { return 0; }

  /*!
   * \brief A virtual member.
   * \param[in] val_marker - Surface marker where the coefficient is computed.
   * \return Value of the drag coefficient on the surface <i>val_marker</i>.
   */
  inline virtual su2double GetSurface_CD_Inv(unsigned short val_marker) const { return 0; }

  /*!
   * \brief A virtual member.
   * \param[in] val_marker - Surface marker where the coefficient is computed.
   * \return Value of the side force coefficient on the surface <i>val_marker</i>.
   */
  inline virtual su2double GetSurface_CSF_Inv(unsigned short val_marker) const { return 0; }

  /*!
   * \brief A virtual member.
   * \param[in] val_marker - Surface marker where the coefficient is computed.
   * \return Value of the side force coefficient on the surface <i>val_marker</i>.
   */
  inline virtual su2double GetSurface_CEff_Inv(unsigned short val_marker) const { return 0; }

  /*!
   * \brief A virtual member.
   * \param[in] val_marker - Surface marker where the coefficient is computed.
   * \return Value of the x force coefficient on the surface <i>val_marker</i>.
   */
  inline virtual su2double GetSurface_CFx_Inv(unsigned short val_marker) const { return 0; }

  /*!
   * \brief A virtual member.
   * \param[in] val_marker - Surface marker where the coefficient is computed.
   * \return Value of the y force coefficient on the surface <i>val_marker</i>.
   */
  inline virtual su2double GetSurface_CFy_Inv(unsigned short val_marker) const { return 0; }

  /*!
   * \brief A virtual member.
   * \param[in] val_marker - Surface marker where the coefficient is computed.
   * \return Value of the z force coefficient on the surface <i>val_marker</i>.
   */
  inline virtual su2double GetSurface_CFz_Inv(unsigned short val_marker) const { return 0; }

  /*!
   * \brief A virtual member.
   * \param[in] val_marker - Surface marker where the coefficient is computed.
   * \return Value of the x moment coefficient on the surface <i>val_marker</i>.
   */
  inline virtual su2double GetSurface_CMx_Inv(unsigned short val_marker) const { return 0; }

  /*!
   * \brief A virtual member.
   * \param[in] val_marker - Surface marker where the coefficient is computed.
   * \return Value of the y moment coefficient on the surface <i>val_marker</i>.
   */
  inline virtual su2double GetSurface_CMy_Inv(unsigned short val_marker) const { return 0; }

  /*!
   * \brief A virtual member.
   * \param[in] val_marker - Surface marker where the coefficient is computed.
   * \return Value of the z moment coefficient on the surface <i>val_marker</i>.
   */
  inline virtual su2double GetSurface_CMz_Inv(unsigned short val_marker) const { return 0; }

  /*!
   * \brief A virtual member.
   * \param[in] val_marker - Surface marker where the coefficient is computed.
   * \return Value of the lift coefficient on the surface <i>val_marker</i>.
   */
  inline virtual su2double GetSurface_CL_Visc(unsigned short val_marker) const { return 0; }

  /*!
   * \brief A virtual member.
   * \param[in] val_marker - Surface marker where the coefficient is computed.
   * \return Value of the drag coefficient on the surface <i>val_marker</i>.
   */
  inline virtual su2double GetSurface_CD_Visc(unsigned short val_marker) const { return 0; }

  /*!
   * \brief A virtual member.
   * \param[in] val_marker - Surface marker where the coefficient is computed.
   * \return Value of the side force coefficient on the surface <i>val_marker</i>.
   */
  inline virtual su2double GetSurface_CSF_Visc(unsigned short val_marker) const { return 0; }

  /*!
   * \brief A virtual member.
   * \param[in] val_marker - Surface marker where the coefficient is computed.
   * \return Value of the side force coefficient on the surface <i>val_marker</i>.
   */
  inline virtual su2double GetSurface_CEff_Visc(unsigned short val_marker) const { return 0; }

  /*!
   * \brief A virtual member.
   * \param[in] val_marker - Surface marker where the coefficient is computed.
   * \return Value of the x force coefficient on the surface <i>val_marker</i>.
   */
  inline virtual su2double GetSurface_CFx_Visc(unsigned short val_marker) const { return 0; }

  /*!
   * \brief A virtual member.
   * \param[in] val_marker - Surface marker where the coefficient is computed.
   * \return Value of the y force coefficient on the surface <i>val_marker</i>.
   */
  inline virtual su2double GetSurface_CFy_Visc(unsigned short val_marker) const { return 0; }

  /*!
   * \brief A virtual member.
   * \param[in] val_marker - Surface marker where the coefficient is computed.
   * \return Value of the z force coefficient on the surface <i>val_marker</i>.
   */
  inline virtual su2double GetSurface_CFz_Visc(unsigned short val_marker) const { return 0; }

  /*!
   * \brief A virtual member.
   * \param[in] val_marker - Surface marker where the coefficient is computed.
   * \return Value of the x moment coefficient on the surface <i>val_marker</i>.
   */
  inline virtual su2double GetSurface_CMx_Visc(unsigned short val_marker) const { return 0; }

  /*!
   * \brief A virtual member.
   * \param[in] val_marker - Surface marker where the coefficient is computed.
   * \return Value of the y moment coefficient on the surface <i>val_marker</i>.
   */
  inline virtual su2double GetSurface_CMy_Visc(unsigned short val_marker) const { return 0; }

  /*!
   * \brief A virtual member.
   * \param[in] val_marker - Surface marker where the coefficient is computed.
   * \return Value of the z moment coefficient on the surface <i>val_marker</i>.
   */
  inline virtual su2double GetSurface_CMz_Visc(unsigned short val_marker) const { return 0; }

  /*!
   * \brief A virtual member.
   * \param[in] val_marker - Surface marker where the coefficient is computed.
   * \return Value of the buffet metric on the surface <i>val_marker</i>.
   */
  inline virtual su2double GetSurface_Buffet_Metric(unsigned short val_marker) const { return 0; }

  /*!
   * \brief A virtual member.
   * \param[in] val_marker - Surface marker where the coefficient is computed.
   * \return Value of the lift coefficient on the surface <i>val_marker</i>.
   */
  inline virtual su2double GetSurface_CL_Mnt(unsigned short val_marker) const { return 0; }

  /*!
   * \brief A virtual member.
   * \param[in] val_marker - Surface marker where the coefficient is computed.
   * \return Value of the drag coefficient on the surface <i>val_marker</i>.
   */
  inline virtual su2double GetSurface_CD_Mnt(unsigned short val_marker) const { return 0; }

  /*!
   * \brief A virtual member.
   * \param[in] val_marker - Surface marker where the coefficient is computed.
   * \return Value of the side force coefficient on the surface <i>val_marker</i>.
   */
  inline virtual su2double GetSurface_CSF_Mnt(unsigned short val_marker) const { return 0; }

  /*!
   * \brief A virtual member.
   * \param[in] val_marker - Surface marker where the coefficient is computed.
   * \return Value of the side force coefficient on the surface <i>val_marker</i>.
   */
  inline virtual su2double GetSurface_CEff_Mnt(unsigned short val_marker) const { return 0; }

  /*!
   * \brief A virtual member.
   * \param[in] val_marker - Surface marker where the coefficient is computed.
   * \return Value of the x force coefficient on the surface <i>val_marker</i>.
   */
  inline virtual su2double GetSurface_CFx_Mnt(unsigned short val_marker) const { return 0; }

  /*!
   * \brief A virtual member.
   * \param[in] val_marker - Surface marker where the coefficient is computed.
   * \return Value of the y force coefficient on the surface <i>val_marker</i>.
   */
  inline virtual su2double GetSurface_CFy_Mnt(unsigned short val_marker) const { return 0; }

  /*!
   * \brief A virtual member.
   * \param[in] val_marker - Surface marker where the coefficient is computed.
   * \return Value of the z force coefficient on the surface <i>val_marker</i>.
   */
  inline virtual su2double GetSurface_CFz_Mnt(unsigned short val_marker) const { return 0; }

  /*!
   * \brief A virtual member.
   * \param[in] val_marker - Surface marker where the coefficient is computed.
   * \return Value of the x moment coefficient on the surface <i>val_marker</i>.
   */
  inline virtual su2double GetSurface_CMx_Mnt(unsigned short val_marker) const { return 0; }

  /*!
   * \brief A virtual member.
   * \param[in] val_marker - Surface marker where the coefficient is computed.
   * \return Value of the y moment coefficient on the surface <i>val_marker</i>.
   */
  inline virtual su2double GetSurface_CMy_Mnt(unsigned short val_marker) const { return 0; }

  /*!
   * \brief A virtual member.
   * \param[in] val_marker - Surface marker where the coefficient is computed.
   * \return Value of the z moment coefficient on the surface <i>val_marker</i>.
   */
  inline virtual su2double GetSurface_CMz_Mnt(unsigned short val_marker) const { return 0; }

  /*!
   * \brief A virtual member.
   * \param[in] val_marker - Surface marker where the coefficient is computed.
   * \return Value of the lift coefficient (viscous contribution) on the surface <i>val_marker</i>.
   */
  inline virtual su2double GetCSF_Visc(unsigned short val_marker) const { return 0; }

  /*!
   * \brief A virtual member.
   * \param[in] val_marker - Surface marker where the coefficient is computed.
   * \return Value of the drag coefficient (inviscid contribution) on the surface <i>val_marker</i>.
   */
  inline virtual su2double GetCD_Inv(unsigned short val_marker) const { return 0; }

  /*!
   * \brief A virtual member.
   * \param[in] val_marker - Surface marker where the coefficient is computed.
   * \return Value of the mass flow rate on the surface <i>val_marker</i>.
   */
  inline virtual su2double GetInflow_MassFlow(unsigned short val_marker) const { return 0; }

  /*!
   * \brief A virtual member.
   * \param[in] config - Definition of the particular problem.
   * \param[in] convergence - boolean for whether the solution is converged
   * \return boolean for whether the Fixed C_L mode is converged to target C_L
   */
  inline virtual bool FixedCL_Convergence(CConfig *config, bool convergence) { return false; }

  /*!
   * \brief A virtual member.
   * \return boolean for whether the Fixed C_L mode is currently in finite-differencing mode
   */
  inline virtual bool GetStart_AoA_FD(void) const { return false; }

  /*!
   * \brief A virtual member.
   * \return boolean for whether the Fixed C_L mode is currently in finite-differencing mode
   */
  inline virtual bool GetEnd_AoA_FD(void) const { return false; }

  /*!
   * \brief A virtual member.
   * \return value for the last iteration that the AoA was updated
   */
  inline virtual unsigned long GetIter_Update_AoA(void) const { return 0; }

  /*!
   * \brief A virtual member.
   * \return value of the AoA before most recent update
   */
  inline virtual su2double GetPrevious_AoA(void) const { return 0.0; }

  /*!
   * \brief A virtual member.
   * \return value of CL Driver control command (AoA_inc)
   */
  inline virtual su2double GetAoA_inc(void) const { return 0.0; }

  /*!
   * \brief A virtual member.
   * \param[in] val_marker - Surface marker where the coefficient is computed.
   * \return Value of the mass flow rate on the surface <i>val_marker</i>.
   */
  inline virtual su2double GetExhaust_MassFlow(unsigned short val_marker) const { return 0; }

  /*!
   * \brief A virtual member.
   * \param[in] val_marker - Surface marker where the coefficient is computed.
   * \return Value of the fan face pressure on the surface <i>val_marker</i>.
   */
  inline virtual su2double GetInflow_Pressure(unsigned short val_marker) const { return 0; }

  /*!
   * \brief A virtual member.
   * \param[in] val_marker - Surface marker where the coefficient is computed.
   * \return Value of the fan face mach on the surface <i>val_marker</i>.
   */
  inline virtual su2double GetInflow_Mach(unsigned short val_marker) const { return 0; }

  /*!
   * \brief A virtual member.
   * \param[in] val_marker - Surface marker where the coefficient is computed.
   * \return Value of the sideforce coefficient (inviscid contribution) on the surface <i>val_marker</i>.
   */
  inline virtual su2double GetCSF_Inv(unsigned short val_marker) const { return 0; }

  /*!
   * \brief A virtual member.
   * \param[in] val_marker - Surface marker where the coefficient is computed.
   * \return Value of the efficiency coefficient (inviscid contribution) on the surface <i>val_marker</i>.
   */
  inline virtual su2double GetCEff_Inv(unsigned short val_marker) const { return 0; }

  /*!
   * \brief A virtual member.
   * \param[in] val_marker - Surface marker where the heat flux is computed.
   * \return Value of the integrated heat flux (viscous contribution) on the surface <i>val_marker</i>.
   */
  inline virtual su2double GetSurface_HF_Visc(unsigned short val_marker) const { return 0; }

  /*!
   * \brief A virtual member.
   * \param[in] val_marker - Surface marker where the heat flux is computed.
   * \return Value of the maximum heat flux (viscous contribution) on the surface <i>val_marker</i>.
   */
  inline virtual su2double GetSurface_MaxHF_Visc(unsigned short val_marker) const { return 0; }

  /*!
   * \brief A virtual member.
   * \param[in] val_marker - Surface marker where the coefficient is computed.
   * \return Value of the drag coefficient (viscous contribution) on the surface <i>val_marker</i>.
   */
  inline virtual su2double GetCD_Visc(unsigned short val_marker) const { return 0; }

  /*!
   * \author H. Kline
   * \brief Set the total "combo" objective (weighted sum of other values).
   * \param[in] ComboObj - Value of the combined objective.
   */
  inline virtual void SetTotal_ComboObj(su2double ComboObj) {}

  /*!
   * \author H. Kline
   * \brief Provide the total "combo" objective (weighted sum of other values).
   * \return Value of the "combo" objective values.
   */
  inline virtual su2double GetTotal_ComboObj(void) const { return 0;}

  /*!
   * \brief A virtual member.
   * \return Value of the sideforce coefficient (inviscid + viscous contribution).
   */
  inline virtual su2double GetTotal_CSF() const { return 0; }

  /*!
   * \brief A virtual member.
   * \return Value of the efficiency coefficient (inviscid + viscous contribution).
   */
  inline virtual su2double GetTotal_CEff() const { return 0; }

  /*!
   * \brief A virtual member.
   * \return Value of the thrust coefficient (force in the -x direction, inviscid + viscous contribution).
   */
  inline virtual su2double GetTotal_CT() const { return 0; }

  /*!
   * \brief A virtual member.
   * \return Value of the torque coefficient (moment in the -x direction, inviscid + viscous contribution).
   */
  inline virtual su2double GetTotal_CQ() const { return 0; }

  /*!
   * \brief A virtual member.
   * \return Value of the heat load (integrated heat flux).
   */
  inline virtual su2double GetTotal_HeatFlux() const { return 0; }

  /*!
   * \brief A virtual member.
   * \return Value of the heat load (integrated heat flux).
   */
  inline virtual su2double GetTotal_MaxHeatFlux() const { return 0; }

  /*!
   * \brief A virtual member.
   * \return Value of the average temperature.
   */
  inline virtual su2double GetTotal_AvgTemperature() const { return 0; }

  /*!
   * \brief A virtual member.
   * \return Value of the rotor Figure of Merit (FM) (inviscid + viscous contribution).
   */
  inline virtual su2double GetTotal_CMerit() const { return 0; }

  /*!
   * \brief A virtual member.
   * \return Value of the Equivalent Area coefficient (inviscid + viscous contribution).
   */
  inline virtual su2double GetTotal_CEquivArea() const { return 0; }

  /*!
   * \brief A virtual member.
   * \return Value of the Aero drag (inviscid + viscous contribution).
   */
  inline virtual su2double GetTotal_AeroCD() const { return 0; }

  /*!
   * \brief A virtual member.
   * \return Value of the difference of the presure and the target pressure.
   */
  inline virtual su2double GetTotal_CpDiff() const { return 0; }

  /*!
   * \brief A virtual member.
   * \return Value of the difference of the heat and the target heat.
   */
  inline virtual su2double GetTotal_HeatFluxDiff() const { return 0; }

  /*!
   * \brief A virtual member.
   * \return Value of the FEA coefficient (inviscid + viscous contribution).
   */
  inline virtual su2double GetTotal_CFEA() const { return 0; }

  /*!
   * \brief A virtual member.
   * \return Value of the Near-Field Pressure coefficient (inviscid + viscous contribution).
   */
  inline virtual su2double GetTotal_CNearFieldOF() const { return 0; }

  /*!
   * \author H. Kline
   * \brief Add to the value of the total 'combo' objective.
   * \param[in] val_obj - Value of the contribution to the 'combo' objective.
   */
  inline virtual void AddTotal_ComboObj(su2double val_obj) {}

  /*!
   * \brief A virtual member.
   * \return Value of the objective function for a reference geometry.
   */
  inline virtual su2double GetTotal_OFRefGeom() const { return 0; }

  /*!
   * \brief A virtual member.
   * \return Value of the objective function for a reference node.
   */
  inline virtual su2double GetTotal_OFRefNode() const { return 0; }

  /*!
   * \brief A virtual member.
   * \return Value of the objective function for the volume fraction.
   */
  inline virtual su2double GetTotal_OFVolFrac() const { return 0; }

  /*!
   * \brief Retrieve the value of the discreteness objective function
   */
  inline virtual su2double GetTotal_OFDiscreteness() const { return 0; }

  /*!
   * \brief A virtual member.
   * \return Value of the objective function for the structural compliance.
   */
  inline virtual su2double GetTotal_OFCompliance() const { return 0; }

  /*!
   * \brief A virtual member.
   * \return Bool that defines whether the solution has an element-based file or not
   */
  inline virtual bool IsElementBased(void) const { return false; }

  /*!
   * \brief A virtual member.
   * \param[in] val_cequivarea - Value of the Equivalent Area coefficient.
   */
  inline virtual void SetTotal_CEquivArea(su2double val_cequivarea) { }

  /*!
   * \brief A virtual member.
   * \param[in] val_aerocd - Value of the aero drag.
   */
  inline virtual void SetTotal_AeroCD(su2double val_aerocd) { }

  /*!
   * \brief A virtual member.
   * \param[in] val_pressure - Value of the difference between pressure and the target pressure.
   */
  inline virtual void SetTotal_CpDiff(su2double val_pressure) { }

  /*!
   * \brief A virtual member.
   * \param[in] val_pressure - Value of the difference between heat and the target heat.
   */
  inline virtual void SetTotal_HeatFluxDiff(su2double val_heat) { }

  /*!
   * \brief A virtual member.
   * \param[in] val_cfea - Value of the FEA coefficient.
   */
  inline virtual void SetTotal_CFEA(su2double val_cfea) { }

  /*!
   * \brief A virtual member.
   * \param[in] val_ofrefgeom - Value of the objective function for a reference geometry.
   */
  inline virtual void SetTotal_OFRefGeom(su2double val_ofrefgeom) { }

  /*!
   * \brief A virtual member.
   * \param[in] val_ofrefgeom - Value of the objective function for a reference node.
   */
  inline virtual void SetTotal_OFRefNode(su2double val_ofrefnode) { }

  /*!
   * \brief A virtual member.
   * \param[in] val_cnearfieldpress - Value of the Near-Field pressure coefficient.
   */
  inline virtual void SetTotal_CNearFieldOF(su2double val_cnearfieldpress) { }

  /*!
   * \brief A virtual member.
   * \return Value of the lift coefficient (inviscid + viscous contribution).
   */
  inline virtual su2double GetTotal_CL() const { return 0; }

  /*!
   * \brief A virtual member.
   * \return Value of the drag coefficient (inviscid + viscous contribution).
   */
  inline virtual su2double GetTotal_CD() const { return 0; }

  /*!
   * \brief A virtual member.
   * \return Value of the drag coefficient (inviscid + viscous contribution).
   */
  inline virtual su2double GetTotal_NetThrust() const { return 0; }

  /*!
   * \brief A virtual member.
   * \return Value of the drag coefficient (inviscid + viscous contribution).
   */
  inline virtual su2double GetTotal_Power() const { return 0; }

  /*!
   * \brief A virtual member.
   * \return Value of the drag coefficient (inviscid + viscous contribution).
   */
  inline virtual su2double GetTotal_SolidCD() const { return 0; }

  /*!
   * \brief A virtual member.
   * \return Value of the drag coefficient (inviscid + viscous contribution).
   */
  inline virtual su2double GetTotal_ReverseFlow() const { return 0; }

  /*!
   * \brief A virtual member.
   * \return Value of the drag coefficient (inviscid + viscous contribution).
   */
  inline virtual su2double GetTotal_MFR() const { return 0; }

  /*!
   * \brief A virtual member.
   * \return Value of the drag coefficient (inviscid + viscous contribution).
   */
  inline virtual su2double GetTotal_Prop_Eff() const { return 0; }

  /*!
   * \brief A virtual member.
   * \return Value of the drag coefficient (inviscid + viscous contribution).
   */
  inline virtual su2double GetTotal_ByPassProp_Eff() const { return 0; }

  /*!
   * \brief A virtual member.
   * \return Value of the drag coefficient (inviscid + viscous contribution).
   */
  inline virtual su2double GetTotal_Adiab_Eff() const { return 0; }

  /*!
   * \brief A virtual member.
   * \return Value of the drag coefficient (inviscid + viscous contribution).
   */
  inline virtual su2double GetTotal_Poly_Eff() const { return 0; }

  /*!
   * \brief A virtual member.
   * \return Value of the drag coefficient (inviscid + viscous contribution).
   */
  inline virtual su2double GetTotal_IDC() const { return 0; }

  /*!
   * \brief A virtual member.
   * \return Value of the drag coefficient (inviscid + viscous contribution).
   */
  inline virtual su2double GetTotal_IDC_Mach() const { return 0; }

  /*!
   * \brief A virtual member.
   * \return Value of the drag coefficient (inviscid + viscous contribution).
   */
  inline virtual su2double GetTotal_IDR() const { return 0; }

  /*!
   * \brief A virtual member.
   * \return Value of the drag coefficient (inviscid + viscous contribution).
   */
  inline virtual su2double GetTotal_DC60() const { return 0; }

  /*!
   * \brief A virtual member.
   * \return Value of the custom objective function.
   */
  inline virtual su2double GetTotal_Custom_ObjFunc() const { return 0; }

  /*!
   * \brief A virtual member.
   * \return Value of the moment x coefficient (inviscid + viscous contribution).
   */
  inline virtual su2double GetTotal_CMx() const { return 0; }

  /*!
   * \brief A virtual member.
   * \return Value of the moment y coefficient (inviscid + viscous contribution).
   */
  inline virtual su2double GetTotal_CMy() const { return 0; }

  /*!
   * \brief A virtual member.
   * \return Value of the moment y coefficient (inviscid + viscous contribution).
   */
  inline virtual su2double GetTotal_CMz() const { return 0; }

  /*!
   * \brief A virtual member.
   * \return Value of the moment x coefficient (inviscid + viscous contribution).
   */
  inline virtual su2double GetTotal_CoPx() const { return 0; }

  /*!
   * \brief A virtual member.
   * \return Value of the moment y coefficient (inviscid + viscous contribution).
   */
  inline virtual su2double GetTotal_CoPy() const { return 0; }

  /*!
   * \brief A virtual member.
   * \return Value of the moment y coefficient (inviscid + viscous contribution).
   */
  inline virtual su2double GetTotal_CoPz() const { return 0; }

  /*!
   * \brief A virtual member.
   * \return Value of the force x coefficient (inviscid + viscous contribution).
   */
  inline virtual su2double GetTotal_CFx() const { return 0; }

  /*!
   * \brief A virtual member.
   * \return Value of the force y coefficient (inviscid + viscous contribution).
   */
  inline virtual su2double GetTotal_CFy() const { return 0; }

  /*!
   * \brief A virtual member.
   * \return Value of the force y coefficient (inviscid + viscous contribution).
   */
  inline virtual su2double GetTotal_CFz() const { return 0; }

  /*!
   * \brief A virtual member.
   * \return Value of the lift coefficient (inviscid contribution).
   */
  inline virtual su2double GetAllBound_CL_Inv() const { return 0; }

  /*!
   * \brief A virtual member.
   * \return Value of the drag coefficient (inviscid contribution).
   */
  inline virtual su2double GetAllBound_CD_Inv() const { return 0; }

  /*!
   * \brief A virtual member.
   * \return Value of the drag coefficient (inviscid contribution).
   */
  inline virtual su2double GetAllBound_CSF_Inv() const { return 0; }

  /*!
   * \brief A virtual member.
   * \return Value of the drag coefficient (inviscid contribution).
   */
  inline virtual su2double GetAllBound_CEff_Inv() const { return 0; }

  /*!
   * \brief A virtual member.
   * \return Value of the drag coefficient (inviscid contribution).
   */
  inline virtual su2double GetAllBound_CMx_Inv() const { return 0; }

  /*!
   * \brief A virtual member.
   * \return Value of the drag coefficient (inviscid contribution).
   */
  inline virtual su2double GetAllBound_CMy_Inv() const { return 0; }

  /*!
   * \brief A virtual member.
   * \return Value of the drag coefficient (inviscid contribution).
   */
  inline virtual su2double GetAllBound_CMz_Inv() const { return 0; }

  /*!
   * \brief A virtual member.
   * \return Value of the drag coefficient (inviscid contribution).
   */
  inline virtual su2double GetAllBound_CoPx_Inv() const { return 0; }

  /*!
   * \brief A virtual member.
   * \return Value of the drag coefficient (inviscid contribution).
   */
  inline virtual su2double GetAllBound_CoPy_Inv() const { return 0; }

  /*!
   * \brief A virtual member.
   * \return Value of the drag coefficient (inviscid contribution).
   */
  inline virtual su2double GetAllBound_CoPz_Inv() const { return 0; }

  /*!
   * \brief A virtual member.
   * \return Value of the drag coefficient (inviscid contribution).
   */
  inline virtual su2double GetAllBound_CFx_Inv() const { return 0; }

  /*!
   * \brief A virtual member.
   * \return Value of the drag coefficient (inviscid contribution).
   */
  inline virtual su2double GetAllBound_CFy_Inv() const { return 0; }

  /*!
   * \brief A virtual member.
   * \return Value of the drag coefficient (inviscid contribution).
   */
  inline virtual su2double GetAllBound_CFz_Inv() const { return 0; }

  /*!
   * \brief A virtual member.
   * \return Value of the lift coefficient (inviscid contribution).
   */
  inline virtual su2double GetAllBound_CL_Visc() const { return 0; }

  /*!
   * \brief A virtual member.
   * \return Value of the drag coefficient (inviscid contribution).
   */
  inline virtual su2double GetAllBound_CD_Visc() const { return 0; }

  /*!
   * \brief A virtual member.
   * \return Value of the drag coefficient (inviscid contribution).
   */
  inline virtual su2double GetAllBound_CSF_Visc() const { return 0; }

  /*!
   * \brief A virtual member.
   * \return Value of the drag coefficient (inviscid contribution).
   */
  inline virtual su2double GetAllBound_CEff_Visc() const { return 0; }

  /*!
   * \brief A virtual member.
   * \return Value of the drag coefficient (inviscid contribution).
   */
  inline virtual su2double GetAllBound_CMx_Visc() const { return 0; }

  /*!
   * \brief A virtual member.
   * \return Value of the drag coefficient (inviscid contribution).
   */
  inline virtual su2double GetAllBound_CMy_Visc() const { return 0; }

  /*!
   * \brief A virtual member.
   * \return Value of the drag coefficient (inviscid contribution).
   */
  inline virtual su2double GetAllBound_CMz_Visc() const { return 0; }

  /*!
   * \brief A virtual member.
   * \return Value of the drag coefficient (inviscid contribution).
   */
  inline virtual su2double GetAllBound_CoPx_Visc() const { return 0; }

  /*!
   * \brief A virtual member.
   * \return Value of the drag coefficient (inviscid contribution).
   */
  inline virtual su2double GetAllBound_CoPy_Visc() const { return 0; }

  /*!
   * \brief A virtual member.
   * \return Value of the drag coefficient (inviscid contribution).
   */
  inline virtual su2double GetAllBound_CoPz_Visc() const { return 0; }

  /*!
   * \brief A virtual member.
   * \return Value of the drag coefficient (inviscid contribution).
   */
  inline virtual su2double GetAllBound_CFx_Visc() const { return 0; }

  /*!
   * \brief A virtual member.
   * \return Value of the drag coefficient (inviscid contribution).
   */
  inline virtual su2double GetAllBound_CFy_Visc() const { return 0; }

  /*!
   * \brief A virtual member.
   * \return Value of the drag coefficient (inviscid contribution).
   */
  inline virtual su2double GetAllBound_CFz_Visc() const { return 0; }

  /*!
   * \brief A virtual member.
   * \return Value of the lift coefficient (inviscid contribution).
   */
  inline virtual su2double GetAllBound_CL_Mnt() const { return 0; }

  /*!
   * \brief A virtual member.
   * \return Value of the drag coefficient (inviscid contribution).
   */
  inline virtual su2double GetAllBound_CD_Mnt() const { return 0; }

  /*!
   * \brief A virtual member.
   * \return Value of the drag coefficient (inviscid contribution).
   */
  inline virtual su2double GetAllBound_CSF_Mnt() const { return 0; }

  /*!
   * \brief A virtual member.
   * \return Value of the drag coefficient (inviscid contribution).
   */
  inline virtual su2double GetAllBound_CEff_Mnt() const { return 0; }

  /*!
   * \brief A virtual member.
   * \return Value of the drag coefficient (inviscid contribution).
   */
  inline virtual su2double GetAllBound_CMx_Mnt() const { return 0; }
  /*!
   * \brief A virtual member.
   * \return Value of the drag coefficient (inviscid contribution).
   */
  inline virtual su2double GetAllBound_CMy_Mnt() const { return 0; }

  /*!
   * \brief A virtual member.
   * \return Value of the drag coefficient (inviscid contribution).
   */
  inline virtual su2double GetAllBound_CMz_Mnt() const { return 0; }

  /*!
   * \brief A virtual member.
   * \return Value of the drag coefficient (inviscid contribution).
   */
  inline virtual su2double GetAllBound_CoPx_Mnt() const { return 0; }

  /*!
   * \brief A virtual member.
   * \return Value of the drag coefficient (inviscid contribution).
   */
  inline virtual su2double GetAllBound_CoPy_Mnt() const { return 0; }

  /*!
   * \brief A virtual member.
   * \return Value of the drag coefficient (inviscid contribution).
   */
  inline virtual su2double GetAllBound_CoPz_Mnt() const { return 0; }

  /*!
   * \brief A virtual member.
   * \return Value of the drag coefficient (inviscid contribution).
   */
  inline virtual su2double GetAllBound_CFx_Mnt() const { return 0; }

  /*!
   * \brief A virtual member.
   * \return Value of the drag coefficient (inviscid contribution).
   */
  inline virtual su2double GetAllBound_CFy_Mnt() const { return 0; }

  /*!
   * \brief A virtual member.
   * \return Value of the drag coefficient (inviscid contribution).
   */
  inline virtual su2double GetAllBound_CFz_Mnt() const { return 0; }

  /*!
   * \brief A virtual member.
   * \return Value of the buffet metric.
   */
  inline virtual su2double GetTotal_Buffet_Metric() const { return 0; }

  /*!
   * \brief A virtual member.
   * \param[in] val_marker - Surface marker where the coefficient is computed.
   * \param[in] val_vertex - Vertex of the marker <i>val_marker</i> where the coefficient is evaluated.
   * \return Value of the pressure coefficient.
   */
  inline virtual su2double GetCPressure(unsigned short val_marker, unsigned long val_vertex) const { return 0; }

  /*!
   * \brief A virtual member.
   * \param[in] val_marker - Surface marker where the coefficient is computed.
   * \param[in] val_vertex - Vertex of the marker <i>val_marker</i> where the coefficient is evaluated.
   * \return Value of the pressure coefficient.
   */
  inline virtual su2double GetCPressureTarget(unsigned short val_marker, unsigned long val_vertex) const { return 0; }

  /*!
   * \brief A virtual member.
   * \param[in] val_marker - Surface marker where the coefficient is computed.
   * \param[in] val_vertex - Vertex of the marker <i>val_marker</i> where the coefficient is evaluated.
   * \return Value of the pressure coefficient.
   */
  inline virtual void SetCPressureTarget(unsigned short val_marker,
                                         unsigned long val_vertex,
                                         su2double val_pressure) { }

  /*!
   * \brief A virtual member.
   * \param[in] val_marker - Surface marker where the coefficient is computed.
   * \param[in] val_vertex - Vertex of the marker <i>val_marker</i> where the coefficient is evaluated.
   * \return Value of the pressure coefficient.
   */

  inline virtual void SetCharacPrimVar(unsigned short val_marker,
                                       unsigned long val_vertex,
                                       unsigned short val_var,
                                       su2double val_value) { }

  /*!
   * \brief A virtual member.
   * \param[in] val_marker - Surface marker where the coefficient is computed.
   * \param[in] val_vertex - Vertex of the marker <i>val_marker</i> where the coefficient is evaluated.
   * \return Value of the pressure coefficient.
   */
  inline virtual unsigned long GetDonorGlobalIndex(unsigned short val_marker,
                                                   unsigned long val_vertex) const {
    return 0;
  }

  /*!
   * \brief A virtual member.
   * \param[in] val_marker - Surface marker where the coefficient is computed.
   * \param[in] val_vertex - Vertex of the marker <i>val_marker</i> where the coefficient is evaluated.
   * \return Value of the pressure coefficient.
   */
  inline virtual void SetDonorGlobalIndex(unsigned short val_marker,
                                          unsigned long val_vertex,
                                          unsigned long val_index) { }

  /*!
   * \brief A virtual member.
   * \param[in] val_marker - Surface marker where the coefficient is computed.
   * \param[in] val_vertex - Vertex of the marker <i>val_marker</i> where the coefficient is evaluated.
   * \return Value of the pressure coefficient.
   */
  inline virtual su2double *GetCharacPrimVar(unsigned short val_marker,
                                             unsigned long val_vertex) const { return nullptr; }

  /*!
   * \brief A virtual member
   * \param[in] val_marker - Surface marker where the total temperature is evaluated.
   * \param[in] val_vertex - Vertex of the marker <i>val_marker</i> where the total temperature is evaluated.
   * \return Value of the total temperature
   */
  inline virtual su2double GetInlet_Ttotal(unsigned short val_marker, unsigned long val_vertex) const { return 0; }

  /*!
   * \brief A virtual member
   * \param[in] val_marker - Surface marker where the total pressure is evaluated.
   * \param[in] val_vertex - Vertex of the marker <i>val_marker</i> where the total pressure is evaluated.
   * \return Value of the total pressure
   */
  inline virtual su2double GetInlet_Ptotal(unsigned short val_marker, unsigned long val_vertex) const { return 0; }

  /*!
   * \brief A virtual member
   * \param[in] val_marker - Surface marker where the flow direction is evaluated
   * \param[in] val_vertex - Vertex of the marker <i>val_marker</i> where the flow direction is evaluated
   * \param[in] val_dim - The component of the flow direction unit vector to be evaluated
   * \return Component of a unit vector representing the flow direction.
   */
  inline virtual su2double GetInlet_FlowDir(unsigned short val_marker,
                                            unsigned long val_vertex,
                                            unsigned short val_dim) const { return 0; }

  /*!
   * \brief A virtual member
   * \param[in] val_marker - Surface marker where the total temperature is set.
   * \param[in] val_vertex - Vertex of the marker <i>val_marker</i> where the total temperature is set.
   * \param[in] val_ttotal - Value of the total temperature
   */
  inline virtual void SetInlet_Ttotal(unsigned short val_marker,
                                      unsigned long val_vertex,
                                      su2double val_ttotal) { }

  /*!
   * \brief A virtual member
   * \param[in] val_marker - Surface marker where the total pressure is set.
   * \param[in] val_vertex - Vertex of the marker <i>val_marker</i> where the total pressure is set.
   * \param[in] val_ptotal - Value of the total pressure
   */
  inline virtual void SetInlet_Ptotal(unsigned short val_marker,
                                      unsigned long val_vertex,
                                      su2double val_ptotal) { }

  /*!
   * \brief A virtual member
   * \param[in] val_marker - Surface marker where the flow direction is set.
   * \param[in] val_vertex - Vertex of the marker <i>val_marker</i> where the flow direction is set.
   * \param[in] val_dim - The component of the flow direction unit vector to be set
   * \param[in] val_flowdir - Component of a unit vector representing the flow direction.
   */
  inline virtual void SetInlet_FlowDir(unsigned short val_marker,
                                       unsigned long val_vertex,
                                       unsigned short val_dim,
                                       su2double val_flowdir) { }

  /*!
   * \brief A virtual member
   * \param[in] iMarker - Marker identifier.
   * \param[in] iVertex - Vertex identifier.
   * \param[in] iDim - Index of the turbulence variable (i.e. k is 0 in SST)
   * \param[in] val_turb_var - Value of the turbulence variable to be used.
   */
  inline virtual void SetInlet_TurbVar(unsigned short val_marker,
                                       unsigned long val_vertex,
                                       unsigned short val_dim,
                                       su2double val_turb_var) { }

  /*!
   * \brief A virtual member
   * \param[in] config - Definition of the particular problem.
   * \param[in] iMarker - Surface marker where the coefficient is computed.
   */
  inline virtual void SetUniformInlet(const CConfig* config, unsigned short iMarker) {};

  /*!
   * \brief A virtual member
   * \param[in] val_inlet - vector containing the inlet values for the current vertex.
   * \param[in] iMarker - Surface marker where the coefficient is computed.
   * \param[in] iVertex - Vertex of the marker <i>iMarker</i> where the inlet is being set.
   */
  inline virtual void SetInletAtVertex(const su2double *val_inlet,
                                       unsigned short iMarker,
                                       unsigned long iVertex) { };

  /*!
   * \brief A virtual member
   * \param[in] val_inlet - vector returning the inlet values for the current vertex.
   * \param[in] val_inlet_point - Node index where the inlet is being set.
   * \param[in] val_kind_marker - Enumerated type for the particular inlet type.
   * \param[in] geometry - Geometrical definition of the problem.
   * \param config - Definition of the particular problem.
   * \return Value of the face area at the vertex.
   */
  inline virtual su2double GetInletAtVertex(su2double *val_inlet,
                                            unsigned long val_inlet_point,
                                            unsigned short val_kind_marker,
                                            string val_marker,
                                            const CGeometry *geometry,
                                            const CConfig *config) const { return 0; }

  /*!
   * \brief Update the multi-grid structure for the customized boundary conditions
   * \param geometry_container - Geometrical definition.
   * \param config - Definition of the particular problem.
   */
  inline virtual void UpdateCustomBoundaryConditions(CGeometry **geometry_container, CConfig *config) { }

  /*!
   * \brief A virtual member.
   * \param[in] val_marker - Surface marker where the coefficient is computed.
   * \param[in] val_vertex - Vertex of the marker <i>val_marker</i> where the coefficient is evaluated.
   * \return Value of the skin friction coefficient.
   */
  inline virtual su2double GetCSkinFriction(unsigned short val_marker,
                                            unsigned long val_vertex,
                                            unsigned short val_dim) const { return 0; }

  /*!
   * \brief A virtual member.
   * \param[in] val_marker - Surface marker where the wall shear stress is computed.
   * \param[in] val_vertex - Vertex of the marker <i>val_marker</i> where the wall shear stress is evaluated.
   * \return Value of the wall shear stress.
   */
  inline virtual su2double GetWallShearStress(unsigned short val_marker,
                                              unsigned long val_vertex) const { return 0; }

  /*!
   * \brief A virtual member.
   * \param[in] val_marker - Surface marker where the coefficient is computed.
   * \param[in] val_vertex - Vertex of the marker <i>val_marker</i> where the coefficient is evaluated.
   * \return Value of the heat transfer coefficient.
   */
  inline virtual su2double GetHeatFlux(unsigned short val_marker, unsigned long val_vertex) const { return 0; }

  /*!
   * \brief A virtual member.
   * \param[in] val_marker - Surface marker where the coefficient is computed.
   * \param[in] val_vertex - Vertex of the marker <i>val_marker</i> where the coefficient is evaluated.
   * \return Value of the heat transfer coefficient.
   */
  inline virtual su2double GetHeatFluxTarget(unsigned short val_marker, unsigned long val_vertex) const { return 0; }

  /*!
   * \brief A virtual member.
   * \param[in] val_marker - Surface marker where the coefficient is computed.
   * \param[in] val_vertex - Vertex of the marker <i>val_marker</i> where the coefficient is evaluated.
   * \return Value of the pressure coefficient.
   */
  inline virtual void SetHeatFluxTarget(unsigned short val_marker,
                                        unsigned long val_vertex,
                                        su2double val_heat) { }

  /*!
   * \brief A virtual member.
   * \param[in] val_marker - Surface marker where the coefficient is computed.
   * \param[in] val_vertex - Vertex of the marker <i>val_marker</i> where the coefficient is evaluated.
   * \return Value of the buffet sensor.
   */
  inline virtual su2double GetBuffetSensor(unsigned short val_marker, unsigned long val_vertex) const { return 0; }

  /*!
   * \brief A virtual member.
   * \param[in] val_marker - Surface marker where the coefficient is computed.
   * \param[in] val_vertex - Vertex of the marker <i>val_marker</i> where the coefficient is evaluated.
   * \return Value of the y plus.
   */
  inline virtual su2double GetYPlus(unsigned short val_marker, unsigned long val_vertex) const { return 0; }

  /*!
   * \brief A virtual member.
   * \return Value of the StrainMag_Max
   */
  inline virtual su2double GetStrainMag_Max(void) const { return 0; }

  /*!
   * \brief A virtual member.
   * \return Value of the Omega_Max
   */
  inline virtual su2double GetOmega_Max(void) const { return 0; }

  /*!
   * \brief A virtual member.
   * \return Value of the adjoint density at the infinity.
   */
  inline virtual su2double GetPsiRho_Inf(void) const { return 0; }

  /*!
   * \brief A virtual member.
   * \return Value of the adjoint energy at the infinity.
   */
  inline virtual su2double GetPsiE_Inf(void) const { return 0; }

  /*!
   * \brief A virtual member.
   * \param[in] val_dim - Index of the adjoint velocity vector.
   * \return Value of the adjoint velocity vector at the infinity.
   */
  inline virtual su2double GetPhi_Inf(unsigned short val_dim) const { return 0; }

  /*!
   * \brief A virtual member.
   * \return Value of the geometrical sensitivity coefficient
   *         (inviscid + viscous contribution).
   */
  inline virtual su2double GetTotal_Sens_Geo() const { return 0; }

  /*!
   * \brief A virtual member.
   * \return Value of the Mach sensitivity coefficient
   *         (inviscid + viscous contribution).
   */
  inline virtual su2double GetTotal_Sens_Mach() const { return 0; }

  /*!
   * \brief A virtual member.
   * \return Value of the angle of attack sensitivity coefficient
   *         (inviscid + viscous contribution).
   */
  inline virtual su2double GetTotal_Sens_AoA() const { return 0; }

  /*!
   * \brief Set the total farfield pressure sensitivity coefficient.
   * \return Value of the farfield pressure sensitivity coefficient
   *         (inviscid + viscous contribution).
   */
  inline virtual su2double GetTotal_Sens_Press() const { return 0; }

  /*!
   * \brief Set the total farfield temperature sensitivity coefficient.
   * \return Value of the farfield temperature sensitivity coefficient
   *         (inviscid + viscous contribution).
   */
  inline virtual su2double GetTotal_Sens_Temp() const { return 0; }

  /*!
   * \author H. Kline
   * \brief Get the total back pressure sensitivity coefficient.
   * \return Value of the back pressure sensitivity coefficient
   *         (inviscid + viscous contribution).
   */
  inline virtual su2double GetTotal_Sens_BPress() const { return 0; }

  /*!
   * \brief A virtual member.
   * \return Value of the density sensitivity.
   */
  inline virtual su2double GetTotal_Sens_Density() const { return 0; }

  /*!
   * \brief A virtual member.
   * \return Value of the velocity magnitude sensitivity.
   */
  inline virtual su2double GetTotal_Sens_ModVel() const { return 0; }

  /*!
   * \brief A virtual member.
   * \return Value of the density at the infinity.
   */
  inline virtual su2double GetDensity_Inf(void) const { return 0; }

  /*!
   * \brief A virtual member.
   * \return Value of the velocity at the infinity.
   */
  inline virtual su2double GetModVelocity_Inf(void) const { return 0; }

  /*!
   * \brief A virtual member.
   * \return Value of the density x energy at the infinity.
   */
  inline virtual su2double GetDensity_Energy_Inf(void) const { return 0; }

  /*!
   * \brief A virtual member.
   * \return Value of the pressure at the infinity.
   */
  inline virtual su2double GetPressure_Inf(void) const { return 0; }

  /*!
   * \brief A virtual member.
   * \param[in] val_dim - Index of the adjoint velocity vector.
   * \return Value of the density x velocity at the infinity.
   */
  inline virtual su2double GetDensity_Velocity_Inf(unsigned short val_dim) const { return 0; }

  /*!
   * \brief A virtual member.
   * \param[in] val_dim - Index of the velocity vector.
   * \return Value of the velocity at the infinity.
   */
  inline virtual su2double GetVelocity_Inf(unsigned short val_dim) const { return 0; }

  /*!
   * \brief A virtual member.
   * \return Value of the velocity at the infinity.
   */
  inline virtual su2double *GetVelocity_Inf(void) { return nullptr; }

  /*!
   * \brief A virtual member.
   * \return Value of the viscosity at the infinity.
   */
  inline virtual su2double GetViscosity_Inf(void) const { return 0; }

  /*!
   * \brief A virtual member.
   * \return Value of nu tilde at the far-field.
   */
  inline virtual su2double GetNuTilde_Inf(void) const { return 0; }

  /*!
   * \brief A virtual member.
   * \return Value of the turbulent kinetic energy.
   */
  inline virtual su2double GetTke_Inf(void) const { return 0; }

  /*!
   * \brief A virtual member.
   * \return Value of the turbulent frequency.
   */
  inline virtual su2double GetOmega_Inf(void) const { return 0; }

  /*!
   * \brief A virtual member.
   * \return Value of the sensitivity coefficient for the Young Modulus E
   */
  inline virtual su2double GetTotal_Sens_E(unsigned short iVal) const { return 0.0; }

  /*!
   * \brief A virtual member.
   * \return Value of the sensitivity for the Poisson's ratio Nu
   */
  inline virtual su2double GetTotal_Sens_Nu(unsigned short iVal) const { return 0.0; }

  /*!
   * \brief A virtual member.
   * \return Value of the structural density sensitivity
   */
  inline virtual su2double GetTotal_Sens_Rho(unsigned short iVal) const { return 0.0; }

  /*!
   * \brief A virtual member.
   * \return Value of the structural weight sensitivity
   */
  inline virtual su2double GetTotal_Sens_Rho_DL(unsigned short iVal) const { return 0.0; }

  /*!
   * \brief A virtual member.
   * \return Value of the sensitivity coefficient for the Electric Field in the region iEField
   */
  inline virtual su2double GetTotal_Sens_EField(unsigned short iEField) const { return 0.0; }

  /*!
   * \brief A virtual member.
   * \return Value of the sensitivity coefficient for the FEA DV in the region iDVFEA
   */
  inline virtual su2double GetTotal_Sens_DVFEA(unsigned short iDVFEA) const { return 0.0; }

  /*!
   * \brief A virtual member.
   * \return Value of the sensitivity coefficient for the Young Modulus E
   */
  inline virtual su2double GetGlobal_Sens_E(unsigned short iVal) const { return 0.0; }

  /*!
   * \brief A virtual member.
   * \return Value of the sensitivity coefficient for the Poisson's ratio Nu
   */
  inline virtual su2double GetGlobal_Sens_Nu(unsigned short iVal) const { return 0.0; }

  /*!
   * \brief A virtual member.
   * \return Value of the structural density sensitivity
   */
  inline virtual su2double GetGlobal_Sens_Rho(unsigned short iVal) const { return 0.0; }

  /*!
   * \brief A virtual member.
   * \return Value of the structural weight sensitivity
   */
  inline virtual su2double GetGlobal_Sens_Rho_DL(unsigned short iVal) const { return 0.0; }

  /*!
   * \brief A virtual member.
   * \return Value of the sensitivity coefficient for the Electric Field in the region iEField
   */
  inline virtual su2double GetGlobal_Sens_EField(unsigned short iEField) const { return 0.0; }

  /*!
   * \brief A virtual member.
   * \return Value of the sensitivity coefficient for the FEA DV in the region iDVFEA
   */
  inline virtual su2double GetGlobal_Sens_DVFEA(unsigned short iDVFEA) const { return 0.0; }

  /*!
   * \brief A virtual member.
   * \return Value of the Young modulus from the adjoint solver
   */
  inline virtual su2double GetVal_Young(unsigned short iVal) const { return 0.0; }

  /*!
   * \brief A virtual member.
   * \return Value of the Poisson's ratio from the adjoint solver
   */
  inline virtual su2double GetVal_Poisson(unsigned short iVal) const { return 0.0; }

  /*!
   * \brief A virtual member.
   * \return Value of the density for inertial effects, from the adjoint solver
   */
  inline virtual su2double GetVal_Rho(unsigned short iVal) const { return 0.0; }

  /*!
   * \brief A virtual member.
   * \return Value of the density for dead loads, from the adjoint solver
   */
  inline virtual su2double GetVal_Rho_DL(unsigned short iVal) const { return 0.0; }

  /*!
   * \brief A virtual member.
   * \return Number of electric field variables from the adjoint solver
   */
  inline virtual unsigned short GetnEField(void) const { return 0; }

  /*!
   * \brief A virtual member.
   * \return Number of design variables from the adjoint solver
   */
  inline virtual unsigned short GetnDVFEA(void) const { return 0; }

  /*!
   * \brief A virtual member.
   */
  inline virtual void ReadDV(CConfig *config) { }

  /*!
   * \brief A virtual member.
   * \return Pointer to the values of the Electric Field
   */
  inline virtual su2double GetVal_EField(unsigned short iVal) const { return 0.0; }

  /*!
   * \brief A virtual member.
   * \return Pointer to the values of the design variables
   */
  inline virtual su2double GetVal_DVFEA(unsigned short iVal) const { return 0.0; }

  /*!
   * \brief A virtual member.
   * \param[in] val_marker - Surface marker where the coefficient is computed.
   * \param[in] val_vertex - Vertex of the marker <i>val_marker</i> where the coefficient is evaluated.
   * \return Value of the sensitivity coefficient.
   */
  inline virtual su2double GetCSensitivity(unsigned short val_marker,
                                           unsigned long val_vertex) const {
    return 0;
  }

  /*!
   * \brief A virtual member.
   * \return A pointer to an array containing a set of constants
   */
  inline virtual const su2double* GetConstants() const { return nullptr; }

  /*!
   * \brief A virtual member.
   * \param[in] iBGS - Number of BGS iteration.
   * \param[in] val_forcecoeff_history - Value of the force coefficient.
   */
  inline virtual void SetForceCoeff(su2double val_forcecoeff_history) { }

  /*!
   * \brief A virtual member.
   * \param[in] val_relaxcoeff_history - Value of the force coefficient.
   */
  inline virtual void SetRelaxCoeff(su2double val_relaxcoeff_history) { }

  /*!
   * \brief A virtual member.
   * \param[in] iBGS - Number of BGS iteration.
   * \param[in] val_FSI_residual - Value of the residual.
   */
  inline virtual void SetFSI_Residual(su2double val_FSI_residual) { }

  /*!
   * \brief A virtual member.
   * \param[out] val_forcecoeff_history - Value of the force coefficient.
   */
  inline virtual su2double GetForceCoeff(void) const { return 0.0; }

  /*!
   * \brief A virtual member.
   * \param[out] val_relaxcoeff_history - Value of the relax coefficient.
   */
  inline virtual su2double GetRelaxCoeff(void) const { return 0.0; }

  /*!
   * \brief A virtual member.
   * \param[out] val_FSI_residual - Value of the residual.
   */
  inline virtual su2double GetFSI_Residual(void) const { return 0.0; }

  /*!
   * \brief A virtual member.
   * \param[in] geometry - Geometrical definition of the problem.
   * \param[in] solver_container - Container with all the solutions.
   * \param[in] config - Definition of the particular problem.
   * \param[in] ExtIter - External iteration.
   */
  inline virtual void SetInitialCondition(CGeometry **geometry,
                                          CSolver ***solver_container,
                                          CConfig *config,
                                          unsigned long TimeIter) { }

  /*!
   * \brief A virtual member.
   * \param[in] geometry - Geometrical definition of the problem.
   * \param[in] config - Definition of the problem.
   */
  inline virtual void PredictStruct_Displacement(CGeometry *geometry,
                                                 CConfig *config) { }

  /*!
   * \brief A virtual member.
   * \param[in] geometry - Geometrical definition of the problem.
   * \param[in] config - Definition of the problem.
   * \param[in] iOuterIter - Current outer iteration.
   */
  inline virtual void ComputeAitken_Coefficient(CGeometry *geometry,
                                                CConfig *config,
                                                unsigned long iOuterIter) { }

  /*!
   * \brief A virtual member.
   * \param[in] geometry - Geometrical definition of the problem.
   * \param[in] config - Definition of the particular problem.
   */
  inline virtual void SetAitken_Relaxation(CGeometry *geometry,
                                           CConfig *config) { }

  /*!
   * \brief A virtual member.
   * \param[in] geometry - Geometrical definition of the problem.
   * \param[in] solver - Container vector with all of the solvers.
   * \param[in] config - Definition of the particular problem.
   * \param[in] val_iter - Current external iteration number.
   * \param[in] val_update_geo - Flag for updating coords and grid velocity.
   */
  inline virtual void LoadRestart(CGeometry **geometry,
                                  CSolver ***solver,
                                  CConfig *config,
                                  int val_iter,
                                  bool val_update_geo) { }

  /*!
   * \brief Read a native SU2 restart file in ASCII format.
   * \param[in] geometry - Geometrical definition of the problem.
   * \param[in] config - Definition of the particular problem.
   * \param[in] val_filename - String name of the restart file.
   */
  void Read_SU2_Restart_ASCII(CGeometry *geometry,
                              const CConfig *config,
                              string val_filename);

  /*!
   * \brief Read a native SU2 restart file in binary format.
   * \param[in] geometry - Geometrical definition of the problem.
   * \param[in] config - Definition of the particular problem.
   * \param[in] val_filename - String name of the restart file.
   */
  void Read_SU2_Restart_Binary(CGeometry *geometry,
                               const CConfig *config,
                               string val_filename);

  /*!
   * \brief Read the metadata from a native SU2 restart file (ASCII or binary).
   * \param[in] geometry - Geometrical definition of the problem.
   * \param[in] config - Definition of the particular problem.
   * \param[in] adjoint - Boolean to identify the restart file of an adjoint run.
   * \param[in] val_filename - String name of the restart file.
   */
  void Read_SU2_Restart_Metadata(CGeometry *geometry,
                                 CConfig *config,
                                 bool adjoint_run,
                                 string val_filename) const;

  /*!
   * \brief Load a inlet profile data from file into a particular solver.
   * \param[in] geometry - Geometrical definition of the problem.
   * \param[in] solver - Container vector with all of the solvers.
   * \param[in] config - Definition of the particular problem.
   * \param[in] val_iter - Current external iteration number.
   * \param[in] val_kind_solver - Solver container position.
   * \param[in] val_kind_marker - Kind of marker to apply the profiles.
   */
  void LoadInletProfile(CGeometry **geometry,
                        CSolver ***solver,
                        CConfig *config,
                        int val_iter,
                        unsigned short val_kind_solver,
                        unsigned short val_kind_marker) const;

  /*!
   * \brief A virtual member.
   * \param[in] geometry - Geometrical definition of the problem.
   * \param[in] config - Definition of the particular problem.
   * \param[in] val_iter - Current external iteration number.
   */
  inline virtual void LoadRestart_FSI(CGeometry *geometry,
                                      CConfig *config,
                                      int val_iter) { }

  /*!
   * \brief A virtual member.
   * \param[in] iElem - element parameter.
   * \param[out] iElem_iDe - ID of the Dielectric Elastomer region.
   */
  inline virtual unsigned short Get_iElem_iDe(unsigned long iElem) const { return 0; }

  /*!
   * \brief A virtual member.
   * \param[in] i_DV - number of design variable.
   * \param[in] val_EField - value of the design variable.
   */
  inline virtual void Set_DV_Val(su2double val_EField, unsigned short i_DV) { }

  /*!
   * \brief A virtual member.
   * \param[in] i_DV - number of design variable.
   * \param[out] DV_Val - value of the design variable.
   */
  inline virtual su2double Get_DV_Val(unsigned short i_DV) const { return 0.0; }

  /*!
   * \brief Gauss method for solving a linear system.
   * \param[in] A - Matrix Ax = b.
   * \param[in] rhs - Right hand side.
   * \param[in] nVar - Number of variables.
   */
  void Gauss_Elimination(su2double** A,
                         su2double* rhs,
                         unsigned short nVar);

  /*!
   * \brief Prepares and solves the aeroelastic equations.
   * \param[in] surface_movement - Surface movement classes of the problem.
   * \param[in] geometry - Geometrical definition of the problem.
   * \param[in] config - Definition of the particular problem.
   * \param[in] TimeIter - Physical iteration number.
   */
  void Aeroelastic(CSurfaceMovement *surface_movement,
                   CGeometry *geometry,
                   CConfig *config,
                   unsigned long TimeIter);

  /*!
   * \brief Sets up the generalized eigenvectors and eigenvalues needed to solve the aeroelastic equations.
   * \param[in] PHI - Matrix of the generalized eigenvectors.
   * \param[in] w - The eigenvalues of the generalized eigensystem.
   * \param[in] config - Definition of the particular problem.
   */
  void SetUpTypicalSectionWingModel(vector<vector<su2double> >& PHI,
                                    vector<su2double>& w,
                                    CConfig *config);

  /*!
   * \brief Solve the typical section wing model.
   * \param[in] geometry - Geometrical definition of the problem.
   * \param[in] Cl - Coefficient of lift at particular iteration.
   * \param[in] Cm - Moment coefficient about z-axis at particular iteration.
   * \param[in] config - Definition of the particular problem.
   * \param[in] val_Marker - Surface that is being monitored.
   * \param[in] displacements - solution of typical section wing model.
   */
  void SolveTypicalSectionWingModel(CGeometry *geometry,
                                    su2double Cl, su2double Cm,
                                    CConfig *config,
                                    unsigned short val_Marker,
                                    vector<su2double>& displacements);

  /*!
   * \brief A virtual member.
   * \param[in] geometry - Geometrical definition of the problem.
   * \param[in] config_container - The particular config.
   */
  inline virtual void RegisterSolution(CGeometry *geometry_container, CConfig *config) { }

  /*!
   * \brief A virtual member.
   * \param[in] geometry - Geometrical definition of the problem.
   * \param[in] config_container - The particular config.
   */
  inline virtual void RegisterOutput(CGeometry *geometry_container, CConfig *config) { }

  /*!
   * \brief A virtual member.
   * \param[in] geometry - The geometrical definition of the problem.
   * \param[in] config - The particular config.
   */
  inline virtual void SetAdjoint_Output(CGeometry *geometry, CConfig *config){}

  /*!
   * \brief A virtual member.
   * \param[in] geometry - The geometrical definition of the problem.
   * \param[in] config - The particular config.
   */
  inline virtual void SetAdjoint_OutputMesh(CGeometry *geometry, CConfig *config) {}

  /*!
   * \brief A virtual member.
   * \param[in] geometry - The geometrical definition of the problem.
   * \param[in] solver_container - The solver container holding all solutions.
   * \param[in] config - The particular config.
   */
  inline virtual void ExtractAdjoint_Solution(CGeometry *geometry, CConfig *config){}

  /*!
   * \brief A virtual member.
   * \param[in] geometry - The geometrical definition of the problem.
   * \param[in] solver_container - The solver container holding all solutions.
   * \param[in] config - The particular config.
   */
  inline virtual void ExtractAdjoint_Geometry(CGeometry *geometry, CConfig *config) {}

  /*!
   * \brief  A virtual member.
   * \param[in] geometry - Geometrical definition of the problem.
   * \param[in] config - Definition of the particular problem.
   */
  inline virtual void SetSurface_Sensitivity(CGeometry *geometry, CConfig *config) { }

  /*!
   * \brief A virtual member. Extract and set the geometrical sensitivity.
   * \param[in] geometry - Geometrical definition of the problem.
   * \param[in] config - Definition of the particular problem.
   * \param[in] target_solver - The target solver for the sensitivities, optional, for when the mesh solver is used.
   */
  inline virtual void SetSensitivity(CGeometry *geometry, CConfig *config, CSolver *target_solver = nullptr){ }

  /*!
   * \brief A virtual member.
   * \param[in] Set value of interest: 0 - Initial value, 1 - Current value.
   */
  inline virtual void SetFSI_ConvValue(unsigned short val_index, su2double val_criteria) { };

  /*!
   * \brief A virtual member.
   * \param[in]  Value of interest: 0 - Initial value, 1 - Current value.
   * \return Values to compare
   */
  inline virtual su2double GetFSI_ConvValue(unsigned short val_index)const  { return 0.0; }

  /*!
   * \brief A virtual member.
   * \param[in] CurrentTime - Current time step.
   * \param[in] RampTime - Time for application of the ramp.*
   * \param[in] config - Definition of the particular problem.
   */
  inline virtual su2double Compute_LoadCoefficient(su2double CurrentTime,
                                                   su2double RampTime,
                                                   const CConfig *config) { return 0.0; }

  /*!
   * \brief A virtual member.
   * \param[in] geometry - Geometrical definition of the problem.
   * \param[in] numerics - Description of the numerical method.
   * \param[in] config - Definition of the particular problem.
   */
  inline virtual void Compute_StiffMatrix(CGeometry *geometry,
                                          CNumerics **numerics,
                                          const CConfig *config) { }

  /*!
   * \brief A virtual member.
   * \param[in] geometry - Geometrical definition of the problem.
   * \param[in] numerics - Description of the numerical method.
   * \param[in] config - Definition of the particular problem.
   */
  inline virtual void Compute_StiffMatrix_NodalStressRes(CGeometry *geometry,
                                                         CNumerics **numerics,
                                                         const CConfig *config) { }

  /*!
   * \brief A virtual member.
   * \param[in] geometry - Geometrical definition of the problem.
   * \param[in] numerics - Description of the numerical method.
   * \param[in] config - Definition of the particular problem.
   */
  inline virtual void Compute_MassMatrix(CGeometry *geometry,
                                         CNumerics **numerics,
                                         const CConfig *config) { }

  /*!
   * \brief A virtual member.
   * \param[in] geometry - Geometrical definition of the problem.
   * \param[in] numerics - Description of the numerical method.
   * \param[in] config - Definition of the particular problem.
   */
  inline virtual void Compute_MassRes(CGeometry *geometry,
                                      CNumerics **numerics,
                                      const CConfig *config) { }

  /*!
   * \brief A virtual member.
   * \param[in] geometry - Geometrical definition of the problem.
   * \param[in] numerics - Description of the numerical method.
   * \param[in] config - Definition of the particular problem.
   */
  inline virtual void Compute_NodalStressRes(CGeometry *geometry,
                                             CNumerics **numerics,
                                             const CConfig *config) { }

  /*!
   * \brief A virtual member.
   * \param[in] geometry - Geometrical definition of the problem.
   * \param[in] numerics - Description of the numerical method.
   * \param[in] config - Definition of the particular problem.
   */
  inline virtual void Compute_DeadLoad(CGeometry *geometry,
                                       CNumerics **numerics,
                                       const CConfig *config) { }

  /*!
   * \brief A virtual member. Set the volumetric heat source
   * \param[in] geometry - Geometrical definition of the problem.
   * \param[in] config - Definition of the particular problem.
   */
  inline virtual void SetVolumetricHeatSource(CGeometry *geometry,
                                              CConfig *config) { }

  /*!
   * \brief A virtual member.
   * \param[in] geometry - Geometrical definition of the problem.
   * \param[in] solver_container - Container vector with the solutions.
   * \param[in] config - Definition of the particular problem.
   */
  inline virtual void Solve_System(CGeometry *geometry, CConfig *config) { }

  /*!
   * \brief A virtual member.
   * \return Value of the dynamic Aitken relaxation factor
   */
  inline virtual su2double GetWAitken_Dyn(void) const { return 0; }

  /*!
   * \brief A virtual member.
   * \return Value of the last Aitken relaxation factor in the previous time step.
   */
  inline virtual su2double GetWAitken_Dyn_tn1(void) const { return 0; }

  /*!
   * \brief A virtual member.
   * \param[in] Value of the dynamic Aitken relaxation factor
   */
  inline virtual void SetWAitken_Dyn(su2double waitk) {  }

  /*!
   * \brief A virtual member.
   * \param[in] Value of the last Aitken relaxation factor in the previous time step.
   */
  inline virtual void SetWAitken_Dyn_tn1(su2double waitk_tn1) {  }

  /*!
   * \brief A virtual member.
   * \param[in] Index of the increment.
   * \param[in] Value of the load increment for nonlinear structural analysis.
   */
  inline virtual void SetLoad_Increment(unsigned long iInc, su2double loadInc) {  }

  /*!
   * \brief A virtual member.
   * \param[in] Value of the load increment for nonlinear structural analysis
   */
  inline virtual su2double GetLoad_Increment() const { return 0.0; }

  /*!
   * \brief A virtual member.
   * \param[in] Value of freestream pressure.
   */
  inline virtual void SetPressure_Inf(su2double p_inf){}

  /*!
   * \brief A virtual member.
   * \param[in] Value of freestream temperature.
   */
  inline virtual void SetTemperature_Inf(su2double t_inf){}

  /*!
   * \brief A virtual member.
   * \param[in] Value of freestream density.
   */
  inline virtual void SetDensity_Inf(su2double rho_inf){}

  /*!
   * \brief A virtual member.
   * \param[in] val_dim - Index of the velocity vector.
   * \param[in] val_velocity - Value of the velocity.
   */
  inline virtual void SetVelocity_Inf(unsigned short val_dim, su2double val_velocity) { }

  /*!
   * \brief A virtual member.
   * \param[in] kind_recording - Kind of AD recording.
   */
  inline virtual void SetRecording(CGeometry *geometry, CConfig *config){}

  /*!
   * \brief A virtual member.
   * \param[in] kind_recording - Kind of AD recording.
   */
  inline virtual void SetMesh_Recording(CGeometry **geometry,
                                        CVolumetricMovement *grid_movement,
                                        CConfig *config) {}

  /*!
   * \brief A virtual member.
   * \param[in] geometry - Geometrical definition of the problem.
   * \param[in] config - Definition of the particular problem.
   * \param[in] reset - If true reset variables to their initial values.
   */
  inline virtual void RegisterVariables(CGeometry *geometry,
                                        CConfig *config,
                                        bool reset = false) { }

  /*!
   * \brief A virtual member.
   * \param[in] geometry - Geometrical definition of the problem.
   * \param[in] config - Definition of the particular problem.
   */
  inline virtual void ExtractAdjoint_Variables(CGeometry *geometry, CConfig *config) { }

  /*!
   * \brief A virtual member.
   * \param[in] config - Definition of the particular problem.
   */
  inline virtual void SetFreeStream_Solution(const CConfig *config) { }

  /*!
   * \brief A virtual member.
   */
  inline virtual su2double* GetVecSolDOFs(void) { return nullptr; }

  /*!
   * \brief A virtual member.
   */
  inline virtual unsigned long GetnDOFsGlobal(void) const { return 0; }

  /*!
   * \brief A virtual member.
   * \param[in] geometry - Geometrical definition of the problem.
   * \param[in] solver_container - Container vector with all the solutions.
   * \param[in] config - Definition of the particular problem.
   */
  inline virtual void SetTauWall_WF(CGeometry *geometry,
                                    CSolver** solver_container,
                                    CConfig* config) { }

  /*!
   * \brief A virtual member.
   * \param[in] geometry - Geometrical definition of the problem.
   * \param[in] solver_container - Container vector with all the solutions.
   * \param[in] config - Definition of the particular problem.
   */
  inline virtual void SetNuTilde_WF(CGeometry *geometry,
                                    CSolver **solver_container,
                                    CNumerics *conv_numerics,
                                    CNumerics *visc_numerics,
                                    CConfig *config,
                                    unsigned short val_marker) { }

  /*!
   * \brief A virtual member.
   * \param[in] geometry - Geometrical definition of the problem.
   * \param[in] config - Definition of the particular problem.
   */
  inline virtual void InitTurboContainers(CGeometry *geometry, CConfig *config) { }

  /*!
   * \brief virtual member.
   * \param[in] geometry - Geometrical definition of the problem.
   * \param[in] solver_container - Container vector with all the solutions.
   * \param[in] config - Definition of the particular problem.
   * \param[in] val_marker - Surface marker where the average is evaluated.
   */
  inline virtual void PreprocessAverage(CSolver **solver,
                                        CGeometry *geometry,
                                        CConfig *config,
                                        unsigned short marker_flag) { }

  /*!
   * \brief virtual member.
   * \param[in] geometry - Geometrical definition of the problem.
   * \param[in] solver_container - Container vector with all the solutions.
   * \param[in] config - Definition of the particular problem.
   * \param[in] val_marker - Surface marker where the average is evaluated.
   */
  inline virtual void TurboAverageProcess(CSolver **solver,
                                          CGeometry *geometry,
                                          CConfig *config,
                                          unsigned short marker_flag) { }

  /*!
   * \brief virtual member.
   * \param[in] config - Definition of the particular problem.
   * \param[in] geometry - Geometrical definition of the problem.
   */
  inline virtual void GatherInOutAverageValues(CConfig *config, CGeometry *geometry) { }

  /*!
   * \brief A virtual member.
   * \param[in] val_marker - bound marker.
   * \return Value of the Average Density on the surface <i>val_marker</i>.
   */
  inline virtual su2double GetAverageDensity(unsigned short valMarker, unsigned short valSpan) const { return 0.0; }

  /*!
   * \brief A virtual member.
   * \param[in] val_marker - bound marker.
   * \return Value of the Average Pressure on the surface <i>val_marker</i>.
   */
  inline virtual su2double GetAveragePressure(unsigned short valMarker, unsigned short valSpan) const { return 0.0; }

  /*!
   * \brief A virtual member.
   * \param[in] val_marker - bound marker.
   * \return Value of the Average Total Pressure on the surface <i>val_marker</i>.
   */
  inline virtual su2double* GetAverageTurboVelocity(unsigned short valMarker, unsigned short valSpan) const { return nullptr; }

  /*!
   * \brief A virtual member.
   * \param[in] val_marker - bound marker.
   * \return Value of the Average Nu on the surface <i>val_marker</i>.
   */
  inline virtual su2double GetAverageNu(unsigned short valMarker, unsigned short valSpan) const { return 0.0; }

  /*!
   * \brief A virtual member.
   * \param[in] val_marker - bound marker.
   * \return Value of the Average Kine on the surface <i>val_marker</i>.
   */
  inline virtual su2double GetAverageKine(unsigned short valMarker, unsigned short valSpan) const { return 0.0; }

  /*!
   * \brief A virtual member.
   * \param[in] val_marker - bound marker.
   * \return Value of the Average Omega on the surface <i>val_marker</i>.
   */
  inline virtual su2double GetAverageOmega(unsigned short valMarker, unsigned short valSpan) const { return 0.0; }

  /*!
   * \brief A virtual member.
   * \param[in] val_marker - bound marker.
   * \return Value of the Average Nu on the surface <i>val_marker</i>.
   */
  inline virtual su2double GetExtAverageNu(unsigned short valMarker, unsigned short valSpan) const { return 0.0; }

  /*!
   * \brief A virtual member.
   * \param[in] val_marker - bound marker.
   * \return Value of the Average Kine on the surface <i>val_marker</i>.
   */
  inline virtual su2double GetExtAverageKine(unsigned short valMarker, unsigned short valSpan) const { return 0.0; }

  /*!
   * \brief A virtual member.
   * \param[in] val_marker - bound marker.
   * \return Value of the Average Omega on the surface <i>val_marker</i>.
   */
  inline virtual su2double GetExtAverageOmega(unsigned short valMarker, unsigned short valSpan) const { return 0.0; }

  /*!
   * \brief A virtual member.
   * \param[in] val_marker - bound marker.
   * \return Value of the Average Density on the surface <i>val_marker</i>.
   */
  inline virtual void SetExtAverageDensity(unsigned short valMarker,
                                           unsigned short valSpan,
                                           su2double valDensity) { }

  /*!
   * \brief A virtual member.
   * \param[in] val_marker - bound marker.
   * \return Value of the Average Pressure on the surface <i>val_marker</i>.
   */
  inline virtual void SetExtAveragePressure(unsigned short valMarker,
                                            unsigned short valSpan,
                                            su2double valPressure) { }

  /*!
   * \brief A virtual member.
   * \param[in] val_marker - bound marker.
   * \return Value of the Average Total Pressure on the surface <i>val_marker</i>.
   */
  inline virtual void SetExtAverageTurboVelocity(unsigned short valMarker,
                                                 unsigned short valSpan,
                                                 unsigned short valIndex,
                                                 su2double valTurboVelocity) { }

  /*!
   * \brief A virtual member.
   * \param[in] val_marker - bound marker.
   * \return Value of the Average Nu on the surface <i>val_marker</i>.
   */
  inline virtual void SetExtAverageNu(unsigned short valMarker,
                                      unsigned short valSpan,
                                      su2double valNu) { }

  /*!
   * \brief A virtual member.
   * \param[in] val_marker - bound marker.
   * \return Value of the Average Kine on the surface <i>val_marker</i>.
   */
  inline virtual void SetExtAverageKine(unsigned short valMarker,
                                        unsigned short valSpan,
                                        su2double valKine) { }

  /*!
   * \brief A virtual member.
   * \param[in] val_marker - bound marker.
   * \return Value of the Average Omega on the surface <i>val_marker</i>.
   */
  inline virtual void SetExtAverageOmega(unsigned short valMarker,
                                         unsigned short valSpan,
                                         su2double valOmega) { }

  /*!
   * \brief A virtual member.
   * \param[in] inMarkerTP - bound marker.
   * \return Value of the inlet density.
   */
  inline virtual su2double GetDensityIn(unsigned short inMarkerTP, unsigned short valSpan) const {return 0;}

  /*!
   * \brief A virtual member.
   * \param[in] inMarkerTP - bound marker.
   * \return Value of inlet pressure.
   */
  inline virtual su2double GetPressureIn(unsigned short inMarkerTP, unsigned short valSpan) const {return 0;}

  /*!
   * \brief A virtual member.
   * \param[in] inMarkerTP - bound marker.
   * \return Value of the inlet normal velocity.
   */
  inline virtual su2double* GetTurboVelocityIn(unsigned short inMarkerTP, unsigned short valSpan) const {return nullptr;}

  /*!
   * \brief A virtual member.
   * \param[in] inMarkerTP - bound marker.
   * \return Value of the outlet density.
   */
  inline virtual su2double GetDensityOut(unsigned short inMarkerTP, unsigned short valSpan) const {return 0;}

  /*!
   * \brief A virtual member.
   * \param[in] inMarkerTP - bound marker.
   * \return Value of the outlet pressure.
   */
  inline virtual su2double GetPressureOut(unsigned short inMarkerTP, unsigned short valSpan) const {return 0;}

  /*!
   * \brief A virtual member.
   * \param[in] inMarkerTP - bound marker.
   * \return Value of the outlet normal velocity.
   */
  inline virtual su2double* GetTurboVelocityOut(unsigned short inMarkerTP, unsigned short valSpan) const {return nullptr;}

  /*!
   * \brief A virtual member.
   * \param[in] inMarkerTP - bound marker.
   * \return Value of the inlet density.
   */
  inline virtual su2double GetKineIn(unsigned short inMarkerTP, unsigned short valSpan) const {return 0;}

  /*!
   * \brief A virtual member.
   * \param[in] inMarkerTP - bound marker.
   * \return Value of the inlet density.
   */
  inline virtual su2double GetOmegaIn(unsigned short inMarkerTP, unsigned short valSpan) const {return 0;}

  /*!
   * \brief A virtual member.
   * \param[in] inMarkerTP - bound marker.
   * \return Value of the inlet density.
   */
  inline virtual su2double GetNuIn(unsigned short inMarkerTP, unsigned short valSpan) const {return 0;}

  /*!
   * \brief A virtual member.
   * \param[in] inMarkerTP - bound marker.
   * \return Value of the inlet density.
   */
  inline virtual su2double GetKineOut(unsigned short inMarkerTP, unsigned short valSpan) const {return 0;}

  /*!
   * \brief A virtual member.
   * \param[in] inMarkerTP - bound marker.
   * \return Value of the inlet density.
   */
  inline virtual su2double GetOmegaOut(unsigned short inMarkerTP, unsigned short valSpan) const {return 0;}

  /*!
   * \brief A virtual member.
   * \param[in] inMarkerTP - bound marker.
   * \return Value of the inlet density.
   */
  inline virtual su2double GetNuOut(unsigned short inMarkerTP, unsigned short valSpan) const {return 0;}

  /*!
   * \brief A virtual member.
   * \param[in] value      - turboperformance value to set.
   * \param[in] inMarkerTP - turboperformance marker.
   */
  inline virtual void SetDensityIn(su2double value,
                                   unsigned short inMarkerTP,
                                   unsigned short valSpan) { }

  /*!
   * \brief A virtual member.
   * \param[in] value      - turboperformance value to set.
   * \param[in] inMarkerTP - turboperformance marker.
   */
  inline virtual void SetPressureIn(su2double value,
                                    unsigned short inMarkerTP,
                                    unsigned short valSpan) { }

  /*!
   * \brief A virtual member.
   * \param[in] value      - turboperformance value to set.
   * \param[in] inMarkerTP - turboperformance marker.
   */
  inline virtual void SetTurboVelocityIn(su2double *value,
                                         unsigned short inMarkerTP,
                                         unsigned short valSpan) { }

  /*!
   * \brief A virtual member.
   * \param[in] value      - turboperformance value to set.
   * \param[in] inMarkerTP - turboperformance marker.
   */
  inline virtual void SetDensityOut(su2double value,
                                    unsigned short inMarkerTP,
                                    unsigned short valSpan) { }

  /*!
   * \brief A virtual member.
   * \param[in] value      - turboperformance value to set.
   * \param[in] inMarkerTP - turboperformance marker.
   */
  inline virtual void SetPressureOut(su2double value,
                                     unsigned short inMarkerTP,
                                     unsigned short valSpan) { }

  /*!
   * \brief A virtual member.
   * \param[in] value      - turboperformance value to set.
   * \param[in] inMarkerTP - turboperformance marker.
   */
  inline virtual void SetTurboVelocityOut(su2double *value,
                                          unsigned short inMarkerTP,
                                          unsigned short valSpan) { }

  /*!
   * \brief A virtual member.
   * \param[in] value      - turboperformance value to set.
   * \param[in] inMarkerTP - turboperformance marker.
   */
  inline virtual void SetKineIn(su2double value,
                                unsigned short inMarkerTP,
                                unsigned short valSpan) { }

  /*!
   * \brief A virtual member.
   * \param[in] value      - turboperformance value to set.
   * \param[in] inMarkerTP - turboperformance marker.
   */
  inline virtual void SetOmegaIn(su2double value,
                                 unsigned short inMarkerTP,
                                 unsigned short valSpan) { }

  /*!
   * \brief A virtual member.
   * \param[in] value      - turboperformance value to set.
   * \param[in] inMarkerTP - turboperformance marker.
   */
  inline virtual void SetNuIn(su2double value,
                              unsigned short inMarkerTP,
                              unsigned short valSpan) { }

  /*!
   * \brief A virtual member.
   * \param[in] value      - turboperformance value to set.
   * \param[in] inMarkerTP - turboperformance marker.
   */
  inline virtual void SetKineOut(su2double value,
                                 unsigned short inMarkerTP,
                                 unsigned short valSpan) { }

  /*!
   * \brief A virtual member.
   * \param[in] value      - turboperformance value to set.
   * \param[in] inMarkerTP - turboperformance marker.
   */
  inline virtual void SetOmegaOut(su2double value,
                                  unsigned short inMarkerTP,
                                  unsigned short valSpan) { }

  /*!
   * \brief A virtual member.
   * \param[in] value      - turboperformance value to set.
   * \param[in] inMarkerTP - turboperformance marker.
   */
  inline virtual void SetNuOut(su2double value,
                               unsigned short inMarkerTP,
                               unsigned short valSpan) { }

  /*!
   * \brief A virtual member.
   * \param[in] config - Definition of the particular problem.
   */
  inline virtual void SetFreeStream_TurboSolution(CConfig *config) { }

  /*!
   * \brief A virtual member.
   * \param[in] geometry - Geometrical definition.
   * \param[in] config - Definition of the particular problem.
   * \param[in] referenceCoord - Determine if the mesh is deformed from the reference or from the current coordinates.
   */
  inline virtual void DeformMesh(CGeometry **geometry,
                                 CNumerics **numerics,
                                 CConfig *config) { }

  /*!
   * \brief A virtual member.
   * \param[in] geometry - Geometrical definition.
   * \param[in] config - Definition of the particular problem.
   * \param[in] referenceCoord - Determine if the mesh is deformed from the reference or from the current coordinates.
   */
  inline virtual void SetMesh_Stiffness(CGeometry **geometry,
                                        CNumerics **numerics,
                                        CConfig *config) { }

  /*!
   * \brief Routine that sets the flag controlling implicit treatment for periodic BCs.
   * \param[in] val_implicit_periodic - Flag controlling implicit treatment for periodic BCs.
   */
  inline void SetImplicitPeriodic(bool val_implicit_periodic) { implicit_periodic = val_implicit_periodic; }

  /*!
   * \brief Routine that sets the flag controlling solution rotation for periodic BCs.
   * \param[in] val_implicit_periodic - Flag controlling solution rotation for periodic BCs.
   */
  inline void SetRotatePeriodic(bool val_rotate_periodic) { rotate_periodic = val_rotate_periodic; }

  /*!
   * \brief Retrieve the solver name for output purposes.
   * \param[out] val_solvername - Name of the solver.
   */
  inline string GetSolverName(void) {return SolverName;}

  /*!
   * \brief Get the solution fields.
   * \return A vector containing the solution fields.
   */
  inline vector<string> GetSolutionFields() const{return fields;}

  /*!
   * \brief A virtual member.
   * \param[in] geometry - Geometrical definition.
   * \param[in] config   - Definition of the particular problem.
   */
  inline virtual void ComputeVerificationError(CGeometry *geometry, CConfig *config) { }

  /*!
   * \brief Compute the tractions at the vertices.
   * \param[in] geometry - Geometrical definition.
   * \param[in] config   - Definition of the particular problem.
   */
  void ComputeVertexTractions(CGeometry *geometry, CConfig *config);

  /*!
   * \brief Set the adjoints of the vertex tractions.
   * \param[in] iMarker  - Index of the marker
   * \param[in] iVertex  - Index of the relevant vertex
   * \param[in] iDim     - Dimension
   */
  inline su2double GetVertexTractions(unsigned short iMarker, unsigned long iVertex, unsigned short iDim) const {
    return VertexTraction[iMarker][iVertex][iDim];
  }

  /*!
   * \brief Register the vertex tractions as output.
   * \param[in] geometry - Geometrical definition.
   * \param[in] config   - Definition of the particular problem.
   */
  void RegisterVertexTractions(CGeometry *geometry, CConfig *config);

  /*!
   * \brief Store the adjoints of the vertex tractions.
   * \param[in] iMarker  - Index of the marker
   * \param[in] iVertex  - Index of the relevant vertex
   * \param[in] iDim     - Dimension
   * \param[in] val_adjoint - Value received for the adjoint (from another solver)
   */
  inline void StoreVertexTractionsAdjoint(unsigned short iMarker,
                                          unsigned long iVertex,
                                          unsigned short iDim,
                                          su2double val_adjoint){
    VertexTractionAdjoint[iMarker][iVertex][iDim] = val_adjoint;
  }

  /*!
   * \brief Set the adjoints of the vertex tractions to the AD structure.
   * \param[in] geometry - Geometrical definition.
   * \param[in] config   - Definition of the particular problem.
   */
  void SetVertexTractionsAdjoint(CGeometry *geometry, CConfig *config);

  /*!
   * \brief Get minimun volume in the mesh
   * \return
   */
  virtual su2double GetMinimum_Volume() const { return 0.0; }

  /*!
   * \brief Get maximum volume in the mesh
   * \return
   */
  virtual su2double GetMaximum_Volume() const { return 0.0; }

  /*!
   * \brief Whether the methods of the solver called by multi/single-grid
   *        iteration can be executed by multiple threads.
   * \return Should return true if "yes", false if "no".
   */
  inline virtual bool GetHasHybridParallel() const { return false; }

protected:
  /*!
   * \brief Allocate the memory for the verification solution, if necessary.
   * \param[in] nDim   - Number of dimensions of the problem.
   * \param[in] nVar   - Number of variables of the problem.
   * \param[in] config - Definition of the particular problem.
   */
  void SetVerificationSolution(unsigned short nDim,
                               unsigned short nVar,
                               CConfig        *config);
};<|MERGE_RESOLUTION|>--- conflicted
+++ resolved
@@ -1677,7 +1677,6 @@
 
   /*!
    * \brief A virtual member.
-<<<<<<< HEAD
    * \param[in] geometry - Geometrical definition of the problem.
    * \param[in] solver_container - Container vector with all the solutions.
    * \param[in] config - Definition of the particular problem.
@@ -1686,8 +1685,6 @@
 
   /*!
    * \brief A virtual member.
-=======
->>>>>>> 0baf91d9
    * \param[in] geometry - Geometrical definition of the problem.
    * \param[in] solver_container - Container vector with all the solutions.
    * \param[in] numerics_container - Description of the numerical method.
