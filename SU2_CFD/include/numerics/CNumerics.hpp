﻿/*!
 * \file CNumerics.hpp
 * \brief Declaration of the base numerics class, the
 *        implementation is in the CNumerics.cpp file.
 * \author F. Palacios, T. Economon
 * \version 8.1.0 "Harrier"
 *
 * SU2 Project Website: https://su2code.github.io
 *
 * The SU2 Project is maintained by the SU2 Foundation
 * (http://su2foundation.org)
 *
 * Copyright 2012-2024, SU2 Contributors (cf. AUTHORS.md)
 *
 * SU2 is free software; you can redistribute it and/or
 * modify it under the terms of the GNU Lesser General Public
 * License as published by the Free Software Foundation; either
 * version 2.1 of the License, or (at your option) any later version.
 *
 * SU2 is distributed in the hope that it will be useful,
 * but WITHOUT ANY WARRANTY; without even the implied warranty of
 * MERCHANTABILITY or FITNESS FOR A PARTICULAR PURPOSE. See the GNU
 * Lesser General Public License for more details.
 *
 * You should have received a copy of the GNU Lesser General Public
 * License along with SU2. If not, see <http://www.gnu.org/licenses/>.
 */

#pragma once

#include <cmath>
#include <iostream>
#include <limits>
#include <cstdlib>

#include "../../../Common/include/CConfig.hpp"
#include "../../../Common/include/linear_algebra/blas_structure.hpp"

class CElement;
class CFluidModel;

/*!
 * \class CNumerics
 * \brief Class for defining the numerical methods.
 * \author F. Palacios, T. Economon
 */
class CNumerics {
protected:
  enum : size_t {MAXNDIM = 3}; /*!< \brief Max number of space dimensions, used in some static arrays. */

  unsigned short nDim, nVar;  /*!< \brief Number of dimensions and variables. */
  su2double Gamma;            /*!< \brief Fluid's Gamma constant (ratio of specific heats). */
  su2double Gamma_Minus_One;  /*!< \brief Fluids's Gamma - 1.0  . */
  su2double Minf;             /*!< \brief Free stream Mach number . */
  su2double Gas_Constant;     /*!< \brief Gas constant. */
  su2double Prandtl_Lam;      /*!< \brief Laminar Prandtl's number. */
  su2double Prandtl_Turb;     /*!< \brief Turbulent Prandtl's number. */
  su2double MassFlux;         /*!< \brief Mass flux across edge. */
  su2double
  *Proj_Flux_Tensor;  /*!< \brief Flux tensor projected in a direction. */
  su2double **tau;    /*!< \brief Viscous stress tensor. */
  const su2double delta [3][3] = {{1.0, 0.0, 0.0},{0.0, 1.0, 0.0}, {0.0, 0.0, 1.0}}; /*!< \brief Identity matrix. */
  const su2double
  *Diffusion_Coeff_i, /*!< \brief Species diffusion coefficients at point i. */
  *Diffusion_Coeff_j, /*!< \brief Species diffusion coefficients at point j. */
  *Chemical_Source_Term_i,     /*!< \brief Species diffusion coefficients at point i. */
  *Chemical_Source_Term_j;     /*!< \brief Species diffusion coefficients at point j. */
  su2double
  Laminar_Viscosity_i,   /*!< \brief Laminar viscosity at point i. */
  Laminar_Viscosity_j;   /*!< \brief Laminar viscosity at point j. */
  su2double
  Thermal_Conductivity_i,    /*!< \brief Thermal conductivity at point i. */
  Thermal_Conductivity_j,    /*!< \brief Thermal conductivity at point j. */
  Thermal_Conductivity_ve_i, /*!< \brief vibrational-electronic Thermal conductivity at point i. */
  Thermal_Conductivity_ve_j, /*!< \brief vibrational-electronic Thermal conductivity at point j. */
  Cp_i,               /*!< \brief Cp at point i. */
  Cp_j;               /*!< \brief Cp at point j. */
  su2double
  Eddy_Viscosity_i,  /*!< \brief Eddy viscosity at point i. */
  Eddy_Viscosity_j;  /*!< \brief Eddy viscosity at point j. */
  su2double
  turb_ke_i,  /*!< \brief Turbulent kinetic energy at point i. */
  turb_ke_j;  /*!< \brief Turbulent kinetic energy at point j. */
  su2double
  intermittency_eff_i, /*!< \brief effective intermittency at point i. */
  intermittency_i; /*!< \brief intermittency at point i. */
  su2double
  Pressure_i,  /*!< \brief Pressure at point i. */
  Pressure_j;  /*!< \brief Pressure at point j. */
  su2double
  Density_i,  /*!< \brief Density at point i. */
  Density_j;  /*!< \brief Density at point j. */
  su2double
  DensityInc_i,  /*!< \brief Incompressible density at point i. */
  DensityInc_j;  /*!< \brief Incompressible density at point j. */
  su2double
  BetaInc2_i,  /*!< \brief Beta incompressible at point i. */
  BetaInc2_j;  /*!< \brief Beta incompressible at point j. */
  su2double
  Lambda_i,  /*!< \brief Spectral radius at point i. */
  Lambda_j;  /*!< \brief Spectral radius at point j. */
  su2double
  SoundSpeed_i,  /*!< \brief Sound speed at point i. */
  SoundSpeed_j;  /*!< \brief Sound speed at point j. */
  su2double
  Enthalpy_i,  /*!< \brief Enthalpy at point i. */
  Enthalpy_j;  /*!< \brief Enthalpy at point j. */
  su2double
  dist_i,  /*!< \brief Distance of point i to the nearest wall. */
  dist_j;  /*!< \brief Distance of point j to the nearest wall. */
  const su2double
  *Und_Lapl_i,  /*!< \brief Undivided laplacians at point i. */
  *Und_Lapl_j;  /*!< \brief Undivided laplacians at point j. */
  su2double
  Sensor_i,  /*!< \brief Pressure sensor at point i. */
  Sensor_j;  /*!< \brief Pressure sensor at point j. */
  const su2double
  *GridVel_i,  /*!< \brief Grid velocity at point i. */
  *GridVel_j;  /*!< \brief Grid velocity at point j. */
  const su2double
  *U_i,           /*!< \brief Vector of conservative variables at point i. */
  *U_j;           /*!< \brief Vector of conservative variables at point j. */
  const su2double
  *V_i,     /*!< \brief Vector of primitive variables at point i. */
  *V_j;     /*!< \brief Vector of primitive variables at point j. */
  const su2double
  *S_i,     /*!< \brief Vector of secondary variables at point i. */
  *S_j;     /*!< \brief Vector of secondary variables at point j. */
  const su2double
  *Psi_i,    /*!< \brief Vector of adjoint variables at point i. */
  *Psi_j;    /*!< \brief Vector of adjoint variables at point j. */
  const su2double
  *ScalarVar_i,   /*!< \brief Vector of scalar variables at point i. */
  *ScalarVar_j;   /*!< \brief Vector of scalar variables at point j. */
  su2double
  HeatFluxDiffusion;   /*!< \brief Heat flux due to enthalpy diffusion for multicomponent. */
  su2double
  Jac_HeatFluxDiffusion;   /*!< \brief Heat flux jacobian due to enthalpy diffusion for multicomponent. */
  const su2double
  *TransVar_i,  /*!< \brief Vector of turbulent variables at point i. */
  *TransVar_j;  /*!< \brief Vector of turbulent variables at point j. */
  const su2double
  *TurbPsi_i,  /*!< \brief Vector of adjoint turbulent variables at point i. */
  *TurbPsi_j;  /*!< \brief Vector of adjoint turbulent variables at point j. */
  CMatrixView<const su2double>
  ConsVar_Grad_i,  /*!< \brief Gradient of conservative variables at point i. */
  ConsVar_Grad_j,  /*!< \brief Gradient of conservative variables at point j. */
  ConsVar_Grad,    /*!< \brief Gradient of conservative variables which is a scalar. */
  PrimVar_Grad_i,  /*!< \brief Gradient of primitive variables at point i. */
  PrimVar_Grad_j,  /*!< \brief Gradient of primitive variables at point j. */
  PsiVar_Grad_i,   /*!< \brief Gradient of adjoint variables at point i. */
  PsiVar_Grad_j,   /*!< \brief Gradient of adjoint variables at point j. */
  ScalarVar_Grad_i,  /*!< \brief Gradient of scalar variables at point i. */
  ScalarVar_Grad_j,  /*!< \brief Gradient of scalar variables at point j. */
  TransVar_Grad_i, /*!< \brief Gradient of turbulent variables at point i. */
  TransVar_Grad_j, /*!< \brief Gradient of turbulent variables at point j. */
  TurbPsi_Grad_i,  /*!< \brief Gradient of adjoint turbulent variables at point i. */
  TurbPsi_Grad_j,  /*!< \brief Gradient of adjoint turbulent variables at point j. */
  AuxVar_Grad_i,   /*!< \brief Gradient of an auxiliary variable at point i. */
  AuxVar_Grad_j;   /*!< \brief Gradient of an auxiliary variable at point i. */
  su2double
  LocalGridLength_i; /*!< \brief Local grid length at point i. */
  const su2double *RadVar_Source;  /*!< \brief Source term from the radiative heat transfer equation. */
  const su2double
  *Coord_i,      /*!< \brief Cartesians coordinates of point i. */
  *Coord_j;      /*!< \brief Cartesians coordinates of point j. */
  unsigned short
  Neighbor_i,  /*!< \brief Number of neighbors of the point i. */
  Neighbor_j;  /*!< \brief Number of neighbors of the point j. */
  const su2double *Normal = nullptr;      /*!< \brief Normal vector, its norm is the area of the face. */
  su2double UnitNormal[MAXNDIM] = {0.0};  /*!< \brief Unitary normal vector. */
  su2double
  TimeStep,    /*!< \brief Time step useful in dual time method. */
  Area,        /*!< \brief Area of the face i-j. */
  Volume,      /*!< \brief Volume of the control volume around point i. */
  AvgVolume;    /*!< \brief Average of the control Volume around point i for vorticity confinement parameter correction */
  su2double vel2_inf;     /*!< \brief value of the square of freestream speed. */
  const su2double
  *WindGust_i,  /*!< \brief Wind gust at point i. */
  *WindGust_j;  /*!< \brief Wind gust at point j. */
  const su2double *Vorticity_i, *Vorticity_j;    /*!< \brief Vorticity. */
  su2double StrainMag_i, StrainMag_j;      /*!< \brief Strain rate magnitude. */
  su2double Dissipation_i, Dissipation_j;  /*!< \brief Dissipation. */
  su2double Dissipation_ij;
  su2double roughness_i = 0.0,             /*!< \brief Roughness of the wall nearest to point i. */
  roughness_j = 0.0;                       /*!< \brief Roughness of the wall nearest to point j. */

  su2double MeanPerturbedRSM[3][3];   /*!< \brief Perturbed Reynolds stress tensor  */
  SST_ParsedOptions sstParsedOptions; /*!< \brief additional options for the SST turbulence model */
  unsigned short Eig_Val_Comp;    /*!< \brief Component towards which perturbation is perfromed */
  su2double uq_delta_b;           /*!< \brief Magnitude of perturbation */
  su2double uq_urlx;              /*!< \brief Under-relaxation factor for numerical stability */
  bool uq_permute;                /*!< \brief Flag for eigenvector permutation */

  bool nemo;                      /*!< \brief Flag for NEMO problems  */

  bool multicomponent_energy = false; /*!< \brief Flag for multicomponent and reacting flow  */

  bool bounded_scalar = false;    /*!< \brief Flag for bounded scalar problem */

public:
  /*!
   * \brief Return type used in some "ComputeResidual" overloads to give a
   * const-view of the internally stored flux vector and Jacobians to the outside.
   * \note The default template params make this an "all const" object, it cannot
   * change after instantiation, nor can it be used to change the data.
   */
  template<class Vector_t = const su2double*,
           class Matrix_t = const Vector_t*>
  struct ResidualType {
    const Vector_t residual;
    const Matrix_t jacobian_i;
    const Matrix_t jacobian_j;

    ResidualType() = delete;

    ResidualType(const Vector_t& res, const Matrix_t& jac_i, const Matrix_t& jac_j) :
      residual(res), jacobian_i(jac_i), jacobian_j(jac_j) { }

    /*!
     * \brief The object can be directly cast to the vector type, this
     * allows discarding the Jacobians when they are not needed.
     */
    operator Vector_t() { return residual; }

    su2double operator[] (unsigned long idx) const { return residual[idx]; }
  };

  /*!
   * \brief Constructor of the class.
   */
  CNumerics(void);

  /*!
   * \overload
   * \param[in] val_nDim - Number of dimensions of the problem.
   * \param[in] val_nVar - Number of variables of the problem.
   * \param[in] config - Definition of the particular problem.
   */
  CNumerics(unsigned short val_nDim, unsigned short val_nVar, const CConfig* config);

  /*!
   * \brief Destructor of the class.
   */
  virtual ~CNumerics(void);

  /*!
   * \brief Set the time step.
   * \param[in] val_timestep - Value of the time step.
   */
  inline void SetTimeStep(su2double val_timestep) { TimeStep = val_timestep;}

  /*!
   * \brief Set the freestream velocity square.
   * \param[in] SetVelocity2_Inf - Value of the square of the freestream velocity.
   */
  inline void SetVelocity2_Inf(su2double val_velocity2) { vel2_inf = val_velocity2; }

  /*!
   * \brief Set the value of the vorticity
   * \param[in] val_vorticity - Value of the vorticity.
   */
  void SetVorticity(const su2double *val_vorticity_i, const su2double *val_vorticity_j) {
    Vorticity_i = val_vorticity_i;
    Vorticity_j = val_vorticity_j;
  }

  /*!
   * \brief Set the value of the rate of strain magnitude.
   * \param[in] val_StrainMag_i - Value of the magnitude of rate of strain at point i.
   * \param[in] val_StrainMag_j - Value of the magnitude of rate of strain at point j.
   */
  void SetStrainMag(su2double val_strainmag_i, su2double val_strainmag_j) {
    StrainMag_i = val_strainmag_i;
    StrainMag_j = val_strainmag_j;
  }

  /*!
   * \brief Set the value of the conservative variables.
   * \param[in] val_u_i - Value of the conservative variable at point i.
   * \param[in] val_u_j - Value of the conservative variable at point j.
   */
  inline void SetConservative(const su2double *val_u_i, const su2double *val_u_j) {
    U_i = val_u_i;
    U_j = val_u_j;
  }

  /*!
   * \brief Set the value of the primitive variables.
   * \param[in] val_v_i - Value of the primitive variable at point i.
   * \param[in] val_v_j - Value of the primitive variable at point j.
   */
  inline void SetPrimitive(const su2double *val_v_i, const su2double *val_v_j) {
    V_i = val_v_i;
    V_j = val_v_j;
  }

  /*!
   * \brief Set the value of the primitive variables.
   * \param[in] val_v_i - Value of the primitive variable at point i.
   * \param[in] val_v_j - Value of the primitive variable at point j.
   */
  inline void SetSecondary(const su2double *val_s_i, const su2double *val_s_j) {
    S_i = val_s_i;
    S_j = val_s_j;
  }

  /*!
   * \brief Set the gradient of the conservative variables.
   * \param[in] val_consvar_grad_i - Gradient of the conservative variable at point i.
   * \param[in] val_consvar_grad_j - Gradient of the conservative variable at point j.
   */
  inline void SetConsVarGradient(CMatrixView<const su2double> val_consvar_grad_i,
                                 CMatrixView<const su2double> val_consvar_grad_j) {
    ConsVar_Grad_i = val_consvar_grad_i;
    ConsVar_Grad_j = val_consvar_grad_j;
  }

  /*!
   * \brief Set the gradient of the conservative variables.
   * \param[in] val_consvar_grad - Gradient of the conservative variable which is a scalar.
   */
  inline void SetConsVarGradient(CMatrixView<const su2double> val_consvar_grad) { ConsVar_Grad = val_consvar_grad; }

  /*!
   * \brief Set the gradient of the primitive variables.
   * \param[in] val_primvar_grad_i - Gradient of the primitive variable at point i.
   * \param[in] val_primvar_grad_j - Gradient of the primitive variable at point j.
   */
  void SetPrimVarGradient(CMatrixView<const su2double> val_primvar_grad_i,
                          CMatrixView<const su2double> val_primvar_grad_j) {
    PrimVar_Grad_i = val_primvar_grad_i;
    PrimVar_Grad_j = val_primvar_grad_j;
  }

  /*!
   * \brief Set the value of the adjoint variable.
   * \param[in] val_psi_i - Value of the adjoint variable at point i.
   * \param[in] val_psi_j - Value of the adjoint variable at point j.
   */
  inline void SetAdjointVar(const su2double *val_psi_i, const su2double *val_psi_j) {
    Psi_i = val_psi_i;
    Psi_j = val_psi_j;
  }

  /*!
   * \brief Set the gradient of the adjoint variables.
   * \param[in] val_psivar_grad_i - Gradient of the adjoint variable at point i.
   * \param[in] val_psivar_grad_j - Gradient of the adjoint variable at point j.
   */
  inline void SetAdjointVarGradient(CMatrixView<const su2double> val_psivar_grad_i,
                                    CMatrixView<const su2double> val_psivar_grad_j) {
    PsiVar_Grad_i = val_psivar_grad_i;
    PsiVar_Grad_j = val_psivar_grad_j;
  }

  /*!
   * \brief Set the value of the scalar variable.
   * \param[in] val_scalarvar_i - Value of the scalar variable at point i.
   * \param[in] val_scalarvar_j - Value of the scalar variable at point j.
   */
  inline void SetScalarVar(const su2double *val_scalarvar_i, const su2double *val_scalarvar_j) {
    ScalarVar_i = val_scalarvar_i;
    ScalarVar_j = val_scalarvar_j;
  }

  /*!
   * \brief Set the value of the turbulent variable.
   * \param[in] val_transvar_i - Value of the turbulent variable at point i.
   * \param[in] val_transvar_j - Value of the turbulent variable at point j.
   */
  inline void SetTransVar(const su2double *val_transvar_i, const su2double *val_transvar_j) {
    TransVar_i = val_transvar_i;
    TransVar_j = val_transvar_j;
  }

  /*!
   * \brief Set the gradient of the scalar variables.
   * \param[in] val_scalarvar_grad_i - Gradient of the scalar variable at point i.
   * \param[in] val_scalarvar_grad_j - Gradient of the scalar variable at point j.
   */
  inline void SetScalarVarGradient(CMatrixView<const su2double> val_scalarvar_grad_i,
                                   CMatrixView<const su2double> val_scalarvar_grad_j) {
    ScalarVar_Grad_i = val_scalarvar_grad_i;
    ScalarVar_Grad_j = val_scalarvar_grad_j;
  }

  /*!
   * \brief Set the gradient of the turbulent variables.
   * \param[in] val_turbvar_grad_i - Gradient of the turbulent variable at point i.
   * \param[in] val_turbvar_grad_j - Gradient of the turbulent variable at point j.
   */
  inline void SetTransVarGradient(CMatrixView<const su2double> val_transvar_grad_i,
                                  CMatrixView<const su2double> val_transvar_grad_j) {
    TransVar_Grad_i = val_transvar_grad_i;
    TransVar_Grad_j = val_transvar_grad_j;
  }

  /*!
   * \brief Set the value of the turbulent variable.
   * \param[in] val_transvar_i - Value of the turbulent variable at point i.
   */
  inline void SetLocalGridLength(const su2double val_localGridLength_i) {
    LocalGridLength_i = val_localGridLength_i;
  }

  /*!
   * \brief Set the value of the adjoint turbulent variable.
   * \param[in] val_turbpsivar_i - Value of the adjoint turbulent variable at point i.
   * \param[in] val_turbpsivar_j - Value of the adjoint turbulent variable at point j.
   */
  inline void SetTurbAdjointVar(const su2double *val_turbpsivar_i, const su2double *val_turbpsivar_j) {
    TurbPsi_i = val_turbpsivar_i;
    TurbPsi_j = val_turbpsivar_j;
  }

  /*!
   * \brief Set the gradient of the adjoint turbulent variables.
   * \param[in] val_turbpsivar_grad_i - Gradient of the adjoint turbulent variable at point i.
   * \param[in] val_turbpsivar_grad_j - Gradient of the adjoint turbulent variable at point j.
   */
  inline void SetTurbAdjointGradient(CMatrixView<const su2double> val_turbpsivar_grad_i,
                                     CMatrixView<const su2double> val_turbpsivar_grad_j) {
    TurbPsi_Grad_i = val_turbpsivar_grad_i;
    TurbPsi_Grad_j = val_turbpsivar_grad_j;
  }

  /*!
   * \brief Compute the mean rate of strain matrix.
   * \details The parameter primvargrad can be e.g. PrimVar_Grad_i or Mean_GradPrimVar.
   * \param[in] nDim - 2 or 3
   * \param[out] rateofstrain - Rate of strain matrix
   * \param[in] velgrad - A velocity gradient matrix.
   * \tparam Mat1 - any type that supports the [][] interface
   * \tparam Mat2 - any type that supports the [][] interface
   */
  template<class Mat1, class Mat2>
  FORCEINLINE static void ComputeMeanRateOfStrainMatrix(size_t nDim, Mat1& rateofstrain, const Mat2& velgrad){

    /* --- Calculate the rate of strain tensor, using mean velocity gradients --- */

    if (nDim == 3) {
      rateofstrain[0][0] = velgrad[0][0];
      rateofstrain[1][1] = velgrad[1][1];
      rateofstrain[2][2] = velgrad[2][2];
      rateofstrain[0][1] = 0.5 * (velgrad[0][1] + velgrad[1][0]);
      rateofstrain[0][2] = 0.5 * (velgrad[0][2] + velgrad[2][0]);
      rateofstrain[1][2] = 0.5 * (velgrad[1][2] + velgrad[2][1]);
      rateofstrain[1][0] = rateofstrain[0][1];
      rateofstrain[2][1] = rateofstrain[1][2];
      rateofstrain[2][0] = rateofstrain[0][2];
    }
    else { // nDim==2
      rateofstrain[0][0] = velgrad[0][0];
      rateofstrain[1][1] = velgrad[1][1];
      rateofstrain[2][2] = 0.0;
      rateofstrain[0][1] = 0.5 * (velgrad[0][1] + velgrad[1][0]);
      rateofstrain[0][2] = 0.0;
      rateofstrain[1][2] = 0.0;
      rateofstrain[1][0] = rateofstrain[0][1];
      rateofstrain[2][1] = rateofstrain[1][2];
      rateofstrain[2][0] = rateofstrain[0][2];
    }
  }

  /*!
   * \brief Compute the stress tensor from the velocity gradients.
   * \details To obtain the Reynolds stress tensor +(u_i' u_j')~, divide the result
   * of this function by (-rho). The argument density is only used if turb_ke is not 0.
   * To select the velocity gradient components from a primitive variable gradient PrimVar_Grad_i,
   * write PrimVar_Grad_i+1.
   * If <code>nDim==2</code>, we use the same formula but only only access the entries [0][0]..[1][1] of
   * stress and velgrad. If <code>reynolds3x3</code> is true, the other non-diagonal entries of stress
   * set to zero, and <code>stress[2][2]</code> to some value.
   * \param[in] nDim - Dimension of the flow problem, 2 or 3
   * \param[out] stress - Stress tensor
   * \param[in] velgrad - A velocity gradient matrix.
   * \param[in] viscosity - Viscosity
   * \param[in] density - Density
   * \param[in] turb_ke - Turbulent kinetic energy, for the turbulent stress tensor
   * \param[in] reynolds3x3 - If true, write to the third row and column of stress even if nDim==2.
   * \tparam Mat1 - any type that supports the [][] interface
   * \tparam Mat2 - any type that supports the [][] interface
   */
  template<class Mat1, class Mat2, class Scalar>
  FORCEINLINE static void ComputeStressTensor(size_t nDim, Mat1& stress, const Mat2& velgrad,
                                              Scalar viscosity, Scalar density=0.0,
                                              Scalar turb_ke=0.0, bool reynolds3x3=false){
    Scalar divVel = 0.0;
    for (size_t iDim = 0; iDim < nDim; iDim++) {
      divVel += velgrad[iDim][iDim];
    }
    Scalar pTerm = 2./3. * (divVel * viscosity + density * turb_ke);

    for (size_t iDim = 0; iDim < nDim; iDim++){
      for (size_t jDim = 0; jDim < nDim; jDim++){
        stress[iDim][jDim] = viscosity * (velgrad[iDim][jDim]+velgrad[jDim][iDim]);
      }
      stress[iDim][iDim] -= pTerm;
    }

    if(reynolds3x3 && nDim==2) { // fill the third row and column of Reynolds stress matrix
      stress[0][2] = stress[1][2] = stress[2][0] = stress[2][1] = 0.0;
      stress[2][2] = -pTerm;
    }
  }

  /*!
   * \brief Add a correction using a Quadratic Constitutive Relation to the stress tensor.
   *
   * See: Spalart, P. R., "Strategies for Turbulence Modelling and Simulation",
   * International Journal of Heat and Fluid Flow, Vol. 21, 2000, pp. 252-263
   *
   * \param[in] nDim: 2D or 3D.
   * \param[in] gradvel: Velocity gradients.
   * \param[in,out] tau: Shear stress tensor.
   */
  template <class Mat1, class Mat2>
  FORCEINLINE static void AddQCR(size_t nDim, const Mat1& gradvel, Mat2& tau) {
    using Scalar = typename std::decay<decltype(gradvel[0][0])>::type;

    const Scalar c_cr1 = 0.3;

    /*--- Denominator Antisymmetric normalized rotation tensor ---*/

    Scalar factor = 0.0;
    for (size_t iDim = 0; iDim < nDim; iDim++)
      for (size_t jDim = 0; jDim < nDim; jDim++)
        factor += gradvel[iDim][jDim] * gradvel[iDim][jDim];
    factor = 1.0 / sqrt(max(factor,1E-10));

    /*--- Adding the QCR contribution ---*/

    Scalar tauQCR[MAXNDIM][MAXNDIM] = {{0.0}};

    for (size_t iDim = 0; iDim < nDim; iDim++){
      for (size_t jDim = 0; jDim < nDim; jDim++){
        for (size_t kDim = 0; kDim < nDim; kDim++){
          Scalar O_ik = (gradvel[iDim][kDim] - gradvel[kDim][iDim]) * factor;
          Scalar O_jk = (gradvel[jDim][kDim] - gradvel[kDim][jDim]) * factor;
          tauQCR[iDim][jDim] += O_ik * tau[jDim][kDim] + O_jk * tau[iDim][kDim];
        }
      }
    }

    for (size_t iDim = 0; iDim < nDim; iDim++)
      for (size_t jDim = 0; jDim < nDim; jDim++)
        tau[iDim][jDim] -= c_cr1 * tauQCR[iDim][jDim];
  }

  /*!
   * \brief Perturb the Reynolds stress tensor based on parameters.
   * \param[in] nDim - Dimension of the flow problem, 2 or 3.
   * \param[in] uq_eigval_comp - Component 1C 2C 3C.
   * \param[in] uq_permute - Whether to swap order of eigen vectors.
   * \param[in] uq_delta_b - Delta_b parameter.
   * \param[in] uq_urlx - Relaxation factor.
   * \param[in] velgrad - A velocity gradient matrix.
   * \param[in] density - Density.
   * \param[in] viscosity - Eddy viscosity.
   * \param[in] turb_ke: Turbulent kinetic energy.
   * \param[out] MeanPerturbedRSM - Perturbed stress tensor.
   */
  template<class Mat1, class Mat2, class Scalar>
  NEVERINLINE static void ComputePerturbedRSM(size_t nDim, size_t uq_eigval_comp, bool uq_permute, su2double uq_delta_b,
                                              su2double uq_urlx, const Mat1& velgrad, Scalar density,
                                              Scalar viscosity, Scalar turb_ke, Mat2& MeanPerturbedRSM) {
    Scalar MeanReynoldsStress[3][3];
    ComputeStressTensor(nDim, MeanReynoldsStress, velgrad, viscosity, density, turb_ke, true);
    for (size_t iDim = 0; iDim < 3; iDim++)
      for (size_t jDim = 0; jDim < 3; jDim++)
        MeanReynoldsStress[iDim][jDim] /= -density;

    /* --- Calculate anisotropic part of Reynolds Stress tensor --- */

    Scalar A_ij[3][3];
    for (size_t iDim = 0; iDim < 3; iDim++) {
      for (size_t jDim = 0; jDim < 3; jDim++) {
        A_ij[iDim][jDim] = .5 * MeanReynoldsStress[iDim][jDim] / turb_ke;
      }
      A_ij[iDim][iDim] -= 1.0/3.0;
    }

    /* --- Get ordered eigenvectors and eigenvalues of A_ij --- */

    Scalar work[3], Eig_Vec[3][3], Eig_Val[3];
    CBlasStructure::EigenDecomposition(A_ij, Eig_Vec, Eig_Val, 3, work);

    /* compute convex combination coefficients */
    Scalar c1c = Eig_Val[2] - Eig_Val[1];
    Scalar c2c = 2.0 * (Eig_Val[1] - Eig_Val[0]);
    Scalar c3c = 3.0 * Eig_Val[0] + 1.0;

    /* define barycentric traingle corner points */
    Scalar Corners[3][2];
    Corners[0][0] = 1.0;
    Corners[0][1] = 0.0;
    Corners[1][0] = 0.0;
    Corners[1][1] = 0.0;
    Corners[2][0] = 0.5;
    Corners[2][1] = 0.866025;

    /* define barycentric coordinates */
    Scalar Barycentric_Coord[2];
    Barycentric_Coord[0] = Corners[0][0] * c1c + Corners[1][0] * c2c + Corners[2][0] * c3c;
    Barycentric_Coord[1] = Corners[0][1] * c1c + Corners[1][1] * c2c + Corners[2][1] * c3c;

    /* component 1C, 2C, 3C, converted to index of the "corners" */
    Scalar New_Coord[2];
    New_Coord[0] = Corners[uq_eigval_comp-1][0];
    New_Coord[1] = Corners[uq_eigval_comp-1][1];

    /* calculate perturbed barycentric coordinates */
    Barycentric_Coord[0] = Barycentric_Coord[0] + (uq_delta_b) * (New_Coord[0] - Barycentric_Coord[0]);
    Barycentric_Coord[1] = Barycentric_Coord[1] + (uq_delta_b) * (New_Coord[1] - Barycentric_Coord[1]);

    /* rebuild c1c,c2c,c3c based on perturbed barycentric coordinates */
    c3c = Barycentric_Coord[1] / Corners[2][1];
    c1c = Barycentric_Coord[0] - Corners[2][0] * c3c;
    c2c = 1 - c1c - c3c;

    /* build new anisotropy eigenvalues */
    Eig_Val[0] = (c3c - 1) / 3.0;
    Eig_Val[1] = 0.5 *c2c + Eig_Val[0];
    Eig_Val[2] = c1c + Eig_Val[1];

    /* permute eigenvectors if required */
    if (uq_permute) {
      for (size_t jDim = 0; jDim < 3; jDim++)
        swap(Eig_Vec[0][jDim], Eig_Vec[2][jDim]);
    }

    CBlasStructure::EigenRecomposition(A_ij, Eig_Vec, Eig_Val, 3);

    /* compute perturbed Reynolds stress matrix; using under-relaxation factor (uq_urlx)*/
    for (size_t iDim = 0; iDim < 3; iDim++) {
      for (size_t jDim = 0; jDim < 3; jDim++) {
        auto delta_ij = (jDim==iDim)? 1.0 : 0.0;
        MeanPerturbedRSM[iDim][jDim] = 2.0 * turb_ke * (A_ij[iDim][jDim] + 1.0/3.0 * delta_ij);
        MeanPerturbedRSM[iDim][jDim] = MeanReynoldsStress[iDim][jDim] +
          uq_urlx*(MeanPerturbedRSM[iDim][jDim] - MeanReynoldsStress[iDim][jDim]);
      }
    }
  }

  /*!
   * \brief Project average gradient onto normal (with or w/o correction) for viscous fluxes of scalar quantities.
   * \param[in] nDim - Dimension of the flow problem, 2 or 3.
   * \param[in] nVar - Number of variables.
   * \param[in] normal - Area vector.
   * \param[in] coord_i - Coordinate of point i.
   * \param[in] coord_j - Coordinate of point j.
   * \param[in] grad_i - Gradient at point i.
   * \param[in] grad_j - Gradient at point j.
   * \param[in] correct - Correct
   * \param[in] var_i - Variable at point i.
   * \param[in] var_j - Variable at point j.
   * \param[out] projNormal - Average gradient projected on normal.
   * \param[out] projCorrected - Corrected gradient projected on normal.
   * \return (Edge_Vector DOT normal) / |Edge_Vector|^2.
   */
  template<class Vec1, class Vec2, class Mat>
  FORCEINLINE static su2double ComputeProjectedGradient(int nDim, int nVar, const Vec1& normal,
                                                        const Vec1& coord_i, const Vec1& coord_j,
                                                        const Mat& grad_i, const Mat& grad_j,
                                                        bool correct,
                                                        const Vec2& var_i, const Vec2& var_j,
                                                        su2double* projNormal,
                                                        su2double* projCorrected) {
    assert(nDim == 2 || nDim == 3);
    nDim = (nDim > 2)? 3 : 2;
    su2double edgeVec[MAXNDIM], dist_ij_2 = 0.0, proj_vector_ij = 0.0;

    for (int iDim = 0; iDim < nDim; iDim++) {
      edgeVec[iDim] = coord_j[iDim] - coord_i[iDim];
      dist_ij_2 += pow(edgeVec[iDim], 2);
      proj_vector_ij += edgeVec[iDim] * normal[iDim];
    }
    proj_vector_ij /= max(dist_ij_2,EPS);

    /*--- Mean gradient approximation. ---*/
    for (int iVar = 0; iVar < nVar; iVar++) {
      projNormal[iVar] = 0.0;
      su2double edgeProj = 0.0;

      for (int iDim = 0; iDim < nDim; iDim++) {
        su2double meanGrad = 0.5 * (grad_i[iVar][iDim] + grad_j[iVar][iDim]);
        projNormal[iVar] += meanGrad * normal[iDim];
        if (correct) edgeProj += meanGrad * edgeVec[iDim];
      }

      projCorrected[iVar] = projNormal[iVar];
      if (correct) projCorrected[iVar] -= (edgeProj - (var_j[iVar]-var_i[iVar])) * proj_vector_ij;
    }

    return proj_vector_ij;
  }

  /*!
   * \brief Set the value of the first blending function.
   * \param[in] val_F1_i - Value of the first Menter blending function at point i.
   * \param[in] val_F1_j - Value of the first Menter blending function at point j.
   */
  virtual void SetF1blending(su2double val_F1_i, su2double val_F1_j) {/* empty */};

  /*!
   * \brief Set the value of the second blending function.
   * \param[in] val_F2_i - Value of the second Menter blending function at point i.
   */
  virtual void SetF2blending(su2double val_F2_i) {/* empty */};

  /*!
   * \brief Set the value of the cross diffusion for the SST model.
   * \param[in] val_CDkw_i - Value of the cross diffusion at point i.
   */
  virtual void SetCrossDiff(su2double val_CDkw_i) {/* empty */};

  /*!
   * \brief Set the value of the effective intermittency for the LM model.
   * \param[in] intermittency_eff_i - Value of the effective intermittency at point i.
   */
  void SetIntermittencyEff(su2double val_intermittency_eff_i) {
    intermittency_eff_i = val_intermittency_eff_i;
  }

  /*!
   * \brief Set the value of the intermittency for the LM model.
   * \param[in] intermittency_i - Value of the intermittency at point i.
   */
  void SetIntermittency(su2double val_intermittency_i) {
    intermittency_i = val_intermittency_i;
  }

  /*!
   * \brief Get the value of the effective intermittency for the transition model.
   * \param[in] intermittency_eff_i - Value of the effective intermittency at point i.
   */
  su2double GetIntermittencyEff() const { return intermittency_eff_i; }

  /*!
   * \brief Set the gradient of the auxiliary variables.
   * \param[in] val_auxvar_grad_i - Gradient of the auxiliary variable at point i.
   * \param[in] val_auxvar_grad_j - Gradient of the auxiliary variable at point j.
   */
  inline void SetAuxVarGrad(CMatrixView<const su2double> val_auxvar_grad_i,
                            CMatrixView<const su2double> val_auxvar_grad_j) {
    AuxVar_Grad_i = val_auxvar_grad_i;
    AuxVar_Grad_j = val_auxvar_grad_j;
  }

  /*!
   * \brief Set the diffusion coefficient
   * \param[in] val_diffusioncoeff_i - Value of the diffusion coefficients at i.
   * \param[in] val_diffusioncoeff_j - Value of the diffusion coefficients at j
   */
  inline void SetDiffusionCoeff(const su2double* val_diffusioncoeff_i,
                                const su2double* val_diffusioncoeff_j) {
    Diffusion_Coeff_i = val_diffusioncoeff_i;
    Diffusion_Coeff_j = val_diffusioncoeff_j;
  }

  /*!
<<<<<<< HEAD
   * \brief Set the Chemical source term
   * \param[in] val_source_term_i - Value of the chemical source term at i.
   * \param[in] val_source_term_j - Value of the chemical source term at j
   */
  inline void SetChemicalSourceTerm(const su2double* val_source_term_i, const su2double* val_source_term_j) {
    Chemical_Source_Term_i = val_source_term_i;
    Chemical_Source_Term_j = val_source_term_j;
  }

  /*!
   * \brief Set the heat diffusion
   * \param[in] val_heatdiffusion_i - Value of the heat diffusion at i.
   * \param[in] val_heatdiffusion_j - Value of the heat diffusion at j.
   */
  inline void SetHeatDiffusion(const su2double* val_heatdiffusion_i, const su2double* val_heatdiffusion_j) {
    HeatDiffusion_i = val_heatdiffusion_i;
    HeatDiffusion_j = val_heatdiffusion_j;
  }
=======
   * \brief Set the heat flux due to enthalpy diffusion
   * \param[in] val_heatfluxdiffusion - Value of the heat flux due to enthalpy diffusion.
   */
  inline void SetHeatFluxDiffusion(su2double val_heatfluxdiffusion) { HeatFluxDiffusion = val_heatfluxdiffusion; }
>>>>>>> 30d0b88f

  /*!
   * \brief Set Jacobian of the heat flux due to enthalpy diffusion
   * \param[in] val_jacheatfluxdiffusion - Value of the heat flux jacobian due to enthalpy diffusion.
   */
  inline void SetJacHeatFluxDiffusion(su2double val_jac_heatfluxdiffusion) {
    Jac_HeatFluxDiffusion = val_jac_heatfluxdiffusion;
  }

  /*!
   * \brief Set the laminar viscosity.
   * \param[in] val_laminar_viscosity_i - Value of the laminar viscosity at point i.
   * \param[in] val_laminar_viscosity_j - Value of the laminar viscosity at point j.
   */
  inline void SetLaminarViscosity(su2double val_laminar_viscosity_i,
                                  su2double val_laminar_viscosity_j) {
    Laminar_Viscosity_i = val_laminar_viscosity_i;
    Laminar_Viscosity_j = val_laminar_viscosity_j;
  }

  /*!
   * \brief Set the thermal conductivity (translational/rotational)
   * \param[in] val_thermal_conductivity_i - Value of the thermal conductivity at point i.
   * \param[in] val_thermal_conductivity_j - Value of the thermal conductivity at point j.
   * \param[in] iSpecies - Value of the species.
   */
  inline void SetThermalConductivity(su2double val_thermal_conductivity_i,
                                     su2double val_thermal_conductivity_j) {
    Thermal_Conductivity_i = val_thermal_conductivity_i;
    Thermal_Conductivity_j = val_thermal_conductivity_j;
  }

    /*!
   * \brief Set the thermal conductivity (translational/rotational)
   * \param[in] val_thermal_conductivity_i - Value of the thermal conductivity at point i.
   * \param[in] val_thermal_conductivity_j - Value of the thermal conductivity at point j.
   * \param[in] iSpecies - Value of the species.
   */
  inline void SetThermalConductivity_ve(su2double val_thermal_conductivity_ve_i,
                                     su2double val_thermal_conductivity_ve_j) {
    Thermal_Conductivity_ve_i = val_thermal_conductivity_ve_i;
    Thermal_Conductivity_ve_j = val_thermal_conductivity_ve_j;
  }

  /*!
   * \brief Set the specifc heat c_p.
   * \param[in] val_specific_heat_i - Value of the specific heat at point i.
   * \param[in] val_specific_heat_j - Value of the specific heat at point j.
   */
  inline void SetSpecificHeat(su2double val_specific_heat_i,
                              su2double val_specific_heat_j) {
    Cp_i = val_specific_heat_i;
    Cp_j = val_specific_heat_j;
  }

  /*!
   * \brief Set the eddy viscosity.
   * \param[in] val_eddy_viscosity_i - Value of the eddy viscosity at point i.
   * \param[in] val_eddy_viscosity_j - Value of the eddy viscosity at point j.
   */
  inline void SetEddyViscosity(su2double val_eddy_viscosity_i,
                               su2double val_eddy_viscosity_j) {
    Eddy_Viscosity_i = val_eddy_viscosity_i;
    Eddy_Viscosity_j = val_eddy_viscosity_j;
  }

  /*!
   * \brief Set the turbulent kinetic energy.
   * \param[in] val_turb_ke_i - Value of the turbulent kinetic energy at point i.
   * \param[in] val_turb_ke_j - Value of the turbulent kinetic energy at point j.
   */
  inline void SetTurbKineticEnergy(su2double val_turb_ke_i, su2double val_turb_ke_j) {
    turb_ke_i = val_turb_ke_i;
    turb_ke_j = val_turb_ke_j;
  }

  /*!
   * \brief Set the value of the distance from the nearest wall.
   * \param[in] val_dist_i - Value of of the distance from point i to the nearest wall.
   * \param[in] val_dist_j - Value of of the distance from point j to the nearest wall.
   */
  void SetDistance(su2double val_dist_i, su2double val_dist_j) {
    dist_i = val_dist_i;
    dist_j = val_dist_j;
  }

  /*!
   * \brief Set the value of the roughness from the nearest wall.
   * \param[in] val_dist_i - Value of of the roughness of the nearest wall from point i
   * \param[in] val_dist_j - Value of of the roughness of the nearest wall from point j
   */
  void SetRoughness(su2double val_roughness_i, su2double val_roughness_j) {
    roughness_i = val_roughness_i;
    roughness_j = val_roughness_j;
  }

  /*!
   * \brief Set coordinates of the points.
   * \param[in] val_coord_i - Coordinates of the point i.
   * \param[in] val_coord_j - Coordinates of the point j.
   */
  inline void SetCoord(const su2double *val_coord_i, const su2double *val_coord_j) {
    Coord_i = val_coord_i;
    Coord_j = val_coord_j;
  }

  /*!
   * \brief Set the velocity of the computational grid.
   * \param[in] val_gridvel_i - Grid velocity of the point i.
   * \param[in] val_gridvel_j - Grid velocity of the point j.
   */
  inline void SetGridVel(const su2double *val_gridvel_i, const su2double *val_gridvel_j) {
    GridVel_i = val_gridvel_i;
    GridVel_j = val_gridvel_j;
  }

  /*!
   * \brief Set the value of the pressure.
   * \param[in] val_pressure_i - Value of the pressure at point i.
   * \param[in] val_pressure_j - Value of the pressure at point j.
   */
  void SetPressure(su2double val_pressure_i, su2double val_pressure_j) {
    Pressure_i = val_pressure_i;
    Pressure_j = val_pressure_j;
  }

  /*!
   * \brief Set the value of the density for the incompressible solver.
   * \param[in] val_densityinc_i - Value of the pressure at point i.
   * \param[in] val_densityinc_j - Value of the pressure at point j.
   */
  void SetDensity(su2double val_densityinc_i, su2double val_densityinc_j) {
    DensityInc_i = val_densityinc_i;
    DensityInc_j = val_densityinc_j;
  }

  /*!
   * \brief Set the value of the beta for incompressible flows.
   * \param[in] val_betainc2_i - Value of beta for incompressible flows at point i.
   * \param[in] val_betainc2_j - Value of beta for incompressible flows at point j.
   */
  inline void SetBetaInc2(su2double val_betainc2_i, su2double val_betainc2_j) {
    BetaInc2_i = val_betainc2_i;
    BetaInc2_j = val_betainc2_j;
  }

  /*!
   * \brief Set the value of the sound speed.
   * \param[in] val_soundspeed_i - Value of the sound speed at point i.
   * \param[in] val_soundspeed_j - Value of the sound speed at point j.
   */
  inline void SetSoundSpeed(su2double val_soundspeed_i, su2double val_soundspeed_j) {
    SoundSpeed_i = val_soundspeed_i;
    SoundSpeed_j = val_soundspeed_j;
  }

  /*!
   * \brief Set the value of the enthalpy.
   * \param[in] val_enthalpy_i - Value of the enthalpy at point i.
   * \param[in] val_enthalpy_j - Value of the enthalpy at point j.
   */
  inline void SetEnthalpy(su2double val_enthalpy_i, su2double val_enthalpy_j) {
    Enthalpy_i = val_enthalpy_i;
    Enthalpy_j = val_enthalpy_j;
  }

  /*!
   * \brief Set the value of the spectral radius.
   * \param[in] val_lambda_i - Value of the spectral radius at point i.
   * \param[in] val_lambda_j - Value of the spectral radius at point j.
   */
  inline void SetLambda(su2double val_lambda_i, su2double val_lambda_j) {
    Lambda_i = val_lambda_i;
    Lambda_j = val_lambda_j;
  }

  /*!
   * \brief Set the value of undivided laplacian.
   * \param[in] val_und_lapl_i Undivided laplacian at point i.
   * \param[in] val_und_lapl_j Undivided laplacian at point j.
   */
  inline void SetUndivided_Laplacian(const su2double *val_und_lapl_i, const su2double *val_und_lapl_j) {
    Und_Lapl_i = val_und_lapl_i;
    Und_Lapl_j = val_und_lapl_j;
  }

  /*!
   * \brief Set the value of the pressure sensor.
   * \param[in] val_sensor_i Pressure sensor at point i.
   * \param[in] val_sensor_j Pressure sensor at point j.
   */
  inline void SetSensor(su2double val_sensor_i, su2double val_sensor_j) {
    Sensor_i = val_sensor_i;
    Sensor_j = val_sensor_j;
  }

  /*!
   * \brief Set the number of neighbor to a point.
   * \param[in] val_neighbor_i - Number of neighbor to point i.
   * \param[in] val_neighbor_j - Number of neighbor to point j.
   */
  inline void SetNeighbor(unsigned short val_neighbor_i, unsigned short val_neighbor_j) {
    Neighbor_i = val_neighbor_i;
    Neighbor_j = val_neighbor_j;
  }

  /*!
   * \brief Set the value of the normal vector to the face between two points.
   * \param[in] val_normal - Normal vector, the norm of the vector is the area of the face.
   */
  inline void SetNormal(const su2double *val_normal) { Normal = val_normal; }

  /*!
   * \brief Set the value of the volume of the control volume.
   * \param[in] val_volume Volume of the control volume.
   */
  inline void SetVolume(su2double val_volume) { Volume = val_volume; }

  /*!
   * \brief Set the value of AvgVolume Variable.
   * \param[in] val_avgvolume AvgVolume Variable.
   */
  inline void SetAvgVolume(su2double val_avgvolume) { AvgVolume = val_avgvolume; }

  /*!
  * \brief Sets the values of the roe dissipation.
  * \param[in] diss_i - Dissipation value at node i
  * \param[in] diss_j - Dissipation value at node j
  */
  inline void SetDissipation(su2double diss_i, su2double diss_j) {
    Dissipation_i = diss_i;
    Dissipation_j = diss_j;
  }

  /*!
  * \brief Get the final Roe dissipation factor.
  */
  inline su2double GetDissipation() const { return Dissipation_ij; }

  /*!
   * \brief Compute the projected inviscid flux vector.
   * \param[in] val_density - Pointer to the density.
   * \param[in] val_velocity - Pointer to the velocity.
   * \param[in] val_pressure - Pointer to the pressure.
   * \param[in] val_enthalpy - Pointer to the enthalpy.
   * \param[in] val_normal - Normal vector, the norm of the vector is the area of the face.
   * \param[out] val_Proj_Flux - Pointer to the projected flux.
   */
  void GetInviscidProjFlux(const su2double *val_density, const su2double *val_velocity,
                           const su2double *val_pressure, const su2double *val_enthalpy,
                           const su2double *val_normal, su2double *val_Proj_Flux) const;

  /*!
   * \brief Compute the projected inviscid flux vector for incompresible simulations
   * \param[in] val_density - Pointer to the density.
   * \param[in] val_velocity - Pointer to the velocity.
   * \param[in] val_pressure - Pointer to the pressure.
   * \param[in] val_betainc2 - Value of the artificial compresibility factor.
   * \param[in] val_normal - Normal vector, the norm of the vector is the area of the face.
   * \param[out] val_Proj_Flux - Pointer to the projected flux.
   */
  void GetInviscidIncProjFlux(const su2double *val_density, const su2double *val_velocity,
                              const su2double *val_pressure, const su2double *val_betainc2,
                              const su2double *val_enthalpy, const su2double *val_normal,
                              su2double *val_Proj_Flux) const;

  /*!
   * \brief Compute the projection of the inviscid Jacobian matrices.
   * \param[in] val_velocity Pointer to the velocity.
   * \param[in] val_energy Value of the energy.
   * \param[in] val_normal - Normal vector, the norm of the vector is the area of the face.
   * \param[in] val_scale - Scale of the projection.
   * \param[out] val_Proj_Jac_tensor - Pointer to the projected inviscid Jacobian.
   */
  void GetInviscidProjJac(const su2double *val_velocity, const su2double *val_energy,
                          const su2double *val_normal, su2double val_scale,
                          su2double **val_Proj_Jac_tensor) const;

  /*!
   * \brief Compute the projection of the inviscid Jacobian matrices (incompressible).
   * \param[in] val_density - Value of the density.
   * \param[in] val_velocity - Pointer to the velocity.
   * \param[in] val_betainc2 - Value of the artificial compresibility factor.
   * \param[in] val_normal - Normal vector, the norm of the vector is the area of the face.
   * \param[in] val_scale - Scale of the projection.
   * \param[out] val_Proj_Jac_tensor - Pointer to the projected inviscid Jacobian.
   */
  void GetInviscidIncProjJac(const su2double *val_density, const su2double *val_velocity,
                             const su2double *val_betainc2, const su2double *val_normal,
                             su2double val_scale,
                             su2double **val_Proj_Jac_tensor);

  /*!
   * \brief Compute the projection of the inviscid Jacobian matrices (overload for low speed preconditioner version).
   * \param[in] val_density - Value of the density.
   * \param[in] val_velocity - Pointer to the velocity.
   * \param[in] val_betainc2 - Value of the artificial compresibility factor.
   * \param[in] val_cp - Value of the specific heat at constant pressure.
   * \param[in] val_temperature - Value of the temperature.
   * \param[in] val_dRhodT - Value of the derivative of density w.r.t. temperature.
   * \param[in] val_normal - Normal vector, the norm of the vector is the area of the face.
   * \param[in] val_scale - Scale of the projection.
   * \param[out] val_Proj_Jac_tensor - Pointer to the projected inviscid Jacobian.
   */
  void GetInviscidIncProjJac(const su2double *val_density,
                             const su2double *val_velocity,
                             const su2double *val_betainc2,
                             const su2double *val_cp,
                             const su2double *val_temperature,
                             const su2double *val_dRhodT,
                             const su2double *val_normal,
                             su2double val_scale,
                             su2double **val_Proj_Jac_Tensor) const;

  /*!
   * \brief Compute the low speed preconditioning matrix.
   * \param[in] val_density - Value of the density.
   * \param[in] val_velocity - Pointer to the velocity.
   * \param[in] val_betainc2 - Value of the artificial compresibility factor.
   * \param[in] val_cp - Value of the specific heat at constant pressure.
   * \param[in] val_temperature - Value of the temperature.
   * \param[in] val_dRhodT - Value of the derivative of density w.r.t. temperature.
   * \param[out] val_Precon - Pointer to the preconditioning matrix.
   */
  void GetPreconditioner(const su2double *val_density,
                         const su2double *val_velocity,
                         const su2double *val_betainc2,
                         const su2double *val_cp,
                         const su2double *val_temperature,
                         const su2double *val_drhodt,
                         su2double **val_Precon) const;

  /*!
   * \brief Compute the projection of the preconditioned inviscid Jacobian matrices.
   * \param[in] val_density - Value of the density.
   * \param[in] val_velocity - Pointer to the velocity.
   * \param[in] val_betainc2 - Value of the artificial compresibility factor.
   * \param[in] val_normal - Normal vector, the norm of the vector is the area of the face.
   * \param[out] val_Proj_Jac_tensor - Pointer to the projected inviscid Jacobian.
   */
  void GetPreconditionedProjJac(const su2double *val_density,
                                const su2double *val_velocity,
                                const su2double *val_betainc2,
                                const su2double *val_normal,
                                su2double **val_Proj_Jac_Tensor) const;

  /*!
   * \brief Compute the projection of the inviscid Jacobian matrices for general fluid model.
   * \param[in] val_velocity Pointer to the velocity.
   * \param[in] val_energy Value of the energy.
   * \param[in] val_normal - Normal vector, the norm of the vector is the area of the face.
   * \param[in] val_scale - Scale of the projection.
   * \param[out] val_Proj_Jac_tensor - Pointer to the projected inviscid Jacobian.
   */
  void GetInviscidProjJac(const su2double *val_velocity, const su2double *val_enthalphy,
                          const su2double *val_chi, const su2double *val_kappa,
                          const su2double *val_normal, su2double val_scale,
                          su2double **val_Proj_Jac_tensor) const;

  /*!
   * \brief Mapping between primitives variables P and conservatives variables C.
   * \param[in] val_Mean_PrimVar - Mean value of the primitive variables.
   * \param[in] val_Mean_PrimVar - Mean Value of the secondary variables.
   * \param[out] val_Jac_PC - Pointer to the Jacobian dPdC.
   */
  void GetPrimitive2Conservative (const su2double *val_Mean_PrimVar,
                                  const su2double *val_Mean_SecVar,
                                  su2double **val_Jac_PC) const;

  /*!
   * \overload
   * \brief Computation of the matrix P for a generic fluid model
   * \param[in] val_density - Value of the density.
   * \param[in] val_velocity - Value of the velocity.
   * \param[in] val_soundspeed - Value of the sound speed.
   * \param[in] val_enthalpy - Value of the Enthalpy
   * \param[in] val_chi - Value of the derivative of Pressure with respect to the Density.
   * \param[in] val_kappa - Value of the derivative of Pressure with respect to the volume specific Static Energy.
   * \param[in] val_normal - Normal vector, the norm of the vector is the area of the face.
   * \param[out] val_p_tensor - Pointer to the P matrix.
   */
  void GetPMatrix(const su2double *val_density, const su2double *val_velocity,
                  const su2double *val_soundspeed, const su2double *val_enthalpy,
                  const su2double *val_chi, const su2double *val_kappa,
                  const su2double *val_normal, su2double **val_p_tensor) const;

  /*!
   * \brief Computation of the matrix P, this matrix diagonalize the conservative Jacobians in
   *        the form $P^{-1}(A.Normal)P=Lambda$.
   * \param[in] val_density - Value of the density.
   * \param[in] val_velocity - Value of the velocity.
   * \param[in] val_soundspeed - Value of the sound speed.
   * \param[in] val_normal - Normal vector, the norm of the vector is the area of the face.
   * \param[out] val_p_tensor - Pointer to the P matrix.
   */
  void GetPMatrix(const su2double *val_density, const su2double *val_velocity,
                  const su2double *val_soundspeed, const su2double *val_normal,
                  su2double **val_p_tensor) const;

  /*!
   * \brief Computation of the matrix Rinv*Pe.
   * \param[in] Beta2 - A variable in used to define Pe matrix.
   * \param[in] val_enthalpy - value of the enthalpy.
   * \param[in] val_soundspeed - value of the sound speed.
   * \param[in] val_density - value of the density.
   * \param[in] val_velocity - value of the velocity.
   * \param[out] val_invR_invPe - Pointer to the matrix of conversion from entropic to conserved variables.
   */
  void GetinvRinvPe(su2double Beta2, su2double val_enthalpy, su2double val_soundspeed,
                    su2double val_density, const su2double* val_velocity,
                    su2double** val_invR_invPe) const;

  /*!
   * \brief Computation of the matrix R.
   * \param[in] val_pressure - value of the pressure.
   * \param[in] val_soundspeed - value of the sound speed.
   * \param[in] val_density - value of the density.
   * \param[in] val_velocity - value of the velocity.
   * \param[out] val_invR_invPe - Pointer to the matrix of conversion from entropic to conserved variables.
   */
  void GetRMatrix(su2double val_pressure, su2double val_soundspeed,
                  su2double val_density, const su2double* val_velocity,
                  su2double** val_invR_invPe) const;
  /*!
   * \brief Computation of the matrix R.
   * \param[in] val_soundspeed - value of the sound speed.
   * \param[in] val_density - value of the density.
   * \param[out] R_Matrix - Pointer to the matrix of conversion from entropic to conserved variables.
   */
  void GetRMatrix(su2double val_soundspeed, su2double val_density, su2double **R_Matrix) const;

  /*!
   * \brief Computation of the matrix R.
   * \param[in] val_soundspeed - value of the sound speed.
   * \param[in] val_density - value of the density.
   * \param[out] L_Matrix - Pointer to the matrix of conversion from conserved to entropic variables.
   */
  void GetLMatrix(su2double val_soundspeed, su2double val_density, su2double **L_Matrix) const;

  /*!
   * \brief Computation of the flow Residual Jacobian Matrix for Non Reflecting BC.
   * \param[in] val_soundspeed - value of the sound speed.
   * \param[in] val_density - value of the density.
   * \param[out] R_c - Residual Jacoboan Matrix
   * \param[out] R_c_inv- inverse of the Residual Jacobian Matrix .
   */
  void ComputeResJacobianGiles(CFluidModel *FluidModel, su2double pressure, su2double density, const su2double *turboVel,
                               su2double alphaInBC, su2double gammaInBC,  su2double **R_c, su2double **R_c_inv);

  /*!
   * \brief Computate the inverse of a 3x3 matrix
   * \param[in]  matrix     - the matrix to invert
   * \param[out] invMatrix  - inverse matrix.
   */
  void InvMatrix3D(su2double **matrix, su2double **invMatrix);

  /*!
   * \brief Computate the inverse of a 4x4 matrix
   * \param[in]  matrix    - the matrix to invert
   * \param[out] invMatrix - inverse matrix.
   */
  void InvMatrix4D(su2double **matrix, su2double **invMatrix);

  /*!
   * \brief Computation of the matrix R.
   * \param[in] val_soundspeed - value of the sound speed.
   * \param[in] val_density - value of the density.
   * \param[in] prim_jump - pointer to the vector containing the primitive variable jump (drho, dV, dp).
   * \param[out] char_jump - pointer to the vector containing the characteristic variable jump.
   */
  void GetCharJump(su2double val_soundspeed, su2double val_density, const su2double *prim_jump, su2double *char_jump) const;

  /*!
   * \brief Computation of the matrix Td, this matrix diagonalize the preconditioned conservative Jacobians
   *        in the form $Tg |Lambda| Td = Pc{-1}|Pc (A.Normal)|$.
   * \param[in] Beta2 - A variable in used to define absPeJacobian matrix.
   * \param[in] r_hat - A variable in used to define absPeJacobian matrix.
   * \param[in] s_hat - A variable in used to define absPeJacobian matrix.
   * \param[in] t_hat - A variable in used to define absPeJacobian matrix.
   * \param[in] rB2a2 - A variable in used to define absPeJacobian matrix.
   * \param[in] val_Lambda - Eigenvalues of the Preconditioned Jacobian.
   * \param[in] val_normal - Normal vector, the norm of the vector is the area of the face.
   * \param[out] val_absPeJac - Pointer to the Preconditioned Jacobian matrix.
   */
  void GetPrecondJacobian(su2double Beta2, su2double r_hat, su2double s_hat, su2double t_hat,
                          su2double rB2a2, const su2double* val_Lambda, const su2double* val_normal, su2double** val_absPeJac) const;

  /*!
   * \brief Computation of the matrix P^{-1}, this matrix diagonalize the conservative Jacobians
   * in the form $P^{-1}(A.Normal)P=Lambda$.
   * \param[in] val_density - Value of the density.
   * \param[in] val_velocity - Value of the velocity.
   * \param[in] val_soundspeed - Value of the sound speed.
   * \param[in] val_normal - Normal vector, the norm of the vector is the area of the face.
   * \param[out] val_invp_tensor - Pointer to inverse of the P matrix.
   */
  void GetPMatrix_inv(su2double **val_invp_tensor, const su2double *val_density,
                      const su2double *val_velocity, const su2double *val_soundspeed,
                      const su2double *val_chi, const su2double *val_kappa,
                      const su2double *val_normal) const;

  /*!
   * \brief Computation of the matrix P^{-1}, this matrix diagonalize the conservative Jacobians
   *        in the form $P^{-1}(A.Normal)P=Lambda$.
   * \param[in] val_density - Value of the density.
   * \param[in] val_velocity - Value of the velocity.
   * \param[in] val_soundspeed - Value of the sound speed.
   * \param[in] val_normal - Normal vector, the norm of the vector is the area of the face.
   * \param[out] val_invp_tensor - Pointer to inverse of the P matrix.
   */
  void GetPMatrix_inv(const su2double *val_density, const su2double *val_velocity,
                      const su2double *val_soundspeed, const su2double *val_normal,
                      su2double **val_invp_tensor) const;

  /*!
   * \brief Compute viscous residual and jacobian.
   */
  void GetAdjViscousFlux_Jac(su2double Pressure_i, su2double Pressure_j, su2double Density_i, su2double Density_j,
                             su2double ViscDens_i, su2double ViscDens_j, const su2double *Velocity_i, const su2double *Velocity_j,
                             su2double sq_vel_i, su2double sq_vel_j,
                             su2double XiDens_i, su2double XiDens_j, su2double **Mean_GradPhi, const su2double *Mean_GradPsiE,
                             su2double dPhiE_dn, const su2double *Normal, const su2double *Edge_Vector, su2double dist_ij_2,
                             su2double *val_residual_i, su2double *val_residual_j,
                             su2double **val_Jacobian_ii, su2double **val_Jacobian_ij,
                             su2double **val_Jacobian_ji, su2double **val_Jacobian_jj, bool implicit) const;

  /*!
   * \brief Computation of the projected inviscid lambda (eingenvalues).
   * \param[in] val_velocity - Value of the velocity.
   * \param[in] val_soundspeed - Value of the sound speed.
   * \param[in] val_normal - Normal vector, the norm of the vector is the area of the face.
   * \param[in] val_Lambda_Vector - Pointer to Lambda matrix.
   */
  void GetJacInviscidLambda_fabs(const su2double *val_velocity, su2double val_soundspeed,
                                 const su2double *val_normal, su2double *val_Lambda_Vector) const;

  /*!
   * \brief Compute the numerical residual.
   * \param[out] val_residual - Pointer to the total residual.
   * \param[in] config - Definition of the particular problem.
   */
  inline virtual void ComputeResidual(su2double *val_residual, CConfig* config) { }

  /*!
   * \overload
   * \param[out] val_residual - Pointer to the total residual.
   * \param[out] val_Jacobian_i - Jacobian of the numerical method at node i (implicit computation).
   * \param[out] val_Jacobian_j - Jacobian of the numerical method at node j (implicit computation).
   * \param[in] config - Definition of the particular problem.
   */
  inline virtual void ComputeResidual(su2double *val_residual, su2double **val_Jacobian_i,
                                      su2double **val_Jacobian_j, CConfig* config) { }

  /*!
   * \overload For numerics classes that store the residual/flux and Jacobians internally.
   * \param[in] config - Definition of the particular problem.
   * \return A lightweight const-view (read-only) of the residual/flux and Jacobians.
   */
  inline virtual ResidualType<> ComputeResidual(const CConfig* config) { return ResidualType<>(nullptr,nullptr,nullptr); }

  /*!
   * \overload
   * \param[out] val_residual_i - Pointer to the total residual at point i.
   * \param[out] val_residual_j - Pointer to the total viscosity residual at point j.
   * \param[out] val_Jacobian_ii - Jacobian of the numerical method at node i (implicit computation) from node i.
   * \param[out] val_Jacobian_ij - Jacobian of the numerical method at node i (implicit computation) from node j.
   * \param[out] val_Jacobian_ji - Jacobian of the numerical method at node j (implicit computation) from node i.
   * \param[out] val_Jacobian_jj - Jacobian of the numerical method at node j (implicit computation) from node j.
   * \param[in] config - Definition of the particular problem.
   */
  inline virtual void ComputeResidual(su2double *val_residual_i,
                                      su2double *val_residual_j,
                                      su2double **val_Jacobian_ii,
                                      su2double **val_Jacobian_ij,
                                      su2double **val_Jacobian_ji,
                                      su2double **val_Jacobian_jj, CConfig* config) { }

  /*!
   * \overload
   * \param[out] val_resconv_i - Pointer to the convective residual at point i.
   * \param[out] val_resvisc_i - Pointer to the artificial viscosity residual at point i.
   * \param[out] val_resconv_j - Pointer to the convective residual at point j.
   * \param[out] val_resvisc_j - Pointer to the artificial viscosity residual at point j.
   * \param[out] val_Jacobian_ii - Jacobian of the numerical method at node i (implicit computation) from node i.
   * \param[out] val_Jacobian_ij - Jacobian of the numerical method at node i (implicit computation) from node j.
   * \param[out] val_Jacobian_ji - Jacobian of the numerical method at node j (implicit computation) from node i.
   * \param[out] val_Jacobian_jj - Jacobian of the numerical method at node j (implicit computation) from node j.
   * \param[in] config - Definition of the particular problem.
   */
  inline virtual void ComputeResidual(su2double *val_resconv_i, su2double *val_resvisc_i,
                                      su2double *val_resconv_j, su2double *val_resvisc_j,
                                      su2double **val_Jacobian_ii,
                                      su2double **val_Jacobian_ij,
                                      su2double **val_Jacobian_ji,
                                      su2double **val_Jacobian_jj, CConfig* config) { }

  /*!
   * \overload
   * \param[out] val_resconv - Pointer to the convective residual.
   * \param[out] val_resvisc - Pointer to the artificial viscosity residual.
   * \param[out] val_Jacobian_i - Jacobian of the numerical method at node i (implicit computation).
   * \param[out] val_Jacobian_j - Jacobian of the numerical method at node j (implicit computation).
   * \param[in] config - Definition of the particular problem.
   */
  inline virtual void ComputeResidual(su2double *val_resconv, su2double *val_resvisc,
                               su2double **val_Jacobian_i, su2double **val_Jacobian_j,
                               CConfig *config) {}

  /*!
   * \overload
   * \param[in] config - Definition of the particular problem.
   * \param[out] val_residual - residual of the source terms
   * \param[out] val_Jacobian_i - Jacobian of the source terms
   */
  inline virtual void ComputeResidual(su2double *val_residual, su2double **val_Jacobian_i, CConfig* config) { }

  /*!
   * \brief Residual for transition problems.
   * \param[out] val_residual - Pointer to the total residual.
   * \param[out] val_Jacobian_i - Jacobian of the numerical method at node i (implicit computation).
   * \param[out] val_Jacobian_j - Jacobian of the numerical method at node j (implicit computation).
   * \param[in] config - Definition of the particular problem.
   * \param[out] gamma_sep
   */
  inline virtual void ComputeResidual_TransLM(su2double *val_residual,
                                              su2double **val_Jacobian_i,
                                              su2double **val_Jacobian_j, CConfig* config,
                                              su2double &gamma_sep) { }

  /*!
   * \brief Residual for source term integration.
   * \param[out] val_residual - Pointer to the source residual containing chemistry terms.
   * \param[in] config - Definition of the particular problem.
   */
  inline virtual ResidualType<> ComputeAxisymmetric(const CConfig* config) { return ResidualType<>(nullptr,nullptr,nullptr); }

  /*!
   * \overload For numerics classes that store the residual/flux and Jacobians internally.
   * \param[in] config - Definition of the particular problem.
   * \return A lightweight const-view (read-only) of the residual/flux and Jacobians.
   */
  inline virtual ResidualType<> ComputeVibRelaxation(const CConfig* config) { return ResidualType<>(nullptr,nullptr,nullptr); }

  /*!
   * \brief Calculation of the chemistry source term
   * \param[in] config - Definition of the particular problem.
   * \param[out] val_residual - residual of the source terms
   * \param[out] val_Jacobian_i - Jacobian of the source terms
   */
  inline virtual ResidualType<> ComputeChemistry(const CConfig* config) { return ResidualType<>(nullptr,nullptr,nullptr); }

  /*!
   * \brief Check if residual constains a NaN value
   * \param[in] config - Definition of the particular problem.
   * \param[in] val_residual - residual of the numeric function.
   * \param[out] ERR - Presencse of NaN in vector
   */
  static bool CheckResidualNaNs(bool implicit, int nVar, const ResidualType<> residual) {

    bool ERR = false;
    const bool jac_j = residual.jacobian_j != nullptr;

    for (auto iVar = 0; iVar<nVar; iVar++){
      if (std::isnan(SU2_TYPE::GetValue(residual[iVar]))) ERR = true;

      if (implicit) {
        for (auto jVar = 0; jVar < nVar; jVar++){
          if (std::isnan(SU2_TYPE::GetValue(residual.jacobian_i[iVar][jVar]))) ERR = true;
          if ((jac_j) && (std::isnan(SU2_TYPE::GetValue(residual.jacobian_j[iVar][jVar])))) ERR = true;
        }
      }
    }
    return ERR;
  }

  /*!
   * \brief A virtual member.
   */
  inline virtual su2double GetGammaBC(void) const { return 0.0; }

  /*!
   * \brief A virtual member to compute the tangent matrix in structural problems
   * \param[in] element_container - Element structure for the particular element integrated.
   */
  inline virtual void Compute_Tangent_Matrix(CElement *element_container, const CConfig* config) { }

  /*!
   * \brief A virtual member to compute the nodal stress term in non-linear structural problems
   * \param[in] element_container - Definition of the particular element integrated.
   */
  inline virtual void Compute_NodalStress_Term(CElement *element_container, const CConfig* config) { }

  /*!
   * \brief Set the element-based local Young's modulus in mesh problems
   * \param[in] iElem - Element index.
   * \param[in] val_E - Value of elasticity modulus.
   */
  inline virtual void SetMeshElasticProperties(unsigned long iElem, su2double val_E) { }

  /*!
   * \brief A virtual member to set the value of the design variables
   * \param[in] i_DV - Index of the design variable.
   * \param[in] val_DV - Value of the design variable
   */
  inline virtual void Set_DV_Val(unsigned short i_DV, su2double val_DV) { }

  /*!
   * \brief A virtual member to retrieve the value of the design variables
   * \param[in] i_DV - Index of the design variable.
   */
  inline virtual su2double Get_DV_Val(unsigned short i_DV) const { return 0.0; }

  /*!
   * \brief A virtual member to set the electric field
   * \param[in] EField_DV - New electric field computed by adjoint methods.
   */
  inline virtual void Set_ElectricField(unsigned short i_DV, su2double val_EField) { }

  /*!
   * \brief A virtual member to set the material properties
   * \param[in] iVal - Index of the region of concern
   * \param[in] val_E - Value of the Young Modulus.
   * \param[in] val_Nu - Value of the Poisson's ratio.
   */
  inline virtual void SetMaterial_Properties(unsigned short iVal, su2double val_E, su2double val_Nu) { }

  /*!
   * \brief A virtual member to set the material properties
   * \param[in] iVal - Index of the region of concern
   * \param[in] val_Rho - Value of the density (inertial effects).
   * \param[in] val_Rho_DL - Value of the density (dead load effects).
   */
  inline virtual void SetMaterial_Density(unsigned short iVal, su2double val_Rho, su2double val_Rho_DL) { }

  /*!
   * \brief A virtual member to compute the mass matrix
   * \param[in] element_container - Element structure for the particular element integrated.
   */
  inline virtual void Compute_Mass_Matrix(CElement *element_container, const CConfig* config) { }

  /*!
   * \brief A virtual member to compute the residual component due to dead loads
   * \param[in] element_container - Element structure for the particular element integrated.
   */
  inline virtual void Compute_Dead_Load(CElement *element_container, const CConfig* config) { }

  /*!
   * \brief A virtual member to compute the averaged nodal stresses
   * \param[in] element_container - Element structure for the particular element integrated.
   */
  inline virtual su2double Compute_Averaged_NodalStress(CElement *element_container, const CConfig* config) { return 0; }

  /*!
   * \brief Computes a basis of orthogonal vectors from a supplied vector
   * \param[in] config - Normal vector
   */
  void CreateBasis(const su2double *val_Normal, su2double* l, su2double* m);

  /*!
   * \brief Set the value of the Tauwall
   * \param[in] val_tauwall_i - Tauwall at point i
   * \param[in] val_tauwall_j - Tauwall at point j
   */
  inline virtual void SetTau_Wall(su2double val_tauwall_i, su2double val_tauwall_j) { }

  /*!
   * \brief - Calculate the central/upwind blending function for a face
   *
   * At its simplest level, this function will calculate the average
   * value of the "Roe dissipation" or central/upwind blending function
   * at a face. If Ducros shock sensors are used, then this method will
   * also adjust the central/upwind blending to account for shocks.
   *
   * \param[in] Dissipation_i - Value of the blending function at point i
   * \param[in] Dissipation_j - Value of the bledning function at point j
   * \param[in] Sensor_i - Shock sensor at point i
   * \param[in] Sensor_j - Shock sensor at point j
   * \param[in] config - The configuration of the problem
   * \return Dissipation_ij - Blending parameter at face
   */
  su2double GetRoe_Dissipation(const su2double Dissipation_i, const su2double Dissipation_j,
                               const su2double Sensor_i, const su2double Sensor_j, const CConfig* config) const;

  /*!
   * \brief Set the value of the radiation variable.
   * \param[in] val_radvar_i - Value of the turbulent variable at point i.
   * \param[in] val_radvar_j - Value of the turbulent variable at point j.
   */
  inline virtual void SetRadVar(const su2double *val_radvar_i, const su2double *val_radvar_j) { }

  /*!
   * \brief Set the gradient of the radiation variables.
   * \param[in] val_radvar_grad_i - Gradient of the turbulent variable at point i.
   * \param[in] val_radvar_grad_j - Gradient of the turbulent variable at point j.
   */
  inline virtual void SetRadVarGradient(CMatrixView<const su2double> val_radvar_grad_i,
                                        CMatrixView<const su2double> val_radvar_grad_j) { }

  /*!
   * \brief Set the gradient of the radiation variables.
   * \param[in] val_radvar_source - Source term (and jacobian term) of the radiative heat transfer.
   */
  inline void SetRadVarSource(const su2double *val_radvar_source) { RadVar_Source = val_radvar_source; }

  /*!
   * \brief Set the pressure derivatives.
   * \param[in] val_dPdU_i - pressure derivatives at i.
   * \param[in] val_dPdU_j - pressure derivatives at j.
   */
  virtual inline void SetdPdU(su2double *val_dPdU_i, su2double *val_dPdU_j)       { }

  /*!
   * \brief Set the temperature derivatives.
   * \param[in] val_dTdU_i - temperature derivatives at i.
   * \param[in] val_dTdU_j - temperature derivatives at j.
   */
  virtual inline void SetdTdU(su2double *val_dTdU_i, su2double *val_dTdU_j)       { }

  /*!
   * \brief Set the vib-el temperture derivatives.
   * \param[in] val_dTvedU_i - t_ve derivatives at i.
   * \param[in] val_dTvedU_j - t_ve derivatives at j.
   */
  virtual inline void SetdTvedU(su2double *val_dTvedU_i, su2double *val_dTvedU_j) { }

  /*!
   * \brief Set the vib-elec energy.
   * \param[in] val_Eve_i - vib-el energy at i.
   * \param[in] val_Eve_j - vib-el energy at j.
   */
  virtual inline void SetEve(su2double *val_Eve_i, su2double *val_Eve_j)          { }

  /*!
   * \brief Set the vib-elec specific heat.
   * \param[in] val_Cvve_i - Cvve at i.
   * \param[in] val_Cvve_j - Cvve at j.
   */
  virtual inline void SetCvve(su2double *val_Cvve_i, su2double *val_Cvve_j)       { }

  /*!
   * \brief Set the ratio of specific heats.
   * \param[in] val_Gamma_i - Gamma at i.
   * \param[in] val_Gamma_j - Gamma at j.
   */
  virtual inline void SetGamma(su2double val_Gamma_i, su2double val_Gamma_j)       { }

  /*!
   * \brief Set massflow, heatflow & inlet temperature for streamwise periodic flow.
   * \param[in] SolverSPvals - Struct holding the values.
   */
  virtual void SetStreamwisePeriodicValues(const StreamwisePeriodicValues SolverSPvals) { }

  /*!
   * \brief SetMassFlux
   * \param[in] val_MassFlux: Mass flux across the edge
   */
  inline void SetMassFlux(const su2double val_MassFlux) { MassFlux = val_MassFlux; }

  /*!
   * \brief Obtain information on bounded scalar problem
   * \return is_bounded_scalar : scalar solver uses bounded scalar convective transport
   */
  inline bool GetBoundedScalar() const { return bounded_scalar;}
};

/*!
 * /brief Alias for a "do nothing" source term class
 */
using CSourceNothing = CNumerics;<|MERGE_RESOLUTION|>--- conflicted
+++ resolved
@@ -760,7 +760,6 @@
   }
 
   /*!
-<<<<<<< HEAD
    * \brief Set the Chemical source term
    * \param[in] val_source_term_i - Value of the chemical source term at i.
    * \param[in] val_source_term_j - Value of the chemical source term at j
@@ -771,20 +770,10 @@
   }
 
   /*!
-   * \brief Set the heat diffusion
-   * \param[in] val_heatdiffusion_i - Value of the heat diffusion at i.
-   * \param[in] val_heatdiffusion_j - Value of the heat diffusion at j.
-   */
-  inline void SetHeatDiffusion(const su2double* val_heatdiffusion_i, const su2double* val_heatdiffusion_j) {
-    HeatDiffusion_i = val_heatdiffusion_i;
-    HeatDiffusion_j = val_heatdiffusion_j;
-  }
-=======
    * \brief Set the heat flux due to enthalpy diffusion
    * \param[in] val_heatfluxdiffusion - Value of the heat flux due to enthalpy diffusion.
    */
   inline void SetHeatFluxDiffusion(su2double val_heatfluxdiffusion) { HeatFluxDiffusion = val_heatfluxdiffusion; }
->>>>>>> 30d0b88f
 
   /*!
    * \brief Set Jacobian of the heat flux due to enthalpy diffusion
