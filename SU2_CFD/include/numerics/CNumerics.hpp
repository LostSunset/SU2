--- conflicted
+++ resolved
@@ -372,11 +372,7 @@
    * \brief Set the values of the volumetric scalar sources for the flamelet LUT approach.
    * \param[in] val_scalar_sources - Values of the scalar sources.
    */
-<<<<<<< HEAD
-  virtual void SetScalarSources(su2double *val_scalar_sources) {/* empty */}
-=======
   virtual void SetScalarSources(const su2double *val_scalar_sources) {/* empty */}
->>>>>>> 29862d7a
 
   /*!
    * \brief Set the gradient of the scalar variables.
