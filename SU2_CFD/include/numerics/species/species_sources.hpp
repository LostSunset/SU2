﻿/*!
 * \file species_sources.hpp
 * \brief Declarations of numerics classes for integration of source
 *        terms in species problems.
 * \author T. Kattmann
 * \version 7.5.1 "Blackbird"
 *
 * SU2 Project Website: https://su2code.github.io
 *
 * The SU2 Project is maintained by the SU2 Foundation
 * (http://su2foundation.org)
 *
 * Copyright 2012-2023, SU2 Contributors (cf. AUTHORS.md)
 *
 * SU2 is free software; you can redistribute it and/or
 * modify it under the terms of the GNU Lesser General Public
 * License as published by the Free Software Foundation; either
 * version 2.1 of the License, or (at your option) any later version.
 *
 * SU2 is distributed in the hope that it will be useful,
 * but WITHOUT ANY WARRANTY; without even the implied warranty of
 * MERCHANTABILITY or FITNESS FOR A PARTICULAR PURPOSE. See the GNU
 * Lesser General Public License for more details.
 *
 * You should have received a copy of the GNU Lesser General Public
 * License along with SU2. If not, see <http://www.gnu.org/licenses/>.
 */

#pragma once

#include "../scalar/scalar_sources.hpp"

/*!
 * \class CSourceBase_Species
 * \brief Intermediate source term class to allocate the internally
 *        stored residual and Jacobian. Not for stand alone use,
 *        just a helper to build more complicated classes.
 * \ingroup SourceDiscr
 * \author T. Kattmann
 */
class CSourceBase_Species : public CNumerics {
 protected:
  su2double* residual = nullptr;
  su2double** jacobian = nullptr;

 public:
  /*!
   * \brief Constructor of the class.
   * \param[in] val_nDim - Number of dimensions of the problem.
   * \param[in] val_nVar - Number of variables of the problem.
   * \param[in] config - Definition of the particular problem.
   */
  CSourceBase_Species(unsigned short val_nDim, unsigned short val_nVar, const CConfig* config);

  /*!
   * \brief Destructor of the class.
   */
  ~CSourceBase_Species();
};

/*!
 * \class CSourceAxisymmetric_Species
 * \brief Class for source term for solving axisymmetric problems.
 * \ingroup SourceDiscr
 * \author T. Kattmann
 */
template <class FlowIndices>
class CSourceAxisymmetric_Species : public CSourceBase_Species {
 protected:
  const FlowIndices idx;  /*!< \brief Object to manage the access to the flow primitives. */
  const bool implicit;
  const bool viscous;
  const bool turbulence;
  const bool incompressible;
  const su2double Sc_t;

 public:
  /*!
   * \brief Constructor of the class.
   * \param[in] val_nDim - Number of dimensions of the problem.
   * \param[in] val_nVar - Number of variables of the problem.
   * \param[in] config - Definition of the particular problem.
   */
  CSourceAxisymmetric_Species(unsigned short val_nDim, unsigned short val_nVar, const CConfig* config);

  /*!
   * \brief Residual of the axisymmetric source term.
   * \param[in] config - Definition of the particular problem.
   * \return Lightweight const-view of residual and Jacobian.
   */
  ResidualType<> ComputeResidual(const CConfig* config) override;

};

/*!
<<<<<<< HEAD
 * \class CSourcePieceWise_transportedScalar_general
=======
 * \class CSourcePieceWiseTransportedScalarGeneral
>>>>>>> 29862d7a
 * \brief Class for integrating the source terms of the transported scalar turbulence model equations.
 * \ingroup SourceDiscr
 * \author N. Beishuizen
 */
<<<<<<< HEAD
class CSourcePieceWise_transportedScalar_general final : public CNumerics {
=======
class CSourcePieceWiseTransportedScalarGeneral final : public CNumerics {
>>>>>>> 29862d7a

private:
  su2double *Residual = nullptr;
  su2double **Jacobian_i = nullptr;
  su2double *scalar_sources = nullptr;
   bool incompressible;

public:
  /*!
   * \brief Constructor of the class.
   * \param[in] val_nDim - Number of dimensions of the problem.
   * \param[in] val_nVar - Number of variables of the problem.
   * \param[in] config - Definition of the particular problem.
   */
<<<<<<< HEAD
  CSourcePieceWise_transportedScalar_general(unsigned short val_nDim, unsigned short val_nVar, const CConfig* config);
=======
  CSourcePieceWiseTransportedScalarGeneral(unsigned short val_nDim, unsigned short val_nVar, const CConfig* config);
>>>>>>> 29862d7a

  /*!
   * \brief Residual for source term integration.
   * \param[in] config - Definition of the particular problem.
   * \return A lightweight const-view (read-only) of the residual/flux and Jacobians.
   */
  ResidualType<> ComputeResidual(const CConfig* config) override;

  /*!
<<<<<<< HEAD
   * \brief Set the value of the progress variable source term for the flamelet model.
   * \param[in] val_sourcepv_i - Value of the source term at point i.
   * \param[in] val_sourcepv_j - Value of the source term at point j.
   */
  inline void SetScalarSources(su2double *val_scalar_sources) override {
    for (auto i_var=0u; i_var < nVar; i_var++)
=======
   * \brief Set the source terms for the transported species equations
   * \param[in] val_scalar_sources - Pointer to source terms
   */
  inline void SetScalarSources(const su2double *val_scalar_sources) override {
    for (auto i_var = 0u; i_var < nVar; i_var++)
>>>>>>> 29862d7a
      scalar_sources[i_var] = val_scalar_sources[i_var];
  }

  /*!
   * \brief Destructor of the class.
   */
<<<<<<< HEAD
  ~CSourcePieceWise_transportedScalar_general(void) override;
=======
  ~CSourcePieceWiseTransportedScalarGeneral(void) override;
>>>>>>> 29862d7a

};<|MERGE_RESOLUTION|>--- conflicted
+++ resolved
@@ -93,20 +93,12 @@
 };
 
 /*!
-<<<<<<< HEAD
- * \class CSourcePieceWise_transportedScalar_general
-=======
  * \class CSourcePieceWiseTransportedScalarGeneral
->>>>>>> 29862d7a
  * \brief Class for integrating the source terms of the transported scalar turbulence model equations.
  * \ingroup SourceDiscr
  * \author N. Beishuizen
  */
-<<<<<<< HEAD
-class CSourcePieceWise_transportedScalar_general final : public CNumerics {
-=======
 class CSourcePieceWiseTransportedScalarGeneral final : public CNumerics {
->>>>>>> 29862d7a
 
 private:
   su2double *Residual = nullptr;
@@ -121,11 +113,7 @@
    * \param[in] val_nVar - Number of variables of the problem.
    * \param[in] config - Definition of the particular problem.
    */
-<<<<<<< HEAD
-  CSourcePieceWise_transportedScalar_general(unsigned short val_nDim, unsigned short val_nVar, const CConfig* config);
-=======
   CSourcePieceWiseTransportedScalarGeneral(unsigned short val_nDim, unsigned short val_nVar, const CConfig* config);
->>>>>>> 29862d7a
 
   /*!
    * \brief Residual for source term integration.
@@ -135,30 +123,17 @@
   ResidualType<> ComputeResidual(const CConfig* config) override;
 
   /*!
-<<<<<<< HEAD
-   * \brief Set the value of the progress variable source term for the flamelet model.
-   * \param[in] val_sourcepv_i - Value of the source term at point i.
-   * \param[in] val_sourcepv_j - Value of the source term at point j.
-   */
-  inline void SetScalarSources(su2double *val_scalar_sources) override {
-    for (auto i_var=0u; i_var < nVar; i_var++)
-=======
    * \brief Set the source terms for the transported species equations
    * \param[in] val_scalar_sources - Pointer to source terms
    */
   inline void SetScalarSources(const su2double *val_scalar_sources) override {
     for (auto i_var = 0u; i_var < nVar; i_var++)
->>>>>>> 29862d7a
       scalar_sources[i_var] = val_scalar_sources[i_var];
   }
 
   /*!
    * \brief Destructor of the class.
    */
-<<<<<<< HEAD
-  ~CSourcePieceWise_transportedScalar_general(void) override;
-=======
   ~CSourcePieceWiseTransportedScalarGeneral(void) override;
->>>>>>> 29862d7a
 
 };