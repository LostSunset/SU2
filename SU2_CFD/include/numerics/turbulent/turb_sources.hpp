/*!
 * \file turb_sources.hpp
 * \brief Numerics classes for integration of source terms in turbulence problems.
 * \version 8.1.0 "Harrier"
 *
 * SU2 Project Website: https://su2code.github.io
 *
 * The SU2 Project is maintained by the SU2 Foundation
 * (http://su2foundation.org)
 *
 * Copyright 2012-2024, SU2 Contributors (cf. AUTHORS.md)
 *
 * SU2 is free software; you can redistribute it and/or
 * modify it under the terms of the GNU Lesser General Public
 * License as published by the Free Software Foundation; either
 * version 2.1 of the License, or (at your option) any later version.
 *
 * SU2 is distributed in the hope that it will be useful,
 * but WITHOUT ANY WARRANTY; without even the implied warranty of
 * MERCHANTABILITY or FITNESS FOR A PARTICULAR PURPOSE. See the GNU
 * Lesser General Public License for more details.
 *
 * You should have received a copy of the GNU Lesser General Public
 * License along with SU2. If not, see <http://www.gnu.org/licenses/>.
 */

#pragma once

#include "../../../../Common/include/toolboxes/geometry_toolbox.hpp"
#include "../scalar/scalar_sources.hpp"

/*!
 * \class CSAVariables
 * \ingroup SourceDiscr
 * \brief Structure with SA common auxiliary functions and constants.
 */
struct CSAVariables {
  /*--- List of constants ---*/
  const su2double cv1_3 = pow(7.1, 3);
  const su2double k2 = pow(0.41, 2);
  const su2double cb1 = 0.1355;
  const su2double cw2 = 0.3;
  const su2double ct3 = 1.2;
  const su2double ct4 = 0.5;
  const su2double cw3_6 = pow(2, 6);
  const su2double sigma = 2.0 / 3.0;
  const su2double cb2 = 0.622;
  const su2double cb2_sigma = cb2 / sigma;
  const su2double cw1 = cb1 / k2 + (1 + cb2) / sigma;
  const su2double cr1 = 0.5;
  const su2double CRot = 2.0;
  const su2double c2 = 0.7, c3 = 0.9;

  /*--- List of auxiliary functions ---*/
  su2double ft2, d_ft2, r, d_r, g, d_g, glim, fw, d_fw, Ji, d_Ji, Shat, d_Shat, fv1, d_fv1, fv2, d_fv2, Prod;

  /*--- List of helpers ---*/
  su2double Omega, dist_i_2, inv_k2_d2, inv_Shat, g_6, norm2_Grad;

  su2double intermittency, interDestrFactor;
};

/*!
 * \class CSourceBase_TurbSA
 * \ingroup SourceDiscr
 * \brief Class for integrating the source terms of the Spalart-Allmaras turbulence model equation.
 * The variables that are subject to change in each variation/correction have their own class.
 * \note Additional source terms (e.g. compressibility) are implemented as decorators.
 */
template <class FlowIndices, class Omega, class ft2, class ModVort, class rFunc, class SourceTerms>
class CSourceBase_TurbSA : public CNumerics {
 protected:

  /*--- Residual and Jacobian ---*/
  su2double Residual, *Jacobian_i;
  su2double Jacobian_Buffer; /*!< \brief Static storage for the Jacobian (which needs to be pointer for return type). */

  const FlowIndices idx; /*!< \brief Object to manage the access to the flow primitives. */
  const SA_ParsedOptions options; /*!< \brief Struct with SA options. */
  const bool axisymmetric = false;

  bool transition_LM;

  /*!
   * \brief Add contribution from diffusion due to axisymmetric formulation to 2D residual
   */
  inline void ResidualAxisymmetricDiffusion(su2double sigma) {
    if (Coord_i[1] < EPS) return;
    
    const su2double yinv = 1.0 / Coord_i[1];
    const su2double& nue = ScalarVar_i[0];

    const auto& density = V_i[idx.Density()];
    const auto& laminar_viscosity = V_i[idx.LaminarViscosity()];

    const su2double nu = laminar_viscosity/density;

    su2double nu_e;

    if (options.version == SA_OPTIONS::NEG && nue < 0.0) {
      const su2double cn1 = 16.0;
      const su2double Xi = nue / nu;
      const su2double fn = (cn1 + Xi*Xi*Xi) / (cn1 - Xi*Xi*Xi);
      nu_e = nu + fn * nue;
    } else {
      nu_e = nu + nue;
    }

    /* Diffusion source term */
    const su2double dv_axi = (1.0/sigma)*nu_e*ScalarVar_Grad_i[0][1];

    Residual += yinv * dv_axi * Volume;
  }

 public:
  /*!
   * \brief Constructor of the class.
   * \param[in] nDim - Number of dimensions of the problem.
   * \param[in] config - Definition of the particular problem.
   */
  CSourceBase_TurbSA(unsigned short nDim, const CConfig* config)
      : CNumerics(nDim, 1, config),
        idx(nDim, config->GetnSpecies()),
        options(config->GetSAParsedOptions()),
        axisymmetric(config->GetAxisymmetric()),
        transition_LM(config->GetKind_Trans_Model() == TURB_TRANS_MODEL::LM) {
    /*--- Setup the Jacobian pointer, we need to return su2double** but we know
     * the Jacobian is 1x1 so we use this trick to avoid heap allocation. ---*/
    Jacobian_i = &Jacobian_Buffer;
  }


  /*!
   * \brief Residual for source term integration.
   * \param[in] config - Definition of the particular problem.
   * \return A lightweight const-view (read-only) of the residual/flux and Jacobians.
   */
  ResidualType<> ComputeResidual(const CConfig* config) override {
    const auto& density = V_i[idx.Density()];
    const auto& laminar_viscosity = V_i[idx.LaminarViscosity()];

    AD::StartPreacc();
    AD::SetPreaccIn(density, laminar_viscosity, StrainMag_i, ScalarVar_i[0], Volume, dist_i, roughness_i);
    AD::SetPreaccIn(Vorticity_i, 3);
    AD::SetPreaccIn(PrimVar_Grad_i + idx.Velocity(), nDim, nDim);
    AD::SetPreaccIn(ScalarVar_Grad_i[0], nDim);

    /*--- Common auxiliary variables and constants of the model. ---*/
    CSAVariables var;

    Residual = 0.0;
    Jacobian_i[0] = 0.0;

    if (dist_i > 1e-10) {

      var.dist_i_2 = pow(dist_i, 2);
      const su2double nu = laminar_viscosity / density;
      var.inv_k2_d2 = 1.0 / (var.k2 * var.dist_i_2);

      /*--- Modified values for roughness, roughness_i = 0 for smooth walls and Ji remains the same.
       * Ref: Aupoix, B. and Spalart, P. R., "Extensions of the Spalart-Allmaras Turbulence Model to Account for Wall
       * Roughness," International Journal of Heat and Fluid Flow, Vol. 24, 2003, pp. 454-462.
       * See https://turbmodels.larc.nasa.gov/spalart.html#sarough for detailed explanation. ---*/
      var.Ji = ScalarVar_i[0] / nu + var.cr1 * (roughness_i / (dist_i + EPS));
      var.d_Ji = 1.0 / nu;

      const su2double Ji_2 = pow(var.Ji, 2);
      const su2double Ji_3 = Ji_2 * var.Ji;

      var.fv1 = Ji_3 / (Ji_3 + var.cv1_3);
      var.d_fv1 = 3 * Ji_2 * var.cv1_3 / (nu * pow(Ji_3 + var.cv1_3, 2));

      /*--- Using a modified relation so as to not change the Shat that depends on fv2.
       * From NASA turb modeling resource and 2003 paper. ---*/
      var.fv2 = 1 - ScalarVar_i[0] / (nu + ScalarVar_i[0] * var.fv1);
      var.d_fv2 = -(1 / nu - Ji_2 * var.d_fv1) / pow(1 + var.Ji * var.fv1, 2);

      /*--- Evaluate Omega with a rotational correction term. ---*/

      Omega::get(Vorticity_i, nDim, PrimVar_Grad_i + idx.Velocity(), var);

      /*--- Compute modified vorticity ---*/
      ModVort::get(ScalarVar_i[0], nu, var);
      var.inv_Shat = 1.0 / var.Shat;
      var.Prod = var.Shat;

      /*--- Dacles-Mariani et. al. rotation correction ("-R"). ---*/
      if (options.rot) {
        var.Prod += var.CRot * min(0.0, StrainMag_i - var.Omega);
        /*--- Do not allow negative production for SA-neg. ---*/
        if (ScalarVar_i[0] < 0) var.Prod = abs(var.Prod);
      }

      /*--- Compute ft2 term ---*/
      ft2::get(var);

      /*--- Compute auxiliary function r ---*/
      rFunc::get(ScalarVar_i[0], var);

      var.g = var.r + var.cw2 * (pow(var.r, 6) - var.r);
      var.g_6 = pow(var.g, 6);
      var.glim = pow((1 + var.cw3_6) / (var.g_6 + var.cw3_6), 1.0 / 6.0);
      var.fw = var.g * var.glim;

      var.d_g = var.d_r * (1 + var.cw2 * (6 * pow(var.r, 5) - 1));
      var.d_fw = var.d_g * var.glim * (1 - var.g_6 / (var.g_6 + var.cw3_6));

      var.norm2_Grad = GeometryToolbox::SquaredNorm(nDim, ScalarVar_Grad_i[0]);

      if (options.bc) {
        /*--- BC transition model (2020 revision). This should only be used with SA-noft2.
         * TODO: Consider making this part of the "SourceTerms" template. ---*/
        const su2double chi_1 = 0.002;
        const su2double chi_2 = 50.0;

        /*--- Turbulence intensity is u'/U so we multiply by 100 to get percentage. ---*/
        const su2double tu = 100.0 * config->GetTurbulenceIntensity_FreeStream();
        const su2double nu_t = ScalarVar_i[0] * var.fv1;

        const su2double re_v = density * var.dist_i_2 / laminar_viscosity * var.Omega;
        const su2double re_theta = re_v / 2.193;
        /*--- Menter correlation. ---*/
        const su2double re_theta_t = 803.73 * pow(tu + 0.6067, -1.027);

        const su2double term1 = sqrt(max(re_theta - re_theta_t, 0.0) / (chi_1 * re_theta_t));
        const su2double term2 = sqrt(max((nu_t * chi_2) / nu, 0.0));
        const su2double term_exponential = (term1 + term2);

        intermittency_eff_i = 1.0 - exp(-term_exponential);
        var.intermittency = intermittency_eff_i;
        var.interDestrFactor = 1;

      } else if (transition_LM){

        var.intermittency = intermittency_eff_i;
        // Is wrong the reference from NASA?
        // Original max(min(gamma, 0.5), 1.0) always gives 1 as result.
        var.interDestrFactor = min(max(intermittency_i, 0.5), 1.0);

      } else {
        /*--- Do not modify the production. ---*/
        var.intermittency = 1.0;
        var.interDestrFactor = 1.0;
      }

      /*--- Compute production, destruction and cross production and jacobian ---*/
      su2double Production = 0.0, Destruction = 0.0, CrossProduction = 0.0;
      SourceTerms::get(ScalarVar_i[0], var, Production, Destruction, CrossProduction, Jacobian_i[0]);

      Residual = (Production - Destruction + CrossProduction) * Volume;

      if (axisymmetric) ResidualAxisymmetricDiffusion(var.sigma);
      
      Jacobian_i[0] *= Volume;
    }

    AD::SetPreaccOut(Residual);
    AD::EndPreacc();

    return ResidualType<>(&Residual, &Jacobian_i, nullptr);
  }
};

namespace detail {

/* =============================================================================
 * SPALART-ALLMARAS VARIATIONS AND CORRECTIONS
 * ============================================================================*/

/*!
 * \brief SA strain rate classes.
 * \ingroup SourceDiscr
 * \param[in] vorticity: Vorticity array.
 * \param[in] nDim: Problem dimension.
 * \param[in] velocity_grad: Velocity gradients.
 * \param[out] var: Common SA variables struct (to set Omega).
 */
struct Omega {

/*! \brief Baseline. */
struct Bsl {
  template <class MatrixType>
  static void get(const su2double* vorticity, unsigned short, const MatrixType&, CSAVariables& var) {
    var.Omega = GeometryToolbox::Norm(3, vorticity);
  }
};

/*! \brief Edward. Here Omega is the Strain Rate. */
struct Edw {
  template <class MatrixType>
  static void get(const su2double*, unsigned short nDim, const MatrixType& velocity_grad, CSAVariables& var) {
    su2double Sbar = 0.0;
    for (unsigned short iDim = 0; iDim < nDim; ++iDim) {
      for (unsigned short jDim = 0; jDim < nDim; ++jDim) {
        Sbar += (velocity_grad[iDim][jDim] + velocity_grad[jDim][iDim]) * velocity_grad[iDim][jDim];
      }
    }
    for (unsigned short iDim = 0; iDim < nDim; ++iDim) {
      Sbar -= (2.0 / 3.0) * pow(velocity_grad[iDim][iDim], 2);
    }
    var.Omega = sqrt(max(Sbar, 0.0));
  }
};
};

/*!
 * \brief SA classes to set the ft2 term and its derivative.
 * \ingroup SourceDiscr
 * \param[in,out] var: Common SA variables struct.
 */
struct ft2 {

/*! \brief No-ft2 term. */
struct Zero {
  static void get(CSAVariables& var) {
    var.ft2 = 0.0;
    var.d_ft2 = 0.0;
  }
};

/*! \brief Non-zero ft2 term according to the literature. */
struct Nonzero {
  static void get(CSAVariables& var) {
    const su2double xsi2 = pow(var.Ji, 2);
    var.ft2 = var.ct3 * exp(-var.ct4 * xsi2);
    var.d_ft2 = -2.0 * var.ct4 * var.Ji * var.ft2 * var.d_Ji;
  }
};
};

/*!
 * \brief SA classes to compute the modified vorticity (\tilde{S}) and its derivative.
 * \ingroup SourceDiscr
 * \param[in] nue: SA variable.
 * \param[in] nu: Laminar viscosity.
 * \param[in,out] var: Common SA variables struct.
 */
struct ModVort {

/*! \brief Baseline. */
struct Bsl {
  static void get(const su2double& nue, const su2double& nu, CSAVariables& var) {
    const su2double Sbar = nue * var.fv2 * var.inv_k2_d2;
    const su2double c2 = 0.7, c3 = 0.9;

    /*--- Limiting of \hat{S} based on "Modifications and Clarifications for the Implementation of the Spalart-Allmaras Turbulence Model"
     * Note 1 option c in https://turbmodels.larc.nasa.gov/spalart.html ---*/
    const su2double d_Sbar = (var.fv2 + nue * var.d_fv2) * var.inv_k2_d2;
    if (Sbar >= - c2 * var.Omega) {
      var.Shat = var.Omega + Sbar;
      var.d_Shat = d_Sbar;
    } else {
      const su2double Num = var.Omega * (c2 * c2 * var.Omega + c3 * Sbar);
      const su2double Den = (c3 - 2 * c2) * var.Omega - Sbar;
      var.Shat = var.Omega + Num / Den;
      var.d_Shat = d_Sbar * (c3 * var.Omega + Num / Den) / Den;
    }
    if (var.Shat <= 1e-10) {
      var.Shat = 1e-10;
      var.d_Shat = 0.0;
    }
  }
};

/*! \brief Edward. */
struct Edw {
  static void get(const su2double& nue, const su2double& nu, CSAVariables& var) {
    var.Shat = max(var.Omega * ((1.0 / max(var.Ji, 1.0e-16)) + var.fv1), 1.0e-16);
    var.Shat = max(var.Shat, 1.0e-10);
    if (var.Shat <= 1.0e-10) {
      var.d_Shat = 0.0;
    } else {
      var.d_Shat = -var.Omega * pow(var.Ji, -2) / nu + var.Omega * var.d_fv1;
    }
  }
};

/*! \brief Negative. */
struct Neg {
  static void get(const su2double& nue, const su2double& nu, CSAVariables& var) {
    if (nue > 0.0) {
      // Baseline solution
      Bsl::get(nue, nu, var);
    } else {
      var.Shat = var.Omega;
      var.d_Shat = 0.0;
    }
    /*--- Don't check whether Sbar <>= -cv2*S.
     * Steven R. Allmaras, Forrester T. Johnson and Philippe R. Spalart -
     * "Modifications and Clarifications for the Implementation of the Spalart-Allmaras Turbulence Model" eq. 12
     * No need for Sbar ---*/
  }
};
};

/*!
 * \brief SA auxiliary function r and its derivative.
 * \ingroup SourceDiscr
 * \param[in] nue: SA variable.
 * \param[in,out] var: Common SA variables struct.
 */
struct r {

/*! \brief Baseline. */
struct Bsl {
  static void get(const su2double& nue, CSAVariables& var) {
    var.r = min(nue * var.inv_Shat * var.inv_k2_d2, 10.0);
    var.d_r = (var.Shat - nue * var.d_Shat) * pow(var.inv_Shat, 2) * var.inv_k2_d2;
    if (var.r >= 10.0) var.d_r = 0.0;
  }
};

/*! \brief Edward. */
struct Edw {
  static void get(const su2double& nue, CSAVariables& var) {
    var.r = min(nue * var.inv_Shat * var.inv_k2_d2, 10.0);
    var.r = tanh(var.r) / tanh(1.0);

    var.d_r = (var.Shat - nue * var.d_Shat) * pow(var.inv_Shat, 2) * var.inv_k2_d2;
    var.d_r = (1 - pow(tanh(var.r), 2.0)) * (var.d_r) / tanh(1.0);
  }
};
};

/*!
 * \brief SA source terms classes: production, destruction and cross-productions term and their derivative.
 * \ingroup SourceDiscr
 * \param[in] nue: SA variable.
 * \param[in] var: Common SA variables struct.
 * \param[out] production: Production term.
 * \param[out] destruction: Destruction term.
 * \param[out] cross_production: CrossProduction term.
 * \param[out] jacobian: Derivative of the combined source term wrt nue.
 */
struct SourceTerms {

/*! \brief Baseline (Original SA model). */
struct Bsl {
  static void get(const su2double& nue, const CSAVariables& var, su2double& production, su2double& destruction,
                  su2double& cross_production, su2double& jacobian) {
    ComputeProduction(nue, var, production, jacobian);
    ComputeDestruction(nue, var, destruction, jacobian);
    ComputeCrossProduction(nue, var, cross_production, jacobian);
  }

  static void ComputeProduction(const su2double& nue, const CSAVariables& var, su2double& production,
                                su2double& jacobian) {
    const su2double factor = var.intermittency * var.cb1;
    production = factor * (1.0 - var.ft2) * var.Prod * nue;
    jacobian += factor * (-var.Prod * nue * var.d_ft2 + (1.0 - var.ft2) * (nue * var.d_Shat + var.Prod));
  }

  static void ComputeDestruction(const su2double& nue, const CSAVariables& var, su2double& destruction,
                                 su2double& jacobian) {
    const su2double cb1_k2 = var.cb1 / var.k2;
    const su2double factor = var.cw1 * var.fw - cb1_k2 * var.ft2;
    destruction = var.interDestrFactor * factor * pow(nue, 2) / var.dist_i_2;
    jacobian -= var.interDestrFactor * ((var.cw1 * var.d_fw - cb1_k2 * var.d_ft2) * pow(nue, 2) + factor * 2 * nue) / var.dist_i_2;
  }

  static void ComputeCrossProduction(const su2double& nue, const CSAVariables& var, su2double& cross_production,
                                     su2double&) {
    cross_production = var.cb2_sigma * var.norm2_Grad;
    /*--- No contribution to the jacobian. ---*/
  }
};

/*! \brief Negative. */
struct Neg {
  static void get(const su2double& nue, const CSAVariables& var, su2double& production, su2double& destruction,
                  su2double& cross_production, su2double& jacobian) {
    if (nue > 0.0) {
      Bsl::get(nue, var, production, destruction, cross_production, jacobian);
    } else {
      ComputeProduction(nue, var, production, jacobian);
      ComputeDestruction(nue, var, destruction, jacobian);
      ComputeCrossProduction(nue, var, cross_production, jacobian);
    }
  }

  static void ComputeProduction(const su2double& nue, const CSAVariables& var, su2double& production,
                                su2double& jacobian) {
    const su2double dP_dnu = var.intermittency * var.cb1 * (1.0 - var.ct3) * var.Prod;
    production = dP_dnu * nue;
    jacobian += dP_dnu;
  }

  static void ComputeDestruction(const su2double& nue, const CSAVariables& var, su2double& destruction,
                                 su2double& jacobian) {
    /*--- The destruction when nue < 0 is added instead of the usual subtraction, hence the negative sign. ---*/
    const su2double dD_dnu = -var.cw1 * nue / var.dist_i_2;
    destruction = dD_dnu * nue * var.interDestrFactor;
    jacobian -= 2 * dD_dnu * var.interDestrFactor;
  }

  static void ComputeCrossProduction(const su2double& nue, const CSAVariables& var, su2double& cross_production,
                                     su2double& jacobian) {
    Bsl::ComputeCrossProduction(nue, var, cross_production, jacobian);
  }
};
};

/* =============================================================================
 * SPALART-ALLMARAS ADDITIONAL SOURCE TERMS DECORATORS
 * ============================================================================*/

/*!
 * \class CCompressibilityCorrection
 * \ingroup SourceDiscr
 * \brief Mixing Layer Compressibility Correction (SA-comp).
 */
template <class ParentClass>
class CCompressibilityCorrection final : public ParentClass {
 private:
  using ParentClass::Gamma;
  using ParentClass::idx;
  using ParentClass::nDim;
  using ParentClass::PrimVar_Grad_i;
  using ParentClass::ScalarVar_i;
  using ParentClass::V_i;
  using ParentClass::Volume;

  using ResidualType = typename ParentClass::template ResidualType<>;

  const su2double c5 = 3.5;

 public:
  /*!
   * \brief Constructor of the class.
   * \param[in] nDim - Number of dimensions of the problem.
   * \param[in] config - Definition of the particular problem.
   */
  CCompressibilityCorrection(unsigned short nDim, const CConfig* config)
      : ParentClass(nDim, config) {}

  /*!
   * \brief Residual for source term integration.
   * \param[in] config - Definition of the particular problem.
   * \return A lightweight const-view (read-only) of the residual/flux and Jacobians.
   */
  ResidualType ComputeResidual(const CConfig* config) override {
    /*--- Residual from standard SA ---*/
    ParentClass::ComputeResidual(config);

    /*--- Compressibility Correction term ---*/
    const auto& pressure = V_i[idx.Pressure()];
    const auto& density = V_i[idx.Density()];
    const su2double sound_speed = sqrt(pressure * Gamma / density);
    su2double aux_cc = 0;
    for (unsigned short iDim = 0; iDim < nDim; ++iDim) {
      for (unsigned short jDim = 0; jDim < nDim; ++jDim) {
        aux_cc += pow(PrimVar_Grad_i[idx.Velocity() + iDim][jDim], 2);
      }
    }
    const su2double d_CompCorrection = 2.0 * c5 * ScalarVar_i[0] / pow(sound_speed, 2) * aux_cc * Volume;
    const su2double CompCorrection = 0.5 * ScalarVar_i[0] * d_CompCorrection;

    /*--- Axisymmetric contribution ---*/
    if (this->axisymmetric && this->Coord_i[1] > EPS) {
      const su2double yinv = 1.0 / this->Coord_i[1];
      const su2double nue = ScalarVar_i[0];
      const su2double v = V_i[idx.Velocity() + 1];

      const su2double d_axiCorrection = 2.0 * c5 * nue * pow(v * yinv / sound_speed, 2) * Volume;
      const su2double axiCorrection = 0.5 * nue * d_axiCorrection; 

      this->Residual -= axiCorrection;
      this->Jacobian_i[0] -= d_axiCorrection;
    }

    this->Residual -= CompCorrection;
    this->Jacobian_i[0] -= d_CompCorrection;

    return ResidualType(&this->Residual, &this->Jacobian_i, nullptr);
  }
};

/* =============================================================================
 * HELPERS TO INSTANTIATE THE SA BASE CLASS
 * ============================================================================*/

template <class FlowIndices>
struct BaselineSA {
  template <class Ft2>
  using type = CSourceBase_TurbSA<FlowIndices, Omega::Bsl, Ft2, ModVort::Bsl, r::Bsl, SourceTerms::Bsl>;
};

template <class FlowIndices>
struct NegativeSA {
  template <class Ft2>
  using type = CSourceBase_TurbSA<FlowIndices, Omega::Bsl, Ft2, ModVort::Neg, r::Bsl, SourceTerms::Neg>;
};

template <class FlowIndices>
struct EdwardsSA {
  template <class Ft2>
  using type = CSourceBase_TurbSA<FlowIndices, Omega::Edw, Ft2, ModVort::Edw, r::Edw, SourceTerms::Bsl>;
};

template <class BaseType, class... Ts>
CNumerics* AddCompressibilityCorrection(bool use_comp, Ts... args) {
  if (use_comp) {
    return new detail::CCompressibilityCorrection<BaseType>(args...);
  } else {
    return new BaseType(args...);
  }
}

template <class BaseType, class... Ts>
CNumerics* SAFactoryImpl(bool use_ft2, Ts... args) {
  if (use_ft2) {
    return AddCompressibilityCorrection<typename BaseType::template type<ft2::Nonzero>>(args...);
  } else {
    return AddCompressibilityCorrection<typename BaseType::template type<ft2::Zero>>(args...);
  }
}

}  // namespace detail

/*!
 * \brief Creates an SA source based on the version and modifications/correction in the config.
 * \ingroup SourceDiscr
 */
template <class FlowIndices>
CNumerics* SAFactory(unsigned short nDim, const CConfig* config) {
  const auto options = config->GetSAParsedOptions();

  switch (options.version) {
    case SA_OPTIONS::NONE:
      return detail::SAFactoryImpl<detail::BaselineSA<FlowIndices>>(options.ft2, options.comp, nDim, config);
    case SA_OPTIONS::NEG:
      return detail::SAFactoryImpl<detail::NegativeSA<FlowIndices>>(options.ft2, options.comp, nDim, config);
    case SA_OPTIONS::EDW:
      return detail::SAFactoryImpl<detail::EdwardsSA<FlowIndices>>(options.ft2, options.comp, nDim, config);
    default:
      break;
  }
  return nullptr;
}

/*!
 * \class CSourcePieceWise_TurbSST
 * \ingroup SourceDiscr
 * \brief Class for integrating the source terms of the Menter SST turbulence model equations.
 */
template <class FlowIndices>
class CSourcePieceWise_TurbSST final : public CNumerics {
 private:
  const FlowIndices idx; /*!< \brief Object to manage the access to the flow primitives. */
  const bool sustaining_terms = false;
  const bool axisymmetric = false;

  /*--- Closure constants ---*/
  const su2double sigma_k_1, sigma_k_2, sigma_w_1, sigma_w_2, beta_1, beta_2, beta_star, a1, alfa_1, alfa_2;
  const su2double prod_lim_const;

  /*--- Ambient values for SST-SUST. ---*/
  const su2double kAmb, omegaAmb;

  su2double Pk, Dk, Pw, Dw;

  su2double F1_i, F2_i, CDkw_i;
  su2double Residual[2];
  su2double* Jacobian_i[2];
  su2double Jacobian_Buffer[4];  /// Static storage for the Jacobian (which needs to be pointer for return type).

  /*!
   * \brief Get strain magnitude based on perturbed reynolds stress matrix.
   * \param[in] turb_ke: turbulent kinetic energy of the node.
   */
  inline su2double PerturbedStrainMag(su2double turb_ke) const {
    /*--- Compute norm of perturbed strain rate tensor. ---*/

    su2double perturbedStrainMag = 0;
    for (unsigned short iDim = 0; iDim < nDim; iDim++) {
      for (unsigned short jDim = 0; jDim < nDim; jDim++) {
        su2double StrainRate_ij = MeanPerturbedRSM[iDim][jDim] - TWO3 * turb_ke * delta[iDim][jDim];
        StrainRate_ij = -StrainRate_ij * Density_i / (2 * Eddy_Viscosity_i);

        perturbedStrainMag += pow(StrainRate_ij, 2.0);
      }
    }
    return sqrt(2.0 * perturbedStrainMag);
  }

  /*!
   * \brief Add contribution from convection and diffusion due to axisymmetric formulation to 2D residual
   */
  inline void ResidualAxisymmetricConvectionDiffusion(su2double alfa_blended, su2double zeta) {
    if (Coord_i[1] < EPS) return;

    const su2double yinv = 1.0 / Coord_i[1];
    const su2double rhov = Density_i * V_i[idx.Velocity() + 1];
    const su2double& k = ScalarVar_i[0];
    const su2double& w = ScalarVar_i[1];

    /*--- Compute blended constants ---*/
    const su2double sigma_k_i = F1_i * sigma_k_1 + (1.0 - F1_i) * sigma_k_2;
    const su2double sigma_w_i = F1_i * sigma_w_1 + (1.0 - F1_i) * sigma_w_2;

    /*--- Convection-Diffusion ---*/
    const su2double cdk_axi = rhov * k - (Laminar_Viscosity_i + sigma_k_i * Eddy_Viscosity_i) * ScalarVar_Grad_i[0][1];
    const su2double cdw_axi = rhov * w - (Laminar_Viscosity_i + sigma_w_i * Eddy_Viscosity_i) * ScalarVar_Grad_i[1][1];

    /*--- Add terms to the residuals ---*/

    Residual[0] -= yinv * Volume * cdk_axi;
    Residual[1] -= yinv * Volume * cdw_axi;

    Jacobian_i[0][0] -= yinv * Volume * rhov;
    Jacobian_i[0][1] -= 0.0;
    Jacobian_i[1][0] -= 0.0;
    Jacobian_i[1][1] -= yinv * Volume * rhov;

  }

 public:
  /*!
   * \brief Constructor of the class.
   * \param[in] val_nDim - Number of dimensions of the problem.
   * \param[in] constants - SST model constants.
   * \param[in] val_kine_Inf - Freestream k, for SST with sustaining terms.
   * \param[in] val_omega_Inf - Freestream w, for SST with sustaining terms.
   * \param[in] config - Definition of the particular problem.
   */
  CSourcePieceWise_TurbSST(unsigned short val_nDim, unsigned short, const su2double* constants, su2double val_kine_Inf,
                           su2double val_omega_Inf, const CConfig* config)
      : CNumerics(val_nDim, 2, config),
        idx(val_nDim, config->GetnSpecies()),
        axisymmetric(config->GetAxisymmetric()),
        sigma_k_1(constants[0]),
        sigma_k_2(constants[1]),
        sigma_w_1(constants[2]),
        sigma_w_2(constants[3]),
        beta_1(constants[4]),
        beta_2(constants[5]),
        beta_star(constants[6]),
        a1(constants[7]),
        alfa_1(constants[8]),
        alfa_2(constants[9]),
        prod_lim_const(constants[10]),
        kAmb(val_kine_Inf),
        omegaAmb(val_omega_Inf) {
    /*--- "Allocate" the Jacobian using the static buffer. ---*/
    Jacobian_i[0] = Jacobian_Buffer;
    Jacobian_i[1] = Jacobian_Buffer + 2;
  }

  /*!
   * \brief Set the value of the first blending function.
   * \param[in] val_F1_i - Value of the first blending function at point i.
   * \param[in] Not used.
   */
  inline void SetF1blending(su2double val_F1_i, su2double) override {
    F1_i = val_F1_i;
  }

  /*!
   * \brief Set the value of the second blending function.
   * \param[in] val_F2_i - Value of the second blending function at point i.
   */
  inline void SetF2blending(su2double val_F2_i) override {
    F2_i = val_F2_i;
  }

  /*!
   * \brief Set the value of the cross diffusion for the SST model.
   * \param[in] val_CDkw_i - Value of the cross diffusion at point i.
   */
  inline void SetCrossDiff(su2double val_CDkw_i) override {
    CDkw_i = val_CDkw_i;
  }

  /*!
   * \brief Residual for source term integration.
   * \param[in] config - Definition of the particular problem.
   * \return A lightweight const-view (read-only) of the residual/flux and Jacobians.
   */
  ResidualType<> ComputeResidual(const CConfig* config) override {
    AD::StartPreacc();
    AD::SetPreaccIn(StrainMag_i);
    AD::SetPreaccIn(ScalarVar_i, nVar);
    AD::SetPreaccIn(ScalarVar_Grad_i, nVar, nDim);
    AD::SetPreaccIn(Volume);
    AD::SetPreaccIn(dist_i);
    AD::SetPreaccIn(F1_i);
    AD::SetPreaccIn(F2_i);
    AD::SetPreaccIn(CDkw_i);
    AD::SetPreaccIn(PrimVar_Grad_i, nDim + idx.Velocity(), nDim);
    AD::SetPreaccIn(Vorticity_i, 3);
    AD::SetPreaccIn(V_i[idx.Density()], V_i[idx.LaminarViscosity()], V_i[idx.EddyViscosity()]);
    AD::SetPreaccIn(V_i[idx.Velocity() + 1]);
    AD::SetPreaccIn(V_i[idx.SoundSpeed()]);

    Density_i = V_i[idx.Density()];
    Laminar_Viscosity_i = V_i[idx.LaminarViscosity()];
    Eddy_Viscosity_i = V_i[idx.EddyViscosity()];

    Residual[0] = 0.0;
    Residual[1] = 0.0;
    Jacobian_i[0][0] = 0.0;
    Jacobian_i[0][1] = 0.0;
    Jacobian_i[1][0] = 0.0;
    Jacobian_i[1][1] = 0.0;

    /*--- Computation of blended constants for the source terms ---*/

    const su2double alfa_blended = F1_i * alfa_1 + (1.0 - F1_i) * alfa_2;
    const su2double beta_blended = F1_i * beta_1 + (1.0 - F1_i) * beta_2;

    su2double eff_intermittency = 1.0;

    if (config->GetKind_Trans_Model() == TURB_TRANS_MODEL::LM) {
      AD::SetPreaccIn(intermittency_eff_i);
      eff_intermittency = intermittency_eff_i;
    }

    if (dist_i > 1e-10) {

      su2double diverg = 0.0;
      for (unsigned short iDim = 0; iDim < nDim; iDim++)
        diverg += PrimVar_Grad_i[iDim + idx.Velocity()][iDim];
      if (axisymmetric && Coord_i[1] > EPS) {
        AD::SetPreaccIn(Coord_i[1]);
        diverg += V_i[idx.Velocity() + 1] / Coord_i[1];
      }

      /*--- If using UQ methodolgy, calculate production using perturbed Reynolds stress matrix ---*/

      const su2double VorticityMag = GeometryToolbox::Norm(3, Vorticity_i);
      su2double P_Base = 0;
      su2double zetaFMt = 0.0;
      const su2double Mt = sqrt(2.0 * ScalarVar_i[0]) / V_i[idx.SoundSpeed()];
      su2double PDTerm = 0.0;
      const su2double alpha1 = 1.0;

      /*--- Apply production term modifications ---*/
      switch (sstParsedOptions.production) {
        case SST_OPTIONS::UQ:
          ComputePerturbedRSM(nDim, Eig_Val_Comp, uq_permute, uq_delta_b, uq_urlx, PrimVar_Grad_i + idx.Velocity(),
                            Density_i, Eddy_Viscosity_i, ScalarVar_i[0], MeanPerturbedRSM);
          P_Base = PerturbedStrainMag(ScalarVar_i[0]);
          break;

        case SST_OPTIONS::V:
          P_Base = VorticityMag;
          break;

        case SST_OPTIONS::KL:
          P_Base = sqrt(StrainMag_i*VorticityMag);
          break;

        case SST_OPTIONS::COMP_Wilcox:
          P_Base = StrainMag_i;
          if (Mt >= 0.25) {
            zetaFMt = 2.0 * (Mt * Mt - 0.25 * 0.25);
          }
          break;

        case SST_OPTIONS::COMP_Sarkar:
          P_Base = StrainMag_i;
          if (Mt >= 0.25) {
            zetaFMt = 0.5 * (Mt * Mt);
          }
          break;

        case SST_OPTIONS::COMP_ShuzHoff:{
        
          // su2double MeanReynoldsStress[3][3];
          // ComputeStressTensor(nDim, MeanReynoldsStress, PrimVar_Grad_i + idx.Velocity(), Eddy_Viscosity_i, 
          //                     Density_i, ScalarVar_i[0]);

          // for (size_t iDim = 0.0; iDim < nDim; iDim++){
          //   for (size_t jDim = 0.0; jDim < nDim; jDim++){
          //     PDTerm += MeanReynoldsStress[iDim][jDim] * PrimVar_Grad_i[idx.Velocity() + iDim][jDim];
          //   }
          // }
          // PDTerm = (-alpha2*PDTerm + alpha3 * epsilon * Density_i)*Mt*Mt;

          zetaFMt = alpha1 * Mt*Mt * (1-F1_i);
          
          P_Base = StrainMag_i;
        }
          break;

        default:
          /*--- Base production term for SST-1994 and SST-2003 ---*/
          P_Base = StrainMag_i;
          break;
      }

      /*--- Production limiter. ---*/
      const su2double prod_limit = prod_lim_const * beta_star * Density_i * ScalarVar_i[1] * ScalarVar_i[0];

      su2double P = Eddy_Viscosity_i * pow(P_Base, 2);
      if (sstParsedOptions.fullProd) P -= Eddy_Viscosity_i * diverg*diverg * 2.0/3.0;
      if (!sstParsedOptions.modified) P -= Density_i * ScalarVar_i[0] * diverg * 2.0/3.0;

      su2double PLim = 0.0;
      if ( P > prod_limit ) PLim = 1.0;
      su2double pk = max(0.0, min(P, prod_limit));

<<<<<<< HEAD
      if (sstParsedOptions.production == SST_OPTIONS::COMP_ShuzHoff) {
        const su2double alpha2 = 0.4;
        const su2double alpha3 = 0.2;
        const su2double epsilon = beta_star * ScalarVar_i[1] * ScalarVar_i[0];

        PDTerm = (-alpha2*pk + alpha3*Density_i*epsilon)*Mt*Mt;
      }

      const auto& eddy_visc_var = sstParsedOptions.version == SST_OPTIONS::V1994 ? VorticityMag : StrainMag_i;
=======
      const su2double eddy_visc_var = sstParsedOptions.version == SST_OPTIONS::V1994 ? VorticityMag : StrainMag_i;
>>>>>>> d4ee84b9
      const su2double zeta = max(ScalarVar_i[1], eddy_visc_var * F2_i / a1);

      /*--- Production limiter only for V2003, recompute for V1994. ---*/
      su2double pw;
      if (sstParsedOptions.version == SST_OPTIONS::V1994) {
        pw = alfa_blended * Density_i * P / Eddy_Viscosity_i;
      } else {
        pw = (alfa_blended * Density_i / Eddy_Viscosity_i) * pk;
      }

      /*--- Sustaining terms, if desired. Note that if the production terms are
            larger equal than the sustaining terms, the original formulation is
            obtained again. This is in contrast to the version in literature
            where the sustaining terms are simply added. This latter approach could
            lead to problems for very big values of the free-stream turbulence
            intensity. ---*/
      if (sstParsedOptions.sust) {
        const su2double sust_k = beta_star * Density_i * kAmb * omegaAmb;
        const su2double sust_w = beta_blended * Density_i * omegaAmb * omegaAmb;
        pk = max(pk, sust_k);
        pw = max(pw, sust_w);
      }

      if (sstParsedOptions.production == SST_OPTIONS::COMP_Sarkar) {
        const su2double Dilatation_Sarkar = -0.15 * pk * Mt + 0.2 * beta_star * (1.0 +zetaFMt) * Density_i * ScalarVar_i[1] * ScalarVar_i[0] * Mt * Mt;
        pk += Dilatation_Sarkar;
      }

      if (sstParsedOptions.production == SST_OPTIONS::COMP_ShuzHoff) {
        pk += (1-F1_i)*PDTerm;
      }

      /*--- Dissipation ---*/

      su2double dk = beta_star * Density_i * ScalarVar_i[1] * ScalarVar_i[0] * (1.0 + zetaFMt);
      su2double dw = beta_blended * Density_i * ScalarVar_i[1] * ScalarVar_i[1] * (1.0 - beta_star/beta_blended * zetaFMt);

      /*--- LM model coupling with production and dissipation term for k transport equation---*/
      if (config->GetKind_Trans_Model() == TURB_TRANS_MODEL::LM) {
        pk = pk * eff_intermittency;
        dk = min(max(eff_intermittency, 0.1), 1.0) * dk;
      }

      /*--- Add the production terms to the residuals. ---*/
      Pk = pk;
      Pw = pw;

      Residual[0] += pk * Volume;
      Residual[1] += pw * Volume;

      /*--- Add the dissipation  terms to the residuals.---*/
      Dk = dk;
      Dw = dw;

      Residual[0] -= dk * Volume;
      Residual[1] -= dw * Volume;

      ProdDistr[0] = Pk;
      ProdDistr[1] = Dk;
      ProdDistr[2] = Pw;
      ProdDistr[3] = Dw;
      ProdDistr[4] = PLim;

      /*--- Cross diffusion ---*/
      Residual[1] += (1.0 - F1_i) * (CDkw_i - PDTerm / Eddy_Viscosity_i) * Volume;

      /*--- Contribution due to 2D axisymmetric formulation ---*/

      if (axisymmetric) ResidualAxisymmetricConvectionDiffusion(alfa_blended, zeta);

      /*--- Implicit part ---*/

      Jacobian_i[0][0] = -beta_star * ScalarVar_i[1] * Volume * (1.0 + zetaFMt);
      if (!sstParsedOptions.modified) Jacobian_i[0][0] -= diverg * Volume*2.0/3.0;
      Jacobian_i[0][1] = -beta_star * ScalarVar_i[0] * Volume * (1.0 + zetaFMt);
      Jacobian_i[1][0] = 0.0;
      Jacobian_i[1][1] = -2.0 * beta_blended * ScalarVar_i[1] * Volume * (1.0 - 0.09/beta_blended * zetaFMt);
    }

    AD::SetPreaccOut(Residual, nVar);
    AD::EndPreacc();

    return ResidualType<>(Residual, Jacobian_i, nullptr);
  }
};<|MERGE_RESOLUTION|>--- conflicted
+++ resolved
@@ -900,7 +900,6 @@
       if ( P > prod_limit ) PLim = 1.0;
       su2double pk = max(0.0, min(P, prod_limit));
 
-<<<<<<< HEAD
       if (sstParsedOptions.production == SST_OPTIONS::COMP_ShuzHoff) {
         const su2double alpha2 = 0.4;
         const su2double alpha3 = 0.2;
@@ -909,10 +908,15 @@
         PDTerm = (-alpha2*pk + alpha3*Density_i*epsilon)*Mt*Mt;
       }
 
-      const auto& eddy_visc_var = sstParsedOptions.version == SST_OPTIONS::V1994 ? VorticityMag : StrainMag_i;
-=======
+      if (sstParsedOptions.production == SST_OPTIONS::COMP_ShuzHoff) {
+        const su2double alpha2 = 0.4;
+        const su2double alpha3 = 0.2;
+        const su2double epsilon = beta_star * ScalarVar_i[1] * ScalarVar_i[0];
+
+        PDTerm = (-alpha2*pk + alpha3*Density_i*epsilon)*Mt*Mt;
+      }
+
       const su2double eddy_visc_var = sstParsedOptions.version == SST_OPTIONS::V1994 ? VorticityMag : StrainMag_i;
->>>>>>> d4ee84b9
       const su2double zeta = max(ScalarVar_i[1], eddy_visc_var * F2_i / a1);
 
       /*--- Production limiter only for V2003, recompute for V1994. ---*/
