/*!
 * \file CFlowIncCompOutput.hpp
 * \brief  Headers of the incompressible flow output.
 * \author T. Albring, R. Sanchez
 * \version 6.2.0 "Falcon"
 *
 * The current SU2 release has been coordinated by the
 * SU2 International Developers Society <www.su2devsociety.org>
 * with selected contributions from the open-source community.
 *
 * The main research teams contributing to the current release are:
 *  - Prof. Juan J. Alonso's group at Stanford University.
 *  - Prof. Piero Colonna's group at Delft University of Technology.
 *  - Prof. Nicolas R. Gauger's group at Kaiserslautern University of Technology.
 *  - Prof. Alberto Guardone's group at Polytechnic University of Milan.
 *  - Prof. Rafael Palacios' group at Imperial College London.
 *  - Prof. Vincent Terrapon's group at the University of Liege.
 *  - Prof. Edwin van der Weide's group at the University of Twente.
 *  - Lab. of New Concepts in Aeronautics at Tech. Institute of Aeronautics.
 *
 * Copyright 2012-2019, Francisco D. Palacios, Thomas D. Economon,
 *                      Tim Albring, and the SU2 contributors.
 *
 * SU2 is free software; you can redistribute it and/or
 * modify it under the terms of the GNU Lesser General Public
 * License as published by the Free Software Foundation; either
 * version 2.1 of the License, or (at your option) any later version.
 *
 * SU2 is distributed in the hope that it will be useful,
 * but WITHOUT ANY WARRANTY; without even the implied warranty of
 * MERCHANTABILITY or FITNESS FOR A PARTICULAR PURPOSE. See the GNU
 * Lesser General Public License for more details.
 *
 * You should have received a copy of the GNU Lesser General Public
 * License along with SU2. If not, see <http://www.gnu.org/licenses/>.
 */

#pragma once

#include "CFlowOutput.hpp"

class CVariable;

/*! \class CFlowIncOutput
 *  \brief Output class for incompressible flow problems.
 *  \author R. Sanchez, T. Albring.
 *  \date May 30, 2018.
 */
class CFlowIncOutput final: public CFlowOutput {
private:

<<<<<<< HEAD
  unsigned short turb_model, /*!< \brief The kind of turbulence model*/ 
                 streamwise_periodic;  /*!< \brief  */
  bool heat,                 /*!< \brief Boolean indicating whether have a heat problem*/ 
       streamwise_periodic_temperature,  /*!< \brief  */
       weakly_coupled_heat;  /*!< \brief Boolean indicating whether have a weakly coupled heat equation*/
=======
  unsigned short turb_model; /*!< \brief The kind of turbulence model*/
  bool heat,                 /*!< \brief Boolean indicating whether have a heat problem*/
  weakly_coupled_heat; /*!< \brief Boolean indicating whether have a weakly coupled heat equation*/
>>>>>>> b83fcff5

public:

  /*!
   * \brief Constructor of the class
   * \param[in] config - Definition of the particular problem.
   */
  CFlowIncOutput(CConfig *config, unsigned short nDim);

  /*!
   * \brief Destructor of the class.
   */
  ~CFlowIncOutput(void) override;

  /*!
   * \brief Load the history output field values
   * \param[in] config - Definition of the particular problem.
   */
  void LoadHistoryData(CConfig *config, CGeometry *geometry, CSolver **solver) override;

  /*!
   * \brief Set the values of the volume output fields for a surface point.
   * \param[in] config - Definition of the particular problem.
   * \param[in] geometry - Geometrical definition of the problem.
   * \param[in] solver - The container holding all solution data.
   * \param[in] iPoint - Index of the point.
   * \param[in] iMarker - Index of the surface marker.
   * \param[in] iVertex - Index of the vertex on the marker.
   */
  void LoadSurfaceData(CConfig *config, CGeometry *geometry, CSolver **solver,
                       unsigned long iPoint, unsigned short iMarker, unsigned long iVertex) override;

  /*!
   * \brief Set the available volume output fields
   * \param[in] config - Definition of the particular problem.
   */
  void SetVolumeOutputFields(CConfig *config) override;

  /*!
   * \brief Set the values of the volume output fields for a point.
   * \param[in] config - Definition of the particular problem.
   * \param[in] geometry - Geometrical definition of the problem.
   * \param[in] solver - The container holding all solution data.
   * \param[in] iPoint - Index of the point.
   */
  void LoadVolumeData(CConfig *config, CGeometry *geometry, CSolver **solver, unsigned long iPoint) override;

  /*!
   * \brief Set the available history output fields
   * \param[in] config - Definition of the particular problem.
   */
  void SetHistoryOutputFields(CConfig *config) override;

  /*!
   * \brief Check whether the base values for relative residuals should be initialized
   * \param[in] config - Definition of the particular problem.
   * \return <TRUE> if the residuals should be initialized.
   */
  bool SetInit_Residuals(CConfig *config) override;

  /*!
   * \brief Check whether the averaged values should be updated
   * \param[in] config - Definition of the particular problem.
   * \return <TRUE> averages should be updated.
   */
  bool SetUpdate_Averages(CConfig *config) override;

};<|MERGE_RESOLUTION|>--- conflicted
+++ resolved
@@ -49,17 +49,11 @@
 class CFlowIncOutput final: public CFlowOutput {
 private:
 
-<<<<<<< HEAD
-  unsigned short turb_model, /*!< \brief The kind of turbulence model*/ 
+  unsigned short turb_model, /*!< \brief The kind of turbulence model*/
                  streamwise_periodic;  /*!< \brief  */
-  bool heat,                 /*!< \brief Boolean indicating whether have a heat problem*/ 
-       streamwise_periodic_temperature,  /*!< \brief  */
-       weakly_coupled_heat;  /*!< \brief Boolean indicating whether have a weakly coupled heat equation*/
-=======
-  unsigned short turb_model; /*!< \brief The kind of turbulence model*/
   bool heat,                 /*!< \brief Boolean indicating whether have a heat problem*/
-  weakly_coupled_heat; /*!< \brief Boolean indicating whether have a weakly coupled heat equation*/
->>>>>>> b83fcff5
+  weakly_coupled_heat, /*!< \brief Boolean indicating whether have a weakly coupled heat equation*/
+  streamwise_periodic_temperature;  /*!< \brief  */
 
 public:
 
