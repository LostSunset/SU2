--- conflicted
+++ resolved
@@ -320,11 +320,11 @@
    * \brief Set fluid eddy viscosity provided by a turbulence model needed for computing effective thermal conductivity.
    */
   void SetEddyViscosity(su2double val_Mu_Turb) { Mu_Turb = val_Mu_Turb; }
-<<<<<<< HEAD
 
   virtual unsigned short GetClipping() {return 0;}
   virtual unsigned long GetnIter_NewtonSolver() {return 0;}
 
-=======
->>>>>>> 47b456cb
+  virtual void SetDensity(su2double) {};
+
+  virtual void SetEnergy(su2double) {};
 };