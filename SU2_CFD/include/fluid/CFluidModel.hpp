--- conflicted
+++ resolved
@@ -161,14 +161,6 @@
   virtual inline su2double GetScalarLookups(int){ return 0; }
 
   /*!
-<<<<<<< HEAD
-   * \brief flamelet LUT - Get the number of controlling variables for manifold evaluation.
-   */
-  virtual inline unsigned short GetNControllingVariables() { return 0; }
-
-  /*!
-=======
->>>>>>> ae0102a1
    * \brief flamelet LUT - Get the actual lookup table
    */
   virtual CLookUpTable* GetLookUpTable() { return look_up_table; }
@@ -178,11 +170,7 @@
    */
   virtual inline unsigned long GetEnthFromTemp(su2double *enthalpy,
                                                su2double  val_prog,
-<<<<<<< HEAD
                                                su2double  val_temp,
-=======
-                                               su2double  val_temp, 
->>>>>>> ae0102a1
                                                su2double  initial_value=0) { return 0; }
 
   virtual inline pair<su2double, su2double> GetTableLimitsEnth() { return make_pair(0,0); }
