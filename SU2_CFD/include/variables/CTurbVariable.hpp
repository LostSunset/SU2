--- conflicted
+++ resolved
@@ -125,7 +125,6 @@
   inline su2double GetDES_LengthScale(unsigned long iPoint) const override { return DES_LengthScale(iPoint); }
 
   /*!
-<<<<<<< HEAD
    * \brief Set the DES Length Scale.
    * \param[in] iPoint - Point index.
    */
@@ -144,11 +143,9 @@
    * \return Value of the DES length Scale
    */
   inline su2double GetVortex_Tilting(unsigned long iPoint) const override { return Vortex_Tilting(iPoint); }
-};
-=======
+  /*!
    * \brief Register eddy viscosity (muT) as Input or Output of an AD recording.
    * \param[in] input - Boolean whether In- or Output should be registered.
    */
   void RegisterEddyViscosity(bool input);
-};
->>>>>>> 5627e497
+};