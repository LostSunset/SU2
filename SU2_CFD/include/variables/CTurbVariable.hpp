--- conflicted
+++ resolved
@@ -37,16 +37,7 @@
  */
 class CTurbVariable : public CScalarVariable {
 protected:
-<<<<<<< HEAD
-  VectorType muT;         /*!< \brief Eddy viscosity. */
-  MatrixType HB_Source;   /*!< \brief Harmonic Balance source term. */
-  CVectorOfMatrix ReynoldsStressTensor;
-
-  CVectorOfMatrix& Gradient_Reconstruction;  /*!< \brief Reference to the gradient of the primitive variables for MUSCL reconstruction for the convective term */
-  CVectorOfMatrix Gradient_Aux;              /*!< \brief Auxiliary structure to store a second gradient for reconstruction, if required. */
-=======
   VectorType muT; /*!< \brief Eddy viscosity. */
->>>>>>> 4f85841f
 
 public:
   static constexpr size_t MAXNVAR = 2;
@@ -79,60 +70,4 @@
    */
   inline void SetmuT(unsigned long iPoint, su2double val_muT) final { muT(iPoint) = val_muT; }
 
-<<<<<<< HEAD
-  /*!
-   * \brief Get the value of the reconstruction variables gradient at a node.
-   * \param[in] iPoint - Index of the current node.
-   * \param[in] iVar   - Index of the variable.
-   * \param[in] iDim   - Index of the dimension.
-   * \return Value of the reconstruction variables gradient at a node.
-   */
-  inline su2double GetGradient_Reconstruction(unsigned long iPoint, unsigned long iVar, unsigned long iDim) const final {
-    return Gradient_Reconstruction(iPoint,iVar,iDim);
-  }
-
-  /*!
-   * \brief Set the value of the reconstruction variables gradient at a node.
-   * \param[in] iPoint - Index of the current node.
-   * \param[in] iVar   - Index of the variable.
-   * \param[in] iDim   - Index of the dimension.
-   * \param[in] value  - Value of the reconstruction gradient component.
-   */
-  inline void SetGradient_Reconstruction(unsigned long iPoint, unsigned long iVar, unsigned long iDim, su2double value) final {
-    Gradient_Reconstruction(iPoint,iVar,iDim) = value;
-  }
-
-  /*!
-   * \brief Get the array of the reconstruction variables gradient at a node.
-   * \param[in] iPoint - Index of the current node.
-   * \return Array of the reconstruction variables gradient at a node.
-   */
-  inline su2double **GetGradient_Reconstruction(unsigned long iPoint) final { return Gradient_Reconstruction[iPoint]; }
-
-  /*!
-   * \brief Get the reconstruction gradient for primitive variable at all points.
-   * \return Reference to variable reconstruction gradient.
-   */
-  inline CVectorOfMatrix& GetGradient_Reconstruction(void) final { return Gradient_Reconstruction; }
-
-  /*!
-   * \brief Set the value of the [iDim, jDim] component of the Reynolds stress tensor at a node.
-   * \param[in] iPoint - Index of the current node.
-   * \param[in] iDim   - Index of the velocity variable.
-   * \param[in] jDim   - Index of the spatial dimension.
-   * \param[in] value  - Value of the Reynolds stress tensor 
-   */
-  inline void SetReynoldsStressTensor(unsigned long iPoint, unsigned long iDim, unsigned long jDim, su2double value) {
-    ReynoldsStressTensor(iPoint,iDim,jDim) = value;
-  }
-  
-  /*!
-   * \brief Get the Reynolds stress tensor at a node.
-   * \param[in] iPoint - Index of the current node.
-   * \return Reynolds stress tensor at a node.
-   */
-  inline su2double **GetReynoldsStressTensor(unsigned long iPoint) final { return ReynoldsStressTensor[iPoint]; }
-  
-=======
->>>>>>> 4f85841f
 };
