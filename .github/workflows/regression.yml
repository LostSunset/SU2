--- conflicted
+++ resolved
@@ -128,15 +128,7 @@
         uses: docker://ghcr.io/su2code/su2/test-su2:230225-2136
         with:
           # -t <Tutorials-branch> -c <Testcases-branch>
-<<<<<<< HEAD
-<<<<<<< HEAD
-          args: -b ${{github.ref}} -t feature_multilayer_perceptron -c feature_multilayer_perceptron -s ${{matrix.testscript}}
-=======
           args: -b ${{github.ref}} -t develop -c feature_new_flamelet -s ${{matrix.testscript}}
->>>>>>> 89b2cda70d05938b9935fc518b3ab9a21599eb35
-=======
-          args: -b ${{github.ref}} -t feature_multilayer_perceptron -c develop -s ${{matrix.testscript}}
->>>>>>> bec052f6
       - name: Cleanup
         uses: docker://ghcr.io/su2code/su2/test-su2:230225-2136
         with:
