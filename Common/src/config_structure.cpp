/*!
 * \file config_structure.cpp
 * \brief Main file for managing the config file
 * \author F. Palacios, T. Economon, B. Tracey, H. Kline
 * \version 5.0.0 "Raven"
 *
 * SU2 Original Developers: Dr. Francisco D. Palacios.
 *                          Dr. Thomas D. Economon.
 *
 * SU2 Developers: Prof. Juan J. Alonso's group at Stanford University.
 *                 Prof. Piero Colonna's group at Delft University of Technology.
 *                 Prof. Nicolas R. Gauger's group at Kaiserslautern University of Technology.
 *                 Prof. Alberto Guardone's group at Polytechnic University of Milan.
 *                 Prof. Rafael Palacios' group at Imperial College London.
 *                 Prof. Edwin van der Weide's group at the University of Twente.
 *                 Prof. Vincent Terrapon's group at the University of Liege.
 *
 * Copyright (C) 2012-2017 SU2, the open-source CFD code.
 *
 * SU2 is free software; you can redistribute it and/or
 * modify it under the terms of the GNU Lesser General Public
 * License as published by the Free Software Foundation; either
 * version 2.1 of the License, or (at your option) any later version.
 *
 * SU2 is distributed in the hope that it will be useful,
 * but WITHOUT ANY WARRANTY; without even the implied warranty of
 * MERCHANTABILITY or FITNESS FOR A PARTICULAR PURPOSE. See the GNU
 * Lesser General Public License for more details.
 *
 * You should have received a copy of the GNU Lesser General Public
 * License along with SU2. If not, see <http://www.gnu.org/licenses/>.
 */

#include "../include/config_structure.hpp"
#include "../include/gauss_jacobi_quadrature.hpp"

vector<string> Profile_Function_tp;       /*!< \brief Vector of string names for profiled functions. */
vector<double> Profile_Time_tp;           /*!< \brief Vector of elapsed time for profiled functions. */
vector<double> Profile_ID_tp;             /*!< \brief Vector of group ID number for profiled functions. */
map<string, vector<int> > Profile_Map_tp; /*!< \brief Map containing the final results for profiled functions. */

vector<string> GEMM_Profile_Function;       /*!< \brief Vector of string names for profiled functions. */
vector<double> GEMM_Profile_Time;           /*!< \brief Vector of elapsed time for profiled functions. */
vector<double> GEMM_Profile_M;             /*!< \brief Vector of group ID number for profiled functions. */
vector<double> GEMM_Profile_N;             /*!< \brief Vector of group ID number for profiled functions. */
vector<double> GEMM_Profile_K;             /*!< \brief Vector of group ID number for profiled functions. */
map<string, vector<int> > GEMM_Profile_Map; /*!< \brief Map containing the final results for profiled functions. */

//#pragma omp threadprivate(Profile_Function_tp, Profile_Time_tp, Profile_ID_tp, Profile_Map_tp)

CConfig::CConfig(char case_filename[MAX_STRING_SIZE], unsigned short val_software, unsigned short val_iZone, unsigned short val_nZone, unsigned short val_nDim, unsigned short verb_level) {

#ifdef HAVE_MPI
  MPI_Comm_rank(MPI_COMM_WORLD, &rank);
#else
  rank = MASTER_NODE;
#endif

  /*--- Initialize pointers to Null---*/

  SetPointersNull();

  /*--- Reading config options  ---*/

  SetConfig_Options(val_iZone, val_nZone);

  /*--- Parsing the config file  ---*/

  SetConfig_Parsing(case_filename);

  /*--- Configuration file postprocessing ---*/

  SetPostprocessing(val_software, val_iZone, val_nDim);

  /*--- Configuration file boundaries/markers setting ---*/

  SetMarkers(val_software);

  /*--- Configuration file output ---*/

  if ((rank == MASTER_NODE) && (verb_level == VERB_HIGH) && (val_iZone == 0))
    SetOutput(val_software, val_iZone);

}

CConfig::CConfig(char case_filename[MAX_STRING_SIZE], unsigned short val_software) {

  /*--- Initialize pointers to Null---*/

  SetPointersNull();

  /*--- Reading config options  ---*/

  SetConfig_Options(0, 1);

  /*--- Parsing the config file  ---*/

  SetConfig_Parsing(case_filename);

  /*--- Configuration file postprocessing ---*/

  SetPostprocessing(val_software, 0, 1);

}

CConfig::CConfig(char case_filename[MAX_STRING_SIZE], CConfig *config) {

  bool runtime_file = false;

  /*--- Initialize pointers to Null---*/

  SetPointersNull();

  /*--- Reading config options  ---*/

  SetRunTime_Options();

  /*--- Parsing the config file  ---*/

  runtime_file = SetRunTime_Parsing(case_filename);

  /*--- Update original config file ---*/

  if (runtime_file) {
    config->SetnExtIter(nExtIter);
  }

}

SU2_Comm CConfig::GetMPICommunicator() {

  return SU2_Communicator;

}

void CConfig::SetMPICommunicator(SU2_Comm Communicator) {

  SU2_Communicator = Communicator;

}

unsigned short CConfig::GetnZone(string val_mesh_filename, unsigned short val_format, CConfig *config) {

  int nZone = 1; /* Default value if nothing is specified. */
  int rank = MASTER_NODE;

#ifdef HAVE_MPI
  MPI_Comm_rank(MPI_COMM_WORLD, &rank);
#endif

  switch (val_format) {
    case SU2: {

      /*--- Local variables for reading the SU2 file. ---*/
      string text_line;
      ifstream mesh_file;

      /*--- Check if the mesh file can be opened for reading. ---*/
      mesh_file.open(val_mesh_filename.c_str(), ios::in);
      if (mesh_file.fail()) {
        if (rank == MASTER_NODE) {
          cout << "There is no geometry file called " << val_mesh_filename << "." << endl;
        }
#ifndef HAVE_MPI
        exit(EXIT_FAILURE);
#else
        MPI_Barrier(MPI_COMM_WORLD);
        MPI_Abort(MPI_COMM_WORLD,1);
        MPI_Finalize();
#endif
      }

      /*--- Read the SU2 mesh file until the zone data is reached or
            when it can be decided that it is not present. ---*/
      while( getline (mesh_file, text_line) ) {

        /*--- Search for the "NZONE" keyword to see if there are multiple Zones ---*/
        if(text_line.find ("NZONE=",0) != string::npos) {
          text_line.erase (0,6); nZone = atoi(text_line.c_str());
          break;
        }

        /*--- If one of the keywords IZONE, NELEM or NPOIN, NMARK is encountered,
              it can be assumed that the NZONE keyword is not present and the loop
              can be terminated. ---*/
        if(text_line.find ("IZONE=",0) != string::npos) break;
        if(text_line.find ("NELEM=",0) != string::npos) break;
        if(text_line.find ("NPOIN=",0) != string::npos) break;
        if(text_line.find ("NMARK=",0) != string::npos) break;
      }

      mesh_file.close();
      break;
    }

    case CGNS: {

#ifdef HAVE_CGNS

      /*--- Local variables which are needed when calling the CGNS mid-level API. ---*/
      int fn, nbases, file_type;

      /*--- Check whether the supplied file is truly a CGNS file. ---*/
      if ( cg_is_cgns(val_mesh_filename.c_str(), &file_type) != CG_OK ) {
        if (rank == MASTER_NODE) {
          printf( "\n\n   !!! Error !!!\n" );
          printf( " %s is not a CGNS file.\n", val_mesh_filename.c_str());
          printf( " Now exiting...\n\n");
        }
#ifndef HAVE_MPI
        exit(EXIT_FAILURE);
#else
        MPI_Barrier(MPI_COMM_WORLD);
        MPI_Abort(MPI_COMM_WORLD,1);
        MPI_Finalize();
#endif
      }

      /*--- Open the CGNS file for reading. The value of fn returned
            is the specific index number for this file and will be
            repeatedly used in the function calls. ---*/
      if (cg_open(val_mesh_filename.c_str(), CG_MODE_READ, &fn) != CG_OK) cg_error_exit();

      /*--- Get the number of databases. This is the highest node
            in the CGNS heirarchy. ---*/
      if (cg_nbases(fn, &nbases) != CG_OK) cg_error_exit();

      /*--- Check if there is more than one database. Throw an
            error if there is because this reader can currently
            only handle one database. ---*/
      if ( nbases > 1 ) {
        if (rank == MASTER_NODE) {
          printf("\n\n   !!! Error !!!\n" );
          printf("CGNS reader currently incapable of handling more than 1 database.");
          printf("Now exiting...\n\n");
        }
#ifndef HAVE_MPI
        exit(EXIT_FAILURE);
#else
        MPI_Barrier(MPI_COMM_WORLD);
        MPI_Abort(MPI_COMM_WORLD,1);
        MPI_Finalize();
#endif
      }

      /*--- Determine the number of zones present in the first base.
            Note that the indexing starts at 1 in CGNS. Afterwards
            close the file again. ---*/
      if(cg_nzones(fn, 1, &nZone) != CG_OK) cg_error_exit();
      if (cg_close(fn) != CG_OK) cg_error_exit();
#endif

      break;
    }
  }

  /*--- For harmonic balance integration, nZones = nTimeInstances. ---*/
  if (config->GetUnsteady_Simulation() == HARMONIC_BALANCE && (config->GetKind_SU2() != SU2_DEF)   ) {
  	nZone = config->GetnTimeInstances();
  }

  return (unsigned short) nZone;
}

unsigned short CConfig::GetnDim(string val_mesh_filename, unsigned short val_format) {

  short nDim = 3;   /* Default value if nothing is specified. */
  int rank = MASTER_NODE;

#ifdef HAVE_MPI
  MPI_Comm_rank(MPI_COMM_WORLD, &rank);
#endif

  switch (val_format) {
    case SU2: {

      /*--- Local variables for reading the SU2 file. ---*/
      string text_line;
      ifstream mesh_file;

      /*--- Check if the mesh file can be opened for reading. ---*/
      mesh_file.open(val_mesh_filename.c_str(), ios::in);
      if (mesh_file.fail()) {
        if (rank == MASTER_NODE) {
          cout << "There is no geometry file called " << val_mesh_filename << "." << endl;
        }
#ifndef HAVE_MPI
        exit(EXIT_FAILURE);
#else
        MPI_Barrier(MPI_COMM_WORLD);
        MPI_Abort(MPI_COMM_WORLD,1);
        MPI_Finalize();
#endif
      }

      /*--- Read the SU2 mesh file until the dimension data is reached
            or when it can be decided that it is not present. ---*/
      while( getline (mesh_file, text_line) ) {

        /*--- Search for the "NDIME" keyword to determine the number
              of dimensions.  ---*/
        if(text_line.find ("NDIME=",0) != string::npos) {
          text_line.erase (0,6); nDim = atoi(text_line.c_str());
          break;
        }

        /*--- If one of the keywords NELEM or NPOIN, NMARK is encountered,
              it can be assumed that the NZONE keyword is not present and
              the loop can be terminated. ---*/
        if(text_line.find ("NELEM=",0) != string::npos) break;
        if(text_line.find ("NPOIN=",0) != string::npos) break;
        if(text_line.find ("NMARK=",0) != string::npos) break;
      }

      mesh_file.close();
      break;
    }

    case CGNS: {

#ifdef HAVE_CGNS

      /*--- Local variables which are needed when calling the CGNS mid-level API. ---*/
      int fn, nbases, file_type;
      int cell_dim, phys_dim;
      char basename[CGNS_STRING_SIZE];

      /*--- Check whether the supplied file is truly a CGNS file. ---*/
      if ( cg_is_cgns(val_mesh_filename.c_str(), &file_type) != CG_OK ) {
        if (rank == MASTER_NODE) {
          printf( "\n\n   !!! Error !!!\n" );
          printf( " %s is not a CGNS file.\n", val_mesh_filename.c_str());
          printf( " Now exiting...\n\n");
        }
#ifndef HAVE_MPI
        exit(EXIT_FAILURE);
#else
        MPI_Barrier(MPI_COMM_WORLD);
        MPI_Abort(MPI_COMM_WORLD,1);
        MPI_Finalize();
#endif
      }

      /*--- Open the CGNS file for reading. The value of fn returned
            is the specific index number for this file and will be
            repeatedly used in the function calls. ---*/
      if (cg_open(val_mesh_filename.c_str(), CG_MODE_READ, &fn) != CG_OK) cg_error_exit();

      /*--- Get the number of databases. This is the highest node
            in the CGNS heirarchy. ---*/
      if (cg_nbases(fn, &nbases) != CG_OK) cg_error_exit();

      /*--- Check if there is more than one database. Throw an
            error if there is because this reader can currently
            only handle one database. ---*/
      if ( nbases > 1 ) {
        if (rank == MASTER_NODE) {
          printf("\n\n   !!! Error !!!\n" );
          printf("CGNS reader currently incapable of handling more than 1 database.");
          printf("Now exiting...\n\n");
        }
#ifndef HAVE_MPI
        exit(EXIT_FAILURE);
#else
        MPI_Barrier(MPI_COMM_WORLD);
        MPI_Abort(MPI_COMM_WORLD,1);
        MPI_Finalize();
#endif
      }

      /*--- Read the database. Note that the indexing starts at 1.
            Afterwards close the file again. ---*/
      if (cg_base_read(fn, 1, basename, &cell_dim, &phys_dim) != CG_OK) cg_error_exit();
      if (cg_close(fn) != CG_OK) cg_error_exit();

      /*--- Set the problem dimension as read from the CGNS file ---*/
      nDim = cell_dim;
#endif

      break;
    }
  }

  return (unsigned short) nDim;
}

void CConfig::SetPointersNull(void) {
  
  Marker_CfgFile_GeoEval      = NULL;   Marker_All_GeoEval       = NULL;
  Marker_CfgFile_Monitoring   = NULL;   Marker_All_Monitoring    = NULL;
  Marker_CfgFile_Designing    = NULL;   Marker_All_Designing     = NULL;
  Marker_CfgFile_Plotting     = NULL;   Marker_All_Plotting      = NULL;
  Marker_CfgFile_Analyze      = NULL;   Marker_All_Analyze       = NULL;
  Marker_CfgFile_DV           = NULL;   Marker_All_DV            = NULL;
  Marker_CfgFile_Moving       = NULL;   Marker_All_Moving        = NULL;
  Marker_CfgFile_PerBound     = NULL;   Marker_All_PerBound      = NULL;    Marker_PerBound   = NULL;
  Marker_CfgFile_ZoneInterface = NULL;

  Marker_DV                   = NULL;   Marker_Moving            = NULL;    Marker_Monitoring = NULL;
  Marker_Designing            = NULL;   Marker_GeoEval           = NULL;    Marker_Plotting   = NULL;
  Marker_Analyze              = NULL;   Marker_WallFunctions     = NULL;
  Marker_CfgFile_KindBC       = NULL;   Marker_All_KindBC        = NULL;

  Kind_WallFunctions       = NULL;
  IntInfo_WallFunctions    = NULL;
  DoubleInfo_WallFunctions = NULL;
  
  /*--- Marker Pointers ---*/

  Marker_Euler                = NULL;    Marker_FarField         = NULL;    Marker_Custom         = NULL;
  Marker_SymWall              = NULL;    Marker_Pressure         = NULL;    Marker_PerBound       = NULL;
  Marker_PerDonor             = NULL;    Marker_NearFieldBound   = NULL;    Marker_InterfaceBound = NULL;
  Marker_Dirichlet            = NULL;    Marker_Inlet            = NULL;    
  Marker_Supersonic_Inlet     = NULL;    Marker_Outlet           = NULL;
  Marker_Isothermal           = NULL;    Marker_HeatFlux         = NULL;    Marker_EngineInflow   = NULL;
  Marker_Supersonic_Outlet    = NULL;    Marker_Load             = NULL;    Marker_Disp_Dir       = NULL;
  Marker_EngineExhaust        = NULL;    Marker_Displacement     = NULL;    Marker_Load           = NULL;
  Marker_Load_Dir             = NULL;    Marker_Load_Sine        = NULL;    Marker_Clamped        = NULL;
  Marker_FlowLoad             = NULL;    Marker_Neumann          = NULL;    Marker_Internal       = NULL;
  Marker_All_TagBound         = NULL;    Marker_CfgFile_TagBound = NULL;    Marker_All_KindBC     = NULL;
  Marker_CfgFile_KindBC       = NULL;    Marker_All_SendRecv     = NULL;    Marker_All_PerBound   = NULL;
  Marker_ZoneInterface        = NULL;    Marker_All_ZoneInterface= NULL;    Marker_Riemann        = NULL;
  Marker_Fluid_InterfaceBound = NULL;    Marker_Damper           = NULL;


    /*--- Boundary Condition settings ---*/

  Dirichlet_Value = NULL;    Isothermal_Temperature = NULL;
  Heat_Flux       = NULL;    Displ_Value            = NULL;    Load_Value = NULL;
  FlowLoad_Value  = NULL;    Damper_Constant        = NULL;
  
  /*--- Inlet Outlet Boundary Condition settings ---*/

  Inlet_Ttotal    = NULL;    Inlet_Ptotal      = NULL;
  Inlet_FlowDir   = NULL;    Inlet_Temperature = NULL;    Inlet_Pressure = NULL;
  Inlet_Velocity  = NULL;
  Outlet_Pressure = NULL;

  /*--- Engine Boundary Condition settings ---*/

  Inflow_Pressure      = NULL;    Inflow_MassFlow    = NULL;    Inflow_ReverseMassFlow  = NULL;
  Inflow_TotalPressure = NULL;    Inflow_Temperature = NULL;    Inflow_TotalTemperature = NULL;
  Inflow_RamDrag       = NULL;    Inflow_Force       = NULL;    Inflow_Power            = NULL;
  Inflow_Mach          = NULL;

  Exhaust_Pressure        = NULL;   Exhaust_Temperature        = NULL;    Exhaust_MassFlow = NULL;
  Exhaust_TotalPressure   = NULL;   Exhaust_TotalTemperature   = NULL;
  Exhaust_GrossThrust     = NULL;   Exhaust_Force              = NULL;
  Exhaust_Power           = NULL;   Exhaust_Temperature_Target = NULL;
  Exhaust_Pressure_Target = NULL;

  Engine_Mach  = NULL;    Engine_Force        = NULL;
  Engine_Power = NULL;    Engine_NetThrust    = NULL;    Engine_GrossThrust = NULL;
  Engine_Area  = NULL;    EngineInflow_Target = NULL;

  Periodic_Translate   = NULL;   Periodic_Rotation  = NULL;   Periodic_Center    = NULL;
  Periodic_Translation = NULL;   Periodic_RotAngles = NULL;   Periodic_RotCenter = NULL;

  Dirichlet_Value           = NULL;     Exhaust_Temperature_Target  = NULL;     Exhaust_Temperature   = NULL;
  Exhaust_Pressure_Target   = NULL;     Inlet_Ttotal                = NULL;     Inlet_Ptotal          = NULL;
  Inlet_FlowDir             = NULL;     Inlet_Temperature           = NULL;     Inlet_Pressure        = NULL;
  Inlet_Velocity            = NULL;     Inflow_Mach                 = NULL;     Inflow_Pressure       = NULL;
  Exhaust_Pressure          = NULL;     Outlet_Pressure             = NULL;     Isothermal_Temperature= NULL;
  Heat_Flux                 = NULL;     Displ_Value                 = NULL;     Load_Value            = NULL;
  FlowLoad_Value            = NULL;     Periodic_RotCenter          = NULL;     Periodic_RotAngles    = NULL;
  Periodic_Translation      = NULL;     Periodic_Center             = NULL;     Periodic_Rotation     = NULL;
  Periodic_Translate        = NULL;

  ElasticityMod             = NULL;     PoissonRatio                = NULL;     MaterialDensity       = NULL;

  Load_Dir = NULL;	          Load_Dir_Value = NULL;          Load_Dir_Multiplier = NULL;
  Disp_Dir = NULL;            Disp_Dir_Value = NULL;          Disp_Dir_Multiplier = NULL;
  Load_Sine_Dir = NULL;	      Load_Sine_Amplitude = NULL;     Load_Sine_Frequency = NULL;
  Electric_Field_Mod = NULL;  Electric_Field_Dir = NULL;      RefNode_Displacement = NULL;

  Electric_Constant = NULL;

  /*--- Actuator Disk Boundary Condition settings ---*/

  ActDiskInlet_Pressure         = NULL;    ActDiskInlet_TotalPressure = NULL;    ActDiskInlet_Temperature = NULL;
  ActDiskInlet_TotalTemperature = NULL;    ActDiskInlet_MassFlow      = NULL;    ActDiskInlet_RamDrag     = NULL;
  ActDiskInlet_Force            = NULL;    ActDiskInlet_Power         = NULL;

  ActDiskOutlet_Pressure      = NULL;
  ActDiskOutlet_TotalPressure = NULL;   ActDiskOutlet_GrossThrust = NULL;  ActDiskOutlet_Force            = NULL;
  ActDiskOutlet_Power         = NULL;   ActDiskOutlet_Temperature = NULL;  ActDiskOutlet_TotalTemperature = NULL;
  ActDiskOutlet_MassFlow      = NULL;

  ActDisk_DeltaPress      = NULL;    ActDisk_DeltaTemp      = NULL;
  ActDisk_TotalPressRatio = NULL;    ActDisk_TotalTempRatio = NULL;    ActDisk_StaticPressRatio = NULL;
  ActDisk_StaticTempRatio = NULL;    ActDisk_NetThrust      = NULL;    ActDisk_GrossThrust      = NULL;
  ActDisk_Power           = NULL;    ActDisk_MassFlow       = NULL;    ActDisk_Area             = NULL;
  ActDisk_ReverseMassFlow = NULL;    Surface_MassFlow        = NULL;   Surface_Mach             = NULL;
  Surface_Temperature      = NULL;   Surface_Pressure         = NULL;  Surface_Density          = NULL;   Surface_Enthalpy          = NULL;
  Surface_NormalVelocity   = NULL;   Surface_TotalTemperature = NULL;  Surface_TotalPressure    = NULL;
  Surface_DC60             = NULL;    Surface_IDC = NULL;
  Surface_IDC_Mach        = NULL;    Surface_IDR            = NULL;    ActDisk_Mach             = NULL;
  ActDisk_Force           = NULL;    ActDisk_BCThrust       = NULL;    ActDisk_BCThrust_Old     = NULL;

  /*--- Miscellaneous/unsorted ---*/

  Aeroelastic_plunge  = NULL;
  Aeroelastic_pitch   = NULL;
  MassFrac_FreeStream = NULL;
  Velocity_FreeStream = NULL;
  RefOriginMoment     = NULL;
  CFL_AdaptParam      = NULL;
  CFL                 = NULL;
  HTP_Axis = NULL;
  PlaneTag            = NULL;
  Kappa_Flow          = NULL;
  Kappa_AdjFlow       = NULL;
  Stations_Bounds     = NULL;
  ParamDV             = NULL;     
  DV_Value            = NULL;    
  Design_Variable     = NULL;

  Hold_GridFixed_Coord      = NULL;
  SubsonicEngine_Cyl        = NULL;
  EA_IntLimit               = NULL;
  TimeDOFsADER_DG           = NULL;
  TimeIntegrationADER_DG    = NULL;
  WeightsIntegrationADER_DG = NULL;
  RK_Alpha_Step             = NULL;
  MG_CorrecSmooth           = NULL;
  MG_PreSmooth              = NULL;
  MG_PostSmooth             = NULL;
  Int_Coeffs                = NULL;

  Kind_ObjFunc   = NULL;

  Weight_ObjFunc = NULL;

  /*--- Moving mesh pointers ---*/

  Kind_GridMovement   = NULL;    LocationStations   = NULL;
  Motion_Origin_X     = NULL;    Motion_Origin_Y     = NULL;    Motion_Origin_Z     = NULL;
  Translation_Rate_X  = NULL;    Translation_Rate_Y  = NULL;    Translation_Rate_Z  = NULL;
  Rotation_Rate_X     = NULL;    Rotation_Rate_Y     = NULL;    Rotation_Rate_Z     = NULL;
  Pitching_Omega_X    = NULL;    Pitching_Omega_Y    = NULL;    Pitching_Omega_Z    = NULL;
  Pitching_Ampl_X     = NULL;    Pitching_Ampl_Y     = NULL;    Pitching_Ampl_Z     = NULL;
  Pitching_Phase_X    = NULL;    Pitching_Phase_Y    = NULL;    Pitching_Phase_Z    = NULL;
  Plunging_Omega_X    = NULL;    Plunging_Omega_Y    = NULL;    Plunging_Omega_Z    = NULL;
  Plunging_Ampl_X     = NULL;    Plunging_Ampl_Y     = NULL;    Plunging_Ampl_Z     = NULL;
  RefOriginMoment_X   = NULL;    RefOriginMoment_Y   = NULL;    RefOriginMoment_Z   = NULL;
  MoveMotion_Origin   = NULL;
  Periodic_Translate  = NULL;    Periodic_Rotation   = NULL;    Periodic_Center     = NULL;
  Periodic_Translation= NULL;    Periodic_RotAngles  = NULL;    Periodic_RotCenter  = NULL;


  /* Harmonic Balance Frequency pointer */
  Omega_HB = NULL;

  /*--- Initialize some default arrays to NULL. ---*/
  default_vel_inf            = NULL;
  default_ffd_axis           = NULL;
  default_eng_cyl            = NULL;
  default_eng_val            = NULL;
  default_cfl_adapt          = NULL;
  default_jst_coeff          = NULL;
  default_ffd_coeff          = NULL;
  default_mixedout_coeff     = NULL;
  default_extrarelfac        = NULL;
  default_rampRotFrame_coeff = NULL;
  default_rampOutPres_coeff  = NULL;
  default_jst_adj_coeff      = NULL;
  default_obj_coeff          = NULL;
  default_geo_loc            = NULL;
  default_distortion         = NULL;
  default_ea_lim             = NULL;
  default_grid_fix           = NULL;
  default_inc_crit           = NULL;
  default_htp_axis           = NULL;
  default_body_force         = NULL;
  default_nacelle_location   = NULL;

  Riemann_FlowDir       = NULL;
  Giles_FlowDir         = NULL;
  CoordFFDBox           = NULL;
  DegreeFFDBox          = NULL;
  FFDTag                = NULL;
  nDV_Value             = NULL;
  TagFFDBox             = NULL;

  Kind_Data_Riemann        = NULL;
  Riemann_Var1             = NULL;
  Riemann_Var2             = NULL;
  Kind_Data_Giles          = NULL;
  Giles_Var1               = NULL;
  Giles_Var2               = NULL;
  RelaxFactorAverage       = NULL;
  RelaxFactorFourier       = NULL;
  nSpan_iZones             = NULL;
  ExtraRelFacGiles         = NULL;
  Mixedout_Coeff           = NULL;
  RampRotatingFrame_Coeff  = NULL;
  RampOutletPressure_Coeff = NULL;
  Kind_TurboMachinery      = NULL;

  Marker_MixingPlaneInterface  = NULL;
  Marker_TurboBoundIn          = NULL;
  Marker_TurboBoundOut         = NULL;
  Marker_Giles                 = NULL;
  Marker_Shroud                = NULL;

  nBlades                      = NULL;
  FreeStreamTurboNormal        = NULL;

  /*--- Variable initialization ---*/

  ExtIter    = 0;
  IntIter    = 0;
  nIntCoeffs = 0;
  FSIIter    = 0;

  AoA_Offset = 0;
  AoS_Offset = 0;

  nMarker_PerBound = 0;
  nPeriodic_Index  = 0;

  Grid_Movement = false;
  Aeroelastic_Simulation = false;

  nSpanMaxAllZones = 1;

}

void CConfig::SetRunTime_Options(void) {

  /* DESCRIPTION: Number of external iterations */

  addUnsignedLongOption("EXT_ITER", nExtIter, 999999);

}

void CConfig::SetConfig_Options(unsigned short val_iZone, unsigned short val_nZone) {

  nZone = val_nZone;
  iZone = val_iZone;

  /*--- Allocate some default arrays needed for lists of doubles. ---*/

  default_vel_inf            = new su2double[3];
  default_ffd_axis           = new su2double[3];
  default_eng_cyl            = new su2double[7];
  default_eng_val            = new su2double[5];
  default_cfl_adapt          = new su2double[4];
  default_jst_coeff          = new su2double[2];
  default_ffd_coeff          = new su2double[3];
  default_mixedout_coeff     = new su2double[3];
  default_extrarelfac        = new su2double[2];
  default_rampRotFrame_coeff = new su2double[3];
  default_rampOutPres_coeff  = new su2double[3];
  default_jst_adj_coeff      = new su2double[2];
  default_obj_coeff          = new su2double[5];
  default_geo_loc            = new su2double[2];
  default_distortion         = new su2double[2];
  default_ea_lim             = new su2double[3];
  default_grid_fix           = new su2double[6];
  default_inc_crit           = new su2double[3];
  default_htp_axis           = new su2double[2];
  default_body_force         = new su2double[3];
  default_nacelle_location   = new su2double[6];

  // This config file is parsed by a number of programs to make it easy to write SU2
  // wrapper scripts (in python, go, etc.) so please do
  // the best you can to follow the established format. It's very hard to parse c++ code
  // and none of us that write the parsers want to write a full c++ interpreter. Please
  // play nice with the existing format so that you don't break the existing scripts.

  /* BEGIN_CONFIG_OPTIONS */

  /*!\par CONFIG_CATEGORY: Problem Definition \ingroup Config */
  /*--- Options related to problem definition and partitioning ---*/

  /*!\brief REGIME_TYPE \n  DESCRIPTION: Regime type \n OPTIONS: see \link Regime_Map \endlink \ingroup Config*/
  addEnumOption("REGIME_TYPE", Kind_Regime, Regime_Map, COMPRESSIBLE);

  /*!\brief PHYSICAL_PROBLEM \n DESCRIPTION: Physical governing equations \n Options: see \link Solver_Map \endlink \n DEFAULT: NO_SOLVER \ingroup Config*/
  addEnumOption("PHYSICAL_PROBLEM", Kind_Solver, Solver_Map, NO_SOLVER);
  /*!\brief MATH_PROBLEM  \n DESCRIPTION: Mathematical problem \n  Options: DIRECT, ADJOINT \ingroup Config*/
  addMathProblemOption("MATH_PROBLEM", ContinuousAdjoint, false, DiscreteAdjoint, false, Restart_Flow, false);
  /*!\brief KIND_TURB_MODEL \n DESCRIPTION: Specify turbulence model \n Options: see \link Turb_Model_Map \endlink \n DEFAULT: NO_TURB_MODEL \ingroup Config*/
  addEnumOption("KIND_TURB_MODEL", Kind_Turb_Model, Turb_Model_Map, NO_TURB_MODEL);

  /*!\brief KIND_TRANS_MODEL \n DESCRIPTION: Specify transition model OPTIONS: see \link Trans_Model_Map \endlink \n DEFAULT: NO_TRANS_MODEL \ingroup Config*/
  addEnumOption("KIND_TRANS_MODEL", Kind_Trans_Model, Trans_Model_Map, NO_TRANS_MODEL);

  /*!\brief KIND_SGS_MODEL \n DESCRIPTION: Specify subgrid scale model OPTIONS: see \link SGS_Model_Map \endlink \n DEFAULT: NO_SGS_MODEL \ingroup Config*/
  addEnumOption("KIND_SGS_MODEL", Kind_SGS_Model, SGS_Model_Map, NO_SGS_MODEL);

  /*!\brief KIND_FEM_DG_SHOCK \n DESCRIPTION: Specify shock capturing method for DG OPTIONS: see \link ShockCapturingDG_Map \endlink \n DEFAULT: NO_SHOCK_CAPTURING \ingroup Config*/
  addEnumOption("KIND_FEM_DG_SHOCK", Kind_FEM_DG_Shock, ShockCapturingDG_Map, NO_SHOCK_CAPTURING);

  /*!\brief KIND_MATRIX_COLORING \n DESCRIPTION: Specify the method for matrix coloring for Jacobian computations OPTIONS: see \link MatrixColoring_Map \endlink \n DEFAULT GREEDY_COLORING \ingroup Config*/
  addEnumOption("KIND_MATRIX_COLORING", Kind_Matrix_Coloring, MatrixColoring_Map, GREEDY_COLORING);

  /*\brief AXISYMMETRIC \n DESCRIPTION: Axisymmetric simulation \n DEFAULT: false \ingroup Config */
  addBoolOption("AXISYMMETRIC", Axisymmetric, false);
  /* DESCRIPTION: Add the gravity force */
  addBoolOption("GRAVITY_FORCE", GravityForce, false);
  /* DESCRIPTION: Apply a body force as a source term (NO, YES) */
  addBoolOption("BODY_FORCE", Body_Force, false);
  default_body_force[0] = 0.0; default_body_force[1] = 0.0; default_body_force[2] = 0.0;
  /* DESCRIPTION: Vector of body force values (BodyForce_X, BodyForce_Y, BodyForce_Z) */
  addDoubleArrayOption("BODY_FORCE_VECTOR", 3, Body_Force_Vector, default_body_force);
  /*!\brief RESTART_SOL \n DESCRIPTION: Restart solution from native solution file \n Options: NO, YES \ingroup Config */
  addBoolOption("RESTART_SOL", Restart, false);
  /*!\brief BINARY_RESTART \n DESCRIPTION: Read / write binary SU2 native restart files. \n Options: YES, NO \ingroup Config */
  addBoolOption("WRT_BINARY_RESTART", Wrt_Binary_Restart, true);
  /*!\brief BINARY_RESTART \n DESCRIPTION: Read / write binary SU2 native restart files. \n Options: YES, NO \ingroup Config */
  addBoolOption("READ_BINARY_RESTART", Read_Binary_Restart, true);
  /*!\brief SYSTEM_MEASUREMENTS \n DESCRIPTION: System of measurements \n OPTIONS: see \link Measurements_Map \endlink \n DEFAULT: SI \ingroup Config*/
  addEnumOption("SYSTEM_MEASUREMENTS", SystemMeasurements, Measurements_Map, SI);

  /*!\par CONFIG_CATEGORY: FluidModel \ingroup Config*/
  /*!\brief FLUID_MODEL \n DESCRIPTION: Fluid model \n OPTIONS: See \link FluidModel_Map \endlink \n DEFAULT: STANDARD_AIR \ingroup Config*/
  addEnumOption("FLUID_MODEL", Kind_FluidModel, FluidModel_Map, STANDARD_AIR);


  /*!\par CONFIG_CATEGORY: Freestream Conditions \ingroup Config*/
  /*--- Options related to freestream specification ---*/

  /*!\brief GAS_CONSTANT \n DESCRIPTION: Specific gas constant (287.058 J/kg*K (air), only for compressible flows) \ingroup Config*/
  addDoubleOption("GAS_CONSTANT", Gas_Constant, 287.058);
  /*!\brief GAMMA_VALUE  \n DESCRIPTION: Ratio of specific heats (1.4 (air), only for compressible flows) \ingroup Config*/
  addDoubleOption("GAMMA_VALUE", Gamma, 1.4);


  /*--- Options related to VAN der WAALS MODEL and PENG ROBINSON ---*/

  /* DESCRIPTION: Critical Temperature, default value for AIR */
  addDoubleOption("CRITICAL_TEMPERATURE", Temperature_Critical, 131.00);
  /* DESCRIPTION: Critical Pressure, default value for MDM */
  addDoubleOption("CRITICAL_PRESSURE", Pressure_Critical, 3588550.0);
  /* DESCRIPTION: Critical Density, default value for MDM */
  addDoubleOption("CRITICAL_DENSITY", Density_Critical, 263.0);

  /*--- Options related to VAN der WAALS MODEL and PENG ROBINSON ---*/
  /* DESCRIPTION: Critical Density, default value for MDM */
   addDoubleOption("ACENTRIC_FACTOR", Acentric_Factor, 0.035);

   /*--- Options related to Viscosity Model ---*/
  /*!\brief VISCOSITY_MODEL \n DESCRIPTION: model of the viscosity \n OPTIONS: See \link ViscosityModel_Map \endlink \n DEFAULT: SUTHERLAND \ingroup Config*/
  addEnumOption("VISCOSITY_MODEL", Kind_ViscosityModel, ViscosityModel_Map, SUTHERLAND);

  /*--- Options related to Constant Viscosity Model ---*/

  /* DESCRIPTION: default value for AIR */
  addDoubleOption("MU_CONSTANT", Mu_Constant , 1.716E-5);

  /*--- Options related to Sutherland Viscosity Model ---*/

  /* DESCRIPTION: Sutherland Viscosity Ref default value for AIR SI */
  addDoubleOption("MU_REF", Mu_Ref, 1.716E-5);
  /* DESCRIPTION: Sutherland Temperature Ref, default value for AIR SI */
  addDoubleOption("MU_T_REF", Mu_Temperature_Ref, 273.15);
  /* DESCRIPTION: Sutherland constant, default value for AIR SI */
  addDoubleOption("SUTHERLAND_CONSTANT", Mu_S, 110.4);

  /*--- Options related to Thermal Conductivity Model ---*/

  addEnumOption("CONDUCTIVITY_MODEL", Kind_ConductivityModel, ConductivityModel_Map, CONSTANT_PRANDTL);

 /*--- Options related to Constant Thermal Conductivity Model ---*/

 /* DESCRIPTION: default value for AIR */
  addDoubleOption("KT_CONSTANT", Kt_Constant , 0.0257);

  /*!\brief REYNOLDS_NUMBER \n DESCRIPTION: Reynolds number (non-dimensional, based on the free-stream values). Needed for viscous solvers. For incompressible solvers the Reynolds length will always be 1.0 \n DEFAULT: 0.0 \ingroup Config */
  addDoubleOption("REYNOLDS_NUMBER", Reynolds, 0.0);
  /*!\brief REYNOLDS_LENGTH \n DESCRIPTION: Reynolds length (1 m by default). Used for compressible solver: incompressible solver will use 1.0. \ingroup Config */
  addDoubleOption("REYNOLDS_LENGTH", Length_Reynolds, 1.0);
  /*!\brief PRANDTL_LAM \n DESCRIPTION: Laminar Prandtl number (0.72 (air), only for compressible flows) \n DEFAULT: 0.72 \ingroup Config*/
  addDoubleOption("PRANDTL_LAM", Prandtl_Lam, 0.72);
  /*!\brief PRANDTL_TURB \n DESCRIPTION: Turbulent Prandtl number (0.9 (air), only for compressible flows) \n DEFAULT 0.90 \ingroup Config*/
  addDoubleOption("PRANDTL_TURB", Prandtl_Turb, 0.90);
  /*!\brief BULK_MODULUS \n DESCRIPTION: Value of the Bulk Modulus  \n DEFAULT 1.42E5 \ingroup Config*/
  addDoubleOption("BULK_MODULUS", Bulk_Modulus, 1.42E5);
  /* DESCRIPTION: Artifical compressibility factor  */
  addDoubleOption("ARTCOMP_FACTOR", ArtComp_Factor, 1.0);
  /*!\brief MACH_NUMBER  \n DESCRIPTION:  Mach number (non-dimensional, based on the free-stream values). 0.0 by default \ingroup Config*/
  addDoubleOption("MACH_NUMBER", Mach, 0.0);
  /*!\brief INIT_OPTION \n DESCRIPTION: Init option to choose between Reynolds or thermodynamics quantities for initializing the solution \n OPTIONS: see \link InitOption_Map \endlink \n DEFAULT REYNOLDS \ingroup Config*/
  addEnumOption("INIT_OPTION", Kind_InitOption, InitOption_Map, REYNOLDS);
  /* DESCRIPTION: Free-stream option to choose between density and temperature for initializing the solution */
  addEnumOption("FREESTREAM_OPTION", Kind_FreeStreamOption, FreeStreamOption_Map, TEMPERATURE_FS);
  /*!\brief FREESTREAM_PRESSURE\n DESCRIPTION: Free-stream pressure (101325.0 N/m^2 by default) \ingroup Config*/
  addDoubleOption("FREESTREAM_PRESSURE", Pressure_FreeStream, 101325.0);
  /*!\brief FREESTREAM_DENSITY\n DESCRIPTION: Free-stream density (1.2886 Kg/m^3 (air), 998.2 Kg/m^3 (water)) \n DEFAULT -1.0 (calculated from others) \ingroup Config*/
  addDoubleOption("FREESTREAM_DENSITY", Density_FreeStream, -1.0);
  /*!\brief FREESTREAM_TEMPERATURE\n DESCRIPTION: Free-stream temperature (288.15 K by default) \ingroup Config*/
  addDoubleOption("FREESTREAM_TEMPERATURE", Temperature_FreeStream, 288.15);
  /*!\brief FREESTREAM_TEMPERATURE_VE\n DESCRIPTION: Free-stream vibrational-electronic temperature (288.15 K by default) \ingroup Config*/
  addDoubleOption("FREESTREAM_TEMPERATURE_VE", Temperature_ve_FreeStream, 288.15);
  default_vel_inf[0] = 1.0; default_vel_inf[1] = 0.0; default_vel_inf[2] = 0.0;
  /*!\brief FREESTREAM_VELOCITY\n DESCRIPTION: Free-stream velocity (m/s) */
  addDoubleArrayOption("FREESTREAM_VELOCITY", 3, Velocity_FreeStream, default_vel_inf);
  /* DESCRIPTION: Free-stream viscosity (1.853E-5 Ns/m^2 (air), 0.798E-3 Ns/m^2 (water)) */
  addDoubleOption("FREESTREAM_VISCOSITY", Viscosity_FreeStream, -1.0);
  /* DESCRIPTION:  */
  addDoubleOption("FREESTREAM_INTERMITTENCY", Intermittency_FreeStream, 1.0);
  /* DESCRIPTION:  */
  addDoubleOption("FREESTREAM_TURBULENCEINTENSITY", TurbulenceIntensity_FreeStream, 0.05);
  /* DESCRIPTION:  */
  addDoubleOption("FREESTREAM_NU_FACTOR", NuFactor_FreeStream, 3.0);
  /* DESCRIPTION:  */
  addDoubleOption("ENGINE_NU_FACTOR", NuFactor_Engine, 3.0);
  /* DESCRIPTION:  */
  addDoubleOption("ACTDISK_SECONDARY_FLOW", SecondaryFlow_ActDisk, 0.0);
  /* DESCRIPTION:  */
  addDoubleOption("INITIAL_BCTHRUST", Initial_BCThrust, 4000.0);
  /* DESCRIPTION:  */
  addDoubleOption("FREESTREAM_TURB2LAMVISCRATIO", Turb2LamViscRatio_FreeStream, 10.0);
  /* DESCRIPTION: Side-slip angle (degrees, only for compressible flows) */
  addDoubleOption("SIDESLIP_ANGLE", AoS, 0.0);
  /*!\brief AOA  \n DESCRIPTION: Angle of attack (degrees, only for compressible flows) \ingroup Config*/
  addDoubleOption("AOA", AoA, 0.0);
  /* DESCRIPTION: Activate fixed CL mode (specify a CL instead of AoA). */
  addBoolOption("FIXED_CL_MODE", Fixed_CL_Mode, false);
  /* DESCRIPTION: Activate fixed CM mode (specify a CM instead of iH). */
  addBoolOption("FIXED_CM_MODE", Fixed_CM_Mode, false);
  /* DESCRIPTION: Evaluate the dOF_dCL or dOF_dCMy during run time. */
  addBoolOption("EVAL_DOF_DCX", Eval_dOF_dCX, true);
  /* DESCRIPTION: DIscard the angle of attack in the solution and the increment in the geometry files. */
  addBoolOption("DISCARD_INFILES", Discard_InFiles, false);
  /* DESCRIPTION: Specify a fixed coefficient of lift instead of AoA (only for compressible flows) */
  addDoubleOption("TARGET_CL", Target_CL, 0.0);
  /* DESCRIPTION: Specify a fixed coefficient of lift instead of AoA (only for compressible flows) */
  addDoubleOption("TARGET_CM", Target_CM, 0.0);
  /* DESCRIPTION: Damping factor for fixed CL mode. */
  addDoubleOption("DCL_DALPHA", dCL_dAlpha, 0.2);
  /* DESCRIPTION: Damping factor for fixed CL mode. */
  addDoubleOption("DCM_DIH", dCM_diH, 0.05);
  /* DESCRIPTION: Number of times Alpha is updated in a fix CL problem. */
  addUnsignedLongOption("UPDATE_ALPHA", Update_Alpha, 5);
  /* DESCRIPTION: Number of times Alpha is updated in a fix CL problem. */
  addUnsignedLongOption("UPDATE_IH", Update_iH, 5);
  /* DESCRIPTION: Number of iterations to evaluate dCL_dAlpha . */
  addUnsignedLongOption("ITER_DCL_DALPHA", Iter_dCL_dAlpha, 500);
  /* DESCRIPTION: Damping factor for fixed CL mode. */
  addDoubleOption("DNETTHRUST_DBCTHRUST", dNetThrust_dBCThrust, 2.0);
  /* DESCRIPTION: Number of times Alpha is updated in a fix CL problem. */
  addUnsignedLongOption("UPDATE_BCTHRUST", Update_BCThrust, 5);


  /*!\par CONFIG_CATEGORY: Reference Conditions \ingroup Config*/
  /*--- Options related to reference values for nondimensionalization ---*/

  Length_Ref = 1.0; //<---- NOTE: this should be given an option or set as a const

  /*!\brief REF_ORIGIN_MOMENT_X\n DESCRIPTION: X Reference origin for moment computation \ingroup Config*/
  addDoubleListOption("REF_ORIGIN_MOMENT_X", nRefOriginMoment_X, RefOriginMoment_X);
  /*!\brief REF_ORIGIN_MOMENT_Y\n DESCRIPTION: Y Reference origin for moment computation \ingroup Config*/
  addDoubleListOption("REF_ORIGIN_MOMENT_Y", nRefOriginMoment_Y, RefOriginMoment_Y);
  /*!\brief REF_ORIGIN_MOMENT_Z\n DESCRIPTION: Z Reference origin for moment computation \ingroup Config*/
  addDoubleListOption("REF_ORIGIN_MOMENT_Z", nRefOriginMoment_Z, RefOriginMoment_Z);
  /*!\brief REF_AREA\n DESCRIPTION: Reference area for force coefficients (0 implies automatic calculation) \ingroup Config*/
  addDoubleOption("REF_AREA", RefArea, 1.0);
  /*!\brief SEMI_SPAN\n DESCRIPTION: Wing semi-span (0 implies automatic calculation) \ingroup Config*/
  addDoubleOption("SEMI_SPAN", SemiSpan, 0.0);
  /*!\brief REF_LENGTH\n DESCRIPTION: Reference length for pitching, rolling, and yawing non-dimensional moment \ingroup Config*/
  addDoubleOption("REF_LENGTH", RefLength, 1.0);
  /*!\brief REF_SHARP_EDGES\n DESCRIPTION: Reference coefficient for detecting sharp edges \ingroup Config*/
  addDoubleOption("REF_SHARP_EDGES", RefSharpEdges, 3.0);
	/*!\brief REF_VELOCITY\n DESCRIPTION: Reference velocity (incompressible only)  \ingroup Config*/
  addDoubleOption("REF_VELOCITY", Velocity_Ref, -1.0);
	/* !\brief REF_VISCOSITY  \n DESCRIPTION: Reference viscosity (incompressible only)  \ingroup Config*/
  addDoubleOption("REF_VISCOSITY", Viscosity_Ref, -1.0);
  /* DESCRIPTION: Type of mesh motion */
  addEnumOption("REF_DIMENSIONALIZATION", Ref_NonDim, NonDim_Map, DIMENSIONAL);

  /*!\par CONFIG_CATEGORY: Boundary Markers \ingroup Config*/
  /*--- Options related to various boundary markers ---*/

  /*!\brief HTP_AXIS\n DESCRIPTION: Location of the HTP axis*/
  default_htp_axis[0] = 0.0; default_htp_axis[1] = 0.0;
  addDoubleArrayOption("HTP_AXIS", 2, HTP_Axis, default_htp_axis);
  /*!\brief MARKER_PLOTTING\n DESCRIPTION: Marker(s) of the surface in the surface flow solution file  \ingroup Config*/
  addStringListOption("MARKER_PLOTTING", nMarker_Plotting, Marker_Plotting);
  /*!\brief MARKER_MONITORING\n DESCRIPTION: Marker(s) of the surface where evaluate the non-dimensional coefficients \ingroup Config*/
  addStringListOption("MARKER_MONITORING", nMarker_Monitoring, Marker_Monitoring);
  /*!\brief MARKER_CONTROL_VOLUME\n DESCRIPTION: Marker(s) of the surface in the surface flow solution file  \ingroup Config*/
  addStringListOption("MARKER_ANALYZE", nMarker_Analyze, Marker_Analyze);
  /*!\brief MARKER_DESIGNING\n DESCRIPTION: Marker(s) of the surface where objective function (design problem) will be evaluated \ingroup Config*/
  addStringListOption("MARKER_DESIGNING", nMarker_Designing, Marker_Designing);
  /*!\brief GEO_MARKER\n DESCRIPTION: Marker(s) of the surface where evaluate the geometrical functions \ingroup Config*/
  addStringListOption("GEO_MARKER", nMarker_GeoEval, Marker_GeoEval);
  /*!\brief MARKER_EULER\n DESCRIPTION: Euler wall boundary marker(s) \ingroup Config*/
  addStringListOption("MARKER_EULER", nMarker_Euler, Marker_Euler);
  /*!\brief MARKER_FAR\n DESCRIPTION: Far-field boundary marker(s) \ingroup Config*/
  addStringListOption("MARKER_FAR", nMarker_FarField, Marker_FarField);
  /*!\brief MARKER_SYM\n DESCRIPTION: Symmetry boundary condition \ingroup Config*/
  addStringListOption("MARKER_SYM", nMarker_SymWall, Marker_SymWall);
  /*!\brief MARKER_PRESSURE\n DESCRIPTION: Symmetry boundary condition \ingroup Config*/
  addStringListOption("MARKER_PRESSURE", nMarker_Pressure, Marker_Pressure);
  /*!\brief MARKER_NEARFIELD\n DESCRIPTION: Near-Field boundary condition \ingroup Config*/
  addStringListOption("MARKER_NEARFIELD", nMarker_NearFieldBound, Marker_NearFieldBound);
  /*!\brief MARKER_FLUID_INTERFACE\n DESCRIPTION: Fluid interface boundary marker(s) \ingroup Config*/
  addStringListOption("MARKER_FLUID_INTERFACE", nMarker_Fluid_InterfaceBound, Marker_Fluid_InterfaceBound);
  /*!\brief MARKER_INTERFACE\n DESCRIPTION: Zone interface boundary marker(s) \ingroup Config*/
  addStringListOption("MARKER_INTERFACE", nMarker_InterfaceBound, Marker_InterfaceBound);
  /*!\brief MARKER_FSI_INTERFACE \n DESCRIPTION: ZONE interface boundary marker(s) \ingroup Config*/
  addStringListOption("MARKER_ZONE_INTERFACE", nMarker_ZoneInterface, Marker_ZoneInterface);
  /*!\brief MARKER_DIRICHLET  \n DESCRIPTION: Dirichlet boundary marker(s) \ingroup Config*/
  addStringListOption("MARKER_DIRICHLET", nMarker_Dirichlet, Marker_Dirichlet);
  /* DESCRIPTION: Neumann boundary marker(s) */
  addStringListOption("MARKER_NEUMANN", nMarker_Neumann, Marker_Neumann);
  /* DESCRIPTION: Neumann boundary marker(s) */
  addStringListOption("MARKER_INTERNAL", nMarker_Internal, Marker_Internal);
  /* DESCRIPTION: Custom boundary marker(s) */
  addStringListOption("MARKER_CUSTOM", nMarker_Custom, Marker_Custom);
  /* DESCRIPTION: Periodic boundary marker(s) for use with SU2_MSH
   Format: ( periodic marker, donor marker, rotation_center_x, rotation_center_y,
   rotation_center_z, rotation_angle_x-axis, rotation_angle_y-axis,
   rotation_angle_z-axis, translation_x, translation_y, translation_z, ... ) */
  addPeriodicOption("MARKER_PERIODIC", nMarker_PerBound, Marker_PerBound, Marker_PerDonor,
                    Periodic_RotCenter, Periodic_RotAngles, Periodic_Translation);

  /*!\brief MARKER_WALL_FUNCTIONS\n DESCRIPTION: Viscous wall markers for which wall functions must be applied.
   Format: (Wall function marker, wall function type, ...) \ingroup Config*/
  addWallFunctionOption("MARKER_WALL_FUNCTIONS", nMarker_WallFunctions, Marker_WallFunctions,
                        Kind_WallFunctions, IntInfo_WallFunctions, DoubleInfo_WallFunctions);

  /*!\brief ACTDISK_TYPE  \n DESCRIPTION: Actuator Disk boundary type \n OPTIONS: see \link ActDisk_Map \endlink \n Default: VARIABLES_JUMP \ingroup Config*/
  addEnumOption("ACTDISK_TYPE", Kind_ActDisk, ActDisk_Map, VARIABLES_JUMP);

  /*!\brief MARKER_ACTDISK\n DESCRIPTION: Periodic boundary marker(s) for use with SU2_MSH
   Format: ( periodic marker, donor marker, rotation_center_x, rotation_center_y,
   rotation_center_z, rotation_angle_x-axis, rotation_angle_y-axis,
   rotation_angle_z-axis, translation_x, translation_y, translation_z, ... ) \ingroup Config*/
  addActDiskOption("MARKER_ACTDISK",
                   nMarker_ActDiskInlet, nMarker_ActDiskOutlet,  Marker_ActDiskInlet, Marker_ActDiskOutlet,
                   ActDisk_PressJump, ActDisk_TempJump, ActDisk_Omega);

  /*!\brief INLET_TYPE  \n DESCRIPTION: Inlet boundary type \n OPTIONS: see \link Inlet_Map \endlink \n DEFAULT: TOTAL_CONDITIONS \ingroup Config*/
  addEnumOption("INLET_TYPE", Kind_Inlet, Inlet_Map, TOTAL_CONDITIONS);

  /*!\brief MARKER_INLET  \n DESCRIPTION: Inlet boundary marker(s) with the following formats,
   Total Conditions: (inlet marker, total temp, total pressure, flow_direction_x,
   flow_direction_y, flow_direction_z, ... ) where flow_direction is
   a unit vector.
   Mass Flow: (inlet marker, density, velocity magnitude, flow_direction_x,
   flow_direction_y, flow_direction_z, ... ) where flow_direction is
   a unit vector. \ingroup Config*/
  addInletOption("MARKER_INLET", nMarker_Inlet, Marker_Inlet, Inlet_Ttotal, Inlet_Ptotal, Inlet_FlowDir);

  /*!\brief MARKER_RIEMANN \n DESCRIPTION: Riemann boundary marker(s) with the following formats, a unit vector.
   * \n OPTIONS: See \link Riemann_Map \endlink. The variables indicated by the option and the flow direction unit vector must be specified. \ingroup Config*/
  addRiemannOption("MARKER_RIEMANN", nMarker_Riemann, Marker_Riemann, Kind_Data_Riemann, Riemann_Map, Riemann_Var1, Riemann_Var2, Riemann_FlowDir);
  /*!\brief MARKER_GILES \n DESCRIPTION: Giles boundary marker(s) with the following formats, a unit vector. */
  /* \n OPTIONS: See \link Giles_Map \endlink. The variables indicated by the option and the flow direction unit vector must be specified. \ingroup Config*/
  addGilesOption("MARKER_GILES", nMarker_Giles, Marker_Giles, Kind_Data_Giles, Giles_Map, Giles_Var1, Giles_Var2, Giles_FlowDir, RelaxFactorAverage, RelaxFactorFourier);
  /*!\brief SPATIAL_FOURIER \n DESCRIPTION: Option to compute the spatial fourier trasformation for the Giles BC. */
  addBoolOption("SPATIAL_FOURIER", SpatialFourier, false);
  /*!\brief GILES_EXTRA_RELAXFACTOR \n DESCRIPTION: the 1st coeff the value of the under relaxation factor to apply to the shroud and hub,
   * the 2nd coefficient is the the percentage of span-wise height influenced by this extra under relaxation factor.*/
  default_extrarelfac[0] = 0.1; default_extrarelfac[1] = 0.1;
  addDoubleArrayOption("GILES_EXTRA_RELAXFACTOR", 2, ExtraRelFacGiles, default_extrarelfac);
  /*!\brief AVERAGE_PROCESS_TYPE \n DESCRIPTION: types of mixing process for averaging quantities at the boundaries.
    \n OPTIONS: see \link MixingProcess_Map \endlink \n DEFAULT: AREA_AVERAGE \ingroup Config*/
  addEnumOption("MIXINGPLANE_INTERFACE_KIND", Kind_MixingPlaneInterface, MixingPlaneInterface_Map, NEAREST_SPAN);
  /*!\brief AVERAGE_PROCESS_KIND \n DESCRIPTION: types of mixing process for averaging quantities at the boundaries.
    \n OPTIONS: see \link MixingProcess_Map \endlink \n DEFAULT: AREA_AVERAGE \ingroup Config*/
  addEnumOption("AVERAGE_PROCESS_KIND", Kind_AverageProcess, AverageProcess_Map, AREA);
  /*!\brief PERFORMANCE_AVERAGE_PROCESS_KIND \n DESCRIPTION: types of mixing process for averaging quantities at the boundaries for performance computation.
      \n OPTIONS: see \link MixingProcess_Map \endlink \n DEFAULT: AREA_AVERAGE \ingroup Config*/
  addEnumOption("PERFORMANCE_AVERAGE_PROCESS_KIND", Kind_PerformanceAverageProcess, AverageProcess_Map, AREA);
  default_mixedout_coeff[0] = 1.0; default_mixedout_coeff[1] = 1.0E-05; default_mixedout_coeff[2] = 15.0;
  /*!\brief MIXEDOUT_COEFF \n DESCRIPTION: the 1st coeff is an under relaxation factor for the Newton method,
   * the 2nd coefficient is the tolerance for the Newton method, 3rd coefficient is the maximum number of
   * iteration for the Newton Method.*/
  addDoubleArrayOption("MIXEDOUT_COEFF", 3, Mixedout_Coeff, default_mixedout_coeff);
  /*!\brief RAMP_ROTATING_FRAME\n DESCRIPTION: option to ramp up or down the rotating frame velocity value*/
  addBoolOption("RAMP_ROTATING_FRAME", RampRotatingFrame, false);
  default_rampRotFrame_coeff[0] = 0; default_rampRotFrame_coeff[1] = 1.0; default_rampRotFrame_coeff[2] = 1000.0;
      /*!\brief RAMP_ROTATING_FRAME_COEFF \n DESCRIPTION: the 1st coeff is the staring velocity,
   * the 2nd coeff is the number of iterations for the update, 3rd is the number of iteration */
  addDoubleArrayOption("RAMP_ROTATING_FRAME_COEFF", 3, RampRotatingFrame_Coeff, default_rampRotFrame_coeff);
  /* DESCRIPTION: AVERAGE_MACH_LIMIT is a limit value for average procedure based on the mass flux. */
  addDoubleOption("AVERAGE_MACH_LIMIT", AverageMachLimit, 0.03);
  /*!\brief RAMP_OUTLET_PRESSURE\n DESCRIPTION: option to ramp up or down the rotating frame velocity value*/
  addBoolOption("RAMP_OUTLET_PRESSURE", RampOutletPressure, false);
  default_rampOutPres_coeff[0] = 100000.0; default_rampOutPres_coeff[1] = 1.0; default_rampOutPres_coeff[2] = 1000.0;
  /*!\brief RAMP_OUTLET_PRESSURE_COEFF \n DESCRIPTION: the 1st coeff is the staring outlet pressure,
   * the 2nd coeff is the number of iterations for the update, 3rd is the number of total iteration till reaching the final outlet pressure value */
  addDoubleArrayOption("RAMP_OUTLET_PRESSURE_COEFF", 3, RampOutletPressure_Coeff, default_rampOutPres_coeff);
  /*!\brief MARKER_MIXINGPLANE \n DESCRIPTION: Identify the boundaries in which the mixing plane is applied. \ingroup Config*/
  addStringListOption("MARKER_MIXINGPLANE_INTERFACE", nMarker_MixingPlaneInterface, Marker_MixingPlaneInterface);
  /*!\brief TURBULENT_MIXINGPLANE \n DESCRIPTION: Activate mixing plane also for turbulent quantities \ingroup Config*/
  addBoolOption("TURBULENT_MIXINGPLANE", turbMixingPlane, false);
  /*!\brief MARKER_TURBOMACHINERY \n DESCRIPTION: Identify the inflow and outflow boundaries in which the turbomachinery settings are  applied. \ingroup Config*/
  addTurboPerfOption("MARKER_TURBOMACHINERY", nMarker_Turbomachinery, Marker_TurboBoundIn, Marker_TurboBoundOut);
  /*!\brief NUM_SPANWISE_SECTIONS \n DESCRIPTION: Integer number of spanwise sections to compute 3D turbo BC and Performance for turbomachinery */
  addUnsignedShortOption("NUM_SPANWISE_SECTIONS", nSpanWiseSections_User, 1);
  /*!\brief SPANWISE_KIND \n DESCRIPTION: type of algorithm to identify the span-wise sections at the turbo boundaries.
   \n OPTIONS: see \link SpanWise_Map \endlink \n Default: AUTOMATIC */
  addEnumOption("SPANWISE_KIND", Kind_SpanWise, SpanWise_Map, AUTOMATIC);
  /*!\brief TURBOMACHINERY_KIND \n DESCRIPTION: types of turbomachynery architecture.
      \n OPTIONS: see \link TurboMachinery_Map \endlink \n Default: AXIAL */
  addEnumListOption("TURBOMACHINERY_KIND",nTurboMachineryKind, Kind_TurboMachinery, TurboMachinery_Map);
  /*!\brief MARKER_SHROUD \n DESCRIPTION: markers in which velocity is forced to 0.0 .
   * \n Format: (shroud1, shroud2, ...)*/
  addStringListOption("MARKER_SHROUD", nMarker_Shroud, Marker_Shroud);
  /*!\brief MARKER_SUPERSONIC_INLET  \n DESCRIPTION: Supersonic inlet boundary marker(s)
   * \n   Format: (inlet marker, temperature, static pressure, velocity_x,   velocity_y, velocity_z, ... ), i.e. primitive variables specified. \ingroup Config*/
  addInletOption("MARKER_SUPERSONIC_INLET", nMarker_Supersonic_Inlet, Marker_Supersonic_Inlet, Inlet_Temperature, Inlet_Pressure, Inlet_Velocity);
  /*!\brief MARKER_SUPERSONIC_OUTLET \n DESCRIPTION: Supersonic outlet boundary marker(s) \ingroup Config*/
  addStringListOption("MARKER_SUPERSONIC_OUTLET", nMarker_Supersonic_Outlet, Marker_Supersonic_Outlet);
  /*!\brief MARKER_OUTLET  \n DESCRIPTION: Outlet boundary marker(s)\n
   Format: ( outlet marker, back pressure (static), ... ) \ingroup Config*/
  addStringDoubleListOption("MARKER_OUTLET", nMarker_Outlet, Marker_Outlet, Outlet_Pressure);
  /*!\brief MARKER_ISOTHERMAL DESCRIPTION: Isothermal wall boundary marker(s)\n
   * Format: ( isothermal marker, wall temperature (static), ... ) \ingroup Config  */
  addStringDoubleListOption("MARKER_ISOTHERMAL", nMarker_Isothermal, Marker_Isothermal, Isothermal_Temperature);
  /*!\brief MARKER_HEATFLUX  \n DESCRIPTION: Specified heat flux wall boundary marker(s)
   Format: ( Heat flux marker, wall heat flux (static), ... ) \ingroup Config*/
  addStringDoubleListOption("MARKER_HEATFLUX", nMarker_HeatFlux, Marker_HeatFlux, Heat_Flux);
  /*!\brief MARKER_ENGINE_INFLOW  \n DESCRIPTION: Engine inflow boundary marker(s)
   Format: ( nacelle inflow marker, fan face Mach, ... ) \ingroup Config*/
  addStringDoubleListOption("MARKER_ENGINE_INFLOW", nMarker_EngineInflow, Marker_EngineInflow, EngineInflow_Target);
  /* DESCRIPTION: Highlite area */
  addDoubleOption("HIGHLITE_AREA", Highlite_Area, 1.0);
  /* DESCRIPTION: Fan poly efficiency */
  addDoubleOption("FAN_POLY_EFF", Fan_Poly_Eff, 1.0);
  /*!\brief SUBSONIC_ENGINE\n DESCRIPTION: Engine subsonic intake region \ingroup Config*/
  addBoolOption("SUBSONIC_ENGINE", SubsonicEngine, false);
  /* DESCRIPTION: Actuator disk double surface */
  addBoolOption("ACTDISK_DOUBLE_SURFACE", ActDisk_DoubleSurface, false);
  /* DESCRIPTION: Only half engine is in the computational grid */
  addBoolOption("ENGINE_HALF_MODEL", Engine_HalfModel, false);
  /* DESCRIPTION: Actuator disk double surface */
  addBoolOption("ACTDISK_SU2_DEF", ActDisk_SU2_DEF, false);
  /* DESCRIPTION: Definition of the distortion rack (radial number of proves / circumferential density (degree) */
  default_distortion[0] =  5.0; default_distortion[1] =  15.0;
  addDoubleArrayOption("DISTORTION_RACK", 2, DistortionRack, default_distortion);
  /* DESCRIPTION: Values of the box to impose a subsonic nacellle (mach, Pressure, Temperature) */
  default_eng_val[0]=0.0; default_eng_val[1]=0.0; default_eng_val[2]=0.0;
  default_eng_val[3]=0.0;  default_eng_val[4]=0.0;
  addDoubleArrayOption("SUBSONIC_ENGINE_VALUES", 5, SubsonicEngine_Values, default_eng_val);
  /* DESCRIPTION: Coordinates of the box to impose a subsonic nacellle cylinder (Xmin, Ymin, Zmin, Xmax, Ymax, Zmax, Radius) */
  default_eng_cyl[0] = 0.0; default_eng_cyl[1] = 0.0; default_eng_cyl[2] = 0.0;
  default_eng_cyl[3] =  1E15; default_eng_cyl[4] =  1E15; default_eng_cyl[5] =  1E15; default_eng_cyl[6] =  1E15;
  addDoubleArrayOption("SUBSONIC_ENGINE_CYL", 7, SubsonicEngine_Cyl, default_eng_cyl);
  /* DESCRIPTION: Engine exhaust boundary marker(s)
   Format: (nacelle exhaust marker, total nozzle temp, total nozzle pressure, ... )*/
  addExhaustOption("MARKER_ENGINE_EXHAUST", nMarker_EngineExhaust, Marker_EngineExhaust, Exhaust_Temperature_Target, Exhaust_Pressure_Target);
  /* DESCRIPTION: Clamped boundary marker(s) */
  addStringListOption("MARKER_CLAMPED", nMarker_Clamped, Marker_Clamped);
  /* DESCRIPTION: Displacement boundary marker(s) */
  addStringDoubleListOption("MARKER_NORMAL_DISPL", nMarker_Displacement, Marker_Displacement, Displ_Value);
  /* DESCRIPTION: Load boundary marker(s) */
  addStringDoubleListOption("MARKER_NORMAL_LOAD", nMarker_Load, Marker_Load, Load_Value);
  /* DESCRIPTION: Load boundary marker(s) */
  addStringDoubleListOption("MARKER_DAMPER", nMarker_Damper, Marker_Damper, Damper_Constant);
  /* DESCRIPTION: Load boundary marker(s)
   Format: (inlet marker, load, multiplier, dir_x, dir_y, dir_z, ... ), i.e. primitive variables specified. */
  addInletOption("MARKER_LOAD", nMarker_Load_Dir, Marker_Load_Dir, Load_Dir_Value, Load_Dir_Multiplier, Load_Dir);
  /* DESCRIPTION: Load boundary marker(s)
   Format: (inlet marker, load, multiplier, dir_x, dir_y, dir_z, ... ), i.e. primitive variables specified. */
  addInletOption("MARKER_DISPLACEMENT", nMarker_Disp_Dir, Marker_Disp_Dir, Disp_Dir_Value, Disp_Dir_Multiplier, Disp_Dir);
  /* DESCRIPTION: Sine load boundary marker(s)
   Format: (inlet marker, load, multiplier, dir_x, dir_y, dir_z, ... ), i.e. primitive variables specified. */
  addInletOption("MARKER_SINE_LOAD", nMarker_Load_Sine, Marker_Load_Sine, Load_Sine_Amplitude, Load_Sine_Frequency, Load_Sine_Dir);

  /* DESCRIPTION: Flow load boundary marker(s) */
  addStringDoubleListOption("MARKER_FLOWLOAD", nMarker_FlowLoad, Marker_FlowLoad, FlowLoad_Value);
  /* DESCRIPTION: Damping factor for engine inlet condition */
  addDoubleOption("DAMP_ENGINE_INFLOW", Damp_Engine_Inflow, 0.95);
  /* DESCRIPTION: Damping factor for engine exhaust condition */
  addDoubleOption("DAMP_ENGINE_EXHAUST", Damp_Engine_Exhaust, 0.95);
  /*!\brief ENGINE_INFLOW_TYPE  \n DESCRIPTION: Inlet boundary type \n OPTIONS: see \link Engine_Inflow_Map \endlink \n Default: FAN_FACE_MACH \ingroup Config*/
  addEnumOption("ENGINE_INFLOW_TYPE", Kind_Engine_Inflow, Engine_Inflow_Map, FAN_FACE_MACH);
  /* DESCRIPTION: Evaluate a problem with engines */
  addBoolOption("ENGINE", Engine, false);


  /*!\par CONFIG_CATEGORY: Time-marching \ingroup Config*/
  /*--- Options related to time-marching ---*/

  /* DESCRIPTION: Unsteady simulation  */
  addEnumOption("UNSTEADY_SIMULATION", Unsteady_Simulation, Unsteady_Map, STEADY);
  /* DESCRIPTION:  Courant-Friedrichs-Lewy condition of the finest grid */
  addDoubleOption("CFL_NUMBER", CFLFineGrid, 1.25);
  /* DESCRIPTION:  Max time step in local time stepping simulations */
  addDoubleOption("MAX_DELTA_TIME", Max_DeltaTime, 1000000);
  /* DESCRIPTION: Activate The adaptive CFL number. */
  addBoolOption("CFL_ADAPT", CFL_Adapt, false);
  /* !\brief CFL_ADAPT_PARAM
   * DESCRIPTION: Parameters of the adaptive CFL number (factor down, factor up, CFL limit (min and max) )
   * Factor down generally >1.0, factor up generally < 1.0 to cause the CFL to increase when residual is decreasing,
   * and decrease when the residual is increasing or stalled. \ingroup Config*/
  default_cfl_adapt[0] = 0.0; default_cfl_adapt[1] = 0.0; default_cfl_adapt[2] = 1.0; default_cfl_adapt[3] = 100.0;
  addDoubleArrayOption("CFL_ADAPT_PARAM", 4, CFL_AdaptParam, default_cfl_adapt);
  /* DESCRIPTION: Reduction factor of the CFL coefficient in the adjoint problem */
  addDoubleOption("CFL_REDUCTION_ADJFLOW", CFLRedCoeff_AdjFlow, 0.8);
  /* DESCRIPTION: Reduction factor of the CFL coefficient in the level set problem */
  addDoubleOption("CFL_REDUCTION_TURB", CFLRedCoeff_Turb, 1.0);
  /* DESCRIPTION: Reduction factor of the CFL coefficient in the turbulent adjoint problem */
  addDoubleOption("CFL_REDUCTION_ADJTURB", CFLRedCoeff_AdjTurb, 1.0);
  /* DESCRIPTION: Number of total iterations */
  addUnsignedLongOption("EXT_ITER", nExtIter, 999999);
  /* DESCRIPTION: External iteration offset due to restart */
  addUnsignedLongOption("EXT_ITER_OFFSET", ExtIter_OffSet, 0);
  // these options share nRKStep as their size, which is not a good idea in general
  /* DESCRIPTION: Runge-Kutta alpha coefficients */
  addDoubleListOption("RK_ALPHA_COEFF", nRKStep, RK_Alpha_Step);
  /* DESCRIPTION: Number of time levels for time accurate local time stepping. */
  addUnsignedShortOption("LEVELS_TIME_ACCURATE_LTS", nLevels_TimeAccurateLTS, 1);
  /* DESCRIPTION: Number of time DOFs used in the predictor step of ADER-DG. */
  addUnsignedShortOption("TIME_DOFS_ADER_DG", nTimeDOFsADER_DG, 2);
  /* DESCRIPTION: Time Step for dual time stepping simulations (s) */
  addDoubleOption("UNST_TIMESTEP", Delta_UnstTime, 0.0);
  /* DESCRIPTION: Total Physical Time for dual time stepping simulations (s) */
  addDoubleOption("UNST_TIME", Total_UnstTime, 1.0);
  /* DESCRIPTION: Unsteady Courant-Friedrichs-Lewy number of the finest grid */
  addDoubleOption("UNST_CFL_NUMBER", Unst_CFL, 0.0);
  /* DESCRIPTION: Number of internal iterations (dual time method) */
  addUnsignedLongOption("UNST_INT_ITER", Unst_nIntIter, 100);
  /* DESCRIPTION: Integer number of periodic time instances for Harmonic Balance */
  addUnsignedShortOption("TIME_INSTANCES", nTimeInstances, 1);
  /* DESCRIPTION: Time period for Harmonic Balance wihtout moving meshes */
  addDoubleOption("HB_PERIOD", HarmonicBalance_Period, -1.0);
  /* DESCRIPTION:  Turn on/off harmonic balance preconditioning */
  addBoolOption("HB_PRECONDITION", HB_Precondition, false);
  /* DESCRIPTION: Iteration number to begin unsteady restarts (dual time method) */
  addLongOption("UNST_RESTART_ITER", Unst_RestartIter, 0);
  /* DESCRIPTION: Starting direct solver iteration for the unsteady adjoint */
  addLongOption("UNST_ADJOINT_ITER", Unst_AdjointIter, 0);
  /* DESCRIPTION: Number of iterations to average the objective */
  addLongOption("ITER_AVERAGE_OBJ", Iter_Avg_Objective , 0);
  /* DESCRIPTION: Iteration number to begin unsteady restarts (structural analysis) */
  addLongOption("DYN_RESTART_ITER", Dyn_RestartIter, 0);
  /* DESCRIPTION: Time discretization */
  addEnumOption("TIME_DISCRE_FLOW", Kind_TimeIntScheme_Flow, Time_Int_Map, EULER_IMPLICIT);
  /* DESCRIPTION: Time discretization */
  addEnumOption("TIME_DISCRE_FEM_FLOW", Kind_TimeIntScheme_FEM_Flow, Time_Int_Map, RUNGE_KUTTA_EXPLICIT);
  /* DESCRIPTION: ADER-DG predictor step */
  addEnumOption("ADER_PREDICTOR", Kind_ADER_Predictor, Ader_Predictor_Map, ADER_ALIASED_PREDICTOR);
  /* DESCRIPTION: Time discretization */
  addEnumOption("TIME_DISCRE_ADJFLOW", Kind_TimeIntScheme_AdjFlow, Time_Int_Map, EULER_IMPLICIT);
  /* DESCRIPTION: Time discretization */
  addEnumOption("TIME_DISCRE_TURB", Kind_TimeIntScheme_Turb, Time_Int_Map, EULER_IMPLICIT);
  /* DESCRIPTION: Time discretization */
  addEnumOption("TIME_DISCRE_ADJTURB", Kind_TimeIntScheme_AdjTurb, Time_Int_Map, EULER_IMPLICIT);
  /* DESCRIPTION: Time discretization */
  addEnumOption("TIME_DISCRE_WAVE", Kind_TimeIntScheme_Wave, Time_Int_Map, EULER_IMPLICIT);
  /* DESCRIPTION: Time discretization */
  addEnumOption("TIME_DISCRE_FEA", Kind_TimeIntScheme_FEA, Time_Int_Map_FEA, NEWMARK_IMPLICIT);
  /* DESCRIPTION: Time discretization */
  addEnumOption("TIME_DISCRE_HEAT", Kind_TimeIntScheme_Heat, Time_Int_Map, EULER_IMPLICIT);
  /* DESCRIPTION: Time discretization */
  addEnumOption("TIME_DISCRE_POISSON", Kind_TimeIntScheme_Poisson, Time_Int_Map, EULER_IMPLICIT);

  /*!\par CONFIG_CATEGORY: Linear solver definition \ingroup Config*/
  /*--- Options related to the linear solvers ---*/

  /*!\brief LINEAR_SOLVER
   *  \n DESCRIPTION: Linear solver for the implicit, mesh deformation, or discrete adjoint systems \n OPTIONS: see \link Linear_Solver_Map \endlink \n DEFAULT: FGMRES \ingroup Config*/
  addEnumOption("LINEAR_SOLVER", Kind_Linear_Solver, Linear_Solver_Map, FGMRES);
  /*!\brief LINEAR_SOLVER_PREC
   *  \n DESCRIPTION: Preconditioner for the Krylov linear solvers \n OPTIONS: see \link Linear_Solver_Prec_Map \endlink \n DEFAULT: LU_SGS \ingroup Config*/
  addEnumOption("LINEAR_SOLVER_PREC", Kind_Linear_Solver_Prec, Linear_Solver_Prec_Map, ILU);
  /* DESCRIPTION: Minimum error threshold for the linear solver for the implicit formulation */
  addDoubleOption("LINEAR_SOLVER_ERROR", Linear_Solver_Error, 1E-6);
  /* DESCRIPTION: Maximum number of iterations of the linear solver for the implicit formulation */
  addUnsignedLongOption("LINEAR_SOLVER_ITER", Linear_Solver_Iter, 10);
  /* DESCRIPTION: Fill in level for the ILU preconditioner */
  addUnsignedShortOption("LINEAR_SOLVER_ILU_FILL_IN", Linear_Solver_ILU_n, 0);
  /* DESCRIPTION: Maximum number of iterations of the linear solver for the implicit formulation */
  addUnsignedLongOption("LINEAR_SOLVER_RESTART_FREQUENCY", Linear_Solver_Restart_Frequency, 10);
  /* DESCRIPTION: Relaxation of the flow equations solver for the implicit formulation */
  addDoubleOption("RELAXATION_FACTOR_FLOW", Relaxation_Factor_Flow, 1.0);
  /* DESCRIPTION: Relaxation of the turb equations solver for the implicit formulation */
  addDoubleOption("RELAXATION_FACTOR_TURB", Relaxation_Factor_Turb, 1.0);
  /* DESCRIPTION: Relaxation of the adjoint flow equations solver for the implicit formulation */
  addDoubleOption("RELAXATION_FACTOR_ADJFLOW", Relaxation_Factor_AdjFlow, 1.0);
  /* DESCRIPTION: Roe coefficient */
  addDoubleOption("ROE_KAPPA", Roe_Kappa, 0.5);
  /* DESCRIPTION: Roe-Turkel preconditioning for low Mach number flows */
  addBoolOption("ROE_TURKEL_PREC", Low_Mach_Precon, false);
  /* DESCRIPTION: Post-reconstruction correction for low Mach number flows */
  addBoolOption("LOW_MACH_CORR", Low_Mach_Corr, false);
  /* DESCRIPTION: Time Step for dual time stepping simulations (s) */
  addDoubleOption("MIN_ROE_TURKEL_PREC", Min_Beta_RoeTurkel, 0.01);
  /* DESCRIPTION: Time Step for dual time stepping simulations (s) */
  addDoubleOption("MAX_ROE_TURKEL_PREC", Max_Beta_RoeTurkel, 0.2);
  /* DESCRIPTION: Linear solver for the turbulent adjoint systems */
  addEnumOption("ADJTURB_LIN_SOLVER", Kind_AdjTurb_Linear_Solver, Linear_Solver_Map, FGMRES);
  /* DESCRIPTION: Preconditioner for the turbulent adjoint Krylov linear solvers */
  addEnumOption("ADJTURB_LIN_PREC", Kind_AdjTurb_Linear_Prec, Linear_Solver_Prec_Map, ILU);
  /* DESCRIPTION: Minimum error threshold for the turbulent adjoint linear solver for the implicit formulation */
  addDoubleOption("ADJTURB_LIN_ERROR", AdjTurb_Linear_Error, 1E-5);
  /* DESCRIPTION: Maximum number of iterations of the turbulent adjoint linear solver for the implicit formulation */
  addUnsignedShortOption("ADJTURB_LIN_ITER", AdjTurb_Linear_Iter, 10);
  /* DESCRIPTION: Entropy fix factor */
  addDoubleOption("ENTROPY_FIX_COEFF", EntropyFix_Coeff, 0.001);
  /* DESCRIPTION: Linear solver for the discete adjoint systems */
  addEnumOption("DISCADJ_LIN_SOLVER", Kind_DiscAdj_Linear_Solver, Linear_Solver_Map, FGMRES);
  /* DESCRIPTION: Preconditioner for the discrete adjoint Krylov linear solvers */
  addEnumOption("DISCADJ_LIN_PREC", Kind_DiscAdj_Linear_Prec, Linear_Solver_Prec_Map, ILU);
  /* DESCRIPTION: Linear solver for the discete adjoint systems */
  addEnumOption("FSI_DISCADJ_LIN_SOLVER_STRUC", Kind_DiscAdj_Linear_Solver_FSI_Struc, Linear_Solver_Map, CONJUGATE_GRADIENT);
  /* DESCRIPTION: Preconditioner for the discrete adjoint Krylov linear solvers */
  addEnumOption("FSI_DISCADJ_LIN_PREC_STRUC", Kind_DiscAdj_Linear_Prec_FSI_Struc, Linear_Solver_Prec_Map, JACOBI);
  
  /*!\par CONFIG_CATEGORY: Convergence\ingroup Config*/
  /*--- Options related to convergence ---*/

  /*!\brief CONV_CRITERIA
   *  \n DESCRIPTION: Convergence criteria \n OPTIONS: see \link Converge_Crit_Map \endlink \n DEFAULT: RESIDUAL \ingroup Config*/
  addEnumOption("CONV_CRITERIA", ConvCriteria, Converge_Crit_Map, RESIDUAL);
  /*!\brief RESIDUAL_REDUCTION \n DESCRIPTION: Residual reduction (order of magnitude with respect to the initial value)\n DEFAULT: 3.0 \ingroup Config*/
  addDoubleOption("RESIDUAL_REDUCTION", OrderMagResidual, 5.0);
  /*!\brief RESIDUAL_MINVAL\n DESCRIPTION: Min value of the residual (log10 of the residual)\n DEFAULT: -8.0 \ingroup Config*/
  addDoubleOption("RESIDUAL_MINVAL", MinLogResidual, -8.0);
  /* DESCRIPTION: Residual reduction (order of magnitude with respect to the initial value) */
  addDoubleOption("RESIDUAL_REDUCTION_FSI", OrderMagResidualFSI, 3.0);
  /* DESCRIPTION: Min value of the residual (log10 of the residual) */
  addDoubleOption("RESIDUAL_MINVAL_FSI", MinLogResidualFSI, -5.0);
  /*!\brief RESIDUAL_REDUCTION \n DESCRIPTION: Residual reduction (order of magnitude with respect to the initial value)\n DEFAULT: 3.0 \ingroup Config*/
  addDoubleOption("RESIDUAL_REDUCTION_BGS_FLOW", OrderMagResidual_BGS_F, 3.0);
  /*!\brief RESIDUAL_MINVAL\n DESCRIPTION: Min value of the residual (log10 of the residual)\n DEFAULT: -8.0 \ingroup Config*/
  addDoubleOption("RESIDUAL_MINVAL_BGS_FLOW", MinLogResidual_BGS_F, -8.0);
  /*!\brief RESIDUAL_REDUCTION \n DESCRIPTION: Residual reduction (order of magnitude with respect to the initial value)\n DEFAULT: 3.0 \ingroup Config*/
  addDoubleOption("RESIDUAL_REDUCTION_BGS_STRUCTURE", OrderMagResidual_BGS_S, 3.0);
  /*!\brief RESIDUAL_MINVAL\n DESCRIPTION: Min value of the residual (log10 of the residual)\n DEFAULT: -8.0 \ingroup Config*/
  addDoubleOption("RESIDUAL_MINVAL_BGS_STRUCTURE", MinLogResidual_BGS_S, -8.0);
  /* DESCRIPTION: FEM: UTOL = norm(Delta_U(k)) / norm(U(k)) */
  addDoubleOption("RESIDUAL_FEM_UTOL", Res_FEM_UTOL, -9.0);
  /* DESCRIPTION: FEM: RTOL = norm(Residual(k)) / norm(Residual(0)) */
  addDoubleOption("RESIDUAL_FEM_RTOL", Res_FEM_RTOL, -9.0);
  /* DESCRIPTION: FEM: ETOL = Delta_U(k) * Residual(k) / Delta_U(0) * Residual(0) */
  addDoubleOption("RESIDUAL_FEM_ETOL", Res_FEM_ETOL, -9.0);
  /* DESCRIPTION: FEM: ETOL = Delta_U(k) * Residual(k) / Delta_U(0) * Residual(0) */
  addEnumOption("RESIDUAL_CRITERIA_FEM", Res_FEM_CRIT, ResFem_Map, RESFEM_RELATIVE);
  /*!\brief RESIDUAL_FUNC_FLOW\n DESCRIPTION: Flow functional for the Residual criteria\n OPTIONS: See \link Residual_Map \endlink \n DEFAULT: RHO_RESIDUAL \ingroup Config*/
  addEnumOption("RESIDUAL_FUNC_FLOW", Residual_Func_Flow, Residual_Map, RHO_RESIDUAL);
  /*!\brief STARTCONV_ITER\n DESCRIPTION: Iteration number to begin convergence monitoring\n DEFAULT: 5 \ingroup Config*/
  addUnsignedLongOption("STARTCONV_ITER", StartConv_Iter, 5);
  /*!\brief CAUCHY_ELEMS\n DESCRIPTION: Number of elements to apply the criteria. \n DEFAULT 100 \ingroup Config*/
  addUnsignedShortOption("CAUCHY_ELEMS", Cauchy_Elems, 100);
  /*!\brief CAUCHY_EPS\n DESCRIPTION: Epsilon to control the series convergence \n DEFAULT: 1e-10 \ingroup Config*/
  addDoubleOption("CAUCHY_EPS", Cauchy_Eps, 1E-10);
  /*!\brief CAUCHY_FUNC_FLOW
   *  \n DESCRIPTION: Flow functional for the Cauchy criteria \n OPTIONS: see \link Objective_Map \endlink \n DEFAULT: DRAG_COEFFICIENT \ingroup Config*/
  addEnumOption("CAUCHY_FUNC_FLOW", Cauchy_Func_Flow, Objective_Map, DRAG_COEFFICIENT);
  /*!\brief CAUCHY_FUNC_ADJFLOW\n DESCRIPTION: Adjoint functional for the Cauchy criteria.\n OPTIONS: See \link Sens_Map \endlink. \n DEFAULT: SENS_GEOMETRY \ingroup Config*/
  addEnumOption("CAUCHY_FUNC_ADJFLOW", Cauchy_Func_AdjFlow, Sens_Map, SENS_GEOMETRY);

  /*!\par CONFIG_CATEGORY: Multi-grid \ingroup Config*/
  /*--- Options related to Multi-grid ---*/

  /*!\brief START_UP_ITER \n DESCRIPTION: Start up iterations using the fine grid only. DEFAULT: 0 \ingroup Config*/
  addUnsignedShortOption("START_UP_ITER", nStartUpIter, 0);
  /*!\brief MGLEVEL\n DESCRIPTION: Multi-grid Levels. DEFAULT: 0 \ingroup Config*/
  addUnsignedShortOption("MGLEVEL", nMGLevels, 0);
  /*!\brief MGCYCLE\n DESCRIPTION: Multi-grid cycle. OPTIONS: See \link MG_Cycle_Map \endlink. Defualt V_CYCLE \ingroup Config*/
  addEnumOption("MGCYCLE", MGCycle, MG_Cycle_Map, V_CYCLE);
  /*!\brief MG_PRE_SMOOTH\n DESCRIPTION: Multi-grid pre-smoothing level \ingroup Config*/
  addUShortListOption("MG_PRE_SMOOTH", nMG_PreSmooth, MG_PreSmooth);
  /*!\brief MG_POST_SMOOTH\n DESCRIPTION: Multi-grid post-smoothing level \ingroup Config*/
  addUShortListOption("MG_POST_SMOOTH", nMG_PostSmooth, MG_PostSmooth);
  /*!\brief MG_CORRECTION_SMOOTH\n DESCRIPTION: Jacobi implicit smoothing of the correction \ingroup Config*/
  addUShortListOption("MG_CORRECTION_SMOOTH", nMG_CorrecSmooth, MG_CorrecSmooth);
  /*!\brief MG_DAMP_RESTRICTION\n DESCRIPTION: Damping factor for the residual restriction. DEFAULT: 0.75 \ingroup Config*/
  addDoubleOption("MG_DAMP_RESTRICTION", Damp_Res_Restric, 0.75);
  /*!\brief MG_DAMP_PROLONGATION\n DESCRIPTION: Damping factor for the correction prolongation. DEFAULT 0.75 \ingroup Config*/
  addDoubleOption("MG_DAMP_PROLONGATION", Damp_Correc_Prolong, 0.75);

  /*!\par CONFIG_CATEGORY: Spatial Discretization \ingroup Config*/
  /*--- Options related to the spatial discretization ---*/

  /*!\brief NUM_METHOD_GRAD
   *  \n DESCRIPTION: Numerical method for spatial gradients \n OPTIONS: See \link Gradient_Map \endlink. \n DEFAULT: WEIGHTED_LEAST_SQUARES. \ingroup Config*/
  addEnumOption("NUM_METHOD_GRAD", Kind_Gradient_Method, Gradient_Map, WEIGHTED_LEAST_SQUARES);
  /*!\brief VENKAT_LIMITER_COEFF
   *  \n DESCRIPTION: Coefficient for the limiter. DEFAULT value 0.5. Larger values decrease the extent of limiting, values approaching zero cause lower-order approximation to the solution. \ingroup Config */
  addDoubleOption("VENKAT_LIMITER_COEFF", Venkat_LimiterCoeff, 0.05);
  /*!\brief ADJ_SHARP_LIMITER_COEFF
   *  \n DESCRIPTION: Coefficient for detecting the limit of the sharp edges. DEFAULT value 3.0.  Use with sharp edges limiter. \ingroup Config*/
  addDoubleOption("ADJ_SHARP_LIMITER_COEFF", AdjSharp_LimiterCoeff, 3.0);
  /*!\brief LIMITER_ITER
   *  \n DESCRIPTION: Freeze the value of the limiter after a number of iterations. DEFAULT value 999999. \ingroup Config*/
  addUnsignedLongOption("LIMITER_ITER", LimiterIter, 999999);

  /*!\brief CONV_NUM_METHOD_FLOW
   *  \n DESCRIPTION: Convective numerical method \n OPTIONS: See \link Upwind_Map \endlink , \link Centered_Map \endlink. \ingroup Config*/
  addConvectOption("CONV_NUM_METHOD_FLOW", Kind_ConvNumScheme_Flow, Kind_Centered_Flow, Kind_Upwind_Flow);

  /*!\brief NUM_METHOD_FEM_FLOW
   *  \n DESCRIPTION: Numerical method \n OPTIONS: See \link Upwind_Map \endlink , \link Centered_Map \endlink. \ingroup Config*/
  addConvectFEMOption("NUM_METHOD_FEM_FLOW", Kind_ConvNumScheme_FEM_Flow, Kind_FEM_Flow);

  /*!\brief MUSCL_FLOW \n DESCRIPTION: Check if the MUSCL scheme should be used \ingroup Config*/
  addBoolOption("MUSCL_FLOW", MUSCL_Flow, true);
  /*!\brief SLOPE_LIMITER_FLOW
   * DESCRIPTION: Slope limiter for the direct solution. \n OPTIONS: See \link Limiter_Map \endlink \n DEFAULT VENKATAKRISHNAN \ingroup Config*/
  addEnumOption("SLOPE_LIMITER_FLOW", Kind_SlopeLimit_Flow, Limiter_Map, VENKATAKRISHNAN);
  default_jst_coeff[0] = 0.5; default_jst_coeff[1] = 0.02;
  /*!\brief JST_SENSOR_COEFF \n DESCRIPTION: 2nd and 4th order artificial dissipation coefficients for the JST method \ingroup Config*/
  addDoubleArrayOption("JST_SENSOR_COEFF", 2, Kappa_Flow, default_jst_coeff);
  /*!\brief LAX_SENSOR_COEFF \n DESCRIPTION: 1st order artificial dissipation coefficients for the Lax–Friedrichs method. \ingroup Config*/
  addDoubleOption("LAX_SENSOR_COEFF", Kappa_1st_Flow, 0.15);

  /*!\brief CONV_NUM_METHOD_ADJFLOW
   *  \n DESCRIPTION: Convective numerical method for the adjoint solver.
   *  \n OPTIONS:  See \link Upwind_Map \endlink , \link Centered_Map \endlink. Note: not all methods are guaranteed to be implemented for the adjoint solver. \ingroup Config */
  addConvectOption("CONV_NUM_METHOD_ADJFLOW", Kind_ConvNumScheme_AdjFlow, Kind_Centered_AdjFlow, Kind_Upwind_AdjFlow);
  /*!\brief MUSCL_FLOW \n DESCRIPTION: Check if the MUSCL scheme should be used \ingroup Config*/
  addBoolOption("MUSCL_ADJFLOW", MUSCL_AdjFlow, true);
  /*!\brief SLOPE_LIMITER_ADJFLOW
     * DESCRIPTION: Slope limiter for the adjoint solution. \n OPTIONS: See \link Limiter_Map \endlink \n DEFAULT VENKATAKRISHNAN \ingroup Config*/
  addEnumOption("SLOPE_LIMITER_ADJFLOW", Kind_SlopeLimit_AdjFlow, Limiter_Map, VENKATAKRISHNAN);
  default_jst_adj_coeff[0] = 0.5; default_jst_adj_coeff[1] = 0.02;
  /*!\brief ADJ_JST_SENSOR_COEFF \n DESCRIPTION: 2nd and 4th order artificial dissipation coefficients for the adjoint JST method. \ingroup Config*/
  addDoubleArrayOption("ADJ_JST_SENSOR_COEFF", 2, Kappa_AdjFlow, default_jst_adj_coeff);
  /*!\brief LAX_SENSOR_COEFF \n DESCRIPTION: 1st order artificial dissipation coefficients for the adjoint Lax–Friedrichs method. \ingroup Config*/
  addDoubleOption("ADJ_LAX_SENSOR_COEFF", Kappa_1st_AdjFlow, 0.15);

  /*!\brief MUSCL_FLOW \n DESCRIPTION: Check if the MUSCL scheme should be used \ingroup Config*/
  addBoolOption("MUSCL_TURB", MUSCL_Turb, false);
  /*!\brief SLOPE_LIMITER_TURB
   *  \n DESCRIPTION: Slope limiter  \n OPTIONS: See \link Limiter_Map \endlink \n DEFAULT VENKATAKRISHNAN \ingroup Config*/
  addEnumOption("SLOPE_LIMITER_TURB", Kind_SlopeLimit_Turb, Limiter_Map, VENKATAKRISHNAN);
  /*!\brief CONV_NUM_METHOD_TURB
   *  \n DESCRIPTION: Convective numerical method \ingroup Config*/
  addConvectOption("CONV_NUM_METHOD_TURB", Kind_ConvNumScheme_Turb, Kind_Centered_Turb, Kind_Upwind_Turb);
  
  /*!\brief MUSCL_FLOW \n DESCRIPTION: Check if the MUSCL scheme should be used \ingroup Config*/
  addBoolOption("MUSCL_ADJTURB", MUSCL_AdjTurb, false);
  /*!\brief SLOPE_LIMITER_ADJTURB
   *  \n DESCRIPTION: Slope limiter \n OPTIONS: See \link Limiter_Map \endlink \n DEFAULT VENKATAKRISHNAN \ingroup Config */
  addEnumOption("SLOPE_LIMITER_ADJTURB", Kind_SlopeLimit_AdjTurb, Limiter_Map, VENKATAKRISHNAN);
  /*!\brief CONV_NUM_METHOD_ADJTURB\n DESCRIPTION: Convective numerical method for the adjoint/turbulent problem \ingroup Config*/
  addConvectOption("CONV_NUM_METHOD_ADJTURB", Kind_ConvNumScheme_AdjTurb, Kind_Centered_AdjTurb, Kind_Upwind_AdjTurb);

  /*!\par CONFIG_CATEGORY: Adjoint and Gradient \ingroup Config*/
  /*--- Options related to the adjoint and gradient ---*/

  /*!\brief LIMIT_ADJFLOW \n DESCRIPTION: Limit value for the adjoint variable.\n DEFAULT: 1E6. \ingroup Config*/
  addDoubleOption("LIMIT_ADJFLOW", AdjointLimit, 1E6);
  /*!\brief MG_ADJFLOW\n DESCRIPTION: Multigrid with the adjoint problem. \n Defualt: YES \ingroup Config*/
  addBoolOption("MG_ADJFLOW", MG_AdjointFlow, true);

  /*!\brief OBJECTIVE_WEIGHT  \n DESCRIPTION: Adjoint problem boundary condition weights. Applies scaling factor to objective(s) \ingroup Config*/
  addDoubleListOption("OBJECTIVE_WEIGHT", nObjW, Weight_ObjFunc);
  /*!\brief OBJECTIVE_FUNCTION
   *  \n DESCRIPTION: Adjoint problem boundary condition \n OPTIONS: see \link Objective_Map \endlink \n DEFAULT: DRAG_COEFFICIENT \ingroup Config*/
  addEnumListOption("OBJECTIVE_FUNCTION", nObj, Kind_ObjFunc, Objective_Map);

  /* DESCRIPTION: parameter for the definition of a complex objective function */
  addDoubleOption("DCD_DCL_VALUE", dCD_dCL, 0.0);
  /* DESCRIPTION: parameter for the definition of a complex objective function */
  addDoubleOption("DCMX_DCL_VALUE", dCMx_dCL, 0.0);
  /* DESCRIPTION: parameter for the definition of a complex objective function */
  addDoubleOption("DCMY_DCL_VALUE", dCMy_dCL, 0.0);
  /* DESCRIPTION: parameter for the definition of a complex objective function */
  addDoubleOption("DCMZ_DCL_VALUE", dCMz_dCL, 0.0);

  /* DESCRIPTION: parameter for the definition of a complex objective function */
  addDoubleOption("DCD_DCMY_VALUE", dCD_dCMy, 0.0);

  default_obj_coeff[0]=0.0; default_obj_coeff[1]=0.0; default_obj_coeff[2]=0.0;
  default_obj_coeff[3]=0.0;  default_obj_coeff[4]=0.0;
  /*!\brief OBJ_CHAIN_RULE_COEFF
  * \n DESCRIPTION: Coefficients defining the objective function gradient using the chain rule
  * with area-averaged outlet primitive variables. This is used with the genereralized outflow
  * objective.  \ingroup Config   */
  addDoubleArrayOption("OBJ_CHAIN_RULE_COEFF", 5, Obj_ChainRuleCoeff, default_obj_coeff);

  default_geo_loc[0] = 0.0; default_geo_loc[1] = 1.0;
  /* DESCRIPTION: Definition of the airfoil section */
  addDoubleArrayOption("GEO_BOUNDS", 2, Stations_Bounds, default_geo_loc);
  /* DESCRIPTION: Identify the body to slice */
  addEnumOption("GEO_DESCRIPTION", Geo_Description, Geo_Description_Map, WING);
  /* DESCRIPTION: Z location of the waterline */
  addDoubleOption("GEO_WATERLINE_LOCATION", Geo_Waterline_Location, 0.0);
  /* DESCRIPTION: Number of section cuts to make when calculating internal volume */
  addUnsignedShortOption("GEO_NUMBER_STATIONS", nWingStations, 25);
  /* DESCRIPTION: Definition of the airfoil sections */
  addDoubleListOption("GEO_LOCATION_STATIONS", nLocationStations, LocationStations);
  default_nacelle_location[0] = 0.0; default_nacelle_location[1] = 0.0; default_nacelle_location[2] = 0.0;
  default_nacelle_location[3] = 1.0; default_nacelle_location[4] = 0.0; default_nacelle_location[5] = 0.0;
  /* DESCRIPTION: Definition of the nacelle location (point and axis) */
  addDoubleArrayOption("GEO_NACELLE_LOCATION", 6, NacelleLocation, default_nacelle_location);
  /* DESCRIPTION: Output sectional forces for specified markers. */
  addBoolOption("GEO_PLOT_STATIONS", Plot_Section_Forces, false);
  /* DESCRIPTION: Mode of the GDC code (analysis, or gradient) */
  addEnumOption("GEO_MODE", GeometryMode, GeometryMode_Map, FUNCTION);

  /* DESCRIPTION: Drag weight in sonic boom Objective Function (from 0.0 to 1.0) */
  addDoubleOption("DRAG_IN_SONICBOOM", WeightCd, 0.0);
  /* DESCRIPTION: Sensitivity smoothing  */
  addEnumOption("SENS_SMOOTHING", Kind_SensSmooth, Sens_Smoothing_Map, NO_SMOOTH);
  /* DESCRIPTION: Continuous Adjoint frozen viscosity */
  addBoolOption("FROZEN_VISC_CONT", Frozen_Visc_Cont, true);
  /* DESCRIPTION: Discrete Adjoint frozen viscosity */
  addBoolOption("FROZEN_VISC_DISC", Frozen_Visc_Disc, false);
  /* DESCRIPTION: Discrete Adjoint frozen limiter */
  addBoolOption("FROZEN_LIMITER_DISC", Frozen_Limiter_Disc, false);
   /* DESCRIPTION:  */
  addDoubleOption("FIX_AZIMUTHAL_LINE", FixAzimuthalLine, 90.0);
  /*!\brief SENS_REMOVE_SHARP
   * \n DESCRIPTION: Remove sharp edges from the sensitivity evaluation  \n Format: SENS_REMOVE_SHARP = YES \n DEFAULT: NO \ingroup Config*/
  addBoolOption("SENS_REMOVE_SHARP", Sens_Remove_Sharp, false);

  /*!\par CONFIG_CATEGORY: Input/output files and formats \ingroup Config */
  /*--- Options related to input/output files and formats ---*/

  /*!\brief OUTPUT_FORMAT \n DESCRIPTION: I/O format for output plots. \n OPTIONS: see \link Output_Map \endlink \n DEFAULT: TECPLOT \ingroup Config */
  addEnumOption("OUTPUT_FORMAT", Output_FileFormat, Output_Map, TECPLOT);
  /*!\brief ACTDISK_JUMP \n DESCRIPTION: The jump is given by the difference in values or a ratio */
  addEnumOption("ACTDISK_JUMP", ActDisk_Jump, Jump_Map, DIFFERENCE);
  /*!\brief MESH_FORMAT \n DESCRIPTION: Mesh input file format \n OPTIONS: see \link Input_Map \endlink \n DEFAULT: SU2 \ingroup Config*/
  addEnumOption("MESH_FORMAT", Mesh_FileFormat, Input_Map, SU2);
  /* DESCRIPTION:  Mesh input file */
  addStringOption("MESH_FILENAME", Mesh_FileName, string("mesh.su2"));
  /*!\brief MESH_OUT_FILENAME \n DESCRIPTION: Mesh output file name. Used when converting, scaling, or deforming a mesh. \n DEFAULT: mesh_out.su2 \ingroup Config*/
  addStringOption("MESH_OUT_FILENAME", Mesh_Out_FileName, string("mesh_out.su2"));

  /*!\brief CONV_FILENAME \n DESCRIPTION: Output file convergence history (w/o extension) \n DEFAULT: history \ingroup Config*/
  addStringOption("CONV_FILENAME", Conv_FileName, string("history"));
  /*!\brief BREAKDOWN_FILENAME \n DESCRIPTION: Output file forces breakdown \ingroup Config*/
  addStringOption("BREAKDOWN_FILENAME", Breakdown_FileName, string("forces_breakdown.dat"));
  /*!\brief CONV_FILENAME \n DESCRIPTION: Output file convergence history (w/o extension) \n DEFAULT: history \ingroup Config*/
  addStringOption("CONV_FILENAME_FSI", Conv_FileName_FSI, string("historyFSI.csv"));
  /* DESCRIPTION: Viscous limiter turbulent equations */
  addBoolOption("WRITE_CONV_FILENAME_FSI", Write_Conv_FSI, false);
  /*!\brief SOLUTION_FLOW_FILENAME \n DESCRIPTION: Restart flow input file (the file output under the filename set by RESTART_FLOW_FILENAME) \n DEFAULT: solution_flow.dat \ingroup Config */
  addStringOption("SOLUTION_FLOW_FILENAME", Solution_FlowFileName, string("solution_flow.dat"));
  /*!\brief SOLUTION_ADJ_FILENAME\n DESCRIPTION: Restart adjoint input file. Objective function abbreviation is expected. \ingroup Config*/
  addStringOption("SOLUTION_ADJ_FILENAME", Solution_AdjFileName, string("solution_adj.dat"));
  /*!\brief SOLUTION_FLOW_FILENAME \n DESCRIPTION: Restart structure input file (the file output under the filename set by RESTART_FLOW_FILENAME) \n Default: solution_flow.dat \ingroup Config */
  addStringOption("SOLUTION_STRUCTURE_FILENAME", Solution_FEMFileName, string("solution_structure.dat"));
  /*!\brief SOLUTION_FLOW_FILENAME \n DESCRIPTION: Restart structure input file (the file output under the filename set by RESTART_FLOW_FILENAME) \n Default: solution_flow.dat \ingroup Config */
  addStringOption("SOLUTION_ADJ_STRUCTURE_FILENAME", Solution_AdjFEMFileName, string("solution_adjoint_structure.dat"));
  /*!\brief RESTART_FLOW_FILENAME \n DESCRIPTION: Output file restart flow \ingroup Config*/
  addStringOption("RESTART_FLOW_FILENAME", Restart_FlowFileName, string("restart_flow.dat"));
  /*!\brief RESTART_ADJ_FILENAME  \n DESCRIPTION: Output file restart adjoint. Objective function abbreviation will be appended. \ingroup Config*/
  addStringOption("RESTART_ADJ_FILENAME", Restart_AdjFileName, string("restart_adj.dat"));
  /*!\brief RESTART_WAVE_FILENAME \n DESCRIPTION: Output file restart wave \ingroup Config*/
  addStringOption("RESTART_WAVE_FILENAME", Restart_WaveFileName, string("restart_wave.dat"));
  /*!\brief RESTART_STRUCTURE_FILENAME \n DESCRIPTION: Output file restart structure \ingroup Config*/
  addStringOption("RESTART_STRUCTURE_FILENAME", Restart_FEMFileName, string("restart_structure.dat"));
  /*!\brief RESTART_ADJ_STRUCTURE_FILENAME \n DESCRIPTION: Output file restart structure \ingroup Config*/
  addStringOption("RESTART_ADJ_STRUCTURE_FILENAME", Restart_AdjFEMFileName, string("restart_adjoint_structure.dat"));
  /*!\brief VOLUME_FLOW_FILENAME  \n DESCRIPTION: Output file flow (w/o extension) variables \ingroup Config */
  addStringOption("VOLUME_FLOW_FILENAME", Flow_FileName, string("flow"));
  /*!\brief VOLUME_STRUCTURE_FILENAME
   * \n  DESCRIPTION: Output file structure (w/o extension) variables \ingroup Config*/
  addStringOption("VOLUME_STRUCTURE_FILENAME", Structure_FileName, string("structure"));
  /*!\brief VOLUME_ADJ_STRUCTURE_FILENAME
   * \n  DESCRIPTION: Output file structure (w/o extension) variables \ingroup Config*/
  addStringOption("VOLUME_ADJ_STRUCTURE_FILENAME", AdjStructure_FileName, string("adj_structure"));
  /*!\brief SURFACE_STRUCTURE_FILENAME
   *  \n DESCRIPTION: Output file structure (w/o extension) variables \ingroup Config*/
  addStringOption("SURFACE_STRUCTURE_FILENAME", SurfStructure_FileName, string("surface_structure"));
  /*!\brief SURFACE_STRUCTURE_FILENAME
   *  \n DESCRIPTION: Output file structure (w/o extension) variables \ingroup Config*/
  addStringOption("SURFACE_ADJ_STRUCTURE_FILENAME", AdjSurfStructure_FileName, string("adj_surface_structure"));
  /*!\brief SURFACE_WAVE_FILENAME
   *  \n DESCRIPTION: Output file structure (w/o extension) variables \ingroup Config*/
  addStringOption("SURFACE_WAVE_FILENAME", SurfWave_FileName, string("surface_wave"));
  /*!\brief SURFACE_HEAT_FILENAME
   *  \n DESCRIPTION: Output file structure (w/o extension) variables \ingroup Config */
  addStringOption("SURFACE_HEAT_FILENAME", SurfHeat_FileName, string("surface_heat"));
  /*!\brief VOLUME_WAVE_FILENAME
   *  \n DESCRIPTION: Output file wave (w/o extension) variables  \ingroup Config*/
  addStringOption("VOLUME_WAVE_FILENAME", Wave_FileName, string("wave"));
  /*!\brief VOLUME_HEAT_FILENAME
   *  \n DESCRIPTION: Output file wave (w/o extension) variables  \ingroup Config*/
  addStringOption("VOLUME_HEAT_FILENAME", Heat_FileName, string("heat"));
  /*!\brief VOLUME_ADJWAVE_FILENAME
   *  \n DESCRIPTION: Output file adj. wave (w/o extension) variables  \ingroup Config*/
  addStringOption("VOLUME_ADJWAVE_FILENAME", AdjWave_FileName, string("adjoint_wave"));
  /*!\brief VOLUME_ADJ_FILENAME
   *  \n DESCRIPTION: Output file adjoint (w/o extension) variables  \ingroup Config*/
  addStringOption("VOLUME_ADJ_FILENAME", Adj_FileName, string("adjoint"));
  /*!\brief GRAD_OBJFUNC_FILENAME
   *  \n DESCRIPTION: Output objective function gradient  \ingroup Config*/
  addStringOption("GRAD_OBJFUNC_FILENAME", ObjFunc_Grad_FileName, string("of_grad.dat"));
  /*!\brief VALUE_OBJFUNC_FILENAME
   *  \n DESCRIPTION: Output objective function  \ingroup Config*/
  addStringOption("VALUE_OBJFUNC_FILENAME", ObjFunc_Value_FileName, string("of_func.dat"));
  /*!\brief SURFACE_FLOW_FILENAME
   *  \n DESCRIPTION: Output file surface flow coefficient (w/o extension)  \ingroup Config*/
  addStringOption("SURFACE_FLOW_FILENAME", SurfFlowCoeff_FileName, string("surface_flow"));
  /*!\brief SURFACE_ADJ_FILENAME
   *  \n DESCRIPTION: Output file surface adjoint coefficient (w/o extension)  \ingroup Config*/
  addStringOption("SURFACE_ADJ_FILENAME", SurfAdjCoeff_FileName, string("surface_adjoint"));
  /*!\brief SURFACE_SENS_FILENAME_FILENAME
   *  \n DESCRIPTION: Output file surface sensitivity (discrete adjoint) (w/o extension)  \ingroup Config*/
  addStringOption("SURFACE_SENS_FILENAME", SurfSens_FileName, string("surface_sens"));
  /*!\brief VOLUME_SENS_FILENAME
   *  \n DESCRIPTION: Output file volume sensitivity (discrete adjoint))  \ingroup Config*/
  addStringOption("VOLUME_SENS_FILENAME", VolSens_FileName, string("volume_sens"));
  /*!\brief WRT_SOL_FREQ
   *  \n DESCRIPTION: Writing solution file frequency  \ingroup Config*/
  addUnsignedLongOption("WRT_SOL_FREQ", Wrt_Sol_Freq, 1000);
  /*!\brief WRT_SOL_FREQ_DUALTIME
   *  \n DESCRIPTION: Writing solution file frequency for dual time  \ingroup Config*/
  addUnsignedLongOption("WRT_SOL_FREQ_DUALTIME", Wrt_Sol_Freq_DualTime, 1);
  /*!\brief WRT_CON_FREQ
   *  \n DESCRIPTION: Writing convergence history frequency  \ingroup Config*/
  addUnsignedLongOption("WRT_CON_FREQ",  Wrt_Con_Freq, 1);
  /*!\brief WRT_CON_FREQ_DUALTIME
   *  \n DESCRIPTION: Writing convergence history frequency for the dual time  \ingroup Config*/
  addUnsignedLongOption("WRT_CON_FREQ_DUALTIME",  Wrt_Con_Freq_DualTime, 10);
  /*!\brief LOW_MEMORY_OUTPUT
   *  \n DESCRIPTION: Output less information for lower memory use.  \ingroup Config*/
  addBoolOption("LOW_MEMORY_OUTPUT", Low_MemoryOutput, false);
  /*!\brief WRT_OUTPUT
   *  \n DESCRIPTION: Write output files (disable all output by setting to NO)  \ingroup Config*/
  addBoolOption("WRT_OUTPUT", Wrt_Output, true);
  /*!\brief WRT_VOL_SOL
   *  \n DESCRIPTION: Write a volume solution file  \ingroup Config*/
  addBoolOption("WRT_VOL_SOL", Wrt_Vol_Sol, true);
  /*!\brief WRT_SRF_SOL
   *  \n DESCRIPTION: Write a surface solution file  \ingroup Config*/
  addBoolOption("WRT_SRF_SOL", Wrt_Srf_Sol, true);
  /*!\brief WRT_CSV_SOL
   *  \n DESCRIPTION: Write a surface CSV solution file  \ingroup Config*/
  addBoolOption("WRT_CSV_SOL", Wrt_Csv_Sol, true);
  /*!\brief WRT_SURFACE
   *  \n DESCRIPTION: Output solution at each surface  \ingroup Config*/
  addBoolOption("WRT_SURFACE", Wrt_Surface, false);
  /*!\brief WRT_RESIDUALS
   *  \n DESCRIPTION: Output residual info to solution/restart file  \ingroup Config*/
  addBoolOption("WRT_RESIDUALS", Wrt_Residuals, false);
  /*!\brief WRT_LIMITERS
   *  \n DESCRIPTION: Output limiter value information to solution/restart file  \ingroup Config*/
  addBoolOption("WRT_LIMITERS", Wrt_Limiters, false);
  /*!\brief WRT_SHARPEDGES
   *  \n DESCRIPTION: Output sharp edge limiter information to solution/restart file  \ingroup Config*/
  addBoolOption("WRT_SHARPEDGES", Wrt_SharpEdges, false);
  /* DESCRIPTION: Output the rind layers in the solution files  \ingroup Config*/
  addBoolOption("WRT_HALO", Wrt_Halo, false);
  /*!\brief MARKER_ANALYZE_AVERAGE
   *  \n DESCRIPTION: Output averaged flow values on specified analyze marker.
   *  Options: AREA, MASSFLUX
   *  \n Use with MARKER_ANALYZE. \ingroup Config*/
  addEnumOption("MARKER_ANALYZE_AVERAGE", Kind_Average, Average_Map, AVERAGE_MASSFLUX);
  /*!\brief CONSOLE_OUTPUT_VERBOSITY
   *  \n DESCRIPTION: Verbosity level for console output  \ingroup Config*/
  addEnumOption("CONSOLE_OUTPUT_VERBOSITY", Console_Output_Verb, Verb_Map, VERB_HIGH);


  /*!\par CONFIG_CATEGORY: Dynamic mesh definition \ingroup Config*/
  /*--- Options related to dynamic meshes ---*/

  /* DESCRIPTION: Mesh motion for unsteady simulations */
  addBoolOption("GRID_MOVEMENT", Grid_Movement, false);
  /* DESCRIPTION: Type of mesh motion */
  addEnumListOption("GRID_MOVEMENT_KIND", nGridMovement, Kind_GridMovement, GridMovement_Map);
  /* DESCRIPTION: Marker(s) of moving surfaces (MOVING_WALL or DEFORMING grid motion). */
  addStringListOption("MARKER_MOVING", nMarker_Moving, Marker_Moving);
  /* DESCRIPTION: Mach number (non-dimensional, based on the mesh velocity and freestream vals.) */
  addDoubleOption("MACH_MOTION", Mach_Motion, 0.0);
  /* DESCRIPTION: Coordinates of the rigid motion origin */
  addDoubleListOption("MOTION_ORIGIN_X", nMotion_Origin_X, Motion_Origin_X);
  /* DESCRIPTION: Coordinates of the rigid motion origin */
  addDoubleListOption("MOTION_ORIGIN_Y", nMotion_Origin_Y, Motion_Origin_Y);
  /* DESCRIPTION: Coordinates of the rigid motion origin */
  addDoubleListOption("MOTION_ORIGIN_Z", nMotion_Origin_Z, Motion_Origin_Z);
  /* DESCRIPTION: Translational velocity vector (m/s) in the x, y, & z directions (RIGID_MOTION only) */
  addDoubleListOption("TRANSLATION_RATE_X", nTranslation_Rate_X, Translation_Rate_X);
  /* DESCRIPTION: Translational velocity vector (m/s) in the x, y, & z directions (RIGID_MOTION only) */
  addDoubleListOption("TRANSLATION_RATE_Y", nTranslation_Rate_Y, Translation_Rate_Y);
  /* DESCRIPTION: Translational velocity vector (m/s) in the x, y, & z directions (RIGID_MOTION only) */
  addDoubleListOption("TRANSLATION_RATE_Z", nTranslation_Rate_Z, Translation_Rate_Z);
  /* DESCRIPTION: Angular velocity vector (rad/s) about x, y, & z axes (RIGID_MOTION only) */
  addDoubleListOption("ROTATION_RATE_X", nRotation_Rate_X, Rotation_Rate_X);
  /* DESCRIPTION: Angular velocity vector (rad/s) about x, y, & z axes (RIGID_MOTION only) */
  addDoubleListOption("ROTATION_RATE_Y", nRotation_Rate_Y, Rotation_Rate_Y);
  /* DESCRIPTION: Angular velocity vector (rad/s) about x, y, & z axes (RIGID_MOTION only) */
  addDoubleListOption("ROTATION_RATE_Z", nRotation_Rate_Z, Rotation_Rate_Z);
  /* DESCRIPTION: Pitching angular freq. (rad/s) about x, y, & z axes (RIGID_MOTION only) */
  addDoubleListOption("PITCHING_OMEGA_X", nPitching_Omega_X, Pitching_Omega_X);
  /* DESCRIPTION: Pitching angular freq. (rad/s) about x, y, & z axes (RIGID_MOTION only) */
  addDoubleListOption("PITCHING_OMEGA_Y", nPitching_Omega_Y, Pitching_Omega_Y);
  /* DESCRIPTION: Pitching angular freq. (rad/s) about x, y, & z axes (RIGID_MOTION only) */
  addDoubleListOption("PITCHING_OMEGA_Z", nPitching_Omega_Z, Pitching_Omega_Z);
  /* DESCRIPTION: Pitching amplitude (degrees) about x, y, & z axes (RIGID_MOTION only) */
  addDoubleListOption("PITCHING_AMPL_X", nPitching_Ampl_X, Pitching_Ampl_X);
  /* DESCRIPTION: Pitching amplitude (degrees) about x, y, & z axes (RIGID_MOTION only) */
  addDoubleListOption("PITCHING_AMPL_Y", nPitching_Ampl_Y, Pitching_Ampl_Y);
  /* DESCRIPTION: Pitching amplitude (degrees) about x, y, & z axes (RIGID_MOTION only) */
  addDoubleListOption("PITCHING_AMPL_Z", nPitching_Ampl_Z, Pitching_Ampl_Z);
  /* DESCRIPTION: Pitching phase offset (degrees) about x, y, & z axes (RIGID_MOTION only) */
  addDoubleListOption("PITCHING_PHASE_X", nPitching_Phase_X, Pitching_Phase_X);
  /* DESCRIPTION: Pitching phase offset (degrees) about x, y, & z axes (RIGID_MOTION only) */
  addDoubleListOption("PITCHING_PHASE_Y", nPitching_Phase_Y, Pitching_Phase_Y);
  /* DESCRIPTION: Pitching phase offset (degrees) about x, y, & z axes (RIGID_MOTION only) */
  addDoubleListOption("PITCHING_PHASE_Z", nPitching_Phase_Z, Pitching_Phase_Z);
  /* DESCRIPTION: Plunging angular freq. (rad/s) in x, y, & z directions (RIGID_MOTION only) */
  addDoubleListOption("PLUNGING_OMEGA_X", nPlunging_Omega_X, Plunging_Omega_X);
  /* DESCRIPTION: Plunging angular freq. (rad/s) in x, y, & z directions (RIGID_MOTION only) */
  addDoubleListOption("PLUNGING_OMEGA_Y", nPlunging_Omega_Y, Plunging_Omega_Y);
  /* DESCRIPTION: Plunging angular freq. (rad/s) in x, y, & z directions (RIGID_MOTION only) */
  addDoubleListOption("PLUNGING_OMEGA_Z", nPlunging_Omega_Z, Plunging_Omega_Z);
  /* DESCRIPTION: Plunging amplitude (m) in x, y, & z directions (RIGID_MOTION only) */
  addDoubleListOption("PLUNGING_AMPL_X", nPlunging_Ampl_X, Plunging_Ampl_X);
  /* DESCRIPTION: Plunging amplitude (m) in x, y, & z directions (RIGID_MOTION only) */
  addDoubleListOption("PLUNGING_AMPL_Y", nPlunging_Ampl_Y, Plunging_Ampl_Y);
  /* DESCRIPTION: Plunging amplitude (m) in x, y, & z directions (RIGID_MOTION only) */
  addDoubleListOption("PLUNGING_AMPL_Z", nPlunging_Ampl_Z, Plunging_Ampl_Z);
  /* DESCRIPTION: Value to move motion origins (1 or 0) */
  addUShortListOption("MOVE_MOTION_ORIGIN", nMoveMotion_Origin, MoveMotion_Origin);
  /* DESCRIPTION:  */
  addStringOption("MOTION_FILENAME", Motion_Filename, string("mesh_motion.dat"));

  /*!\par CONFIG_CATEGORY: Grid adaptation \ingroup Config*/
  /*--- Options related to grid adaptation ---*/

  /* DESCRIPTION: Kind of grid adaptation */
  addEnumOption("KIND_ADAPT", Kind_Adaptation, Adapt_Map, NO_ADAPT);
  /* DESCRIPTION: Percentage of new elements (% of the original number of elements) */
  addDoubleOption("NEW_ELEMS", New_Elem_Adapt, -1.0);
  /* DESCRIPTION: Scale factor for the dual volume */
  addDoubleOption("DUALVOL_POWER", DualVol_Power, 0.5);
  /* DESCRIPTION: Use analytical definition for surfaces */
  addEnumOption("ANALYTICAL_SURFDEF", Analytical_Surface, Geo_Analytic_Map, NO_GEO_ANALYTIC);
  /* DESCRIPTION: Before each computation, implicitly smooth the nodal coordinates */
  addBoolOption("SMOOTH_GEOMETRY", SmoothNumGrid, false);
  /* DESCRIPTION: Adapt the boundary elements */
  addBoolOption("ADAPT_BOUNDARY", AdaptBoundary, true);

  /*!\par CONFIG_CATEGORY: Aeroelastic Simulation (Typical Section Model) \ingroup Config*/
  /*--- Options related to aeroelastic simulations using the Typical Section Model) ---*/
  /* DESCRIPTION: The flutter speed index (modifies the freestream condition) */
  addDoubleOption("FLUTTER_SPEED_INDEX", FlutterSpeedIndex, 0.6);
  /* DESCRIPTION: Natural frequency of the spring in the plunging direction (rad/s). */
  addDoubleOption("PLUNGE_NATURAL_FREQUENCY", PlungeNaturalFrequency, 100);
  /* DESCRIPTION: Natural frequency of the spring in the pitching direction (rad/s). */
  addDoubleOption("PITCH_NATURAL_FREQUENCY", PitchNaturalFrequency, 100);
  /* DESCRIPTION: The airfoil mass ratio. */
  addDoubleOption("AIRFOIL_MASS_RATIO", AirfoilMassRatio, 60);
  /* DESCRIPTION: Distance in semichords by which the center of gravity lies behind the elastic axis. */
  addDoubleOption("CG_LOCATION", CG_Location, 1.8);
  /* DESCRIPTION: The radius of gyration squared (expressed in semichords) of the typical section about the elastic axis. */
  addDoubleOption("RADIUS_GYRATION_SQUARED", RadiusGyrationSquared, 3.48);
  /* DESCRIPTION: Solve the aeroelastic equations every given number of internal iterations. */
  addUnsignedShortOption("AEROELASTIC_ITER", AeroelasticIter, 3);
  
  /*!\par CONFIG_CATEGORY: Optimization Problem*/
  
  /* DESCRIPTION: Scale the line search in the optimizer */
  addDoubleOption("OPT_RELAX_FACTOR", Opt_RelaxFactor, 1.0);

  /* DESCRIPTION: Bound the line search in the optimizer */
  addDoubleOption("OPT_LINE_SEARCH_BOUND", Opt_LineSearch_Bound, 1E6);

  /*!\par CONFIG_CATEGORY: Wind Gust \ingroup Config*/
  /*--- Options related to wind gust simulations ---*/

  /* DESCRIPTION: Apply a wind gust */
  addBoolOption("WIND_GUST", Wind_Gust, false);
  /* DESCRIPTION: Type of gust */
  addEnumOption("GUST_TYPE", Gust_Type, Gust_Type_Map, NO_GUST);
  /* DESCRIPTION: Gust wavelenght (meters) */
  addDoubleOption("GUST_WAVELENGTH", Gust_WaveLength, 0.0);
  /* DESCRIPTION: Number of gust periods */
  addDoubleOption("GUST_PERIODS", Gust_Periods, 1.0);
  /* DESCRIPTION: Gust amplitude (m/s) */
  addDoubleOption("GUST_AMPL", Gust_Ampl, 0.0);
  /* DESCRIPTION: Time at which to begin the gust (sec) */
  addDoubleOption("GUST_BEGIN_TIME", Gust_Begin_Time, 0.0);
  /* DESCRIPTION: Location at which the gust begins (meters) */
  addDoubleOption("GUST_BEGIN_LOC", Gust_Begin_Loc, 0.0);
  /* DESCRIPTION: Direction of the gust X or Y dir */
  addEnumOption("GUST_DIR", Gust_Dir, Gust_Dir_Map, Y_DIR);

  /* Harmonic Balance config */
  /* DESCRIPTION: Omega_HB = 2*PI*frequency - frequencies for Harmonic Balance method */
  addDoubleListOption("OMEGA_HB", nOmega_HB, Omega_HB);

  /*!\par CONFIG_CATEGORY: Equivalent Area \ingroup Config*/
  /*--- Options related to the equivalent area ---*/

  /* DESCRIPTION: Evaluate equivalent area on the Near-Field  */
  addBoolOption("EQUIV_AREA", EquivArea, false);
  default_ea_lim[0] = 0.0; default_ea_lim[1] = 1.0; default_ea_lim[2] = 1.0;
  /* DESCRIPTION: Integration limits of the equivalent area ( xmin, xmax, Dist_NearField ) */
  addDoubleArrayOption("EA_INT_LIMIT", 3, EA_IntLimit, default_ea_lim);
  /* DESCRIPTION: Equivalent area scaling factor */
  addDoubleOption("EA_SCALE_FACTOR", EA_ScaleFactor, 1.0);

	// these options share nDV as their size in the option references; not a good idea
	/*!\par CONFIG_CATEGORY: Grid deformation \ingroup Config*/
  /*--- Options related to the grid deformation ---*/

	/* DESCRIPTION: Kind of deformation */
	addEnumListOption("DV_KIND", nDV, Design_Variable, Param_Map);
	/* DESCRIPTION: Marker of the surface to which we are going apply the shape deformation */
  addStringListOption("DV_MARKER", nMarker_DV, Marker_DV);
	/* DESCRIPTION: Parameters of the shape deformation
   - FFD_CONTROL_POINT_2D ( FFDBox ID, i_Ind, j_Ind, x_Disp, y_Disp )
   - FFD_RADIUS_2D ( FFDBox ID )
   - FFD_CAMBER_2D ( FFDBox ID, i_Ind )
   - FFD_THICKNESS_2D ( FFDBox ID, i_Ind )
   - HICKS_HENNE ( Lower Surface (0)/Upper Surface (1)/Only one Surface (2), x_Loc )
   - SURFACE_BUMP ( x_start, x_end, x_Loc )
   - CST ( Lower Surface (0)/Upper Surface (1), Kulfan parameter number, Total number of Kulfan parameters for surface )
   - NACA_4DIGITS ( 1st digit, 2nd digit, 3rd and 4th digit )
   - PARABOLIC ( Center, Thickness )
   - TRANSLATION ( x_Disp, y_Disp, z_Disp )
   - ROTATION ( x_Orig, y_Orig, z_Orig, x_End, y_End, z_End )
   - OBSTACLE ( Center, Bump size )
   - SPHERICAL ( ControlPoint_Index, Theta_Disp, R_Disp )
   - FFD_CONTROL_POINT ( FFDBox ID, i_Ind, j_Ind, k_Ind, x_Disp, y_Disp, z_Disp )
   - FFD_TWIST_ANGLE ( FFDBox ID, x_Orig, y_Orig, z_Orig, x_End, y_End, z_End )
   - FFD_ROTATION ( FFDBox ID, x_Orig, y_Orig, z_Orig, x_End, y_End, z_End )
   - FFD_CONTROL_SURFACE ( FFDBox ID, x_Orig, y_Orig, z_Orig, x_End, y_End, z_End )
   - FFD_CAMBER ( FFDBox ID, i_Ind, j_Ind )
   - FFD_THICKNESS ( FFDBox ID, i_Ind, j_Ind ) */
	addDVParamOption("DV_PARAM", nDV, ParamDV, FFDTag, Design_Variable);
  /* DESCRIPTION: New value of the shape deformation */
  addDVValueOption("DV_VALUE", nDV_Value, DV_Value, nDV, ParamDV, Design_Variable);
	/* DESCRIPTION: Hold the grid fixed in a region */
  addBoolOption("HOLD_GRID_FIXED", Hold_GridFixed, false);
	default_grid_fix[0] = -1E15; default_grid_fix[1] = -1E15; default_grid_fix[2] = -1E15;
	default_grid_fix[3] =  1E15; default_grid_fix[4] =  1E15; default_grid_fix[5] =  1E15;
	/* DESCRIPTION: Coordinates of the box where the grid will be deformed (Xmin, Ymin, Zmin, Xmax, Ymax, Zmax) */
	addDoubleArrayOption("HOLD_GRID_FIXED_COORD", 6, Hold_GridFixed_Coord, default_grid_fix);
	/* DESCRIPTION: Visualize the deformation */
  addBoolOption("VISUALIZE_DEFORMATION", Visualize_Deformation, false);
  /* DESCRIPTION: Print the residuals during mesh deformation to the console */
  addBoolOption("DEFORM_CONSOLE_OUTPUT", Deform_Output, true);
  /* DESCRIPTION: Number of nonlinear deformation iterations (surface deformation increments) */
  addUnsignedLongOption("DEFORM_NONLINEAR_ITER", GridDef_Nonlinear_Iter, 1);
  /* DESCRIPTION: Number of smoothing iterations for FEA mesh deformation */
  addUnsignedLongOption("DEFORM_LINEAR_ITER", GridDef_Linear_Iter, 1000);
  /* DESCRIPTION: Factor to multiply smallest volume for deform tolerance (0.001 default) */
  addDoubleOption("DEFORM_TOL_FACTOR", Deform_Tol_Factor, 1E-6);
  /* DESCRIPTION: Deform coefficient (-1.0 to 0.5) */
  addDoubleOption("DEFORM_COEFF", Deform_Coeff, 1E6);
  /* DESCRIPTION: Deform limit in m or inches */
  addDoubleOption("DEFORM_LIMIT", Deform_Limit, 1E6);
  /* DESCRIPTION: Type of element stiffness imposed for FEA mesh deformation (INVERSE_VOLUME, WALL_DISTANCE, CONSTANT_STIFFNESS) */
  addEnumOption("DEFORM_STIFFNESS_TYPE", Deform_Stiffness_Type, Deform_Stiffness_Map, SOLID_WALL_DISTANCE);
  /* DESCRIPTION: Poisson's ratio for constant stiffness FEA method of grid deformation*/
  addDoubleOption("DEFORM_ELASTICITY_MODULUS", Deform_ElasticityMod, 2E11);
  /* DESCRIPTION: Young's modulus and Poisson's ratio for constant stiffness FEA method of grid deformation*/
  addDoubleOption("DEFORM_POISSONS_RATIO", Deform_PoissonRatio, 0.3);
  /*  DESCRIPTION: Linear solver for the mesh deformation\n OPTIONS: see \link Linear_Solver_Map \endlink \n DEFAULT: FGMRES \ingroup Config*/
  addEnumOption("DEFORM_LINEAR_SOLVER", Kind_Deform_Linear_Solver, Linear_Solver_Map, FGMRES);
  /*  \n DESCRIPTION: Preconditioner for the Krylov linear solvers \n OPTIONS: see \link Linear_Solver_Prec_Map \endlink \n DEFAULT: LU_SGS \ingroup Config*/
  addEnumOption("DEFORM_LINEAR_SOLVER_PREC", Kind_Deform_Linear_Solver_Prec, Linear_Solver_Prec_Map, ILU);
  /* DESCRIPTION: Minimum error threshold for the linear solver for the implicit formulation */
  addDoubleOption("DEFORM_LINEAR_SOLVER_ERROR", Deform_Linear_Solver_Error, 1E-5);
  /* DESCRIPTION: Maximum number of iterations of the linear solver for the implicit formulation */
  addUnsignedLongOption("DEFORM_LINEAR_SOLVER_ITER", Deform_Linear_Solver_Iter, 1000);

  /*!\par CONFIG_CATEGORY: Rotorcraft problem \ingroup Config*/
  /*--- option related to rotorcraft problems ---*/

  /* DESCRIPTION: MISSING ---*/
  addDoubleOption("CYCLIC_PITCH", Cyclic_Pitch, 0.0);
  /* DESCRIPTION: MISSING ---*/
  addDoubleOption("COLLECTIVE_PITCH", Collective_Pitch, 0.0);

  /*!\par CONFIG_CATEGORY: FEM flow solver definition \ingroup Config*/
  /*--- Options related to the finite element flow solver---*/

  /* DESCRIPTION: Riemann solver used for DG (ROE, LAX-FRIEDRICH, AUSM, AUSMPW+, HLLC, VAN_LEER) */
  addEnumOption("RIEMANN_SOLVER_FEM", Riemann_Solver_FEM, Upwind_Map, ROE);
  /* DESCRIPTION: Constant factor applied for quadrature with straight elements (2.0 by default) */
  addDoubleOption("QUADRATURE_FACTOR_STRAIGHT_FEM", Quadrature_Factor_Straight, 2.0);
  /* DESCRIPTION: Constant factor applied for quadrature with curved elements (3.0 by default) */
  addDoubleOption("QUADRATURE_FACTOR_CURVED_FEM", Quadrature_Factor_Curved, 3.0);
  /* DESCRIPTION: Factor applied during quadrature in time for ADER-DG. (2.0 by default) */
  addDoubleOption("QUADRATURE_FACTOR_TIME_ADER_DG", Quadrature_Factor_Time_ADER_DG, 2.0);
  /* DESCRIPTION: Factor for the symmetrizing terms in the DG FEM discretization (1.0 by default) */
  addDoubleOption("THETA_INTERIOR_PENALTY_DG_FEM", Theta_Interior_Penalty_DGFEM, 1.0);
  /* DESCRIPTION: Compute the entropy in the fluid model (YES, NO) */
  addBoolOption("COMPUTE_ENTROPY_FLUID_MODEL", Compute_Entropy, true);
  /* DESCRIPTION: Use the lumped mass matrix for steady DGFEM computations */
  addBoolOption("USE_LUMPED_MASSMATRIX_DGFEM", Use_Lumped_MassMatrix_DGFEM, false);
  /* DESCRIPTION: Only compute the exact Jacobian of the spatial discretization (NO, YES) */
  addBoolOption("JACOBIAN_SPATIAL_DISCRETIZATION_ONLY", Jacobian_Spatial_Discretization_Only, false);

  /*!\par CONFIG_CATEGORY: FEA solver \ingroup Config*/
  /*--- Options related to the FEA solver ---*/

  /*!\brief FEA_FILENAME \n DESCRIPTION: Filename to input for element-based properties \n Default: element_properties.dat \ingroup Config */
  addStringOption("FEA_FILENAME", FEA_FileName, string("element_properties.dat"));

  /* DESCRIPTION: Modulus of elasticity */
  addDoubleListOption("ELASTICITY_MODULUS", nElasticityMod, ElasticityMod);
  /* DESCRIPTION: Poisson ratio */
  addDoubleListOption("POISSON_RATIO", nPoissonRatio, PoissonRatio);
  /* DESCRIPTION: Material density */
  addDoubleListOption("MATERIAL_DENSITY", nMaterialDensity, MaterialDensity);
  /* DESCRIPTION: Knowles B constant */
  addDoubleOption("KNOWLES_B", Knowles_B, 1.0);
  /* DESCRIPTION: Knowles N constant */
  addDoubleOption("KNOWLES_N", Knowles_N, 1.0);

  /*  DESCRIPTION: Include DE effects
  *  Options: NO, YES \ingroup Config */
  addBoolOption("DE_EFFECTS", DE_Effects, false);
  /*!\brief ELECTRIC_FIELD_CONST \n DESCRIPTION: Value of the Dielectric Elastomer constant */
  addDoubleListOption("ELECTRIC_FIELD_CONST", nElectric_Constant, Electric_Constant);
  /* DESCRIPTION: Modulus of the Electric Fields */
  addDoubleListOption("ELECTRIC_FIELD_MOD", nElectric_Field, Electric_Field_Mod);
  /* DESCRIPTION: Direction of the Electic Fields */
  addDoubleListOption("ELECTRIC_FIELD_DIR", nDim_Electric_Field, Electric_Field_Dir);

  /* DESCRIPTION: Convergence criteria for FEM adjoint */
  addDoubleOption("CRITERIA_FEM_ADJ", Res_FEM_ADJ, -5.0);

  /*!\brief DESIGN_VARIABLE_FEA
   *  \n DESCRIPTION: Design variable for FEA problems \n OPTIONS: See \link DVFEA_Map \endlink \n DEFAULT VENKATAKRISHNAN \ingroup Config */
  addEnumOption("DESIGN_VARIABLE_FEA", Kind_DV_FEA, DVFEA_Map, NODV_FEA);

  /*  DESCRIPTION: Consider a reference solution for the structure (optimization applications)
  *  Options: NO, YES \ingroup Config */
  addBoolOption("REFERENCE_GEOMETRY", RefGeom, false);
  /*!\brief REFERENCE_GEOMETRY_PENALTY\n DESCRIPTION: Penalty weight value for the objective function \ingroup Config*/
  addDoubleOption("REFERENCE_GEOMETRY_PENALTY", RefGeom_Penalty, 1E6);
  /*!\brief SOLUTION_FLOW_FILENAME \n DESCRIPTION: Restart structure input file (the file output under the filename set by RESTART_FLOW_FILENAME) \n Default: solution_flow.dat \ingroup Config */
  addStringOption("REFERENCE_GEOMETRY_FILENAME", RefGeom_FEMFileName, string("reference_geometry.dat"));
  /*!\brief MESH_FORMAT \n DESCRIPTION: Mesh input file format \n OPTIONS: see \link Input_Map \endlink \n DEFAULT: SU2 \ingroup Config*/
  addEnumOption("REFERENCE_GEOMETRY_FORMAT", RefGeom_FileFormat, Input_Ref_Map, SU2_REF);

  /*!\brief TOTAL_DV_PENALTY\n DESCRIPTION: Penalty weight value to maintain the total sum of DV constant \ingroup Config*/
  addDoubleOption("TOTAL_DV_PENALTY", DV_Penalty, 0);

  /*!\brief REFERENCE_NODE\n  DESCRIPTION: Reference node for the structure (optimization applications) */
  addUnsignedLongOption("REFERENCE_NODE", refNodeID, 0);
  /* DESCRIPTION: Modulus of the electric fields */
  addDoubleListOption("REFERENCE_NODE_DISPLACEMENT", nDim_RefNode, RefNode_Displacement);
  /*!\brief REFERENCE_NODE_PENALTY\n DESCRIPTION: Penalty weight value for the objective function \ingroup Config*/
  addDoubleOption("REFERENCE_NODE_PENALTY", RefNode_Penalty, 1E3);

  /*!\brief REGIME_TYPE \n  DESCRIPTION: Geometric condition \n OPTIONS: see \link Struct_Map \endlink \ingroup Config*/
  addEnumOption("GEOMETRIC_CONDITIONS", Kind_Struct_Solver, Struct_Map, SMALL_DEFORMATIONS);
  /*!\brief REGIME_TYPE \n  DESCRIPTION: Material model \n OPTIONS: see \link Material_Map \endlink \ingroup Config*/
  addEnumOption("MATERIAL_MODEL", Kind_Material, Material_Map, LINEAR_ELASTIC);
  /*!\brief REGIME_TYPE \n  DESCRIPTION: Compressibility of the material \n OPTIONS: see \link MatComp_Map \endlink \ingroup Config*/
  addEnumOption("MATERIAL_COMPRESSIBILITY", Kind_Material_Compress, MatComp_Map, COMPRESSIBLE_MAT);

  /*  DESCRIPTION: Consider a prestretch in the structural domain
  *  Options: NO, YES \ingroup Config */
  addBoolOption("PRESTRETCH", Prestretch, false);
  /*!\brief PRESTRETCH_FILENAME \n DESCRIPTION: Filename to input for prestretching membranes \n Default: prestretch_file.dat \ingroup Config */
  addStringOption("PRESTRETCH_FILENAME", Prestretch_FEMFileName, string("prestretch_file.dat"));

  /* DESCRIPTION: Iterative method for non-linear structural analysis */
  addEnumOption("NONLINEAR_FEM_SOLUTION_METHOD", Kind_SpaceIteScheme_FEA, Space_Ite_Map_FEA, NEWTON_RAPHSON);
  /* DESCRIPTION: Number of internal iterations for Newton-Raphson Method in nonlinear structural applications */
  addUnsignedLongOption("NONLINEAR_FEM_INT_ITER", Dyn_nIntIter, 10);

  /* DESCRIPTION: Formulation for bidimensional elasticity solver */
  addEnumOption("FORMULATION_ELASTICITY_2D", Kind_2DElasForm, ElasForm_2D, PLANE_STRAIN);
  /*  DESCRIPTION: Apply dead loads
  *  Options: NO, YES \ingroup Config */
  addBoolOption("DEAD_LOAD", DeadLoad, false);
  /*  DESCRIPTION: Temporary: pseudo static analysis (no density in dynamic analysis)
  *  Options: NO, YES \ingroup Config */
  addBoolOption("PSEUDO_STATIC", PseudoStatic, false);
  /* DESCRIPTION: Dynamic or static structural analysis */
  addEnumOption("DYNAMIC_ANALYSIS", Dynamic_Analysis, Dynamic_Map, STATIC);
  /* DESCRIPTION: Time Step for dynamic analysis (s) */
  addDoubleOption("DYN_TIMESTEP", Delta_DynTime, 0.0);
  /* DESCRIPTION: Total Physical Time for dual time stepping simulations (s) */
  addDoubleOption("DYN_TIME", Total_DynTime, 1.0);
  /* DESCRIPTION: Parameter alpha for Newmark scheme (s) */
  addDoubleOption("NEWMARK_ALPHA", Newmark_alpha, 0.25);
  /* DESCRIPTION: Parameter delta for Newmark scheme (s) */
  addDoubleOption("NEWMARK_DELTA", Newmark_delta, 0.5);
  /* DESCRIPTION: Apply the load as a ramp */
  addBoolOption("RAMP_LOADING", Ramp_Load, false);
  /* DESCRIPTION: Time while the load is to be increased linearly */
  addDoubleOption("RAMP_TIME", Ramp_Time, 1.0);
  /* DESCRIPTION: Transfer method used for multiphysics problems */
  addEnumOption("DYNAMIC_LOAD_TRANSFER", Dynamic_LoadTransfer, Dyn_Transfer_Method_Map, POL_ORDER_1);

  /* DESCRIPTION: Newmark - Generalized alpha - coefficients */
  addDoubleListOption("TIME_INT_STRUCT_COEFFS", nIntCoeffs, Int_Coeffs);

  /*  DESCRIPTION: Apply dead loads. Options: NO, YES \ingroup Config */
  addBoolOption("INCREMENTAL_LOAD", IncrementalLoad, false);
  /* DESCRIPTION: Maximum number of increments of the  */
  addUnsignedLongOption("NUMBER_INCREMENTS", IncLoad_Nincrements, 10);

  default_inc_crit[0] = 0.0; default_inc_crit[1] = 0.0; default_inc_crit[2] = 0.0;
  /* DESCRIPTION: Definition of the  UTOL RTOL ETOL*/
  addDoubleArrayOption("INCREMENTAL_CRITERIA", 3, IncLoad_Criteria, default_inc_crit);

  /* DESCRIPTION: Time while the structure is static */
  addDoubleOption("STATIC_TIME", Static_Time, 0.0);

  /* DESCRIPTION: Order of the predictor */
  addUnsignedShortOption("PREDICTOR_ORDER", Pred_Order, 0);

  /* DESCRIPTION: Transfer method used for multiphysics problems */
  addEnumOption("MULTIPHYSICS_TRANSFER_METHOD", Kind_TransferMethod, Transfer_Method_Map, BROADCAST_DATA);


  /* CONFIG_CATEGORY: FSI solver */
  /*--- Options related to the FSI solver ---*/

  /*!\brief PHYSICAL_PROBLEM_FLUID_FSI
   *  DESCRIPTION: Physical governing equations \n
   *  Options: NONE (default),EULER, NAVIER_STOKES, RANS,
   *  \ingroup Config*/
  addEnumOption("FSI_FLUID_PROBLEM", Kind_Solver_Fluid_FSI, FSI_Fluid_Solver_Map, NO_SOLVER_FFSI);

  /*!\brief PHYSICAL_PROBLEM_STRUCTURAL_FSI
   *  DESCRIPTION: Physical governing equations \n
   *  Options: NONE (default), FEM_ELASTICITY
   *  \ingroup Config*/
  addEnumOption("FSI_STRUCTURAL_PROBLEM", Kind_Solver_Struc_FSI, FSI_Struc_Solver_Map, NO_SOLVER_SFSI);

  /* DESCRIPTION: Linear solver for the structural side on FSI problems */
  addEnumOption("FSI_LINEAR_SOLVER_STRUC", Kind_Linear_Solver_FSI_Struc, Linear_Solver_Map, FGMRES);
  /* DESCRIPTION: Preconditioner for the Krylov linear solvers */
  addEnumOption("FSI_LINEAR_SOLVER_PREC_STRUC", Kind_Linear_Solver_Prec_FSI_Struc, Linear_Solver_Prec_Map, ILU);
  /* DESCRIPTION: Maximum number of iterations of the linear solver for the implicit formulation */
  addUnsignedLongOption("FSI_LINEAR_SOLVER_ITER_STRUC", Linear_Solver_Iter_FSI_Struc, 500);
  /* DESCRIPTION: Minimum error threshold for the linear solver for the implicit formulation */
  addDoubleOption("FSI_LINEAR_SOLVER_ERROR_STRUC", Linear_Solver_Error_FSI_Struc, 1E-6);

  /* DESCRIPTION: ID of the region we want to compute the sensitivities using direct differentiation */
  addUnsignedShortOption("FEA_ID_DIRECTDIFF", nID_DV, 0);

  /* DESCRIPTION: Restart from a steady state (sets grid velocities to 0 when loading the restart). */
  addBoolOption("RESTART_STEADY_STATE", SteadyRestart, false);

  /*  DESCRIPTION: Apply dead loads
  *  Options: NO, YES \ingroup Config */
  addBoolOption("MATCHING_MESH", MatchingMesh, true);

  /*!\par KIND_INTERPOLATION \n
   * DESCRIPTION: Type of interpolation to use for multi-zone problems. \n OPTIONS: see \link Interpolator_Map \endlink
   * Sets Kind_Interpolation \ingroup Config
   */
  addEnumOption("KIND_INTERPOLATION", Kind_Interpolation, Interpolator_Map, NEAREST_NEIGHBOR);

  /* DESCRIPTION: Maximum number of FSI iterations */
  addUnsignedShortOption("FSI_ITER", nIterFSI, 1);
  /* DESCRIPTION: Number of FSI iterations during which a ramp is applied */
  addUnsignedShortOption("RAMP_FSI_ITER", nIterFSI_Ramp, 2);
  /* DESCRIPTION: Aitken's static relaxation factor */
  addDoubleOption("STAT_RELAX_PARAMETER", AitkenStatRelax, 0.4);
  /* DESCRIPTION: Aitken's dynamic maximum relaxation factor for the first iteration */
  addDoubleOption("AITKEN_DYN_MAX_INITIAL", AitkenDynMaxInit, 0.5);
  /* DESCRIPTION: Aitken's dynamic minimum relaxation factor for the first iteration */
  addDoubleOption("AITKEN_DYN_MIN_INITIAL", AitkenDynMinInit, 0.5);
  /* DESCRIPTION: Type of gust */
  addEnumOption("BGS_RELAXATION", Kind_BGS_RelaxMethod, AitkenForm_Map, NO_RELAXATION);


  /*!\par CONFIG_CATEGORY: Wave solver \ingroup Config*/
  /*--- options related to the wave solver ---*/

  /* DESCRIPTION: Constant wave speed */
  addDoubleOption("WAVE_SPEED", Wave_Speed, 331.79);

  /*!\par CONFIG_CATEGORY: Heat solver \ingroup Config*/
  /*--- options related to the heat solver ---*/

  /* DESCRIPTION: Thermal diffusivity constant */
  addDoubleOption("THERMAL_DIFFUSIVITY", Thermal_Diffusivity, 1.172E-5);

  /*!\par CONFIG_CATEGORY: Visualize Control Volumes \ingroup Config*/
  /*--- options related to visualizing control volumes ---*/

  /* DESCRIPTION: Node number for the CV to be visualized */
  addLongOption("VISUALIZE_CV", Visualize_CV, -1);

  /*!\par CONFIG_CATEGORY: Inverse design problem \ingroup Config*/
  /*--- options related to inverse design problem ---*/

  /* DESCRIPTION: Evaluate inverse design on the surface  */
  addBoolOption("INV_DESIGN_CP", InvDesign_Cp, false);

  /* DESCRIPTION: Evaluate inverse design on the surface  */
  addBoolOption("INV_DESIGN_HEATFLUX", InvDesign_HeatFlux, false);

  /*!\par CONFIG_CATEGORY: Unsupported options \ingroup Config*/
  /*--- Options that are experimental and not intended for general use ---*/

  /* DESCRIPTION: Write extra output */
  addBoolOption("EXTRA_OUTPUT", ExtraOutput, false);

  /*--- options related to the FFD problem ---*/
  /*!\par CONFIG_CATEGORY:FFD point inversion \ingroup Config*/

  /* DESCRIPTION: Fix I plane */
  addShortListOption("FFD_FIX_I", nFFD_Fix_IDir, FFD_Fix_IDir);

  /* DESCRIPTION: Fix J plane */
  addShortListOption("FFD_FIX_J", nFFD_Fix_JDir, FFD_Fix_JDir);

  /* DESCRIPTION: Fix K plane */
  addShortListOption("FFD_FIX_K", nFFD_Fix_KDir, FFD_Fix_KDir);

  /* DESCRIPTION: FFD symmetry plane (j=0) */
  addBoolOption("FFD_SYMMETRY_PLANE", FFD_Symmetry_Plane, false);

  /* DESCRIPTION: Define different coordinates systems for the FFD */
  addEnumOption("FFD_COORD_SYSTEM", FFD_CoordSystem, CoordSystem_Map, CARTESIAN);

  /* DESCRIPTION: Axis information for the spherical and cylindrical coord system */
  default_ffd_axis[0] = 0.0; default_ffd_axis[1] = 0.0; default_ffd_axis[2] =0.0;
  addDoubleArrayOption("FFD_AXIS", 3, FFD_Axis, default_ffd_axis);

  /* DESCRIPTION: Number of total iterations in the FFD point inversion */
  addUnsignedShortOption("FFD_ITERATIONS", nFFD_Iter, 500);

  /* DESCRIPTION: Free surface damping coefficient */
	addDoubleOption("FFD_TOLERANCE", FFD_Tol, 1E-10);

  /* DESCRIPTION: Definition of the FFD boxes */
  addFFDDefOption("FFD_DEFINITION", nFFDBox, CoordFFDBox, TagFFDBox);

  /* DESCRIPTION: Definition of the FFD boxes */
  addFFDDegreeOption("FFD_DEGREE", nFFDBox, DegreeFFDBox);

  /* DESCRIPTION: Surface continuity at the intersection with the FFD */
  addEnumOption("FFD_CONTINUITY", FFD_Continuity, Continuity_Map, DERIVATIVE_2ND);

  /* DESCRIPTION: Kind of blending for the FFD definition */
  addEnumOption("FFD_BLENDING", FFD_Blending, Blending_Map, BEZIER );

  /* DESCRIPTION: Order of the BSplines for BSpline Blending function */
  default_ffd_coeff[0] = 2; default_ffd_coeff[1] = 2; default_ffd_coeff[2] = 2;
  addDoubleArrayOption("FFD_BSPLINE_ORDER", 3, FFD_BSpline_Order, default_ffd_coeff);

  /*--- Options for the automatic differentiation methods ---*/
  /*!\par CONFIG_CATEGORY: Automatic Differentation options\ingroup Config*/

  /* DESCRIPTION: Direct differentiation mode (forward) */
  addEnumOption("DIRECT_DIFF", DirectDiff, DirectDiff_Var_Map, NO_DERIVATIVE);

  /* DESCRIPTION: Automatic differentiation mode (reverse) */
  addBoolOption("AUTO_DIFF", AD_Mode, NO);

  /*--- options that are used in the python optimization scripts. These have no effect on the c++ toolsuite ---*/
  /*!\par CONFIG_CATEGORY:Python Options\ingroup Config*/

  /* DESCRIPTION: Gradient method */
  addPythonOption("GRADIENT_METHOD");

  /* DESCRIPTION: Geometrical Parameter */
  addPythonOption("GEO_PARAM");

  /* DESCRIPTION: Setup for design variables */
  addPythonOption("DEFINITION_DV");

  /* DESCRIPTION: Maximum number of iterations */
  addPythonOption("OPT_ITERATIONS");

  /* DESCRIPTION: Requested accuracy */
  addPythonOption("OPT_ACCURACY");

  /*!\brief OPT_COMBINE_OBJECTIVE
   *  \n DESCRIPTION: Flag specifying whether to internally combine a multi-objective function or treat separately */
  addPythonOption("OPT_COMBINE_OBJECTIVE");

  /* DESCRIPTION: Current value of the design variables */
  addPythonOption("DV_VALUE_NEW");

  /* DESCRIPTION: Previous value of the design variables */
  addPythonOption("DV_VALUE_OLD");

  /* DESCRIPTION: Number of partitions of the mesh */
  addPythonOption("NUMBER_PART");

  /* DESCRIPTION: Optimization objective function with optional scaling factor*/
  addPythonOption("OPT_OBJECTIVE");

  /* DESCRIPTION: Optimization constraint functions with optional scaling factor */
  addPythonOption("OPT_CONSTRAINT");

  /* DESCRIPTION: Finite different step for gradient estimation */
  addPythonOption("FIN_DIFF_STEP");

  /* DESCRIPTION: Verbosity of the python scripts to Stdout */
  addPythonOption("CONSOLE");

  /* DESCRIPTION: Flag specifying if the mesh was decomposed */
  addPythonOption("DECOMPOSED");

  /* DESCRIPTION: Optimization gradient factor */
  addPythonOption("OPT_GRADIENT_FACTOR");
  
  /* DESCRIPTION: Upper bound for the optimizer */
  addPythonOption("OPT_BOUND_UPPER");
  
  /* DESCRIPTION: Lower bound for the optimizer */
  addPythonOption("OPT_BOUND_LOWER");

  /* DESCRIPTION: Number of zones of the problem */
  addPythonOption("NZONES");

  /* DESCRIPTION: Activate ParMETIS mode for testing */
  addBoolOption("PARMETIS", ParMETIS, false);

  /* DESCRIPTION: Multipoint design Mach number*/
  addPythonOption("MULTIPOINT_MACH_NUMBER");

  /* DESCRIPTION: Multipoint design Weight */
  addPythonOption("MULTIPOINT_WEIGHT");

  /* DESCRIPTION: Multipoint design Angle of Attack */
  addPythonOption("MULTIPOINT_AOA");

  /* DESCRIPTION: Multipoint design Sideslip angle */
  addPythonOption("MULTIPOINT_SIDESLIP_ANGLE");

  /* DESCRIPTION: Multipoint design target CL*/
  addPythonOption("MULTIPOINT_TARGET_CL");

  /* DESCRIPTION: Multipoint design Reynolds number */
  addPythonOption("MULTIPOINT_REYNOLDS_NUMBER");

  /* DESCRIPTION: Multipoint design freestream temperature */
  addPythonOption("MULTIPOINT_FREESTREAM_TEMPERATURE");

  /* DESCRIPTION: Multipoint design freestream pressure */
  addPythonOption("MULTIPOINT_FREESTREAM_PRESSURE");

  /* END_CONFIG_OPTIONS */

}

void CConfig::SetConfig_Parsing(char case_filename[MAX_STRING_SIZE]) {
  string text_line, option_name;
  ifstream case_file;
  vector<string> option_value;
  int rank = MASTER_NODE;

#ifdef HAVE_MPI
  MPI_Comm_rank(MPI_COMM_WORLD, &rank);
#endif

  /*--- Read the configuration file ---*/

  case_file.open(case_filename, ios::in);

  if (case_file.fail()) {
    if (rank == MASTER_NODE) cout << endl << "The configuration file (.cfg) is missing!!" << endl << endl;
    exit(EXIT_FAILURE);
  }

  string errorString;

  int  err_count = 0;  // How many errors have we found in the config file
  int max_err_count = 30; // Maximum number of errors to print before stopping

  map<string, bool> included_options;

  /*--- Parse the configuration file and set the options ---*/

  while (getline (case_file, text_line)) {

    if (err_count >= max_err_count) {
      errorString.append("too many errors. Stopping parse");

      cout << errorString << endl;
      throw(1);
    }

    if (TokenizeString(text_line, option_name, option_value)) {

      /*--- See if it's a python option ---*/

      if (option_map.find(option_name) == option_map.end()) {
          string newString;
          newString.append(option_name);
          newString.append(": invalid option name");
          newString.append(". Check current SU2 options in config_template.cfg.");
          newString.append("\n");
          if (!option_name.compare("AD_COEFF_FLOW")) newString.append("AD_COEFF_FLOW= (1st, 2nd, 4th) is now JST_SENSOR_COEFF= (2nd, 4th).\n");
          if (!option_name.compare("AD_COEFF_ADJFLOW")) newString.append("AD_COEFF_ADJFLOW= (1st, 2nd, 4th) is now ADJ_JST_SENSOR_COEFF= (2nd, 4th).\n");
          if (!option_name.compare("SPATIAL_ORDER_FLOW")) newString.append("SPATIAL_ORDER_FLOW is now the boolean MUSCL_FLOW and the appropriate SLOPE_LIMITER_FLOW.\n");
          if (!option_name.compare("SPATIAL_ORDER_ADJFLOW")) newString.append("SPATIAL_ORDER_ADJFLOW is now the boolean MUSCL_ADJFLOW and the appropriate SLOPE_LIMITER_ADJFLOW.\n");
          if (!option_name.compare("SPATIAL_ORDER_TURB")) newString.append("SPATIAL_ORDER_TURB is now the boolean MUSCL_TURB and the appropriate SLOPE_LIMITER_TURB.\n");
          if (!option_name.compare("SPATIAL_ORDER_ADJTURB")) newString.append("SPATIAL_ORDER_ADJTURB is now the boolean MUSCL_ADJTURB and the appropriate SLOPE_LIMITER_ADJTURB.\n");
          if (!option_name.compare("LIMITER_COEFF")) newString.append("LIMITER_COEFF is now VENKAT_LIMITER_COEFF.\n");
          if (!option_name.compare("SHARP_EDGES_COEFF")) newString.append("SHARP_EDGES_COEFF is now ADJ_SHARP_LIMITER_COEFF.\n");
          errorString.append(newString);
          err_count++;
        continue;
      }

      /*--- Option exists, check if the option has already been in the config file ---*/

      if (included_options.find(option_name) != included_options.end()) {
        string newString;
        newString.append(option_name);
        newString.append(": option appears twice");
        newString.append("\n");
        errorString.append(newString);
        err_count++;
        continue;
      }


      /*--- New found option. Add it to the map, and delete from all options ---*/

      included_options.insert(pair<string, bool>(option_name, true));
      all_options.erase(option_name);

      /*--- Set the value and check error ---*/

      string out = option_map[option_name]->SetValue(option_value);
      if (out.compare("") != 0) {
        errorString.append(out);
        errorString.append("\n");
        err_count++;
      }
    }
  }

  /*--- See if there were any errors parsing the config file ---*/

  if (errorString.size() != 0) {
    if (rank == MASTER_NODE) cout << errorString << endl;
    exit(EXIT_FAILURE);
  }

  /*--- Set the default values for all of the options that weren't set ---*/

  for (map<string, bool>::iterator iter = all_options.begin(); iter != all_options.end(); ++iter) {
    option_map[iter->first]->SetDefault();
  }

  case_file.close();

}

bool CConfig::SetRunTime_Parsing(char case_filename[MAX_STRING_SIZE]) {
  string text_line, option_name;
  ifstream case_file;
  vector<string> option_value;
  int rank = MASTER_NODE;

#ifdef HAVE_MPI
  MPI_Comm_rank(MPI_COMM_WORLD, &rank);
#endif

  /*--- Read the configuration file ---*/

  case_file.open(case_filename, ios::in);

  if (case_file.fail()) { return false; }

  string errorString;

  int err_count = 0;  // How many errors have we found in the config file
  int max_err_count = 30; // Maximum number of errors to print before stopping

  map<string, bool> included_options;

  /*--- Parse the configuration file and set the options ---*/

  while (getline (case_file, text_line)) {

    if (err_count >= max_err_count) {
      errorString.append("too many errors. Stopping parse");

      cout << errorString << endl;
      throw(1);
    }

    if (TokenizeString(text_line, option_name, option_value)) {

      if (option_map.find(option_name) == option_map.end()) {

        /*--- See if it's a python option ---*/

        string newString;
        newString.append(option_name);
        newString.append(": invalid option name");
        newString.append("\n");
        errorString.append(newString);
        err_count++;
        continue;
      }

      /*--- Option exists, check if the option has already been in the config file ---*/

      if (included_options.find(option_name) != included_options.end()) {
        string newString;
        newString.append(option_name);
        newString.append(": option appears twice");
        newString.append("\n");
        errorString.append(newString);
        err_count++;
        continue;
      }

      /*--- New found option. Add it to the map, and delete from all options ---*/

      included_options.insert(pair<string, bool>(option_name, true));
      all_options.erase(option_name);

      /*--- Set the value and check error ---*/

      string out = option_map[option_name]->SetValue(option_value);
      if (out.compare("") != 0) {
        errorString.append(out);
        errorString.append("\n");
        err_count++;
      }

    }
  }

  /*--- See if there were any errors parsing the runtime file ---*/

  if (errorString.size() != 0) {
    if (rank == MASTER_NODE) cout << errorString << endl;
    exit(EXIT_FAILURE);
  }

  case_file.close();

  return true;

}

void CConfig::SetPostprocessing(unsigned short val_software, unsigned short val_izone, unsigned short val_nDim) {

  unsigned short iZone, iCFL, iMarker;
  bool ideal_gas       = (Kind_FluidModel == STANDARD_AIR || Kind_FluidModel == IDEAL_GAS );
  bool standard_air       = (Kind_FluidModel == STANDARD_AIR);

  int rank = MASTER_NODE;
#ifdef HAVE_MPI
  int size = SINGLE_NODE;
  MPI_Comm_size(MPI_COMM_WORLD, &size);
  MPI_Comm_rank(MPI_COMM_WORLD, &rank);
#endif

#ifndef HAVE_TECIO
  if (Output_FileFormat == TECPLOT_BINARY) {
    cout << "Tecplot binary file requested but SU2 was built without TecIO support." << "\n";
    Output_FileFormat = TECPLOT;
  }
#endif

  /*--- Fixed CM mode requires a static movement of the grid ---*/

  if (Fixed_CM_Mode) {
    Grid_Movement= true;
  	 nGridMovement = 1;
  	 Kind_GridMovement = new unsigned short[nGridMovement];
  	 Kind_GridMovement[0] = MOVING_HTP;
  }

  /*--- By default, in 2D we should use TWOD_AIRFOIL (independenly from the input file) ---*/

  if (val_nDim == 2) Geo_Description = TWOD_AIRFOIL;

  /*--- Store the SU2 module that we are executing. ---*/

  Kind_SU2 = val_software;

  /*--- Set limiter for no MUSCL reconstructions ---*/
  
  if ((!MUSCL_Flow) || (Kind_ConvNumScheme_Flow == SPACE_CENTERED)) Kind_SlopeLimit_Flow = NO_LIMITER;
  if ((!MUSCL_Turb) || (Kind_ConvNumScheme_Turb == SPACE_CENTERED)) Kind_SlopeLimit_Turb = NO_LIMITER;
  if ((!MUSCL_AdjFlow) || (Kind_ConvNumScheme_AdjFlow == SPACE_CENTERED)) Kind_SlopeLimit_AdjFlow = NO_LIMITER;
  if ((!MUSCL_AdjTurb) || (Kind_ConvNumScheme_AdjTurb == SPACE_CENTERED)) Kind_SlopeLimit_AdjTurb = NO_LIMITER;

  /*--- Set the default for thrust in ActDisk ---*/

  if ((Kind_ActDisk == NET_THRUST) || (Kind_ActDisk == BC_THRUST)
      || (Kind_ActDisk == DRAG_MINUS_THRUST) || (Kind_ActDisk == MASSFLOW)
      || (Kind_ActDisk == POWER))
    ActDisk_Jump = RATIO;

  /*--- If Kind_Obj has not been specified, these arrays need to take a default --*/

  if (Weight_ObjFunc == NULL and Kind_ObjFunc == NULL) {
    Kind_ObjFunc = new unsigned short[1];
    Kind_ObjFunc[0] = DRAG_COEFFICIENT;
    Weight_ObjFunc = new su2double[1];
    Weight_ObjFunc[0] = 1.0;
    nObj=1;
    nObjW=1;
  }
  
  /*-- Correct for case where Weight_ObjFunc has not been provided or has length < kind_objfunc---*/

  if (nObjW<nObj) {
    if (Weight_ObjFunc!= NULL) {
      cout <<"The option OBJECTIVE_WEIGHT must either have the same length as OBJECTIVE_FUNCTION,\n"<<
          "or be deleted from the config file (equal weights will be applied)."<< endl;
      exit(EXIT_FAILURE);
    }
    Weight_ObjFunc = new su2double[nObj];
    for (unsigned short iObj=0; iObj<nObj; iObj++)
      Weight_ObjFunc[iObj] = 1.0;
  }
  /*--- Ignore weights if only one objective provided ---*/

  if (nObj == 1 )
      Weight_ObjFunc[0] = 1.0;

  /*--- Maker sure that nMarker = nObj ---*/

  if (nObj>0) {
    if (nMarker_Monitoring!=nObj and Marker_Monitoring!= NULL) {
      if (nMarker_Monitoring==1) {
        /*-- If only one marker was listed with multiple objectives, set that marker as the marker for each objective ---*/
        nMarker_Monitoring = nObj;
        string marker = Marker_Monitoring[0];
        delete[] Marker_Monitoring;
        Marker_Monitoring = new string[nMarker_Monitoring];
        for (iMarker=0; iMarker<nMarker_Monitoring; iMarker++)
          Marker_Monitoring[iMarker] = marker;
      }
      else if(nObj>1) {
        cout <<"When using more than one OBJECTIVE_FUNCTION, MARKER_MONTIOR must be the same length or length 1. \n "<<
            "For multiple surfaces per objective, list the objective multiple times. \n"<<
            "For multiple objectives per marker either use one marker overall or list the marker multiple times."<<endl;
        exit(EXIT_FAILURE);
      }
    }
  }

  /*--- Low memory only for ASCII Tecplot ---*/

  if (Output_FileFormat != TECPLOT) Low_MemoryOutput = NO;

  /*--- Deactivate the multigrid in the adjoint problem ---*/

  if ((ContinuousAdjoint && !MG_AdjointFlow) ||
      (Unsteady_Simulation == TIME_STEPPING)) { nMGLevels = 0; }

  /*--- If Fluid Structure Interaction, set the solver for each zone.
   *--- ZONE_0 is the zone of the fluid.
   *--- All the other zones are structure.
   *--- This will allow us to define multiple physics structural problems */

  if (Kind_Solver == FLUID_STRUCTURE_INTERACTION) {
    if (val_izone == 0) {Kind_Solver = Kind_Solver_Fluid_FSI; FSI_Problem = true;}

    else {Kind_Solver = Kind_Solver_Struc_FSI; FSI_Problem = true;
    Kind_Linear_Solver = Kind_Linear_Solver_FSI_Struc;
    Kind_Linear_Solver_Prec = Kind_Linear_Solver_Prec_FSI_Struc;
    Linear_Solver_Error = Linear_Solver_Error_FSI_Struc;
    Linear_Solver_Iter = Linear_Solver_Iter_FSI_Struc;
    // Discrete adjoint linear solver
    Kind_DiscAdj_Linear_Solver = Kind_DiscAdj_Linear_Solver_FSI_Struc;
    Kind_DiscAdj_Linear_Prec = Kind_DiscAdj_Linear_Prec_FSI_Struc;}
  }
  else { FSI_Problem = false; }

  if ((rank == MASTER_NODE) && ContinuousAdjoint && (Ref_NonDim == DIMENSIONAL) && (Kind_SU2 == SU2_CFD)) {
    cout << "WARNING: The adjoint solver should use a non-dimensional flow solution." << endl;
  }
  
  /*--- Initialize non-physical points/reconstructions to zero ---*/

  Nonphys_Points   = 0;
  Nonphys_Reconstr = 0;

  if (Kind_Solver == POISSON_EQUATION) {
    Unsteady_Simulation = STEADY;
  }

  /*--- Set the number of external iterations to 1 for the steady state problem ---*/

  if ((Kind_Solver == HEAT_EQUATION) ||
      (Kind_Solver == WAVE_EQUATION) || (Kind_Solver == POISSON_EQUATION)) {
    nMGLevels = 0;
    if (Unsteady_Simulation == STEADY) nExtIter = 1;
    else Unst_nIntIter = 2;
  }

  if (Kind_Solver == FEM_ELASTICITY) {
    nMGLevels = 0;
    if (Dynamic_Analysis == STATIC)
	nExtIter = 1;
  }

  /*--- Decide whether we should be writing unsteady solution files. ---*/

  if (Unsteady_Simulation == STEADY ||
      Unsteady_Simulation == HARMONIC_BALANCE)
 { Wrt_Unsteady = false; }
  else { Wrt_Unsteady = true; }

  if (Kind_Solver == FEM_ELASTICITY) {

	  if (Dynamic_Analysis == STATIC) { Wrt_Dynamic = false; }
	  else { Wrt_Dynamic = true; }

  } else {
    Wrt_Dynamic = false;
  }

  /*--- Check for unsupported features. ---*/

  if ((Kind_Regime == INCOMPRESSIBLE) && (Unsteady_Simulation == HARMONIC_BALANCE)){
    cout << "Harmonic Balance not yet implemented for the incompressible solver." << endl;
    exit(EXIT_FAILURE);
  }

  /*--- Check for Fluid model consistency ---*/

  if (standard_air) {
    if (Gamma != 1.4 || Gas_Constant != 287.058) {
      Gamma = 1.4;
      Gas_Constant = 287.058;
    }
  }

  /*--- Overrule the default values for viscosity if the US measurement system is used. ---*/

  if (SystemMeasurements == US) {

    /* Correct the viscosities, if they contain the default SI values. */
    if(fabs(Mu_Constant-1.716E-5) < 1.0E-15) Mu_Constant /= 47.88025898;
    if(fabs(Mu_Ref-1.716E-5)      < 1.0E-15) Mu_Ref      /= 47.88025898;

    /* Correct the values with temperature dimension, if they contain the default SI values. */
    if(fabs(Mu_Temperature_Ref-273.15) < 1.0E-8) Mu_Temperature_Ref *= 1.8;
    if(fabs(Mu_S-110.4)                < 1.0E-8) Mu_S               *= 1.8;

    /* Correct the thermal conductivity, if it contains the default SI value. */
    if(fabs(Kt_Constant-0.0257) < 1.0E-10) Kt_Constant *= 0.577789317;
  }

  /*--- Check for Measurement System ---*/

  if (SystemMeasurements == US && !standard_air) {
    cout << "Only STANDARD_AIR fluid model can be used with US Measurement System" << endl;
    exit(EXIT_FAILURE);
  }

  /*--- Check for Convective scheme available for NICFD ---*/

  if (!ideal_gas) {
    if (Kind_Upwind_Flow != ROE && Kind_Upwind_Flow != HLLC && Kind_Centered_Flow != JST) {
      cout << "Only ROE Upwind, HLLC Upwind scheme, and JST scheme can be used for Non-Ideal Compressible Fluids" << endl;
      exit(EXIT_FAILURE);
    }

  }

  if(GetBoolTurbomachinery()){
    nBlades = new su2double[nZone];
    FreeStreamTurboNormal= new su2double[3];
  }

  /*--- Check if Giles are used with turbo markers ---*/

  if (nMarker_Giles > 0 && !GetBoolTurbomachinery()){
    cout << "Giles Boundary conditions can only be used with turbomachinery markers" << endl;
    exit(EXIT_FAILURE);
  }

  /*--- Check for Boundary condition available for NICFD ---*/

  if (!ideal_gas) {
    if (nMarker_Inlet != 0) {
      cout << "Riemann Boundary conditions or Giles must be used for inlet and outlet with Not Ideal Compressible Fluids " << endl;
      exit(EXIT_FAILURE);
    }
    if (nMarker_Outlet != 0) {
      cout << "Riemann Boundary conditions or Giles must be used outlet with Not Ideal Compressible Fluids " << endl;
      exit(EXIT_FAILURE);
    }

    if (nMarker_FarField != 0) {
      cout << "Riemann Boundary conditions or Giles must be used outlet with Not Ideal Compressible Fluids " << endl;
      exit(EXIT_FAILURE);
    }

  }

  /*--- Check for Boundary condition available for NICF ---*/

  if (ideal_gas) {
    if (SystemMeasurements == US && standard_air) {
      if (Kind_ViscosityModel != SUTHERLAND) {
        cout << "Only SUTHERLAND viscosity model can be used with US Measurement  " << endl;
        exit(EXIT_FAILURE);
      }
    }
    if (Kind_ConductivityModel != CONSTANT_PRANDTL ) {
      cout << "Only CONSTANT_PRANDTL thermal conductivity model can be used with STANDARD_AIR and IDEAL_GAS" << endl;
      exit(EXIT_FAILURE);
    }

  }

  /*--- Force number of span-wise section to 1 if 2D case ---*/
  if(val_nDim ==2){
    nSpanWiseSections_User=1;
    Kind_SpanWise= EQUISPACED;
  }

  /*--- Set number of TurboPerformance markers ---*/
  if(nMarker_Turbomachinery > 0){
    if(nMarker_Turbomachinery > 1){
      nMarker_TurboPerformance = nMarker_Turbomachinery + int(nMarker_Turbomachinery/2) + 1;
    }else{
      nMarker_TurboPerformance = nMarker_Turbomachinery;
    }
  } else {
    nMarker_TurboPerformance = 0;
    nSpanWiseSections =1;
  }

  /*--- Set number of TurboPerformance markers ---*/
  if(nMarker_Turbomachinery != 0){
    nSpan_iZones = new unsigned short[nZone];
  }

  /*--- Set number of TurboPerformance markers ---*/
  if(RampRotatingFrame && !DiscreteAdjoint){
    FinalRotation_Rate_Z = new su2double[nZone];
    for(iZone=0; iZone <nZone; iZone ++){
      FinalRotation_Rate_Z[iZone] = Rotation_Rate_Z[iZone];
      if(abs(FinalRotation_Rate_Z[iZone]) > 0.0){
        Rotation_Rate_Z[iZone] = RampRotatingFrame_Coeff[0];
      }
    }
  }

  if(RampOutletPressure && !DiscreteAdjoint){
    for (iMarker = 0; iMarker < nMarker_Giles; iMarker++){
      if (Kind_Data_Giles[iMarker] == STATIC_PRESSURE || Kind_Data_Giles[iMarker] == STATIC_PRESSURE_1D || Kind_Data_Giles[iMarker] == RADIAL_EQUILIBRIUM ){
        FinalOutletPressure   = Giles_Var1[iMarker];
        Giles_Var1[iMarker] = RampOutletPressure_Coeff[0];
      }
    }
    for (iMarker = 0; iMarker < nMarker_Riemann; iMarker++){
      if (Kind_Data_Riemann[iMarker] == STATIC_PRESSURE || Kind_Data_Riemann[iMarker] == RADIAL_EQUILIBRIUM){
        FinalOutletPressure      = Riemann_Var1[iMarker];
        Riemann_Var1[iMarker] = RampOutletPressure_Coeff[0];
      }
    }
  }

  /*--- Check on extra Relaxation factor for Giles---*/
  if(ExtraRelFacGiles[1] > 0.5){
    ExtraRelFacGiles[1] = 0.5;
  }


  /*--- Set grid movement kind to NO_MOVEMENT if not specified, which means
   that we also set the Grid_Movement flag to false. We initialize to the
   number of zones here, because we are guaranteed to at least have one. ---*/

  if (Kind_GridMovement == NULL) {
    Kind_GridMovement = new unsigned short[nZone];
    for (unsigned short iZone = 0; iZone < nZone; iZone++ )
      Kind_GridMovement[iZone] = NO_MOVEMENT;
    if (Grid_Movement == true) {
      cout << "GRID_MOVEMENT = YES but no type provided in GRID_MOVEMENT_KIND!!" << endl;
      exit(EXIT_FAILURE);
    }
  }

  /*--- If we're solving a purely steady problem with no prescribed grid
   movement (both rotating frame and moving walls can be steady), make sure that
   there is no grid motion ---*/

  if ((Kind_SU2 == SU2_CFD || Kind_SU2 == SU2_SOL) &&
      (Unsteady_Simulation == STEADY) &&
      ((Kind_GridMovement[ZONE_0] != MOVING_WALL) &&
       (Kind_GridMovement[ZONE_0] != ROTATING_FRAME) &&
       (Kind_GridMovement[ZONE_0] != STEADY_TRANSLATION) &&
       (Kind_GridMovement[ZONE_0] != FLUID_STRUCTURE)))
    Grid_Movement = false;

  if ((Kind_SU2 == SU2_CFD || Kind_SU2 == SU2_SOL) &&
      (Unsteady_Simulation == STEADY) &&
      ((Kind_GridMovement[ZONE_0] == MOVING_HTP)))
    Grid_Movement = true;

  /*--- The Line Search should be applied only in the deformation stage. ---*/

  if (Kind_SU2 != SU2_DEF) {
  	Opt_RelaxFactor = 1.0;
  }

  /*--- If it is not specified, set the mesh motion mach number
   equal to the freestream value. ---*/

  if (Grid_Movement && Mach_Motion == 0.0)
    Mach_Motion = Mach;

  /*--- Set the boolean flag if we are in a rotating frame (source term). ---*/

  if (Grid_Movement && Kind_GridMovement[ZONE_0] == ROTATING_FRAME)
    Rotating_Frame = true;
  else
    Rotating_Frame = false;

  /*--- Check the number of moving markers against the number of grid movement
   types provided (should be equal, except that rigid motion and rotating frame
   do not depend on surface specification). ---*/

  if (Grid_Movement &&
      (Kind_GridMovement[ZONE_0] != RIGID_MOTION) &&
      (Kind_GridMovement[ZONE_0] != ROTATING_FRAME) &&
      (Kind_GridMovement[ZONE_0] != MOVING_HTP) &&
      (Kind_GridMovement[ZONE_0] != STEADY_TRANSLATION) &&
      (Kind_GridMovement[ZONE_0] != FLUID_STRUCTURE) &&
      (Kind_GridMovement[ZONE_0] != GUST) &&
      (nGridMovement != nMarker_Moving)) {
    cout << "Number of GRID_MOVEMENT_KIND must match number of MARKER_MOVING!!" << endl;
    exit(EXIT_FAILURE);
  }

  /*--- In case the grid movement parameters have not been declared in the
   config file, set them equal to zero for safety. Also check to make sure
   that for each option, a value has been declared for each moving marker. ---*/

  unsigned short nMoving;
  if (nGridMovement > nZone) nMoving = nGridMovement;
  else nMoving = nZone;

  /*--- Motion Origin: ---*/

  if (Motion_Origin_X == NULL) {
    Motion_Origin_X = new su2double[nMoving];
    for (iZone = 0; iZone < nMoving; iZone++ )
      Motion_Origin_X[iZone] = 0.0;
  } else {
    if (Grid_Movement && (nMotion_Origin_X != nGridMovement)) {
      cout << "Length of MOTION_ORIGIN_X must match GRID_MOVEMENT_KIND!!" << endl;
      exit(EXIT_FAILURE);
    }
  }

  if (Motion_Origin_Y == NULL) {
    Motion_Origin_Y = new su2double[nMoving];
    for (iZone = 0; iZone < nMoving; iZone++ )
      Motion_Origin_Y[iZone] = 0.0;
  } else {
    if (Grid_Movement && (nMotion_Origin_Y != nGridMovement)) {
      cout << "Length of MOTION_ORIGIN_Y must match GRID_MOVEMENT_KIND!!" << endl;
      exit(EXIT_FAILURE);
    }
  }

  if (Motion_Origin_Z == NULL) {
    Motion_Origin_Z = new su2double[nMoving];
    for (iZone = 0; iZone < nMoving; iZone++ )
      Motion_Origin_Z[iZone] = 0.0;
  } else {
    if (Grid_Movement && (nMotion_Origin_Z != nGridMovement)) {
      cout << "Length of MOTION_ORIGIN_Z must match GRID_MOVEMENT_KIND!!" << endl;
      exit(EXIT_FAILURE);
    }
  }

  if (MoveMotion_Origin == NULL) {
    MoveMotion_Origin = new unsigned short[nMoving];
    for (iZone = 0; iZone < nMoving; iZone++ )
      MoveMotion_Origin[iZone] = 0;
  } else {
    if (Grid_Movement && (nMoveMotion_Origin != nGridMovement)) {
      cout << "Length of MOVE_MOTION_ORIGIN must match GRID_MOVEMENT_KIND!!" << endl;
      exit(EXIT_FAILURE);
    }
  }

  /*--- Translation: ---*/

  if (Translation_Rate_X == NULL) {
    Translation_Rate_X = new su2double[nMoving];
    for (iZone = 0; iZone < nMoving; iZone++ )
      Translation_Rate_X[iZone] = 0.0;
  } else {
    if (Grid_Movement && (nTranslation_Rate_X != nGridMovement)) {
      cout << "Length of TRANSLATION_RATE_X must match GRID_MOVEMENT_KIND!!" << endl;
      exit(EXIT_FAILURE);
    }
  }

  if (Translation_Rate_Y == NULL) {
    Translation_Rate_Y = new su2double[nMoving];
    for (iZone = 0; iZone < nMoving; iZone++ )
      Translation_Rate_Y[iZone] = 0.0;
  } else {
    if (Grid_Movement && (nTranslation_Rate_Y != nGridMovement)) {
      cout << "Length of TRANSLATION_RATE_Y must match GRID_MOVEMENT_KIND!!" << endl;
      exit(EXIT_FAILURE);
    }
  }

  if (Translation_Rate_Z == NULL) {
    Translation_Rate_Z = new su2double[nMoving];
    for (iZone = 0; iZone < nMoving; iZone++ )
      Translation_Rate_Z[iZone] = 0.0;
  } else {
    if (Grid_Movement && (nTranslation_Rate_Z != nGridMovement)) {
      cout << "Length of TRANSLATION_RATE_Z must match GRID_MOVEMENT_KIND!!" << endl;
      exit(EXIT_FAILURE);
    }
  }

  /*--- Rotation: ---*/

  if (Rotation_Rate_X == NULL) {
    Rotation_Rate_X = new su2double[nMoving];
    for (iZone = 0; iZone < nMoving; iZone++ )
      Rotation_Rate_X[iZone] = 0.0;
  } else {
    if (Grid_Movement && (nRotation_Rate_X != nGridMovement)) {
      cout << "Length of ROTATION_RATE_X must match GRID_MOVEMENT_KIND!!" << endl;
      exit(EXIT_FAILURE);
    }
  }

  if (Rotation_Rate_Y == NULL) {
    Rotation_Rate_Y = new su2double[nMoving];
    for (iZone = 0; iZone < nMoving; iZone++ )
      Rotation_Rate_Y[iZone] = 0.0;
  } else {
    if (Grid_Movement && (nRotation_Rate_Y != nGridMovement)) {
      cout << "Length of ROTATION_RATE_Y must match GRID_MOVEMENT_KIND!!" << endl;
      exit(EXIT_FAILURE);
    }
  }

  if (Rotation_Rate_Z == NULL) {
    Rotation_Rate_Z = new su2double[nMoving];
    for (iZone = 0; iZone < nMoving; iZone++ )
      Rotation_Rate_Z[iZone] = 0.0;
  } else {
    if (Grid_Movement && (nRotation_Rate_Z != nGridMovement)) {
      cout << "Length of ROTATION_RATE_Z must match GRID_MOVEMENT_KIND!!" << endl;
      exit(EXIT_FAILURE);
    }
  }

  /*--- Pitching: ---*/

  if (Pitching_Omega_X == NULL) {
    Pitching_Omega_X = new su2double[nMoving];
    for (iZone = 0; iZone < nMoving; iZone++ )
      Pitching_Omega_X[iZone] = 0.0;
  } else {
    if (Grid_Movement && (nPitching_Omega_X != nGridMovement)) {
      cout << "Length of PITCHING_OMEGA_X must match GRID_MOVEMENT_KIND!!" << endl;
      exit(EXIT_FAILURE);
    }
  }

  if (Pitching_Omega_Y == NULL) {
    Pitching_Omega_Y = new su2double[nMoving];
    for (iZone = 0; iZone < nMoving; iZone++ )
      Pitching_Omega_Y[iZone] = 0.0;
  } else {
    if (Grid_Movement && (nPitching_Omega_Y != nGridMovement)) {
      cout << "Length of PITCHING_OMEGA_Y must match GRID_MOVEMENT_KIND!!" << endl;
      exit(EXIT_FAILURE);
    }
  }

  if (Pitching_Omega_Z == NULL) {
    Pitching_Omega_Z = new su2double[nMoving];
    for (iZone = 0; iZone < nMoving; iZone++ )
      Pitching_Omega_Z[iZone] = 0.0;
  } else {
    if (Grid_Movement && (nPitching_Omega_Z != nGridMovement)) {
      cout << "Length of PITCHING_OMEGA_Z must match GRID_MOVEMENT_KIND!!" << endl;
      exit(EXIT_FAILURE);
    }
  }

  /*--- Pitching Amplitude: ---*/

  if (Pitching_Ampl_X == NULL) {
    Pitching_Ampl_X = new su2double[nMoving];
    for (iZone = 0; iZone < nMoving; iZone++ )
      Pitching_Ampl_X[iZone] = 0.0;
  } else {
    if (Grid_Movement && (nPitching_Ampl_X != nGridMovement)) {
      cout << "Length of PITCHING_AMPL_X must match GRID_MOVEMENT_KIND!!" << endl;
      exit(EXIT_FAILURE);
    }
  }

  if (Pitching_Ampl_Y == NULL) {
    Pitching_Ampl_Y = new su2double[nMoving];
    for (iZone = 0; iZone < nMoving; iZone++ )
      Pitching_Ampl_Y[iZone] = 0.0;
  } else {
    if (Grid_Movement && (nPitching_Ampl_Y != nGridMovement)) {
      cout << "Length of PITCHING_AMPL_Y must match GRID_MOVEMENT_KIND!!" << endl;
      exit(EXIT_FAILURE);
    }
  }

  if (Pitching_Ampl_Z == NULL) {
    Pitching_Ampl_Z = new su2double[nMoving];
    for (iZone = 0; iZone < nMoving; iZone++ )
      Pitching_Ampl_Z[iZone] = 0.0;
  } else {
    if (Grid_Movement && (nPitching_Ampl_Z != nGridMovement)) {
      cout << "Length of PITCHING_AMPL_Z must match GRID_MOVEMENT_KIND!!" << endl;
      exit(EXIT_FAILURE);
    }
  }

  /*--- Pitching Phase: ---*/

  if (Pitching_Phase_X == NULL) {
    Pitching_Phase_X = new su2double[nMoving];
    for (iZone = 0; iZone < nMoving; iZone++ )
      Pitching_Phase_X[iZone] = 0.0;
  } else {
    if (Grid_Movement && (nPitching_Phase_X != nGridMovement)) {
      cout << "Length of PITCHING_PHASE_X must match GRID_MOVEMENT_KIND!!" << endl;
      exit(EXIT_FAILURE);
    }
  }

  if (Pitching_Phase_Y == NULL) {
    Pitching_Phase_Y = new su2double[nMoving];
    for (iZone = 0; iZone < nMoving; iZone++ )
      Pitching_Phase_Y[iZone] = 0.0;
  } else {
    if (Grid_Movement && (nPitching_Phase_Y != nGridMovement)) {
      cout << "Length of PITCHING_PHASE_Y must match GRID_MOVEMENT_KIND!!" << endl;
      exit(EXIT_FAILURE);
    }
  }

  if (Pitching_Phase_Z == NULL) {
    Pitching_Phase_Z = new su2double[nMoving];
    for (iZone = 0; iZone < nMoving; iZone++ )
      Pitching_Phase_Z[iZone] = 0.0;
  } else {
    if (Grid_Movement && (nPitching_Phase_Z != nGridMovement)) {
      cout << "Length of PITCHING_PHASE_Z must match GRID_MOVEMENT_KIND!!" << endl;
      exit(EXIT_FAILURE);
    }
  }

  /*--- Plunging: ---*/

  if (Plunging_Omega_X == NULL) {
    Plunging_Omega_X = new su2double[nMoving];
    for (iZone = 0; iZone < nMoving; iZone++ )
      Plunging_Omega_X[iZone] = 0.0;
  } else {
    if (Grid_Movement && (nPlunging_Omega_X != nGridMovement)) {
      cout << "Length of PLUNGING_OMEGA_X must match GRID_MOVEMENT_KIND!!" << endl;
      exit(EXIT_FAILURE);
    }
  }

  if (Plunging_Omega_Y == NULL) {
    Plunging_Omega_Y = new su2double[nMoving];
    for (iZone = 0; iZone < nMoving; iZone++ )
      Plunging_Omega_Y[iZone] = 0.0;
  } else {
    if (Grid_Movement && (nPlunging_Omega_Y != nGridMovement)) {
      cout << "Length of PLUNGING_OMEGA_Y must match GRID_MOVEMENT_KIND!!" << endl;
      exit(EXIT_FAILURE);
    }
  }

  if (Plunging_Omega_Z == NULL) {
    Plunging_Omega_Z = new su2double[nMoving];
    for (iZone = 0; iZone < nMoving; iZone++ )
      Plunging_Omega_Z[iZone] = 0.0;
  } else {
    if (Grid_Movement && (nPlunging_Omega_Z != nGridMovement)) {
      cout << "Length of PLUNGING_OMEGA_Z must match GRID_MOVEMENT_KIND!!" << endl;
      exit(EXIT_FAILURE);
    }
  }

  /*--- Plunging Amplitude: ---*/

  if (Plunging_Ampl_X == NULL) {
    Plunging_Ampl_X = new su2double[nMoving];
    for (iZone = 0; iZone < nMoving; iZone++ )
      Plunging_Ampl_X[iZone] = 0.0;
  } else {
    if (Grid_Movement && (nPlunging_Ampl_X != nGridMovement)) {
      cout << "Length of PLUNGING_AMPL_X must match GRID_MOVEMENT_KIND!!" << endl;
      exit(EXIT_FAILURE);
    }
  }

  if (Plunging_Ampl_Y == NULL) {
    Plunging_Ampl_Y = new su2double[nMoving];
    for (iZone = 0; iZone < nMoving; iZone++ )
      Plunging_Ampl_Y[iZone] = 0.0;
  } else {
    if (Grid_Movement && (nPlunging_Ampl_Y != nGridMovement)) {
      cout << "Length of PLUNGING_AMPL_Y must match GRID_MOVEMENT_KIND!!" << endl;
      exit(EXIT_FAILURE);
    }
  }

  if (Plunging_Ampl_Z == NULL) {
    Plunging_Ampl_Z = new su2double[nMoving];
    for (iZone = 0; iZone < nMoving; iZone++ )
      Plunging_Ampl_Z[iZone] = 0.0;
  } else {
    if (Grid_Movement && (nPlunging_Ampl_Z != nGridMovement)) {
      cout << "Length of PLUNGING_AMPL_Z must match GRID_MOVEMENT_KIND!!" << endl;
      exit(EXIT_FAILURE);
    }
  }

  /*-- Setting Harmonic Balance period from the config file */

  if (Unsteady_Simulation == HARMONIC_BALANCE) {
  	HarmonicBalance_Period = GetHarmonicBalance_Period();
  	if (HarmonicBalance_Period < 0)  {
  		cout << "Not a valid value for time period!!" << endl;
  		exit(EXIT_FAILURE);
  	}
  	/* Initialize the Harmonic balance Frequency pointer */
  	if (Omega_HB == NULL) {
  		Omega_HB = new su2double[nOmega_HB];
  		for (iZone = 0; iZone < nOmega_HB; iZone++ )
  			Omega_HB[iZone] = 0.0;
  	}else {
  		if (nOmega_HB != nTimeInstances) {
  			cout << "Length of omega_HB  must match the number TIME_INSTANCES!!" << endl;
  			exit(EXIT_FAILURE);
  		}
  	}
  }

    /*--- Use the various rigid-motion input frequencies to determine the period to be used with harmonic balance cases.
     There are THREE types of motion to consider, namely: rotation, pitching, and plunging.
     The largest period of motion is the one to be used for harmonic balance  calculations. ---*/

  /*if (Unsteady_Simulation == HARMONIC_BALANCE) {
      if (!(GetGrid_Movement())) {
          // No grid movement - Time period from config file //
          HarmonicBalance_Period = GetHarmonicBalance_Period();
      }

      else {
          unsigned short N_MOTION_TYPES = 3;
          su2double *periods;
          periods = new su2double[N_MOTION_TYPES];

          //--- rotation: ---//

          su2double Omega_mag_rot = sqrt(pow(Rotation_Rate_X[ZONE_0],2)+pow(Rotation_Rate_Y[ZONE_0],2)+pow(Rotation_Rate_Z[ZONE_0],2));
          if (Omega_mag_rot > 0)
              periods[0] = 2*PI_NUMBER/Omega_mag_rot;
          else
              periods[0] = 0.0;

          //--- pitching: ---//

          su2double Omega_mag_pitch = sqrt(pow(Pitching_Omega_X[ZONE_0],2)+pow(Pitching_Omega_Y[ZONE_0],2)+pow(Pitching_Omega_Z[ZONE_0],2));
          if (Omega_mag_pitch > 0)
              periods[1] = 2*PI_NUMBER/Omega_mag_pitch;
          else
              periods[1] = 0.0;

          //--- plunging: ---//

          su2double Omega_mag_plunge = sqrt(pow(Plunging_Omega_X[ZONE_0],2)+pow(Plunging_Omega_Y[ZONE_0],2)+pow(Plunging_Omega_Z[ZONE_0],2));
          if (Omega_mag_plunge > 0)
              periods[2] = 2*PI_NUMBER/Omega_mag_plunge;
          else
              periods[2] = 0.0;

          //--- determine which period is largest ---//

          unsigned short iVar;
          HarmonicBalance_Period = 0.0;
          for (iVar = 0; iVar < N_MOTION_TYPES; iVar++) {
              if (periods[iVar] > HarmonicBalance_Period)
                  HarmonicBalance_Period = periods[iVar];
          }

          delete periods;
      }

  }*/




  /*--- Initialize the RefOriginMoment Pointer ---*/

  RefOriginMoment = NULL;
  RefOriginMoment = new su2double[3];
  RefOriginMoment[0] = 0.0; RefOriginMoment[1] = 0.0; RefOriginMoment[2] = 0.0;

  /*--- In case the moment origin coordinates have not been declared in the
   config file, set them equal to zero for safety. Also check to make sure
   that for each marker, a value has been declared for the moment origin.
   Unless only one value was specified, then set this value for all the markers
   being monitored. ---*/


  if ((nRefOriginMoment_X != nRefOriginMoment_Y) || (nRefOriginMoment_X != nRefOriginMoment_Z) ) {
    cout << "ERROR: Length of REF_ORIGIN_MOMENT_X, REF_ORIGIN_MOMENT_Y and REF_ORIGIN_MOMENT_Z must be the same!!" << endl;
    exit(EXIT_FAILURE);
  }

  if (RefOriginMoment_X == NULL) {
    RefOriginMoment_X = new su2double[nMarker_Monitoring];
    for (iMarker = 0; iMarker < nMarker_Monitoring; iMarker++ )
      RefOriginMoment_X[iMarker] = 0.0;
  } else {
    if (nRefOriginMoment_X == 1) {

      su2double aux_RefOriginMoment_X = RefOriginMoment_X[0];
      delete [] RefOriginMoment_X;
      RefOriginMoment_X = new su2double[nMarker_Monitoring];
      nRefOriginMoment_X = nMarker_Monitoring;

      for (iMarker = 0; iMarker < nMarker_Monitoring; iMarker++ )
        RefOriginMoment_X[iMarker] = aux_RefOriginMoment_X;
    }
    else if (nRefOriginMoment_X != nMarker_Monitoring) {
      cout << "ERROR: Length of REF_ORIGIN_MOMENT_X must match number of Monitoring Markers!!" << endl;
      exit(EXIT_FAILURE);
    }
  }

  if (RefOriginMoment_Y == NULL) {
    RefOriginMoment_Y = new su2double[nMarker_Monitoring];
    for (iMarker = 0; iMarker < nMarker_Monitoring; iMarker++ )
      RefOriginMoment_Y[iMarker] = 0.0;
  } else {
    if (nRefOriginMoment_Y == 1) {

      su2double aux_RefOriginMoment_Y = RefOriginMoment_Y[0];
      delete [] RefOriginMoment_Y;
      RefOriginMoment_Y = new su2double[nMarker_Monitoring];
      nRefOriginMoment_Y = nMarker_Monitoring;

      for (iMarker = 0; iMarker < nMarker_Monitoring; iMarker++ )
        RefOriginMoment_Y[iMarker] = aux_RefOriginMoment_Y;
    }
    else if (nRefOriginMoment_Y != nMarker_Monitoring) {
      cout << "ERROR: Length of REF_ORIGIN_MOMENT_Y must match number of Monitoring Markers!!" << endl;
      exit(EXIT_FAILURE);
    }
  }

  if (RefOriginMoment_Z == NULL) {
    RefOriginMoment_Z = new su2double[nMarker_Monitoring];
    for (iMarker = 0; iMarker < nMarker_Monitoring; iMarker++ )
      RefOriginMoment_Z[iMarker] = 0.0;
  } else {
    if (nRefOriginMoment_Z == 1) {

      su2double aux_RefOriginMoment_Z = RefOriginMoment_Z[0];
      delete [] RefOriginMoment_Z;
      RefOriginMoment_Z = new su2double[nMarker_Monitoring];
      nRefOriginMoment_Z = nMarker_Monitoring;

      for (iMarker = 0; iMarker < nMarker_Monitoring; iMarker++ )
        RefOriginMoment_Z[iMarker] = aux_RefOriginMoment_Z;
    }
    else if (nRefOriginMoment_Z != nMarker_Monitoring) {
      cout << "ERROR: Length of REF_ORIGIN_MOMENT_Z must match number of Monitoring Markers!!" << endl;
      exit(EXIT_FAILURE);
    }
  }

  /*--- Set the boolean flag if we are carrying out an aeroelastic simulation. ---*/

  if (Grid_Movement && (Kind_GridMovement[ZONE_0] == AEROELASTIC || Kind_GridMovement[ZONE_0] == AEROELASTIC_RIGID_MOTION)) Aeroelastic_Simulation = true;
  else Aeroelastic_Simulation = false;

  /*--- Initializing the size for the solutions of the Aeroelastic problem. ---*/


  if (Grid_Movement && Aeroelastic_Simulation) {
    Aeroelastic_np1.resize(nMarker_Monitoring);
    Aeroelastic_n.resize(nMarker_Monitoring);
    Aeroelastic_n1.resize(nMarker_Monitoring);
    for (iMarker = 0; iMarker < nMarker_Monitoring; iMarker++) {
      Aeroelastic_np1[iMarker].resize(2);
      Aeroelastic_n[iMarker].resize(2);
      Aeroelastic_n1[iMarker].resize(2);
      for (int i =0; i<2; i++) {
        Aeroelastic_np1[iMarker][i].resize(2);
        Aeroelastic_n[iMarker][i].resize(2);
        Aeroelastic_n1[iMarker][i].resize(2);
        for (int j=0; j<2; j++) {
          Aeroelastic_np1[iMarker][i][j] = 0.0;
          Aeroelastic_n[iMarker][i][j] = 0.0;
          Aeroelastic_n1[iMarker][i][j] = 0.0;
        }
      }
    }
  }

  /*--- Allocate memory for the plunge and pitch and initialized them to zero ---*/

  if (Grid_Movement && Aeroelastic_Simulation) {
    Aeroelastic_pitch = new su2double[nMarker_Monitoring];
    Aeroelastic_plunge = new su2double[nMarker_Monitoring];
    for (iMarker = 0; iMarker < nMarker_Monitoring; iMarker++ ) {
      Aeroelastic_pitch[iMarker] = 0.0;
      Aeroelastic_plunge[iMarker] = 0.0;
    }
  }

  /*--- Fluid-Structure Interaction problems ---*/

  if (FSI_Problem) {
    if ((Dynamic_Analysis == STATIC) && (Unsteady_Simulation == STEADY)) {
      Kind_GridMovement[val_izone] = FLUID_STRUCTURE_STATIC;
      Grid_Movement = false;
    }
    else{
      Kind_GridMovement[val_izone] = FLUID_STRUCTURE;
      Grid_Movement = true;
    }
  }

  if (MGCycle == FULLMG_CYCLE) FinestMesh = nMGLevels;
  else FinestMesh = MESH_0;

  if ((Kind_Solver == NAVIER_STOKES) &&
      (Kind_Turb_Model != NONE))
    Kind_Solver = RANS;
    
  Kappa_2nd_Flow    = Kappa_Flow[0];
  Kappa_4th_Flow    = Kappa_Flow[1];
  Kappa_2nd_AdjFlow = Kappa_AdjFlow[0];
  Kappa_4th_AdjFlow = Kappa_AdjFlow[1];
  
  /*--- Make the MG_PreSmooth, MG_PostSmooth, and MG_CorrecSmooth
   arrays consistent with nMGLevels ---*/

  unsigned short * tmp_smooth = new unsigned short[nMGLevels+1];

  if ((nMG_PreSmooth != nMGLevels+1) && (nMG_PreSmooth != 0)) {
    if (nMG_PreSmooth > nMGLevels+1) {

      /*--- Truncate by removing unnecessary elements at the end ---*/

      for (unsigned int i = 0; i <= nMGLevels; i++)
        tmp_smooth[i] = MG_PreSmooth[i];
      delete [] MG_PreSmooth;
      MG_PreSmooth=NULL;
    } else {

      /*--- Add additional elements equal to last element ---*/

      for (unsigned int i = 0; i < nMG_PreSmooth; i++)
        tmp_smooth[i] = MG_PreSmooth[i];
      for (unsigned int i = nMG_PreSmooth; i <= nMGLevels; i++)
        tmp_smooth[i] = MG_PreSmooth[nMG_PreSmooth-1];
      delete [] MG_PreSmooth;
      MG_PreSmooth=NULL;
    }

    nMG_PreSmooth = nMGLevels+1;
    MG_PreSmooth = new unsigned short[nMG_PreSmooth];
    for (unsigned int i = 0; i < nMG_PreSmooth; i++)
      MG_PreSmooth[i] = tmp_smooth[i];
  }
  if ((nMGLevels != 0) && (nMG_PreSmooth == 0)) {
    delete [] MG_PreSmooth;
    nMG_PreSmooth = nMGLevels+1;
    MG_PreSmooth = new unsigned short[nMG_PreSmooth];
    for (unsigned int i = 0; i < nMG_PreSmooth; i++)
      MG_PreSmooth[i] = i+1;
  }

  if ((nMG_PostSmooth != nMGLevels+1) && (nMG_PostSmooth != 0)) {
    if (nMG_PostSmooth > nMGLevels+1) {

      /*--- Truncate by removing unnecessary elements at the end ---*/

      for (unsigned int i = 0; i <= nMGLevels; i++)
        tmp_smooth[i] = MG_PostSmooth[i];
      delete [] MG_PostSmooth;
      MG_PostSmooth=NULL;
    } else {

      /*--- Add additional elements equal to last element ---*/

      for (unsigned int i = 0; i < nMG_PostSmooth; i++)
        tmp_smooth[i] = MG_PostSmooth[i];
      for (unsigned int i = nMG_PostSmooth; i <= nMGLevels; i++)
        tmp_smooth[i] = MG_PostSmooth[nMG_PostSmooth-1];
      delete [] MG_PostSmooth;
      MG_PostSmooth=NULL;
    }

    nMG_PostSmooth = nMGLevels+1;
    MG_PostSmooth = new unsigned short[nMG_PostSmooth];
    for (unsigned int i = 0; i < nMG_PostSmooth; i++)
      MG_PostSmooth[i] = tmp_smooth[i];

  }

  if ((nMGLevels != 0) && (nMG_PostSmooth == 0)) {
    delete [] MG_PostSmooth;
    nMG_PostSmooth = nMGLevels+1;
    MG_PostSmooth = new unsigned short[nMG_PostSmooth];
    for (unsigned int i = 0; i < nMG_PostSmooth; i++)
      MG_PostSmooth[i] = 0;
  }

  if ((nMG_CorrecSmooth != nMGLevels+1) && (nMG_CorrecSmooth != 0)) {
    if (nMG_CorrecSmooth > nMGLevels+1) {

      /*--- Truncate by removing unnecessary elements at the end ---*/

      for (unsigned int i = 0; i <= nMGLevels; i++)
        tmp_smooth[i] = MG_CorrecSmooth[i];
      delete [] MG_CorrecSmooth;
      MG_CorrecSmooth = NULL;
    } else {

      /*--- Add additional elements equal to last element ---*/

      for (unsigned int i = 0; i < nMG_CorrecSmooth; i++)
        tmp_smooth[i] = MG_CorrecSmooth[i];
      for (unsigned int i = nMG_CorrecSmooth; i <= nMGLevels; i++)
        tmp_smooth[i] = MG_CorrecSmooth[nMG_CorrecSmooth-1];
      delete [] MG_CorrecSmooth;
      MG_CorrecSmooth = NULL;
    }
    nMG_CorrecSmooth = nMGLevels+1;
    MG_CorrecSmooth = new unsigned short[nMG_CorrecSmooth];
    for (unsigned int i = 0; i < nMG_CorrecSmooth; i++)
      MG_CorrecSmooth[i] = tmp_smooth[i];
  }

  if ((nMGLevels != 0) && (nMG_CorrecSmooth == 0)) {
    delete [] MG_CorrecSmooth;
    nMG_CorrecSmooth = nMGLevels+1;
    MG_CorrecSmooth = new unsigned short[nMG_CorrecSmooth];
    for (unsigned int i = 0; i < nMG_CorrecSmooth; i++)
      MG_CorrecSmooth[i] = 0;
  }

  /*--- Override MG Smooth parameters ---*/

  if (nMG_PreSmooth != 0) MG_PreSmooth[MESH_0] = 1;
  if (nMG_PostSmooth != 0) {
    MG_PostSmooth[MESH_0] = 0;
    MG_PostSmooth[nMGLevels] = 0;
  }
  if (nMG_CorrecSmooth != 0) MG_CorrecSmooth[nMGLevels] = 0;

  if (Restart) MGCycle = V_CYCLE;

  if (ContinuousAdjoint) {
    if (Kind_Solver == EULER) Kind_Solver = ADJ_EULER;
    if (Kind_Solver == NAVIER_STOKES) Kind_Solver = ADJ_NAVIER_STOKES;
    if (Kind_Solver == RANS) Kind_Solver = ADJ_RANS;
  }

  nCFL = nMGLevels+1;
  CFL = new su2double[nCFL];
  CFL[0] = CFLFineGrid;

  /*--- Evaluate when the Cl should be evaluated ---*/

  Iter_Fixed_CL        = SU2_TYPE::Int(nExtIter / (su2double(Update_Alpha)+1));
  Iter_Fixed_CM        = SU2_TYPE::Int(nExtIter / (su2double(Update_iH)+1));
  Iter_Fixed_NetThrust = SU2_TYPE::Int(nExtIter / (su2double(Update_BCThrust)+1));

  /*--- Setting relaxation factor and CFL for the adjoint runs ---*/

  if (ContinuousAdjoint) {
    Relaxation_Factor_Flow = Relaxation_Factor_AdjFlow;
    CFL[0] = CFL[0] * CFLRedCoeff_AdjFlow;
    CFL_AdaptParam[2] *= CFLRedCoeff_AdjFlow;
    CFL_AdaptParam[3] *= CFLRedCoeff_AdjFlow;
    Iter_Fixed_CL = SU2_TYPE::Int(su2double (Iter_Fixed_CL) / CFLRedCoeff_AdjFlow);
    Iter_Fixed_CM = SU2_TYPE::Int(su2double (Iter_Fixed_CM) / CFLRedCoeff_AdjFlow);
    Iter_Fixed_NetThrust = SU2_TYPE::Int(su2double (Iter_Fixed_NetThrust) / CFLRedCoeff_AdjFlow);
  }

  if (Iter_Fixed_CL == 0) { Iter_Fixed_CL = nExtIter+1; Update_Alpha = 0; }
  if (Iter_Fixed_CM == 0) { Iter_Fixed_CM = nExtIter+1; Update_iH = 0; }
  if (Iter_Fixed_NetThrust == 0) { Iter_Fixed_NetThrust = nExtIter+1; Update_BCThrust = 0; }

  for (iCFL = 1; iCFL < nCFL; iCFL++)
    CFL[iCFL] = CFL[iCFL-1];

  if (nRKStep == 0) {
    nRKStep = 1;
    RK_Alpha_Step = new su2double[1]; RK_Alpha_Step[0] = 1.0;
  }

  /* Correct the number of time levels for time accurate local time
     stepping, if needed.  */
  if (nLevels_TimeAccurateLTS == 0)  nLevels_TimeAccurateLTS =  1;
  if (nLevels_TimeAccurateLTS  > 15) nLevels_TimeAccurateLTS = 15;

  /* Check that no time accurate local time stepping is specified for time
     integration schemes other than ADER. */
  if (Kind_TimeIntScheme_FEM_Flow != ADER_DG && nLevels_TimeAccurateLTS != 1) {

    if (rank==MASTER_NODE) {
      cout << endl << "WARNING: "
           << nLevels_TimeAccurateLTS << " levels specified for time accurate local time stepping." << endl
           << "Time accurate local time stepping is only possible for ADER, hence this option is not used." << endl
           << endl;
    }

    nLevels_TimeAccurateLTS = 1;
  }

  if (Kind_TimeIntScheme_FEM_Flow == ADER_DG) {

    Unsteady_Simulation = TIME_STEPPING;  // Only time stepping for ADER.

    /* If time accurate local time stepping is used, make sure that an unsteady
       CFL is specified. If not, terminate. */
    if (nLevels_TimeAccurateLTS != 1) {

      if(Unst_CFL == 0.0) {
        if (rank==MASTER_NODE) {
          cout << "ERROR: Unsteady CFL not specified for time accurate "
               << "local time stepping." << endl;
          exit(EXIT_FAILURE);
        }
      }
    }

    /* Determine the location of the ADER time DOFs, which are the Gauss-Legendre
       integration points corresponding to the number of time DOFs. */
    vector<su2double> GLPoints(nTimeDOFsADER_DG), GLWeights(nTimeDOFsADER_DG);
    CGaussJacobiQuadrature GaussJacobi;
    GaussJacobi.GetQuadraturePoints(0.0, 0.0, -1.0, 1.0, GLPoints, GLWeights);

    TimeDOFsADER_DG = new su2double[nTimeDOFsADER_DG];
    for(unsigned short i=0; i<nTimeDOFsADER_DG; ++i)
      TimeDOFsADER_DG[i] = GLPoints[i];

    /* Determine the number of integration points in time, their locations
       on the interval [-1..1] and their integration weights. */
    unsigned short orderExact = ceil(Quadrature_Factor_Time_ADER_DG*(nTimeDOFsADER_DG-1));
    nTimeIntegrationADER_DG = orderExact/2 + 1;
    nTimeIntegrationADER_DG = max(nTimeIntegrationADER_DG, nTimeDOFsADER_DG);
    GLPoints.resize(nTimeIntegrationADER_DG);
    GLWeights.resize(nTimeIntegrationADER_DG);
    GaussJacobi.GetQuadraturePoints(0.0, 0.0, -1.0, 1.0, GLPoints, GLWeights);

    TimeIntegrationADER_DG    = new su2double[nTimeIntegrationADER_DG];
    WeightsIntegrationADER_DG = new su2double[nTimeIntegrationADER_DG];
    for(unsigned short i=0; i<nTimeIntegrationADER_DG; ++i) {
      TimeIntegrationADER_DG[i]    = GLPoints[i];
      WeightsIntegrationADER_DG[i] = GLWeights[i];
    }
  }

  if (nIntCoeffs == 0) {
    nIntCoeffs = 2;
    Int_Coeffs = new su2double[2]; Int_Coeffs[0] = 0.25; Int_Coeffs[1] = 0.5;
  }
  
  if (nElasticityMod == 0) {
  nElasticityMod = 1;
  ElasticityMod = new su2double[1]; ElasticityMod[0] = 2E11;
  }

  if (nPoissonRatio == 0) {
  nPoissonRatio = 1;
  PoissonRatio = new su2double[1]; PoissonRatio[0] = 0.30;
  }

  if (nMaterialDensity == 0) {
  nMaterialDensity = 1;
  MaterialDensity = new su2double[1]; MaterialDensity[0] = 7854;
  }

  if (nElectric_Constant == 0) {
  nElectric_Constant = 1;
  Electric_Constant = new su2double[1]; Electric_Constant[0] = 0.0;
  }

  if (nElectric_Field == 0) {
	nElectric_Field = 1;
	Electric_Field_Mod = new su2double[1]; Electric_Field_Mod[0] = 0.0;
  }

  if (nDim_RefNode == 0) {
  nDim_RefNode = 3;
  RefNode_Displacement = new su2double[3];
  RefNode_Displacement[0] = 0.0; RefNode_Displacement[1] = 0.0; RefNode_Displacement[2] = 0.0;
  }

  if (nDim_Electric_Field == 0) {
	nDim_Electric_Field = 2;
	Electric_Field_Dir = new su2double[2]; Electric_Field_Dir[0] = 0.0;  Electric_Field_Dir[1] = 1.0;
  }

  if ((Kind_SU2 == SU2_CFD) && (Kind_Solver == NO_SOLVER)) {
    cout << "PHYSICAL_PROBLEM must be set in the configuration file" << endl;
    exit(EXIT_FAILURE);
  }

  /*--- Set a flag for viscous simulations ---*/

  Viscous = (( Kind_Solver == NAVIER_STOKES          ) ||
             ( Kind_Solver == ADJ_NAVIER_STOKES      ) ||
             ( Kind_Solver == RANS                   ) ||
             ( Kind_Solver == ADJ_RANS               ) ||
             ( Kind_Solver == FEM_NAVIER_STOKES      ) ||
             ( Kind_Solver == FEM_RANS               ) ||
             ( Kind_Solver == FEM_LES                ));

  /*--- To avoid boundary intersections, let's add a small constant to the planes. ---*/

  Stations_Bounds[0] += EPS;
  Stations_Bounds[1] += EPS;

  for (unsigned short iSections = 0; iSections < nLocationStations; iSections++) {
    LocationStations[iSections] += EPS;
  }

  /*--- Length based parameter for slope limiters uses a default value of
   0.1m ---*/
  
  RefElemLength = 1.0;
  if (SystemMeasurements == US) RefElemLength /= 0.3048;

  /*--- Re-scale the length based parameters. The US system uses feet,
   but SU2 assumes that the grid is in inches ---*/

  if ((SystemMeasurements == US) && (Kind_SU2 == SU2_CFD)) {

    for (iMarker = 0; iMarker < nMarker_Monitoring; iMarker++) {
      RefOriginMoment_X[iMarker] = RefOriginMoment_X[iMarker]/12.0;
      RefOriginMoment_Y[iMarker] = RefOriginMoment_Y[iMarker]/12.0;
      RefOriginMoment_Z[iMarker] = RefOriginMoment_Z[iMarker]/12.0;
    }

    for (iMarker = 0; iMarker < nGridMovement; iMarker++) {
      Motion_Origin_X[iMarker] = Motion_Origin_X[iMarker]/12.0;
      Motion_Origin_Y[iMarker] = Motion_Origin_Y[iMarker]/12.0;
      Motion_Origin_Z[iMarker] = Motion_Origin_Z[iMarker]/12.0;
    }

    RefLength = RefLength/12.0;

    if ((val_nDim == 2) && (!Axisymmetric)) RefArea = RefArea/12.0;
    else RefArea = RefArea/144.0;
    Length_Reynolds = Length_Reynolds/12.0;
    Highlite_Area = Highlite_Area/144.0;
    SemiSpan = SemiSpan/12.0;

    EA_IntLimit[0] = EA_IntLimit[0]/12.0;
    EA_IntLimit[1] = EA_IntLimit[1]/12.0;
    EA_IntLimit[2] = EA_IntLimit[2]/12.0;
<<<<<<< HEAD

    for (unsigned short iSections = 0; iSections < nLocationStations; iSections++) {
      LocationStations[iSections] = LocationStations[iSections]/12.0;
=======
    
    if (Geo_Description != NACELLE) {
      for (unsigned short iSections = 0; iSections < nLocationStations; iSections++) {
        LocationStations[iSections] = LocationStations[iSections]/12.0;
      }
>>>>>>> a88ce5e3
    }

    Stations_Bounds[0] = Stations_Bounds[0]/12.0;
    Stations_Bounds[1] = Stations_Bounds[1]/12.0;

    SubsonicEngine_Cyl[0] = SubsonicEngine_Cyl[0]/12.0;
    SubsonicEngine_Cyl[1] = SubsonicEngine_Cyl[1]/12.0;
    SubsonicEngine_Cyl[2] = SubsonicEngine_Cyl[2]/12.0;
    SubsonicEngine_Cyl[3] = SubsonicEngine_Cyl[3]/12.0;
    SubsonicEngine_Cyl[4] = SubsonicEngine_Cyl[4]/12.0;
    SubsonicEngine_Cyl[5] = SubsonicEngine_Cyl[5]/12.0;
    SubsonicEngine_Cyl[6] = SubsonicEngine_Cyl[6]/12.0;

  }

  if ((Kind_Turb_Model != SA) && (Kind_Trans_Model == BC)){
    if (rank == MASTER_NODE){
      cout << "Config error: BC transition model currently only available in combination with SA turbulence model!" << endl;
    }
    exit(EXIT_FAILURE);
  }

  /*--- Check for constant lift mode. Initialize the update flag for
   the AoA with each iteration to false  ---*/

  if (Fixed_CL_Mode) Update_AoA = false;
  if (Fixed_CM_Mode) Update_HTPIncidence = false;

  if (DirectDiff != NO_DERIVATIVE) {
#if !defined COMPLEX_TYPE && !defined ADOLC_FORWARD_TYPE && !defined CODI_FORWARD_TYPE
      if (Kind_SU2 == SU2_CFD) {
        cout << "SU2_CFD: Config option DIRECT_DIFF= YES requires AD or complex support!" << endl;
        cout << "Please use SU2_CFD_DIRECTDIFF (configuration/compilation is done using the preconfigure.py script)." << endl;
        exit(EXIT_FAILURE);
      }
#endif
    /*--- Initialize the derivative values ---*/
    switch (DirectDiff) {
      case D_MACH:
        SU2_TYPE::SetDerivative(Mach, 1.0);
        break;
      case D_AOA:
        SU2_TYPE::SetDerivative(AoA, 1.0);
        break;
      case D_SIDESLIP:
        SU2_TYPE::SetDerivative(AoS, 1.0);
        break;
      case D_REYNOLDS:
        SU2_TYPE::SetDerivative(Reynolds, 1.0);
        break;
      case D_TURB2LAM:
       SU2_TYPE::SetDerivative(Turb2LamViscRatio_FreeStream, 1.0);
        break;
      default:
        /*--- All other cases are handled in the specific solver ---*/
        break;
      }
  }

#if defined CODI_REVERSE_TYPE
  AD_Mode = YES;
#else
  if (AD_Mode == YES) {
    if (rank == MASTER_NODE){
      cout << "AUTO_DIFF=YES requires Automatic Differentiation support." << endl;
      cout << "Please use correct executables (configuration/compilation is done using the preconfigure.py script)." << endl;
    }
  }
#endif

  if (DiscreteAdjoint) {
#if !defined ADOLC_REVERSE_TYPE && !defined CODI_REVERSE_TYPE
    if (Kind_SU2 == SU2_CFD) {
      if (rank == MASTER_NODE){
        cout << "SU2_CFD: Config option MATH_PROBLEM= DISCRETE_ADJOINT requires AD support!" << endl;
        cout << "Please use SU2_CFD_AD (configuration/compilation is done using the preconfigure.py script)." << endl;
      }
      exit(EXIT_FAILURE);
    }
#endif

    /*--- Disable writing of limiters if enabled ---*/
    Wrt_Limiters = false;

    if (Unsteady_Simulation) {

      Restart_Flow = false;

      if (Grid_Movement) {
        cout << "Dynamic mesh movement currently not supported for the discrete adjoint solver." << endl;
        exit(EXIT_FAILURE);
      }

      if (Unst_AdjointIter- long(nExtIter) < 0){
        if (rank == MASTER_NODE){
          cout << "Invalid iteration number requested for unsteady adjoint. " << endl;
          cout << "Make sure EXT_ITER is larger or equal than UNST_ADJ_ITER." << endl;
        }
        exit(EXIT_FAILURE);
      }

      /*--- If the averaging interval is not set, we average over all time-steps ---*/

      if (Iter_Avg_Objective == 0.0) {
        Iter_Avg_Objective = nExtIter;
      }

    }

    switch(Kind_Solver) {
      case EULER:
        Kind_Solver = DISC_ADJ_EULER;
        break;
      case RANS:
        Kind_Solver = DISC_ADJ_RANS;
        break;
      case NAVIER_STOKES:
        Kind_Solver = DISC_ADJ_NAVIER_STOKES;
        break;
      case FEM_ELASTICITY:
        Kind_Solver = DISC_ADJ_FEM;
        break;
      default:
        break;
    }

    RampOutletPressure = false;
    RampRotatingFrame = false;
  }
  
  delete [] tmp_smooth;

  /*--- Make sure that implicit time integration is disabled
        for the FEM fluid solver (numerics). ---*/
  if ((Kind_Solver == FEM_EULER) ||
      (Kind_Solver == FEM_NAVIER_STOKES) ||
      (Kind_Solver == FEM_RANS)) {
     Kind_TimeIntScheme_Flow = Kind_TimeIntScheme_FEM_Flow;
  }

  /*--- Set up the time stepping / unsteady CFL options. ---*/
  if ((Unsteady_Simulation == TIME_STEPPING) && (Unst_CFL != 0.0)) {
    for (iCFL = 0; iCFL < nCFL; iCFL++)
      CFL[iCFL] = Unst_CFL;
  }


  /*--- If it is a fixed mode problem, then we will add 100 iterations to
    evaluate the derivatives with respect to a change in the AoA and CL ---*/

  if (!ContinuousAdjoint & !DiscreteAdjoint) {
  	if ((Fixed_CL_Mode) || (Fixed_CM_Mode)) {
    ConvCriteria = RESIDUAL;
  		nExtIter += Iter_dCL_dAlpha;
  		OrderMagResidual = 24;
  		MinLogResidual = -24;
  	}
  }

  /*--- If there are not design variables defined in the file ---*/

  if (nDV == 0) {
    nDV = 1;
    Design_Variable = new unsigned short [nDV];
    Design_Variable[0] = NO_DEFORMATION;
  }

}

void CConfig::SetMarkers(unsigned short val_software) {

  unsigned short iMarker_All, iMarker_CfgFile, iMarker_Euler, iMarker_Custom,
  iMarker_FarField, iMarker_SymWall, iMarker_Pressure, iMarker_PerBound,
  iMarker_NearFieldBound, iMarker_InterfaceBound, iMarker_Fluid_InterfaceBound, iMarker_Dirichlet,
  iMarker_Inlet, iMarker_Riemann, iMarker_Giles, iMarker_Outlet, iMarker_Isothermal,
  iMarker_HeatFlux, iMarker_EngineInflow, iMarker_EngineExhaust, iMarker_Damper,
  iMarker_Displacement, iMarker_Load, iMarker_FlowLoad, iMarker_Neumann, iMarker_Internal,
  iMarker_Monitoring, iMarker_Designing, iMarker_GeoEval, iMarker_Plotting, iMarker_Analyze,
  iMarker_DV, iMarker_Moving, iMarker_Supersonic_Inlet, iMarker_Supersonic_Outlet,
  iMarker_Clamped, iMarker_ZoneInterface, iMarker_Load_Dir, iMarker_Disp_Dir, iMarker_Load_Sine,
  iMarker_ActDiskInlet, iMarker_ActDiskOutlet,
  iMarker_Turbomachinery, iMarker_MixingPlaneInterface;

  int size = SINGLE_NODE;

#ifdef HAVE_MPI
  if (val_software != SU2_MSH)
    MPI_Comm_size(MPI_COMM_WORLD, &size);
#endif

  /*--- Compute the total number of markers in the config file ---*/

  nMarker_CfgFile = nMarker_Euler + nMarker_FarField + nMarker_SymWall +
  nMarker_Pressure + nMarker_PerBound + nMarker_NearFieldBound + nMarker_Fluid_InterfaceBound +
  nMarker_InterfaceBound + nMarker_Dirichlet + nMarker_Neumann + nMarker_Inlet + nMarker_Riemann +
  nMarker_Giles + nMarker_Outlet + nMarker_Isothermal + nMarker_HeatFlux +
  nMarker_EngineInflow + nMarker_EngineExhaust + nMarker_Internal +
  nMarker_Supersonic_Inlet + nMarker_Supersonic_Outlet + nMarker_Displacement + nMarker_Load +
  nMarker_FlowLoad + nMarker_Custom + nMarker_Damper +
  nMarker_Clamped + nMarker_Load_Sine + nMarker_Load_Dir + nMarker_Disp_Dir +
  nMarker_ActDiskInlet + nMarker_ActDiskOutlet;
  
  /*--- Add the possible send/receive domains ---*/

  nMarker_Max = nMarker_CfgFile + OVERHEAD*size;

  /*--- Basic dimensionalization of the markers (worst scenario) ---*/

  nMarker_All = nMarker_Max;

  /*--- Allocate the memory (markers in each domain) ---*/

  Marker_All_TagBound             = new string[nMarker_All];			// Store the tag that correspond with each marker.
  Marker_All_SendRecv             = new short[nMarker_All];				// +#domain (send), -#domain (receive).
  Marker_All_KindBC               = new unsigned short[nMarker_All];	// Store the kind of boundary condition.
  Marker_All_Monitoring           = new unsigned short[nMarker_All];	// Store whether the boundary should be monitored.
  Marker_All_Designing            = new unsigned short[nMarker_All];    // Store whether the boundary should be designed.
  Marker_All_Plotting             = new unsigned short[nMarker_All];	// Store whether the boundary should be plotted.
  Marker_All_Analyze              = new unsigned short[nMarker_All];	// Store whether the boundary should be plotted.
  Marker_All_ZoneInterface        = new unsigned short[nMarker_All];	// Store whether the boundary is in the FSI interface.
  Marker_All_GeoEval              = new unsigned short[nMarker_All];	// Store whether the boundary should be geometry evaluation.
  Marker_All_DV                   = new unsigned short[nMarker_All];	// Store whether the boundary should be affected by design variables.
  Marker_All_Moving               = new unsigned short[nMarker_All];	// Store whether the boundary should be in motion.
  Marker_All_PerBound             = new short[nMarker_All];				// Store whether the boundary belongs to a periodic boundary.
  Marker_All_Turbomachinery       = new unsigned short[nMarker_All];	// Store whether the boundary is in needed for Turbomachinery computations.
  Marker_All_TurbomachineryFlag   = new unsigned short[nMarker_All];	// Store whether the boundary has a flag for Turbomachinery computations.
  Marker_All_MixingPlaneInterface = new unsigned short[nMarker_All];	// Store whether the boundary has a in the MixingPlane interface.


  for (iMarker_All = 0; iMarker_All < nMarker_All; iMarker_All++) {
    Marker_All_TagBound[iMarker_All]             = "SEND_RECEIVE";
    Marker_All_SendRecv[iMarker_All]             = 0;
    Marker_All_KindBC[iMarker_All]               = 0;
    Marker_All_Monitoring[iMarker_All]           = 0;
    Marker_All_GeoEval[iMarker_All]              = 0;
    Marker_All_Designing[iMarker_All]            = 0;
    Marker_All_Plotting[iMarker_All]             = 0;
    Marker_All_Analyze[iMarker_All]              = 0;
    Marker_All_ZoneInterface[iMarker_All]        = 0;
    Marker_All_DV[iMarker_All]                   = 0;
    Marker_All_Moving[iMarker_All]               = 0;
    Marker_All_PerBound[iMarker_All]             = 0;
    Marker_All_Turbomachinery[iMarker_All]       = 0;
    Marker_All_TurbomachineryFlag[iMarker_All]   = 0;
    Marker_All_MixingPlaneInterface[iMarker_All] = 0;
  }

  /*--- Allocate the memory (markers in the config file) ---*/

  Marker_CfgFile_TagBound             = new string[nMarker_CfgFile];
  Marker_CfgFile_KindBC               = new unsigned short[nMarker_CfgFile];
  Marker_CfgFile_Monitoring           = new unsigned short[nMarker_CfgFile];
  Marker_CfgFile_Designing            = new unsigned short[nMarker_CfgFile];
  Marker_CfgFile_Plotting             = new unsigned short[nMarker_CfgFile];
  Marker_CfgFile_Analyze              = new unsigned short[nMarker_CfgFile];
  Marker_CfgFile_GeoEval              = new unsigned short[nMarker_CfgFile];
  Marker_CfgFile_ZoneInterface        = new unsigned short[nMarker_CfgFile];
  Marker_CfgFile_DV                   = new unsigned short[nMarker_CfgFile];
  Marker_CfgFile_Moving               = new unsigned short[nMarker_CfgFile];
  Marker_CfgFile_PerBound             = new unsigned short[nMarker_CfgFile];
  Marker_CfgFile_Turbomachinery       = new unsigned short[nMarker_CfgFile];
  Marker_CfgFile_TurbomachineryFlag   = new unsigned short[nMarker_CfgFile];
  Marker_CfgFile_MixingPlaneInterface = new unsigned short[nMarker_CfgFile];

  for (iMarker_CfgFile = 0; iMarker_CfgFile < nMarker_CfgFile; iMarker_CfgFile++) {
    Marker_CfgFile_TagBound[iMarker_CfgFile]             = "SEND_RECEIVE";
    Marker_CfgFile_KindBC[iMarker_CfgFile]               = 0;
    Marker_CfgFile_Monitoring[iMarker_CfgFile]           = 0;
    Marker_CfgFile_GeoEval[iMarker_CfgFile]              = 0;
    Marker_CfgFile_Designing[iMarker_CfgFile]            = 0;
    Marker_CfgFile_Plotting[iMarker_CfgFile]             = 0;
    Marker_CfgFile_Analyze[iMarker_CfgFile]              = 0;
    Marker_CfgFile_ZoneInterface[iMarker_CfgFile]        = 0;
    Marker_CfgFile_DV[iMarker_CfgFile]                   = 0;
    Marker_CfgFile_Moving[iMarker_CfgFile]               = 0;
    Marker_CfgFile_PerBound[iMarker_CfgFile]             = 0;
    Marker_CfgFile_Turbomachinery[iMarker_CfgFile]       = 0;
    Marker_CfgFile_TurbomachineryFlag[iMarker_CfgFile]   = 0;
    Marker_CfgFile_MixingPlaneInterface[iMarker_CfgFile] = 0;
  }

  /*--- Allocate memory to store surface information (Analyze BC) ---*/

  Surface_MassFlow = new su2double[nMarker_Analyze];
  Surface_Mach = new su2double[nMarker_Analyze];
  Surface_Temperature = new su2double[nMarker_Analyze];
  Surface_Pressure = new su2double[nMarker_Analyze];
  Surface_Density = new su2double[nMarker_Analyze];
  Surface_Enthalpy = new su2double[nMarker_Analyze];
  Surface_NormalVelocity = new su2double[nMarker_Analyze];
  Surface_TotalTemperature = new su2double[nMarker_Analyze];
  Surface_TotalPressure = new su2double[nMarker_Analyze];
  Surface_DC60 = new su2double[nMarker_Analyze];
  Surface_IDC = new su2double[nMarker_Analyze];
  Surface_IDC_Mach = new su2double[nMarker_Analyze];
  Surface_IDR = new su2double[nMarker_Analyze];
  for (iMarker_Analyze = 0; iMarker_Analyze < nMarker_Analyze; iMarker_Analyze++) {
    Surface_MassFlow[iMarker_Analyze] = 0.0;
    Surface_Mach[iMarker_Analyze] = 0.0;
    Surface_Temperature[iMarker_Analyze] = 0.0;
    Surface_Pressure[iMarker_Analyze] = 0.0;
    Surface_Density[iMarker_Analyze] = 0.0;
    Surface_Enthalpy[iMarker_Analyze] = 0.0;
    Surface_NormalVelocity[iMarker_Analyze] = 0.0;
    Surface_TotalTemperature[iMarker_Analyze] = 0.0;
    Surface_TotalPressure[iMarker_Analyze] = 0.0;
    Surface_DC60[iMarker_Analyze] = 0.0;
    Surface_IDC[iMarker_Analyze] = 0.0;
    Surface_IDC_Mach[iMarker_Analyze] = 0.0;
    Surface_IDR[iMarker_Analyze] = 0.0;
  }

  /*--- Populate the marker information in the config file (all domains) ---*/

  iMarker_CfgFile = 0;
  for (iMarker_Euler = 0; iMarker_Euler < nMarker_Euler; iMarker_Euler++) {
    Marker_CfgFile_TagBound[iMarker_CfgFile] = Marker_Euler[iMarker_Euler];
    Marker_CfgFile_KindBC[iMarker_CfgFile] = EULER_WALL;
    iMarker_CfgFile++;
  }

  for (iMarker_FarField = 0; iMarker_FarField < nMarker_FarField; iMarker_FarField++) {
    Marker_CfgFile_TagBound[iMarker_CfgFile] = Marker_FarField[iMarker_FarField];
    Marker_CfgFile_KindBC[iMarker_CfgFile] = FAR_FIELD;
    iMarker_CfgFile++;
  }

  for (iMarker_SymWall = 0; iMarker_SymWall < nMarker_SymWall; iMarker_SymWall++) {
    Marker_CfgFile_TagBound[iMarker_CfgFile] = Marker_SymWall[iMarker_SymWall];
    Marker_CfgFile_KindBC[iMarker_CfgFile] = SYMMETRY_PLANE;
    iMarker_CfgFile++;
  }

  for (iMarker_Pressure = 0; iMarker_Pressure < nMarker_Pressure; iMarker_Pressure++) {
    Marker_CfgFile_TagBound[iMarker_CfgFile] = Marker_Pressure[iMarker_Pressure];
    Marker_CfgFile_KindBC[iMarker_CfgFile] = PRESSURE_BOUNDARY;
    iMarker_CfgFile++;
  }

  for (iMarker_PerBound = 0; iMarker_PerBound < nMarker_PerBound; iMarker_PerBound++) {
    Marker_CfgFile_TagBound[iMarker_CfgFile] = Marker_PerBound[iMarker_PerBound];
    Marker_CfgFile_KindBC[iMarker_CfgFile] = PERIODIC_BOUNDARY;
    Marker_CfgFile_PerBound[iMarker_CfgFile] = iMarker_PerBound + 1;
    iMarker_CfgFile++;
  }

  ActDisk_DeltaPress = new su2double[nMarker_ActDiskInlet];
  ActDisk_DeltaTemp = new su2double[nMarker_ActDiskInlet];
  ActDisk_TotalPressRatio = new su2double[nMarker_ActDiskInlet];
  ActDisk_TotalTempRatio = new su2double[nMarker_ActDiskInlet];
  ActDisk_StaticPressRatio = new su2double[nMarker_ActDiskInlet];
  ActDisk_StaticTempRatio = new su2double[nMarker_ActDiskInlet];
  ActDisk_Power = new su2double[nMarker_ActDiskInlet];
  ActDisk_MassFlow = new su2double[nMarker_ActDiskInlet];
  ActDisk_Mach = new su2double[nMarker_ActDiskInlet];
  ActDisk_Force = new su2double[nMarker_ActDiskInlet];
  ActDisk_NetThrust = new su2double[nMarker_ActDiskInlet];
  ActDisk_BCThrust = new su2double[nMarker_ActDiskInlet];
  ActDisk_BCThrust_Old = new su2double[nMarker_ActDiskInlet];
  ActDisk_GrossThrust = new su2double[nMarker_ActDiskInlet];
  ActDisk_Area = new su2double[nMarker_ActDiskInlet];
  ActDisk_ReverseMassFlow = new su2double[nMarker_ActDiskInlet];

  for (iMarker_ActDiskInlet = 0; iMarker_ActDiskInlet < nMarker_ActDiskInlet; iMarker_ActDiskInlet++) {
    ActDisk_DeltaPress[iMarker_ActDiskInlet] = 0.0;
    ActDisk_DeltaTemp[iMarker_ActDiskInlet] = 0.0;
    ActDisk_TotalPressRatio[iMarker_ActDiskInlet] = 0.0;
    ActDisk_TotalTempRatio[iMarker_ActDiskInlet] = 0.0;
    ActDisk_StaticPressRatio[iMarker_ActDiskInlet] = 0.0;
    ActDisk_StaticTempRatio[iMarker_ActDiskInlet] = 0.0;
    ActDisk_Power[iMarker_ActDiskInlet] = 0.0;
    ActDisk_MassFlow[iMarker_ActDiskInlet] = 0.0;
    ActDisk_Mach[iMarker_ActDiskInlet] = 0.0;
    ActDisk_Force[iMarker_ActDiskInlet] = 0.0;
    ActDisk_NetThrust[iMarker_ActDiskInlet] = 0.0;
    ActDisk_BCThrust[iMarker_ActDiskInlet] = 0.0;
    ActDisk_BCThrust_Old[iMarker_ActDiskInlet] = 0.0;
    ActDisk_GrossThrust[iMarker_ActDiskInlet] = 0.0;
    ActDisk_Area[iMarker_ActDiskInlet] = 0.0;
    ActDisk_ReverseMassFlow[iMarker_ActDiskInlet] = 0.0;
  }


  ActDiskInlet_MassFlow = new su2double[nMarker_ActDiskInlet];
  ActDiskInlet_Temperature = new su2double[nMarker_ActDiskInlet];
  ActDiskInlet_TotalTemperature = new su2double[nMarker_ActDiskInlet];
  ActDiskInlet_Pressure = new su2double[nMarker_ActDiskInlet];
  ActDiskInlet_TotalPressure = new su2double[nMarker_ActDiskInlet];
  ActDiskInlet_RamDrag = new su2double[nMarker_ActDiskInlet];
  ActDiskInlet_Force = new su2double[nMarker_ActDiskInlet];
  ActDiskInlet_Power = new su2double[nMarker_ActDiskInlet];

  for (iMarker_ActDiskInlet = 0; iMarker_ActDiskInlet < nMarker_ActDiskInlet; iMarker_ActDiskInlet++) {
    Marker_CfgFile_TagBound[iMarker_CfgFile] = Marker_ActDiskInlet[iMarker_ActDiskInlet];
    Marker_CfgFile_KindBC[iMarker_CfgFile] = ACTDISK_INLET;
    ActDiskInlet_MassFlow[iMarker_ActDiskInlet] = 0.0;
    ActDiskInlet_Temperature[iMarker_ActDiskInlet] = 0.0;
    ActDiskInlet_TotalTemperature[iMarker_ActDiskInlet] = 0.0;
    ActDiskInlet_Pressure[iMarker_ActDiskInlet] = 0.0;
    ActDiskInlet_TotalPressure[iMarker_ActDiskInlet] = 0.0;
    ActDiskInlet_RamDrag[iMarker_ActDiskInlet] = 0.0;
    ActDiskInlet_Force[iMarker_ActDiskInlet] = 0.0;
    ActDiskInlet_Power[iMarker_ActDiskInlet] = 0.0;
    iMarker_CfgFile++;
  }

  ActDiskOutlet_MassFlow = new su2double[nMarker_ActDiskOutlet];
  ActDiskOutlet_Temperature = new su2double[nMarker_ActDiskOutlet];
  ActDiskOutlet_TotalTemperature = new su2double[nMarker_ActDiskOutlet];
  ActDiskOutlet_Pressure = new su2double[nMarker_ActDiskOutlet];
  ActDiskOutlet_TotalPressure = new su2double[nMarker_ActDiskOutlet];
  ActDiskOutlet_GrossThrust = new su2double[nMarker_ActDiskOutlet];
  ActDiskOutlet_Force = new su2double[nMarker_ActDiskOutlet];
  ActDiskOutlet_Power = new su2double[nMarker_ActDiskOutlet];

  for (iMarker_ActDiskOutlet = 0; iMarker_ActDiskOutlet < nMarker_ActDiskOutlet; iMarker_ActDiskOutlet++) {
    Marker_CfgFile_TagBound[iMarker_CfgFile] = Marker_ActDiskOutlet[iMarker_ActDiskOutlet];
    Marker_CfgFile_KindBC[iMarker_CfgFile] = ACTDISK_OUTLET;
    ActDiskOutlet_MassFlow[iMarker_ActDiskOutlet] = 0.0;
    ActDiskOutlet_Temperature[iMarker_ActDiskOutlet] = 0.0;
    ActDiskOutlet_TotalTemperature[iMarker_ActDiskOutlet] = 0.0;
    ActDiskOutlet_Pressure[iMarker_ActDiskOutlet] = 0.0;
    ActDiskOutlet_TotalPressure[iMarker_ActDiskOutlet] = 0.0;
    ActDiskOutlet_GrossThrust[iMarker_ActDiskOutlet] = 0.0;
    ActDiskOutlet_Force[iMarker_ActDiskOutlet] = 0.0;
    ActDiskOutlet_Power[iMarker_ActDiskOutlet] = 0.0;
    iMarker_CfgFile++;
  }

  for (iMarker_NearFieldBound = 0; iMarker_NearFieldBound < nMarker_NearFieldBound; iMarker_NearFieldBound++) {
    Marker_CfgFile_TagBound[iMarker_CfgFile] = Marker_NearFieldBound[iMarker_NearFieldBound];
    Marker_CfgFile_KindBC[iMarker_CfgFile] = NEARFIELD_BOUNDARY;
    iMarker_CfgFile++;
  }

  for (iMarker_InterfaceBound = 0; iMarker_InterfaceBound < nMarker_InterfaceBound; iMarker_InterfaceBound++) {
    Marker_CfgFile_TagBound[iMarker_CfgFile] = Marker_InterfaceBound[iMarker_InterfaceBound];
    Marker_CfgFile_KindBC[iMarker_CfgFile] = INTERFACE_BOUNDARY;
    iMarker_CfgFile++;
  }

  for (iMarker_Fluid_InterfaceBound = 0; iMarker_Fluid_InterfaceBound < nMarker_Fluid_InterfaceBound; iMarker_Fluid_InterfaceBound++) {
    Marker_CfgFile_TagBound[iMarker_CfgFile] = Marker_Fluid_InterfaceBound[iMarker_Fluid_InterfaceBound];
    Marker_CfgFile_KindBC[iMarker_CfgFile] = FLUID_INTERFACE;
    iMarker_CfgFile++;
  }

  for (iMarker_Dirichlet = 0; iMarker_Dirichlet < nMarker_Dirichlet; iMarker_Dirichlet++) {
    Marker_CfgFile_TagBound[iMarker_CfgFile] = Marker_Dirichlet[iMarker_Dirichlet];
    Marker_CfgFile_KindBC[iMarker_CfgFile] = DIRICHLET;
    iMarker_CfgFile++;
  }

  for (iMarker_Inlet = 0; iMarker_Inlet < nMarker_Inlet; iMarker_Inlet++) {
    Marker_CfgFile_TagBound[iMarker_CfgFile] = Marker_Inlet[iMarker_Inlet];
    Marker_CfgFile_KindBC[iMarker_CfgFile] = INLET_FLOW;
    iMarker_CfgFile++;
  }

  for (iMarker_Riemann = 0; iMarker_Riemann < nMarker_Riemann; iMarker_Riemann++) {
    Marker_CfgFile_TagBound[iMarker_CfgFile] = Marker_Riemann[iMarker_Riemann];
    Marker_CfgFile_KindBC[iMarker_CfgFile] = RIEMANN_BOUNDARY;
    iMarker_CfgFile++;
  }

  for (iMarker_Giles = 0; iMarker_Giles < nMarker_Giles; iMarker_Giles++) {
    Marker_CfgFile_TagBound[iMarker_CfgFile] = Marker_Giles[iMarker_Giles];
    Marker_CfgFile_KindBC[iMarker_CfgFile] = GILES_BOUNDARY;
    iMarker_CfgFile++;
  }

  Engine_Power       = new su2double[nMarker_EngineInflow];
  Engine_Mach        = new su2double[nMarker_EngineInflow];
  Engine_Force       = new su2double[nMarker_EngineInflow];
  Engine_NetThrust   = new su2double[nMarker_EngineInflow];
  Engine_GrossThrust = new su2double[nMarker_EngineInflow];
  Engine_Area        = new su2double[nMarker_EngineInflow];

  for (iMarker_EngineInflow = 0; iMarker_EngineInflow < nMarker_EngineInflow; iMarker_EngineInflow++) {
    Engine_Power[iMarker_EngineInflow] = 0.0;
    Engine_Mach[iMarker_EngineInflow] = 0.0;
    Engine_Force[iMarker_EngineInflow] = 0.0;
    Engine_NetThrust[iMarker_EngineInflow] = 0.0;
    Engine_GrossThrust[iMarker_EngineInflow] = 0.0;
    Engine_Area[iMarker_EngineInflow] = 0.0;
  }

  Inflow_Mach = new su2double[nMarker_EngineInflow];
  Inflow_Pressure = new su2double[nMarker_EngineInflow];
  Inflow_MassFlow = new su2double[nMarker_EngineInflow];
  Inflow_ReverseMassFlow = new su2double[nMarker_EngineInflow];
  Inflow_TotalPressure = new su2double[nMarker_EngineInflow];
  Inflow_Temperature = new su2double[nMarker_EngineInflow];
  Inflow_TotalTemperature = new su2double[nMarker_EngineInflow];
  Inflow_RamDrag = new su2double[nMarker_EngineInflow];
  Inflow_Force = new su2double[nMarker_EngineInflow];
  Inflow_Power = new su2double[nMarker_EngineInflow];

  for (iMarker_EngineInflow = 0; iMarker_EngineInflow < nMarker_EngineInflow; iMarker_EngineInflow++) {
    Marker_CfgFile_TagBound[iMarker_CfgFile] = Marker_EngineInflow[iMarker_EngineInflow];
    Marker_CfgFile_KindBC[iMarker_CfgFile] = ENGINE_INFLOW;
    Inflow_Mach[iMarker_EngineInflow] = 0.0;
    Inflow_Pressure[iMarker_EngineInflow] = 0.0;
    Inflow_MassFlow[iMarker_EngineInflow] = 0.0;
    Inflow_ReverseMassFlow[iMarker_EngineInflow] = 0.0;
    Inflow_TotalPressure[iMarker_EngineInflow] = 0.0;
    Inflow_Temperature[iMarker_EngineInflow] = 0.0;
    Inflow_TotalTemperature[iMarker_EngineInflow] = 0.0;
    Inflow_RamDrag[iMarker_EngineInflow] = 0.0;
    Inflow_Force[iMarker_EngineInflow] = 0.0;
    Inflow_Power[iMarker_EngineInflow] = 0.0;
    iMarker_CfgFile++;
  }

  Exhaust_Pressure = new su2double[nMarker_EngineExhaust];
  Exhaust_Temperature = new su2double[nMarker_EngineExhaust];
  Exhaust_MassFlow = new su2double[nMarker_EngineExhaust];
  Exhaust_TotalPressure = new su2double[nMarker_EngineExhaust];
  Exhaust_TotalTemperature = new su2double[nMarker_EngineExhaust];
  Exhaust_GrossThrust = new su2double[nMarker_EngineExhaust];
  Exhaust_Force = new su2double[nMarker_EngineExhaust];
  Exhaust_Power = new su2double[nMarker_EngineExhaust];

  for (iMarker_EngineExhaust = 0; iMarker_EngineExhaust < nMarker_EngineExhaust; iMarker_EngineExhaust++) {
    Marker_CfgFile_TagBound[iMarker_CfgFile] = Marker_EngineExhaust[iMarker_EngineExhaust];
    Marker_CfgFile_KindBC[iMarker_CfgFile] = ENGINE_EXHAUST;
    Exhaust_Pressure[iMarker_EngineExhaust] = 0.0;
    Exhaust_Temperature[iMarker_EngineExhaust] = 0.0;
    Exhaust_MassFlow[iMarker_EngineExhaust] = 0.0;
    Exhaust_TotalPressure[iMarker_EngineExhaust] = 0.0;
    Exhaust_TotalTemperature[iMarker_EngineExhaust] = 0.0;
    Exhaust_GrossThrust[iMarker_EngineExhaust] = 0.0;
    Exhaust_Force[iMarker_EngineExhaust] = 0.0;
    Exhaust_Power[iMarker_EngineExhaust] = 0.0;
    iMarker_CfgFile++;
  }

  for (iMarker_Supersonic_Inlet = 0; iMarker_Supersonic_Inlet < nMarker_Supersonic_Inlet; iMarker_Supersonic_Inlet++) {
    Marker_CfgFile_TagBound[iMarker_CfgFile] = Marker_Supersonic_Inlet[iMarker_Supersonic_Inlet];
    Marker_CfgFile_KindBC[iMarker_CfgFile] = SUPERSONIC_INLET;
    iMarker_CfgFile++;
  }

  for (iMarker_Supersonic_Outlet = 0; iMarker_Supersonic_Outlet < nMarker_Supersonic_Outlet; iMarker_Supersonic_Outlet++) {
    Marker_CfgFile_TagBound[iMarker_CfgFile] = Marker_Supersonic_Outlet[iMarker_Supersonic_Outlet];
    Marker_CfgFile_KindBC[iMarker_CfgFile] = SUPERSONIC_OUTLET;
    iMarker_CfgFile++;
  }

  for (iMarker_Neumann = 0; iMarker_Neumann < nMarker_Neumann; iMarker_Neumann++) {
    Marker_CfgFile_TagBound[iMarker_CfgFile] = Marker_Neumann[iMarker_Neumann];
    Marker_CfgFile_KindBC[iMarker_CfgFile] = NEUMANN;
    iMarker_CfgFile++;
  }

  for (iMarker_Internal = 0; iMarker_Internal < nMarker_Internal; iMarker_Internal++) {
    Marker_CfgFile_TagBound[iMarker_CfgFile] = Marker_Internal[iMarker_Internal];
    Marker_CfgFile_KindBC[iMarker_CfgFile] = INTERNAL_BOUNDARY;
    iMarker_CfgFile++;
  }

  for (iMarker_Custom = 0; iMarker_Custom < nMarker_Custom; iMarker_Custom++) {
    Marker_CfgFile_TagBound[iMarker_CfgFile] = Marker_Custom[iMarker_Custom];
    Marker_CfgFile_KindBC[iMarker_CfgFile] = CUSTOM_BOUNDARY;
    iMarker_CfgFile++;
  }

  for (iMarker_Outlet = 0; iMarker_Outlet < nMarker_Outlet; iMarker_Outlet++) {
    Marker_CfgFile_TagBound[iMarker_CfgFile] = Marker_Outlet[iMarker_Outlet];
    Marker_CfgFile_KindBC[iMarker_CfgFile] = OUTLET_FLOW;
    iMarker_CfgFile++;
  }

  for (iMarker_Isothermal = 0; iMarker_Isothermal < nMarker_Isothermal; iMarker_Isothermal++) {
    Marker_CfgFile_TagBound[iMarker_CfgFile] = Marker_Isothermal[iMarker_Isothermal];
    Marker_CfgFile_KindBC[iMarker_CfgFile] = ISOTHERMAL;
    iMarker_CfgFile++;
  }

  for (iMarker_HeatFlux = 0; iMarker_HeatFlux < nMarker_HeatFlux; iMarker_HeatFlux++) {
    Marker_CfgFile_TagBound[iMarker_CfgFile] = Marker_HeatFlux[iMarker_HeatFlux];
    Marker_CfgFile_KindBC[iMarker_CfgFile] = HEAT_FLUX;
    iMarker_CfgFile++;
  }

  for (iMarker_Clamped = 0; iMarker_Clamped < nMarker_Clamped; iMarker_Clamped++) {
    Marker_CfgFile_TagBound[iMarker_CfgFile] = Marker_Clamped[iMarker_Clamped];
    Marker_CfgFile_KindBC[iMarker_CfgFile] = CLAMPED_BOUNDARY;
    iMarker_CfgFile++;
  }

  for (iMarker_Displacement = 0; iMarker_Displacement < nMarker_Displacement; iMarker_Displacement++) {
    Marker_CfgFile_TagBound[iMarker_CfgFile] = Marker_Displacement[iMarker_Displacement];
    Marker_CfgFile_KindBC[iMarker_CfgFile] = DISPLACEMENT_BOUNDARY;
    iMarker_CfgFile++;
  }

  for (iMarker_Load = 0; iMarker_Load < nMarker_Load; iMarker_Load++) {
    Marker_CfgFile_TagBound[iMarker_CfgFile] = Marker_Load[iMarker_Load];
    Marker_CfgFile_KindBC[iMarker_CfgFile] = LOAD_BOUNDARY;
    iMarker_CfgFile++;
  }

  for (iMarker_Damper = 0; iMarker_Damper < nMarker_Damper; iMarker_Damper++) {
    Marker_CfgFile_TagBound[iMarker_CfgFile] = Marker_Damper[iMarker_Damper];
    Marker_CfgFile_KindBC[iMarker_CfgFile] = DAMPER_BOUNDARY;
    iMarker_CfgFile++;
  }

  for (iMarker_Load_Dir = 0; iMarker_Load_Dir < nMarker_Load_Dir; iMarker_Load_Dir++) {
    Marker_CfgFile_TagBound[iMarker_CfgFile] = Marker_Load_Dir[iMarker_Load_Dir];
    Marker_CfgFile_KindBC[iMarker_CfgFile] = LOAD_DIR_BOUNDARY;
    iMarker_CfgFile++;
  }

  for (iMarker_Disp_Dir = 0; iMarker_Disp_Dir < nMarker_Disp_Dir; iMarker_Disp_Dir++) {
    Marker_CfgFile_TagBound[iMarker_CfgFile] = Marker_Disp_Dir[iMarker_Disp_Dir];
    Marker_CfgFile_KindBC[iMarker_CfgFile] = DISP_DIR_BOUNDARY;
    iMarker_CfgFile++;
  }

  for (iMarker_Load_Sine = 0; iMarker_Load_Sine < nMarker_Load_Sine; iMarker_Load_Sine++) {
    Marker_CfgFile_TagBound[iMarker_CfgFile] = Marker_Load_Sine[iMarker_Load_Sine];
    Marker_CfgFile_KindBC[iMarker_CfgFile] = LOAD_SINE_BOUNDARY;
    iMarker_CfgFile++;
  }


  for (iMarker_FlowLoad = 0; iMarker_FlowLoad < nMarker_FlowLoad; iMarker_FlowLoad++) {
    Marker_CfgFile_TagBound[iMarker_CfgFile] = Marker_FlowLoad[iMarker_FlowLoad];
    Marker_CfgFile_KindBC[iMarker_CfgFile] = FLOWLOAD_BOUNDARY;
    iMarker_CfgFile++;
  }

  for (iMarker_CfgFile = 0; iMarker_CfgFile < nMarker_CfgFile; iMarker_CfgFile++) {
    Marker_CfgFile_Monitoring[iMarker_CfgFile] = NO;
    for (iMarker_Monitoring = 0; iMarker_Monitoring < nMarker_Monitoring; iMarker_Monitoring++)
      if (Marker_CfgFile_TagBound[iMarker_CfgFile] == Marker_Monitoring[iMarker_Monitoring])
        Marker_CfgFile_Monitoring[iMarker_CfgFile] = YES;
  }

  for (iMarker_CfgFile = 0; iMarker_CfgFile < nMarker_CfgFile; iMarker_CfgFile++) {
    Marker_CfgFile_GeoEval[iMarker_CfgFile] = NO;
    for (iMarker_GeoEval = 0; iMarker_GeoEval < nMarker_GeoEval; iMarker_GeoEval++)
      if (Marker_CfgFile_TagBound[iMarker_CfgFile] == Marker_GeoEval[iMarker_GeoEval])
        Marker_CfgFile_GeoEval[iMarker_CfgFile] = YES;
  }

  for (iMarker_CfgFile = 0; iMarker_CfgFile < nMarker_CfgFile; iMarker_CfgFile++) {
    Marker_CfgFile_Designing[iMarker_CfgFile] = NO;
    for (iMarker_Designing = 0; iMarker_Designing < nMarker_Designing; iMarker_Designing++)
      if (Marker_CfgFile_TagBound[iMarker_CfgFile] == Marker_Designing[iMarker_Designing])
        Marker_CfgFile_Designing[iMarker_CfgFile] = YES;
  }

  for (iMarker_CfgFile = 0; iMarker_CfgFile < nMarker_CfgFile; iMarker_CfgFile++) {
    Marker_CfgFile_Plotting[iMarker_CfgFile] = NO;
    for (iMarker_Plotting = 0; iMarker_Plotting < nMarker_Plotting; iMarker_Plotting++)
      if (Marker_CfgFile_TagBound[iMarker_CfgFile] == Marker_Plotting[iMarker_Plotting])
        Marker_CfgFile_Plotting[iMarker_CfgFile] = YES;
  }

  for (iMarker_CfgFile = 0; iMarker_CfgFile < nMarker_CfgFile; iMarker_CfgFile++) {
    Marker_CfgFile_Analyze[iMarker_CfgFile] = NO;
    for (iMarker_Analyze = 0; iMarker_Analyze < nMarker_Analyze; iMarker_Analyze++)
      if (Marker_CfgFile_TagBound[iMarker_CfgFile] == Marker_Analyze[iMarker_Analyze])
        Marker_CfgFile_Analyze[iMarker_CfgFile] = YES;
  }

  /*--- Identification of Fluid-Structure interface markers ---*/

  for (iMarker_CfgFile = 0; iMarker_CfgFile < nMarker_CfgFile; iMarker_CfgFile++) {
    unsigned short indexMarker = 0;
    Marker_CfgFile_ZoneInterface[iMarker_CfgFile] = NO;
    for (iMarker_ZoneInterface = 0; iMarker_ZoneInterface < nMarker_ZoneInterface; iMarker_ZoneInterface++)
      if (Marker_CfgFile_TagBound[iMarker_CfgFile] == Marker_ZoneInterface[iMarker_ZoneInterface])
            indexMarker = (int)(iMarker_ZoneInterface/2+1);
    Marker_CfgFile_ZoneInterface[iMarker_CfgFile] = indexMarker;
  }

/*--- Identification of Turbomachinery markers and flag them---*/

  for (iMarker_CfgFile = 0; iMarker_CfgFile < nMarker_CfgFile; iMarker_CfgFile++) {
    unsigned short indexMarker=0;
    Marker_CfgFile_Turbomachinery[iMarker_CfgFile] = NO;
    Marker_CfgFile_TurbomachineryFlag[iMarker_CfgFile] = NO;
    for (iMarker_Turbomachinery = 0; iMarker_Turbomachinery < nMarker_Turbomachinery; iMarker_Turbomachinery++){
      if (Marker_CfgFile_TagBound[iMarker_CfgFile] == Marker_TurboBoundIn[iMarker_Turbomachinery]){
        indexMarker=(iMarker_Turbomachinery+1);
        Marker_CfgFile_Turbomachinery[iMarker_CfgFile] = indexMarker;
        Marker_CfgFile_TurbomachineryFlag[iMarker_CfgFile] = INFLOW;
      }
      if (Marker_CfgFile_TagBound[iMarker_CfgFile] == Marker_TurboBoundOut[iMarker_Turbomachinery]){
        indexMarker=(iMarker_Turbomachinery+1);
        Marker_CfgFile_Turbomachinery[iMarker_CfgFile] = indexMarker;
        Marker_CfgFile_TurbomachineryFlag[iMarker_CfgFile] = OUTFLOW;
      }
    }
  }

  /*--- Identification of MixingPlane interface markers ---*/

  for (iMarker_CfgFile = 0; iMarker_CfgFile < nMarker_CfgFile; iMarker_CfgFile++) {
  	unsigned short indexMarker=0;
    Marker_CfgFile_MixingPlaneInterface[iMarker_CfgFile] = NO;
    for (iMarker_MixingPlaneInterface = 0; iMarker_MixingPlaneInterface < nMarker_MixingPlaneInterface; iMarker_MixingPlaneInterface++)
      if (Marker_CfgFile_TagBound[iMarker_CfgFile] == Marker_MixingPlaneInterface[iMarker_MixingPlaneInterface])
      	indexMarker=(int)(iMarker_MixingPlaneInterface/2+1);
    Marker_CfgFile_MixingPlaneInterface[iMarker_CfgFile] = indexMarker;
  }

  for (iMarker_CfgFile = 0; iMarker_CfgFile < nMarker_CfgFile; iMarker_CfgFile++) {
    Marker_CfgFile_DV[iMarker_CfgFile] = NO;
    for (iMarker_DV = 0; iMarker_DV < nMarker_DV; iMarker_DV++)
      if (Marker_CfgFile_TagBound[iMarker_CfgFile] == Marker_DV[iMarker_DV])
        Marker_CfgFile_DV[iMarker_CfgFile] = YES;
  }

  for (iMarker_CfgFile = 0; iMarker_CfgFile < nMarker_CfgFile; iMarker_CfgFile++) {
    Marker_CfgFile_Moving[iMarker_CfgFile] = NO;
    for (iMarker_Moving = 0; iMarker_Moving < nMarker_Moving; iMarker_Moving++)
      if (Marker_CfgFile_TagBound[iMarker_CfgFile] == Marker_Moving[iMarker_Moving])
        Marker_CfgFile_Moving[iMarker_CfgFile] = YES;
  }

}

void CConfig::SetOutput(unsigned short val_software, unsigned short val_izone) {

  unsigned short iMarker_Euler, iMarker_Custom, iMarker_FarField,
  iMarker_SymWall, iMarker_PerBound, iMarker_Pressure, iMarker_NearFieldBound,
  iMarker_InterfaceBound, iMarker_Fluid_InterfaceBound, iMarker_Dirichlet, iMarker_Inlet, iMarker_Riemann,
  iMarker_Giles, iMarker_Outlet, iMarker_Isothermal, iMarker_HeatFlux,
  iMarker_EngineInflow, iMarker_EngineExhaust, iMarker_Displacement, iMarker_Damper,
  iMarker_Load, iMarker_FlowLoad,  iMarker_Neumann, iMarker_Internal, iMarker_Monitoring,
  iMarker_Designing, iMarker_GeoEval, iMarker_Plotting, iMarker_Analyze, iMarker_DV, iDV_Value,
  iMarker_ZoneInterface, iMarker_Load_Dir, iMarker_Disp_Dir, iMarker_Load_Sine, iMarker_Clamped,
  iMarker_Moving, iMarker_Supersonic_Inlet, iMarker_Supersonic_Outlet, iMarker_ActDiskInlet,
  iMarker_ActDiskOutlet, iMarker_MixingPlaneInterface;


  /*--- WARNING: when compiling on Windows, ctime() is not available. Comment out
   the two lines below that use the dt variable. ---*/
  //time_t now = time(0);
  //string dt = ctime(&now); dt[24] = '.';

  cout << endl << "-------------------------------------------------------------------------" << endl;
  cout << "|    ___ _   _ ___                                                      |" << endl;
  cout << "|   / __| | | |_  )   Release 5.0.0  \"Raven\"                            |" << endl;
  cout << "|   \\__ \\ |_| |/ /                                                      |" << endl;
  switch (val_software) {
    case SU2_CFD: cout << "|   |___/\\___//___|   Suite (Computational Fluid Dynamics Code)         |" << endl; break;
    case SU2_DEF: cout << "|   |___/\\___//___|   Suite (Mesh Deformation Code)                     |" << endl; break;
    case SU2_DOT: cout << "|   |___/\\___//___|   Suite (Gradient Projection Code)                  |" << endl; break;
    case SU2_MSH: cout << "|   |___/\\___//___|   Suite (Mesh Adaptation Code)                      |" << endl; break;
    case SU2_GEO: cout << "|   |___/\\___//___|   Suite (Geometry Definition Code)                  |" << endl; break;
    case SU2_SOL: cout << "|   |___/\\___//___|   Suite (Solution Exporting Code)                   |" << endl; break;
  }

  cout << "|                                                                       |" << endl;
  //cout << "|   Local date and time: " << dt << "                      |" << endl;
  cout <<"-------------------------------------------------------------------------" << endl;
  cout << "| SU2 Original Developers: Dr. Francisco D. Palacios.                   |" << endl;
  cout << "|                          Dr. Thomas D. Economon.                      |" << endl;
  cout <<"-------------------------------------------------------------------------" << endl;
  cout << "| SU2 Developers:                                                       |" << endl;
  cout << "| - Prof. Juan J. Alonso's group at Stanford University.                |" << endl;
  cout << "| - Prof. Piero Colonna's group at Delft University of Technology.      |" << endl;
  cout << "| - Prof. Nicolas R. Gauger's group at Kaiserslautern U. of Technology. |" << endl;
  cout << "| - Prof. Alberto Guardone's group at Polytechnic University of Milan.  |" << endl;
  cout << "| - Prof. Rafael Palacios' group at Imperial College London.            |" << endl;
  cout << "| - Prof. Edwin van der Weide's group at the University of Twente.      |" << endl;
  cout << "| - Prof. Vincent Terrapon's group at the University of Liege.          |" << endl;
  cout <<"-------------------------------------------------------------------------" << endl;
  cout << "| Copyright (C) 2012-2017 SU2, the open-source CFD code.                |" << endl;
  cout << "|                                                                       |" << endl;
  cout << "| SU2 is free software; you can redistribute it and/or                  |" << endl;
  cout << "| modify it under the terms of the GNU Lesser General Public            |" << endl;
  cout << "| License as published by the Free Software Foundation; either          |" << endl;
  cout << "| version 2.1 of the License, or (at your option) any later version.    |" << endl;
  cout << "|                                                                       |" << endl;
  cout << "| SU2 is distributed in the hope that it will be useful,                |" << endl;
  cout << "| but WITHOUT ANY WARRANTY; without even the implied warranty of        |" << endl;
  cout << "| MERCHANTABILITY or FITNESS FOR A PARTICULAR PURPOSE. See the GNU      |" << endl;
  cout << "| Lesser General Public License for more details.                       |" << endl;
  cout << "|                                                                       |" << endl;
  cout << "| You should have received a copy of the GNU Lesser General Public      |" << endl;
  cout << "| License along with SU2. If not, see <http://www.gnu.org/licenses/>.   |" << endl;
  cout <<"-------------------------------------------------------------------------" << endl;

  cout << endl <<"------------------------ Physical Case Definition -----------------------" << endl;
  if (val_software == SU2_CFD) {
	if (FSI_Problem) {
	   cout << "Fluid-Structure Interaction." << endl;
	}

  if (DiscreteAdjoint) {
     cout <<"Discrete Adjoint equations using Algorithmic Differentiation " << endl;
     cout <<"based on the physical case: ";
  }
    switch (Kind_Solver) {
      case EULER: case DISC_ADJ_EULER: case FEM_EULER:
        if (Kind_Regime == COMPRESSIBLE) cout << "Compressible Euler equations." << endl;
        if (Kind_Regime == INCOMPRESSIBLE) cout << "Incompressible Euler equations." << endl;
        break;
      case NAVIER_STOKES: case DISC_ADJ_NAVIER_STOKES: case FEM_NAVIER_STOKES:
        if (Kind_Regime == COMPRESSIBLE) cout << "Compressible Laminar Navier-Stokes' equations." << endl;
        if (Kind_Regime == INCOMPRESSIBLE) cout << "Incompressible Laminar Navier-Stokes' equations." << endl;
        break;
      case RANS: case DISC_ADJ_RANS: case FEM_RANS:
        if (Kind_Regime == COMPRESSIBLE) cout << "Compressible RANS equations." << endl;
        if (Kind_Regime == INCOMPRESSIBLE) cout << "Incompressible RANS equations." << endl;
        cout << "Turbulence model: ";
        switch (Kind_Turb_Model) {
          case SA:     cout << "Spalart Allmaras" << endl; break;
          case SA_NEG: cout << "Negative Spalart Allmaras" << endl; break;
          case SST:    cout << "Menter's SST"     << endl; break;
        }
        break;
      case FEM_LES:
        if (Kind_Regime == COMPRESSIBLE)   cout << "Compressible LES equations." << endl;
        if (Kind_Regime == INCOMPRESSIBLE) cout << "Incompressible LES equations." << endl;
        cout << "Subgrid Scale model: ";
        switch (Kind_SGS_Model) {
          case IMPLICIT_LES: cout << "Implicit LES" << endl; break;
          case SMAGORINSKY:  cout << "Smagorinsky " << endl; break;
          case WALE:         cout << "WALE"         << endl; break;
          default:
            cout << endl << "Subgrid Scale model not specified." << endl;
#ifndef HAVE_MPI
            exit(EXIT_FAILURE);
#else
            MPI_Abort(MPI_COMM_WORLD,1);
            MPI_Finalize();
#endif
        }
        break;
      case POISSON_EQUATION: cout << "Poisson equation." << endl; break;
      case WAVE_EQUATION: cout << "Wave equation." << endl; break;
      case HEAT_EQUATION: cout << "Heat equation." << endl; break;
      case FEM_ELASTICITY: case DISC_ADJ_FEM:
    	  if (Kind_Struct_Solver == SMALL_DEFORMATIONS) cout << "Geometrically linear elasticity solver." << endl;
    	  if (Kind_Struct_Solver == LARGE_DEFORMATIONS) cout << "Geometrically non-linear elasticity solver." << endl;
    	  if (Kind_Material == LINEAR_ELASTIC) cout << "Linear elastic material." << endl;
    	  if (Kind_Material == NEO_HOOKEAN) {
    		  if (Kind_Material_Compress == COMPRESSIBLE_MAT) cout << "Compressible Neo-Hookean material model." << endl;
    		  if (Kind_Material_Compress == INCOMPRESSIBLE_MAT) cout << "Incompressible Neo-Hookean material model (mean dilatation method)." << endl;
    	  }
    	  break;
      case ADJ_EULER: cout << "Continuous Euler adjoint equations." << endl; break;
      case ADJ_NAVIER_STOKES:
        if (Frozen_Visc_Cont)
          cout << "Continuous Navier-Stokes adjoint equations with frozen (laminar) viscosity." << endl;
        else
          cout << "Continuous Navier-Stokes adjoint equations." << endl;
        break;
      case ADJ_RANS:
        if (Frozen_Visc_Cont)
          cout << "Continuous RANS adjoint equations with frozen (laminar and eddy) viscosity." << endl;
        else
          cout << "Continuous RANS adjoint equations." << endl;

        break;

    }

    if ((Kind_Regime == COMPRESSIBLE) && (Kind_Solver != FEM_ELASTICITY) &&
        (Kind_Solver != HEAT_EQUATION) && (Kind_Solver != WAVE_EQUATION)) {
      cout << "Mach number: " << Mach <<"."<< endl;
      cout << "Angle of attack (AoA): " << AoA <<" deg, and angle of sideslip (AoS): " << AoS <<" deg."<< endl;
      if ((Kind_Solver == NAVIER_STOKES) || (Kind_Solver == ADJ_NAVIER_STOKES) ||
          (Kind_Solver == RANS) || (Kind_Solver == ADJ_RANS))
        cout << "Reynolds number: " << Reynolds <<". Reference length "  << Length_Reynolds << "." << endl;
      if (Fixed_CL_Mode) {
      	cout << "Fixed CL mode, target value: " << Target_CL << "." << endl;
      }
      if (Fixed_CM_Mode) {
      		cout << "Fixed CM mode, target value:  " << Target_CM << "." << endl;
      		cout << "HTP rotation axis (X,Z): ("<< HTP_Axis[0] <<", "<< HTP_Axis[1] <<")."<< endl;
      }
    }

    if (EquivArea) {
      cout <<"The equivalent area is going to be evaluated on the near-field."<< endl;
      cout <<"The lower integration limit is "<<EA_IntLimit[0]<<", and the upper is "<<EA_IntLimit[1]<<"."<< endl;
      cout <<"The near-field is situated at "<<EA_IntLimit[2]<<"."<< endl;
    }

    if (Grid_Movement) {
      cout << "Performing a dynamic mesh simulation: ";
      switch (Kind_GridMovement[ZONE_0]) {
        case NO_MOVEMENT:     cout << "no movement." << endl; break;
        case DEFORMING:       cout << "deforming mesh motion." << endl; break;
        case RIGID_MOTION:    cout << "rigid mesh motion." << endl; break;
        case MOVING_WALL:     cout << "moving walls." << endl; break;
        case MOVING_HTP:      cout << "HTP moving." << endl; break;
        case ROTATING_FRAME:  cout << "rotating reference frame." << endl; break;
        case AEROELASTIC:     cout << "aeroelastic motion." << endl; break;
        case FLUID_STRUCTURE: cout << "fluid-structure motion." << endl; break;
        case EXTERNAL:        cout << "externally prescribed motion." << endl; break;
        case AEROELASTIC_RIGID_MOTION:  cout << "rigid mesh motion plus aeroelastic motion." << endl; break;
      }
    }

    if (Restart) {
      if (Read_Binary_Restart) cout << "Reading and writing binary SU2 native restart files." << endl;
      else cout << "Reading and writing ASCII SU2 native restart files." << endl;
      if (!ContinuousAdjoint && Kind_Solver != FEM_ELASTICITY) cout << "Read flow solution from: " << Solution_FlowFileName << "." << endl;
      if (ContinuousAdjoint) cout << "Read adjoint solution from: " << Solution_AdjFileName << "." << endl;
      if (Kind_Solver == FEM_ELASTICITY) cout << "Read structural solution from: " << Solution_FEMFileName << "." << endl;
      if (Kind_Solver == DISC_ADJ_FEM){
        cout << "Read structural adjoint solution from: " << Solution_AdjFEMFileName << "." << endl;
      }
    }
    else {
      cout << "No restart solution, use the values at infinity (freestream)." << endl;
    }

    if (ContinuousAdjoint)
      cout << "Read flow solution from: " << Solution_FlowFileName << "." << endl;


    if (Ref_NonDim == DIMENSIONAL) { cout << "Dimensional simulation." << endl; }
    else if (Ref_NonDim == FREESTREAM_PRESS_EQ_ONE) { cout << "Non-Dimensional simulation (P=1.0, Rho=1.0, T=1.0 at the farfield)." << endl; }
    else if (Ref_NonDim == FREESTREAM_VEL_EQ_MACH) { cout << "Non-Dimensional simulation (V=Mach, Rho=1.0, T=1.0 at the farfield)." << endl; }
    else if (Ref_NonDim == FREESTREAM_VEL_EQ_ONE) { cout << "Non-Dimensional simulation (V=1.0, Rho=1.0, T=1.0 at the farfield)." << endl; }
    
    if (RefArea == 0.0) cout << "The reference area will be computed using y(2D) or z(3D) projection." << endl;
    else { cout << "The reference area is " << RefArea;
      if (SystemMeasurements == US) cout << " in^2." << endl; else cout << " m^2." << endl;
    }
    
    if (SemiSpan == 0.0) cout << "The semi-span will be computed using the max y(3D) value." << endl;
    else { cout << "The semi-span length area is " << SemiSpan;
      if (SystemMeasurements == US) cout << " in." << endl; else cout << " m." << endl;
    }
    
    cout << "The reference length is " << RefLength;
    if (SystemMeasurements == US) cout << " in." << endl; else cout << " m." << endl;

    if ((nRefOriginMoment_X > 1) || (nRefOriginMoment_Y > 1) || (nRefOriginMoment_Z > 1)) {
      cout << "Surface(s) where the force coefficients are evaluated and \n";
      cout << "their reference origin for moment computation: \n";

      for (iMarker_Monitoring = 0; iMarker_Monitoring < nMarker_Monitoring; iMarker_Monitoring++) {
        cout << "   - " << Marker_Monitoring[iMarker_Monitoring] << " (" << RefOriginMoment_X[iMarker_Monitoring] <<", "<<RefOriginMoment_Y[iMarker_Monitoring] <<", "<< RefOriginMoment_Z[iMarker_Monitoring] << ")";
        if (iMarker_Monitoring < nMarker_Monitoring-1) cout << ".\n";
        else {
        	if (SystemMeasurements == US) cout <<" ft."<< endl;
        	else cout <<" m."<< endl;
        }
      }
    }
    else {
      cout << "Reference origin for moment evaluation is (" << RefOriginMoment_X[0] << ", " << RefOriginMoment_Y[0] << ", " << RefOriginMoment_Z[0] << ")." << endl;
      cout << "Surface(s) where the force coefficients are evaluated: ";
      for (iMarker_Monitoring = 0; iMarker_Monitoring < nMarker_Monitoring; iMarker_Monitoring++) {
        cout << Marker_Monitoring[iMarker_Monitoring];
        if (iMarker_Monitoring < nMarker_Monitoring-1) cout << ", ";
        else cout <<"."<< endl;
      }
      cout<< endl;
    }

    if (nMarker_Designing != 0) {
      cout << "Surface(s) where the objective function is evaluated: ";
      for (iMarker_Designing = 0; iMarker_Designing < nMarker_Designing; iMarker_Designing++) {
        cout << Marker_Designing[iMarker_Designing];
        if (iMarker_Designing < nMarker_Designing-1) cout << ", ";
        else cout <<".";
      }
      cout<< endl;
    }

    if (nMarker_Plotting != 0) {
      cout << "Surface(s) plotted in the output file: ";
      for (iMarker_Plotting = 0; iMarker_Plotting < nMarker_Plotting; iMarker_Plotting++) {
        cout << Marker_Plotting[iMarker_Plotting];
        if (iMarker_Plotting < nMarker_Plotting-1) cout << ", ";
        else cout <<".";
      }
      cout<< endl;
    }

    if (nMarker_Analyze != 0) {
      cout << "Surface(s) to be analyzed in detail: ";
      for (iMarker_Analyze = 0; iMarker_Analyze < nMarker_Analyze; iMarker_Analyze++) {
        cout << Marker_Analyze[iMarker_Analyze];
        if (iMarker_Analyze < nMarker_Analyze-1) cout << ", ";
        else cout <<".";
      }
      cout<< endl;
    }

    if (nMarker_ZoneInterface != 0) {
      cout << "Surface(s) acting as an interface among zones: ";
      for (iMarker_ZoneInterface = 0; iMarker_ZoneInterface < nMarker_ZoneInterface; iMarker_ZoneInterface++) {
        cout << Marker_ZoneInterface[iMarker_ZoneInterface];
        if (iMarker_ZoneInterface < nMarker_ZoneInterface-1) cout << ", ";
        else cout <<".";
      }
      cout<<endl;
    }

    if (nMarker_DV != 0) {
      cout << "Surface(s) affected by the design variables: ";
      for (iMarker_DV = 0; iMarker_DV < nMarker_DV; iMarker_DV++) {
        cout << Marker_DV[iMarker_DV];
        if (iMarker_DV < nMarker_DV-1) cout << ", ";
        else cout <<".";
      }
      cout<< endl;
    }

    if ((Kind_GridMovement[ZONE_0] == DEFORMING) || (Kind_GridMovement[ZONE_0] == MOVING_WALL)) {
      cout << "Surface(s) in motion: ";
      for (iMarker_Moving = 0; iMarker_Moving < nMarker_Moving; iMarker_Moving++) {
        cout << Marker_Moving[iMarker_Moving];
        if (iMarker_Moving < nMarker_Moving-1) cout << ", ";
        else cout <<".";
      }
      cout<< endl;
    }

  }

  if (val_software == SU2_GEO) {
    if (nMarker_GeoEval != 0) {
      cout << "Surface(s) where the geometrical based functions is evaluated: ";
      for (iMarker_GeoEval = 0; iMarker_GeoEval < nMarker_GeoEval; iMarker_GeoEval++) {
        cout << Marker_GeoEval[iMarker_GeoEval];
        if (iMarker_GeoEval < nMarker_GeoEval-1) cout << ", ";
        else cout <<".";
      }
      cout<< endl;
    }
  }

  cout << "Input mesh file name: " << Mesh_FileName << endl;

	if (val_software == SU2_DOT) {
    if (DiscreteAdjoint) {
      cout << "Input sensitivity file name: " << GetObjFunc_Extension(Solution_AdjFileName) << "." << endl;
    }else {
		cout << "Input sensitivity file name: " << SurfAdjCoeff_FileName << "." << endl;
	}
  }

	if (val_software == SU2_MSH) {
		switch (Kind_Adaptation) {
		case FULL: case WAKE: case FULL_FLOW: case FULL_ADJOINT: case SMOOTHING: case SUPERSONIC_SHOCK:
			break;
		case GRAD_FLOW:
			cout << "Read flow solution from: " << Solution_FlowFileName << "." << endl;
			break;
		case GRAD_ADJOINT:
			cout << "Read adjoint flow solution from: " << Solution_AdjFileName << "." << endl;
			break;
		case GRAD_FLOW_ADJ: case COMPUTABLE: case REMAINING:
			cout << "Read flow solution from: " << Solution_FlowFileName << "." << endl;
			cout << "Read adjoint flow solution from: " << Solution_AdjFileName << "." << endl;
			break;
		}
	}

	if (val_software == SU2_DEF) {
		cout << endl <<"---------------------- Grid deformation parameters ----------------------" << endl;
		cout << "Grid deformation using a linear elasticity method." << endl;

    if (Hold_GridFixed == YES) cout << "Hold some regions of the mesh fixed (hardcode implementation)." << endl;
  }

  if (val_software == SU2_DOT) {
  cout << endl <<"-------------------- Surface deformation parameters ---------------------" << endl;
  }

  if (((val_software == SU2_DEF) || (val_software == SU2_DOT)) && (Design_Variable[0] != NONE)) {

    for (unsigned short iDV = 0; iDV < nDV; iDV++) {

      if ((Design_Variable[iDV] != NO_DEFORMATION) &&
          (Design_Variable[iDV] != FFD_SETTING) &&
          (Design_Variable[iDV] != SURFACE_FILE) &&
          (Design_Variable[iDV] != GE_LITE)) {

        if (iDV == 0)
          cout << "Design variables definition (markers <-> value <-> param):" << endl;

        switch (Design_Variable[iDV]) {
          case FFD_CONTROL_POINT_2D:  cout << "FFD 2D (control point) <-> "; break;
          case FFD_CAMBER_2D:         cout << "FFD 2D (camber) <-> "; break;
          case FFD_THICKNESS_2D:      cout << "FFD 2D (thickness) <-> "; break;
          case FFD_TWIST_2D:          cout << "FFD 2D (twist) <-> "; break;
          case HICKS_HENNE:           cout << "Hicks Henne <-> " ; break;
          case SURFACE_BUMP:          cout << "Surface bump <-> " ; break;
          case ANGLE_OF_ATTACK:       cout << "Angle of attack <-> " ; break;
	        case CST:           	      cout << "Kulfan parameter number (CST) <-> " ; break;
          case TRANSLATION:           cout << "Translation design variable."; break;
          case SCALE:                 cout << "Scale design variable."; break;
          case NACA_4DIGITS:          cout << "NACA four digits <-> "; break;
          case PARABOLIC:             cout << "Parabolic <-> "; break;
          case AIRFOIL:               cout << "Airfoil <-> "; break;
          case ROTATION:              cout << "Rotation <-> "; break;
          case FFD_CONTROL_POINT:     cout << "FFD (control point) <-> "; break;
          case FFD_NACELLE:           cout << "FFD (nacelle) <-> "; break;
          case FFD_GULL:              cout << "FFD (gull) <-> "; break;
          case FFD_TWIST:             cout << "FFD (twist) <-> "; break;
          case FFD_ROTATION:          cout << "FFD (rotation) <-> "; break;
          case FFD_CONTROL_SURFACE:   cout << "FFD (control surface) <-> "; break;
          case FFD_CAMBER:            cout << "FFD (camber) <-> "; break;
          case FFD_THICKNESS:         cout << "FFD (thickness) -> "; break;
          case FFD_ANGLE_OF_ATTACK:   cout << "FFD (angle of attack) <-> "; break;
        }

        for (iMarker_DV = 0; iMarker_DV < nMarker_DV; iMarker_DV++) {
          cout << Marker_DV[iMarker_DV];
          if (iMarker_DV < nMarker_DV-1) cout << ", ";
          else cout << " <-> ";
        }

        for (iDV_Value = 0; iDV_Value < nDV_Value[iDV]; iDV_Value++) {
          cout << DV_Value[iDV][iDV_Value];
          if (iDV_Value != nDV_Value[iDV]-1) cout << ", ";
        }
        cout << " <-> ";

        if ((Design_Variable[iDV] == NO_DEFORMATION) ||
            (Design_Variable[iDV] == FFD_SETTING) ||
            (Design_Variable[iDV] == SCALE) ) nParamDV = 0;
        if (Design_Variable[iDV] == ANGLE_OF_ATTACK) nParamDV = 1;
        if ((Design_Variable[iDV] == FFD_CAMBER_2D) ||
            (Design_Variable[iDV] == FFD_THICKNESS_2D) ||
            (Design_Variable[iDV] == HICKS_HENNE) ||
            (Design_Variable[iDV] == PARABOLIC) ||
            (Design_Variable[iDV] == AIRFOIL) ||
            (Design_Variable[iDV] == FFD_GULL) ||
            (Design_Variable[iDV] == FFD_ANGLE_OF_ATTACK) ) nParamDV = 2;
        if ((Design_Variable[iDV] ==  TRANSLATION) ||
            (Design_Variable[iDV] ==  NACA_4DIGITS) ||
            (Design_Variable[iDV] ==  CST) ||
            (Design_Variable[iDV] ==  SURFACE_BUMP) ||
            (Design_Variable[iDV] ==  FFD_CAMBER) ||
            (Design_Variable[iDV] ==  FFD_TWIST_2D) ||
            (Design_Variable[iDV] ==  FFD_THICKNESS) ) nParamDV = 3;
        if (Design_Variable[iDV] == FFD_CONTROL_POINT_2D) nParamDV = 5;
        if (Design_Variable[iDV] == ROTATION) nParamDV = 6;
        if ((Design_Variable[iDV] ==  FFD_CONTROL_POINT) ||
            (Design_Variable[iDV] ==  FFD_ROTATION) ||
            (Design_Variable[iDV] ==  FFD_CONTROL_SURFACE) ) nParamDV = 7;
        if (Design_Variable[iDV] == FFD_TWIST) nParamDV = 8;

        for (unsigned short iParamDV = 0; iParamDV < nParamDV; iParamDV++) {

          if (iParamDV == 0) cout << "( ";

          if ((iParamDV == 0) &&
              ((Design_Variable[iDV] == NO_DEFORMATION) ||
               (Design_Variable[iDV] == FFD_SETTING) ||
               (Design_Variable[iDV] == FFD_ANGLE_OF_ATTACK) ||
               (Design_Variable[iDV] == FFD_CONTROL_POINT_2D) ||
               (Design_Variable[iDV] == FFD_CAMBER_2D) ||
               (Design_Variable[iDV] == FFD_THICKNESS_2D) ||
               (Design_Variable[iDV] == FFD_TWIST_2D) ||
               (Design_Variable[iDV] == FFD_CONTROL_POINT) ||
               (Design_Variable[iDV] == FFD_NACELLE) ||
               (Design_Variable[iDV] == FFD_GULL) ||
               (Design_Variable[iDV] == FFD_TWIST) ||
               (Design_Variable[iDV] == FFD_ROTATION) ||
               (Design_Variable[iDV] == FFD_CONTROL_SURFACE) ||
               (Design_Variable[iDV] == FFD_CAMBER) ||
               (Design_Variable[iDV] == FFD_THICKNESS))) cout << FFDTag[iDV];
          else cout << ParamDV[iDV][iParamDV];

          if (iParamDV < nParamDV-1) cout << ", ";
          else cout <<" )"<< endl;

        }

      }

      else if (Design_Variable[iDV] == NO_DEFORMATION) {
        cout << "No deformation of the numerical grid. Just output .su2 file." << endl;
      }

      else if (Design_Variable[iDV] == FFD_SETTING) {

        cout << "Setting the FFD box structure." << endl;
        cout << "FFD boxes definition (FFD tag <-> degree <-> coord):" << endl;

        for (unsigned short iFFDBox = 0; iFFDBox < nFFDBox; iFFDBox++) {

          cout << TagFFDBox[iFFDBox] << " <-> ";

          for (unsigned short iDegreeFFD = 0; iDegreeFFD < 3; iDegreeFFD++) {
            if (iDegreeFFD == 0) cout << "( ";
            cout << DegreeFFDBox[iFFDBox][iDegreeFFD];
            if (iDegreeFFD < 2) cout << ", ";
            else cout <<" )";
          }

          cout << " <-> ";

          for (unsigned short iCoordFFD = 0; iCoordFFD < 24; iCoordFFD++) {
            if (iCoordFFD == 0) cout << "( ";
            cout << CoordFFDBox[iFFDBox][iCoordFFD];
            if (iCoordFFD < 23) cout << ", ";
            else cout <<" )"<< endl;
          }

        }

      }

      else cout << endl;

		}
	}

	if (((val_software == SU2_CFD) && ( ContinuousAdjoint || DiscreteAdjoint)) || (val_software == SU2_DOT)) {

		cout << endl <<"----------------------- Design problem definition -----------------------" << endl;
		if (nObj==1) {
      switch (Kind_ObjFunc[0]) {
        case DRAG_COEFFICIENT:           cout << "CD objective function";
          if (Fixed_CL_Mode) {           cout << " using fixed CL mode, dCD/dCL = " << dCD_dCL << "." << endl; }
          else if (Fixed_CM_Mode) {      cout << " using fixed CMy mode, dCD/dCMy = " << dCD_dCMy << "." << endl; }
          else {                         cout << "." << endl; }
          break;
        case LIFT_COEFFICIENT:           cout << "CL objective function." << endl; break;
        case MOMENT_X_COEFFICIENT:       cout << "CMx objective function" << endl;
          if (Fixed_CL_Mode) {           cout << " using fixed CL mode, dCMx/dCL = " << dCMx_dCL << "." << endl; }
          else {                         cout << "." << endl; }
          break;
        case MOMENT_Y_COEFFICIENT:       cout << "CMy objective function" << endl;
          if (Fixed_CL_Mode) {           cout << " using fixed CL mode, dCMy/dCL = " << dCMy_dCL << "." << endl; }
          else {                         cout << "." << endl; }
          break;
        case MOMENT_Z_COEFFICIENT:       cout << "CMz objective function" << endl;
          if (Fixed_CL_Mode) {           cout << " using fixed CL mode, dCMz/dCL = " << dCMz_dCL << "." << endl; }
          else {                         cout << "." << endl; }
          break;
        case INVERSE_DESIGN_PRESSURE:    cout << "Inverse design (Cp) objective function." << endl; break;
        case INVERSE_DESIGN_HEATFLUX:    cout << "Inverse design (Heat Flux) objective function." << endl; break;
        case SIDEFORCE_COEFFICIENT:      cout << "Side force objective function." << endl; break;
        case EFFICIENCY:                 cout << "CL/CD objective function." << endl; break;
        case EQUIVALENT_AREA:            cout << "Equivalent area objective function. CD weight: " << WeightCd <<"."<< endl;  break;
        case NEARFIELD_PRESSURE:         cout << "Nearfield pressure objective function. CD weight: " << WeightCd <<"."<< endl;  break;
        case FORCE_X_COEFFICIENT:        cout << "X-force objective function." << endl; break;
        case FORCE_Y_COEFFICIENT:        cout << "Y-force objective function." << endl; break;
        case FORCE_Z_COEFFICIENT:        cout << "Z-force objective function." << endl; break;
        case THRUST_COEFFICIENT:         cout << "Thrust objective function." << endl; break;
        case TORQUE_COEFFICIENT:         cout << "Torque efficiency objective function." << endl; break;
        case TOTAL_HEATFLUX:             cout << "Total heat flux objective function." << endl; break;
        case MAXIMUM_HEATFLUX:           cout << "Maximum heat flux objective function." << endl; break;
        case FIGURE_OF_MERIT:            cout << "Rotor Figure of Merit objective function." << endl; break;
        case SURFACE_TOTAL_PRESSURE:         cout << "Average total pressure objective function." << endl; break;
        case SURFACE_STATIC_PRESSURE:        cout << "Average static pressure objective function." << endl; break;
        case SURFACE_MASSFLOW:             cout << "Mass flow rate objective function." << endl; break;
        case SURFACE_MACH:             cout << "Mach number objective function." << endl; break;
        case CUSTOM_OBJFUNC:        		cout << "Custom objective function." << endl; break;
      }
		}
		else {
		  cout << "Weighted sum objective function." << endl;
		}

	}

	if (val_software == SU2_CFD) {
		cout << endl <<"---------------------- Space Numerical Integration ----------------------" << endl;

		if (SmoothNumGrid) cout << "There are some smoothing iterations on the grid coordinates." << endl;

    if ((Kind_Solver == EULER) || (Kind_Solver == NAVIER_STOKES) || (Kind_Solver == RANS) ||
         (Kind_Solver == DISC_ADJ_EULER) || (Kind_Solver == DISC_ADJ_NAVIER_STOKES) || (Kind_Solver == DISC_ADJ_RANS) ) {

      if (Kind_ConvNumScheme_Flow == SPACE_CENTERED) {
        if (Kind_Centered_Flow == JST) {
          cout << "Jameson-Schmidt-Turkel scheme (2nd order in space) for the flow inviscid terms."<< endl;
          cout << "JST viscous coefficients (2nd & 4th): " << Kappa_2nd_Flow << ", " << Kappa_4th_Flow <<"." << endl;
          cout << "The method includes a grid stretching correction (p = 0.3)."<< endl;
        }
        if (Kind_Centered_Flow == JST_KE) {
          cout << "Jameson-Schmidt-Turkel scheme (2nd order in space) for the flow inviscid terms."<< endl;
          cout << "JST viscous coefficients (2nd & 4th): " << Kappa_2nd_Flow << ", " << Kappa_4th_Flow << "." << endl;
          cout << "The method includes a grid stretching correction (p = 0.3)."<< endl;
        }
        if (Kind_Centered_Flow == LAX) {
          cout << "Lax-Friedrich scheme (1st order in space) for the flow inviscid terms."<< endl;
          cout << "Lax viscous coefficients (1st): " << Kappa_1st_Flow << "." << endl;
          cout << "First order integration." << endl;
        }
      }

      if (Kind_ConvNumScheme_Flow == SPACE_UPWIND) {
        if (Kind_Upwind_Flow == ROE) cout << "Roe (with entropy fix = "<< EntropyFix_Coeff <<") solver for the flow inviscid terms."<< endl;
        if (Kind_Upwind_Flow == TURKEL) cout << "Roe-Turkel solver for the flow inviscid terms."<< endl;
        if (Kind_Upwind_Flow == AUSM)  cout << "AUSM solver for the flow inviscid terms."<< endl;
        if (Kind_Upwind_Flow == HLLC)  cout << "HLLC solver for the flow inviscid terms."<< endl;
        if (Kind_Upwind_Flow == SW)  cout << "Steger-Warming solver for the flow inviscid terms."<< endl;
        if (Kind_Upwind_Flow == MSW)  cout << "Modified Steger-Warming solver for the flow inviscid terms."<< endl;
        if (Kind_Upwind_Flow == CUSP)  cout << "CUSP solver for the flow inviscid terms."<< endl;
        
        if (MUSCL_Flow) {
          cout << "Second order integration in space, with slope limiter." << endl;
            switch (Kind_SlopeLimit_Flow) {
              case NO_LIMITER:
                cout << "No slope-limiting method. "<< endl;
                break;
              case VENKATAKRISHNAN:
                cout << "Venkatakrishnan slope-limiting method, with constant: " << Venkat_LimiterCoeff <<". "<< endl;
                cout << "The reference element size is: " << RefElemLength <<". "<< endl;
                break;
              case VENKATAKRISHNAN_WANG:
                cout << "Venkatakrishnan-Wang slope-limiting method, with constant: " << Venkat_LimiterCoeff <<". "<< endl;
                break;
              case BARTH_JESPERSEN:
                cout << "Barth-Jespersen slope-limiting method." << endl;
                break;
              case VAN_ALBADA_EDGE:
                cout << "Van Albada slope-limiting method implemented by edges." << endl;
                break;
            }
        }
        else {
          cout << "First order integration in space." << endl;
        }
        
      }

    }

    if ((Kind_Solver == RANS) || (Kind_Solver == DISC_ADJ_RANS)) {
      if (Kind_ConvNumScheme_Turb == SPACE_UPWIND) {
        if (Kind_Upwind_Turb == SCALAR_UPWIND) cout << "Scalar upwind solver for the turbulence model."<< endl;
        if (MUSCL_Turb) {
          cout << "Second order integration in space with slope limiter." << endl;
            switch (Kind_SlopeLimit_Turb) {
              case NO_LIMITER:
                cout << "No slope-limiting method. "<< endl;
                break;
              case VENKATAKRISHNAN:
                cout << "Venkatakrishnan slope-limiting method, with constant: " << Venkat_LimiterCoeff <<". "<< endl;
                cout << "The reference element size is: " << RefElemLength <<". "<< endl;
                break;
              case VENKATAKRISHNAN_WANG:
                cout << "Venkatakrishnan-Wang slope-limiting method, with constant: " << Venkat_LimiterCoeff <<". "<< endl;
                break;
              case BARTH_JESPERSEN:
                cout << "Barth-Jespersen slope-limiting method." << endl;
                break;
              case VAN_ALBADA_EDGE:
                cout << "Van Albada slope-limiting method implemented by edges." << endl;
                break;
            }
        }
        else {
          cout << "First order integration in space." << endl;
        }
      }
    }

    if ((Kind_Solver == ADJ_EULER) || (Kind_Solver == ADJ_NAVIER_STOKES) || (Kind_Solver == ADJ_RANS)) {

      if (Kind_ConvNumScheme_AdjFlow == SPACE_CENTERED) {
        if (Kind_Centered_AdjFlow == JST) {
          cout << "Jameson-Schmidt-Turkel scheme for the adjoint inviscid terms."<< endl;
          cout << "JST viscous coefficients (1st, 2nd, & 4th): " << Kappa_1st_AdjFlow
          << ", " << Kappa_2nd_AdjFlow << ", " << Kappa_4th_AdjFlow <<"."<< endl;
          cout << "The method includes a grid stretching correction (p = 0.3)."<< endl;
          cout << "Second order integration." << endl;
        }
        if (Kind_Centered_AdjFlow == LAX) {
          cout << "Lax-Friedrich scheme for the adjoint inviscid terms."<< endl;
          cout << "First order integration." << endl;
        }
      }

      if (Kind_ConvNumScheme_AdjFlow == SPACE_UPWIND) {
        if (Kind_Upwind_AdjFlow == ROE) cout << "Roe (with entropy fix = "<< EntropyFix_Coeff <<") solver for the adjoint inviscid terms."<< endl;
        if (MUSCL_AdjFlow) {
          cout << "Second order integration with slope limiter." << endl;
            switch (Kind_SlopeLimit_AdjFlow) {
              case NO_LIMITER:
                cout << "No slope-limiting method. "<< endl;
                break;
              case VENKATAKRISHNAN:
                cout << "Venkatakrishnan slope-limiting method, with constant: " << Venkat_LimiterCoeff <<". "<< endl;
                cout << "The reference element size is: " << RefElemLength <<". "<< endl;
                break;
              case VENKATAKRISHNAN_WANG:
                cout << "Venkatakrishnan-Wang slope-limiting method, with constant: " << Venkat_LimiterCoeff <<". "<< endl;
                break;
              case BARTH_JESPERSEN:
                cout << "Barth-Jespersen slope-limiting method." << endl;
                break;
              case VAN_ALBADA_EDGE:
                cout << "Van Albada slope-limiting method implemented by edges." << endl;
                break;
              case SHARP_EDGES:
                cout << "Sharp edges slope-limiting method, with constant: " << Venkat_LimiterCoeff <<". "<< endl;
                cout << "The reference element size is: " << RefElemLength <<". "<< endl;
                cout << "The reference sharp edge distance is: " << AdjSharp_LimiterCoeff*RefElemLength*Venkat_LimiterCoeff <<". "<< endl;
                break;
              case WALL_DISTANCE:
                cout << "Wall distance slope-limiting method, with constant: " << Venkat_LimiterCoeff <<". "<< endl;
                cout << "The reference element size is: " << RefElemLength <<". "<< endl;
                cout << "The reference wall distance is: " << AdjSharp_LimiterCoeff*RefElemLength*Venkat_LimiterCoeff <<". "<< endl;
                break;
            }
        }
        else {
          cout << "First order integration." << endl;
        }
      }
      
      cout << "The reference sharp edge distance is: " << AdjSharp_LimiterCoeff*RefElemLength*Venkat_LimiterCoeff <<". "<< endl;

    }

    if ((Kind_Solver == ADJ_RANS) && (!Frozen_Visc_Cont)) {
      if (Kind_ConvNumScheme_AdjTurb == SPACE_UPWIND) {
        if (Kind_Upwind_Turb == SCALAR_UPWIND) cout << "Scalar upwind solver (first order) for the adjoint turbulence model."<< endl;
        if (MUSCL_AdjTurb) {
          cout << "Second order integration with slope limiter." << endl;
            switch (Kind_SlopeLimit_AdjTurb) {
              case NO_LIMITER:
                cout << "No slope-limiting method. "<< endl;
                break;
              case VENKATAKRISHNAN:
                cout << "Venkatakrishnan slope-limiting method, with constant: " << Venkat_LimiterCoeff <<". "<< endl;
                cout << "The reference element size is: " << RefElemLength <<". "<< endl;
                break;
              case VENKATAKRISHNAN_WANG:
                cout << "Venkatakrishnan-Wang slope-limiting method, with constant: " << Venkat_LimiterCoeff <<". "<< endl;
                break;
              case BARTH_JESPERSEN:
                cout << "Barth-Jespersen slope-limiting method." << endl;
                break;
              case VAN_ALBADA_EDGE:
                cout << "Van Albada slope-limiting method implemented by edges." << endl;
                break;
              case SHARP_EDGES:
                cout << "Sharp edges slope-limiting method, with constant: " << Venkat_LimiterCoeff <<". "<< endl;
                cout << "The reference element size is: " << RefElemLength <<". "<< endl;
                cout << "The reference sharp edge distance is: " << AdjSharp_LimiterCoeff*RefElemLength*Venkat_LimiterCoeff <<". "<< endl;
                break;
              case WALL_DISTANCE:
                cout << "Wall distance slope-limiting method, with constant: " << Venkat_LimiterCoeff <<". "<< endl;
                cout << "The reference element size is: " << RefElemLength <<". "<< endl;
                cout << "The reference wall distance is: " << AdjSharp_LimiterCoeff*RefElemLength*Venkat_LimiterCoeff <<". "<< endl;
                break;
            }
        }
        else {
          cout << "First order integration." << endl;
        }
      }
    }

    if ((Kind_Solver == NAVIER_STOKES) || (Kind_Solver == RANS) ||
        (Kind_Solver == DISC_ADJ_NAVIER_STOKES) || (Kind_Solver == DISC_ADJ_RANS)) {
        cout << "Average of gradients with correction (viscous flow terms)." << endl;
    }

    if ((Kind_Solver == ADJ_NAVIER_STOKES) || (Kind_Solver == ADJ_RANS)) {
      cout << "Average of gradients with correction (viscous adjoint terms)." << endl;
    }

    if ((Kind_Solver == RANS) || (Kind_Solver == DISC_ADJ_RANS)) {
      cout << "Average of gradients with correction (viscous turbulence terms)." << endl;
    }

    if (Kind_Solver == POISSON_EQUATION) {
      cout << "Galerkin method for viscous terms computation of the poisson potential equation." << endl;
    }

    if ((Kind_Solver == ADJ_RANS) && (!Frozen_Visc_Cont)) {
      cout << "Average of gradients with correction (2nd order) for computation of adjoint viscous turbulence terms." << endl;
      if (Kind_TimeIntScheme_AdjTurb == EULER_IMPLICIT) cout << "Euler implicit method for the turbulent adjoint equation." << endl;
    }

    if(Kind_Solver != FEM_EULER && Kind_Solver != FEM_NAVIER_STOKES &&
       Kind_Solver != FEM_RANS  && Kind_Solver != FEM_LES) {
      switch (Kind_Gradient_Method) {
        case GREEN_GAUSS: cout << "Gradient computation using Green-Gauss theorem." << endl; break;
        case WEIGHTED_LEAST_SQUARES: cout << "Gradient Computation using weighted Least-Squares method." << endl; break;
      }
    }

    if (Kind_Regime == INCOMPRESSIBLE) {
      cout << "Artificial compressibility factor: " << ArtComp_Factor << "." << endl;
    }

    if(Kind_Solver == FEM_EULER || Kind_Solver == FEM_NAVIER_STOKES ||
       Kind_Solver == FEM_RANS  || Kind_Solver == FEM_LES) {
      if(Kind_FEM_Flow == DG) {
        cout << "Discontinuous Galerkin Finite element solver" << endl;

        switch( Riemann_Solver_FEM ) {
          case ROE:           cout << "Roe (with entropy fix) solver for inviscid fluxes over the faces" << endl; break;
          case LAX_FRIEDRICH: cout << "Lax-Friedrich solver for inviscid fluxes over the faces" << endl; break;
          case AUSM:          cout << "AUSM solver inviscid fluxes over the faces" << endl; break;
          case AUSMPWPLUS:    cout << "AUSMPW+ solver inviscid fluxes over the faces" << endl; break;
          case HLLC:          cout << "HLLC solver inviscid fluxes over the faces" << endl; break;
          case VAN_LEER:      cout << "Van Leer solver inviscid fluxes over the faces" << endl; break;
        }

        if(Kind_Solver != FEM_EULER) {
          cout << "Theta symmetrizing terms interior penalty: " << Theta_Interior_Penalty_DGFEM << endl;
        }
      }

      cout << "Quadrature factor for straight elements:   " << Quadrature_Factor_Straight << endl;
      cout << "Quadrature factor for curved elements:     "   << Quadrature_Factor_Curved << endl;
    }

    cout << endl <<"---------------------- Time Numerical Integration -----------------------" << endl;

    if ((Kind_Solver != FEM_ELASTICITY) && (Kind_Solver != DISC_ADJ_FEM)) {
		switch (Unsteady_Simulation) {
		  case NO:
			cout << "Local time stepping (steady state simulation)." << endl; break;
		  case TIME_STEPPING:
			cout << "Unsteady simulation using a time stepping strategy."<< endl;
			if (Unst_CFL != 0.0) {
                          cout << "Time step computed by the code. Unsteady CFL number: " << Unst_CFL <<"."<< endl;
                          if (Delta_UnstTime != 0.0) {
                            cout << "Synchronization time provided by the user (s): "<< Delta_UnstTime << "." << endl;
                          }
                        }
			else cout << "Unsteady time step provided by the user (s): "<< Delta_UnstTime << "." << endl;
			break;
		  case DT_STEPPING_1ST: case DT_STEPPING_2ND:
			if (Unsteady_Simulation == DT_STEPPING_1ST) cout << "Unsteady simulation, dual time stepping strategy (first order in time)."<< endl;
			if (Unsteady_Simulation == DT_STEPPING_2ND) cout << "Unsteady simulation, dual time stepping strategy (second order in time)."<< endl;
			if (Unst_CFL != 0.0) cout << "Time step computed by the code. Unsteady CFL number: " << Unst_CFL <<"."<< endl;
			else cout << "Unsteady time step provided by the user (s): "<< Delta_UnstTime << "." << endl;
			cout << "Total number of internal Dual Time iterations: "<< Unst_nIntIter <<"." << endl;
			break;
		}
    }
	else {
		switch (Dynamic_Analysis) {
		  case NO:
			cout << "Static structural analysis." << endl; break;
		  case YES:
			cout << "Dynamic structural analysis."<< endl;
			cout << "Time step provided by the user for the dynamic analysis(s): "<< Delta_DynTime << "." << endl;
			break;
		}
	}

    if ((Kind_Solver == EULER) || (Kind_Solver == NAVIER_STOKES) || (Kind_Solver == RANS) ||
        (Kind_Solver == DISC_ADJ_EULER) || (Kind_Solver == DISC_ADJ_NAVIER_STOKES) || (Kind_Solver == DISC_ADJ_RANS)) {
      switch (Kind_TimeIntScheme_Flow) {
        case RUNGE_KUTTA_EXPLICIT:
          cout << "Runge-Kutta explicit method for the flow equations." << endl;
          cout << "Number of steps: " << nRKStep << endl;
          cout << "Alpha coefficients: ";
          for (unsigned short iRKStep = 0; iRKStep < nRKStep; iRKStep++) {
            cout << "\t" << RK_Alpha_Step[iRKStep];
          }
          cout << endl;
          break;
        case EULER_EXPLICIT:
          cout << "Euler explicit method for the flow equations." << endl;
          break;
        case EULER_IMPLICIT:
          cout << "Euler implicit method for the flow equations." << endl;
          switch (Kind_Linear_Solver) {
            case BCGSTAB:
              cout << "BCGSTAB is used for solving the linear system." << endl;
              switch (Kind_Linear_Solver_Prec) {
                case ILU: cout << "Using a ILU("<< Linear_Solver_ILU_n <<") preconditioning."<< endl; break;
                case LINELET: cout << "Using a linelet preconditioning."<< endl; break;
                case LU_SGS: cout << "Using a LU-SGS preconditioning."<< endl; break;
                case JACOBI: cout << "Using a Jacobi preconditioning."<< endl; break;
              }
              cout << "Convergence criteria of the linear solver: "<< Linear_Solver_Error <<"."<< endl;
              cout << "Max number of linear iterations: "<< Linear_Solver_Iter <<"."<< endl;
              break;
            case FGMRES:
            case RESTARTED_FGMRES:
              cout << "FGMRES is used for solving the linear system." << endl;
              switch (Kind_Linear_Solver_Prec) {
                case ILU: cout << "Using a ILU("<< Linear_Solver_ILU_n <<") preconditioning."<< endl; break;
                case LINELET: cout << "Using a linelet preconditioning."<< endl; break;
                case LU_SGS: cout << "Using a LU-SGS preconditioning."<< endl; break;
                case JACOBI: cout << "Using a Jacobi preconditioning."<< endl; break;
              }
              cout << "Convergence criteria of the linear solver: "<< Linear_Solver_Error <<"."<< endl;
              cout << "Max number of linear iterations: "<< Linear_Solver_Iter <<"."<< endl;
               break;
            case SMOOTHER_JACOBI:
              cout << "A Jacobi method is used for smoothing the linear system." << endl;
              break;
            case SMOOTHER_ILU:
              cout << "A ILU("<< Linear_Solver_ILU_n <<") method is used for smoothing the linear system." << endl;
              break;
            case SMOOTHER_LUSGS:
              cout << "A LU-SGS method is used for smoothing the linear system." << endl;
              break;
            case SMOOTHER_LINELET:
              cout << "A Linelet method is used for smoothing the linear system." << endl;
              break;
          }
          break;
        case CLASSICAL_RK4_EXPLICIT:
          cout << "Classical RK4 explicit method for the flow equations." << endl;
          cout << "Number of steps: " << 4 << endl;
          cout << "Time coefficients: {0.5, 0.5, 1, 1}" << endl;
          cout << "Function coefficients: {1/6, 1/3, 1/3, 1/6}" << endl;
          break;
      }
    }

    if ((Kind_Solver == FEM_ELASTICITY) || (Kind_Solver == DISC_ADJ_FEM)) {
      switch (Kind_TimeIntScheme_FEA) {
        case CD_EXPLICIT:
          cout << "Explicit time integration (NOT IMPLEMENTED YET)." << endl;
          break;
        case GENERALIZED_ALPHA:
          cout << "Generalized-alpha method." << endl;
          break;
        case NEWMARK_IMPLICIT:
          cout << "Euler implicit method for the flow equations." << endl;
          switch (Kind_Linear_Solver) {
            case BCGSTAB:
              cout << "BCGSTAB is used for solving the linear system." << endl;
              cout << "Convergence criteria of the linear solver: "<< Linear_Solver_Error <<"."<< endl;
              cout << "Max number of iterations: "<< Linear_Solver_Iter <<"."<< endl;
              break;
            case FGMRES:
            case RESTARTED_FGMRES:
              cout << "FGMRES is used for solving the linear system." << endl;
              cout << "Convergence criteria of the linear solver: "<< Linear_Solver_Error <<"."<< endl;
              cout << "Max number of iterations: "<< Linear_Solver_Iter <<"."<< endl;
              break;
            case CONJUGATE_GRADIENT:
              cout << "A Conjugate Gradient method is used for solving the linear system." << endl;
              cout << "Convergence criteria of the linear solver: "<< Linear_Solver_Error <<"."<< endl;
              cout << "Max number of iterations: "<< Linear_Solver_Iter <<"."<< endl;
              break;
          }
          break;
      }
    }

    if ((Kind_Solver == ADJ_EULER) || (Kind_Solver == ADJ_NAVIER_STOKES) || (Kind_Solver == ADJ_RANS)) {
      switch (Kind_TimeIntScheme_AdjFlow) {
        case RUNGE_KUTTA_EXPLICIT:
          cout << "Runge-Kutta explicit method for the adjoint equations." << endl;
          cout << "Number of steps: " << nRKStep << endl;
          cout << "Alpha coefficients: ";
          for (unsigned short iRKStep = 0; iRKStep < nRKStep; iRKStep++) {
            cout << "\t" << RK_Alpha_Step[iRKStep];
          }
          cout << endl;
          break;
        case EULER_EXPLICIT: cout << "Euler explicit method for the adjoint equations." << endl; break;
        case EULER_IMPLICIT: cout << "Euler implicit method for the adjoint equations." << endl; break;
      }
    }

    if(Kind_Solver == FEM_EULER || Kind_Solver == FEM_NAVIER_STOKES ||
       Kind_Solver == FEM_RANS  || Kind_Solver == FEM_LES) {
      switch (Kind_TimeIntScheme_FEM_Flow) {
        case RUNGE_KUTTA_EXPLICIT:
          cout << "Runge-Kutta explicit method for the flow equations." << endl;
          cout << "Number of steps: " << nRKStep << endl;
          cout << "Alpha coefficients: ";
          for (unsigned short iRKStep = 0; iRKStep < nRKStep; iRKStep++) {
            cout << "\t" << RK_Alpha_Step[iRKStep];
          }
          cout << endl;
          break;
        case CLASSICAL_RK4_EXPLICIT:
          cout << "Classical RK4 explicit method for the flow equations." << endl;
          cout << "Number of steps: " << 4 << endl;
          cout << "Time coefficients: {0.5, 0.5, 1, 1}" << endl;
          cout << "Function coefficients: {1/6, 1/3, 1/3, 1/6}" << endl;
          break;

        case ADER_DG:
          if(nLevels_TimeAccurateLTS == 1)
            cout << "ADER-DG for the flow equations with global time stepping." << endl;
          else
            cout << "ADER-DG for the flow equations with " << nLevels_TimeAccurateLTS
                 << " levels for time accurate local time stepping." << endl;

          switch( Kind_ADER_Predictor ) {
            case ADER_ALIASED_PREDICTOR:
              cout << "An aliased approach is used in the predictor step. " << endl;
              break;
            case ADER_NON_ALIASED_PREDICTOR:
              cout << "A non-aliased approach is used in the predictor step. " << endl;
              break;
          }
          cout << "Number of time DOFs ADER-DG predictor step: " << nTimeDOFsADER_DG << endl;
          cout << "Location of time DOFs ADER-DG on the interval [-1,1]: ";
          for (unsigned short iDOF=0; iDOF<nTimeDOFsADER_DG; iDOF++) {
            cout << "\t" << TimeDOFsADER_DG[iDOF];
          }
          cout << endl;
          cout << "Time quadrature factor for ADER-DG: " << Quadrature_Factor_Time_ADER_DG << endl;
          cout << "Number of time integration points ADER-DG: " << nTimeIntegrationADER_DG << endl;
          cout << "Location of time integration points ADER-DG on the interval [-1,1]: ";
          for (unsigned short iDOF=0; iDOF<nTimeIntegrationADER_DG; iDOF++) {
            cout << "\t" << TimeIntegrationADER_DG[iDOF];
          }
          cout << endl;
          cout << "Weights of time integration points ADER-DG on the interval [-1,1]: ";
          for (unsigned short iDOF=0; iDOF<nTimeIntegrationADER_DG; iDOF++) {
            cout << "\t" << WeightsIntegrationADER_DG[iDOF];
          }
          cout << endl;
          break;
      }
    }

    if (nMGLevels !=0) {

      if (nStartUpIter != 0) cout << "A total of " << nStartUpIter << " start up iterations on the fine grid."<< endl;
      if (MGCycle == V_CYCLE) cout << "V Multigrid Cycle, with " << nMGLevels << " multigrid levels."<< endl;
      if (MGCycle == W_CYCLE) cout << "W Multigrid Cycle, with " << nMGLevels << " multigrid levels."<< endl;
      if (MGCycle == FULLMG_CYCLE) cout << "Full Multigrid Cycle, with " << nMGLevels << " multigrid levels."<< endl;

      cout << "Damping factor for the residual restriction: " << Damp_Res_Restric <<"."<< endl;
      cout << "Damping factor for the correction prolongation: " << Damp_Correc_Prolong <<"."<< endl;
    }

    if ((Kind_Solver != FEM_ELASTICITY) && (Kind_Solver != DISC_ADJ_FEM)
        && (Kind_Solver != HEAT_EQUATION) && (Kind_Solver != WAVE_EQUATION)) {

      if (!CFL_Adapt) cout << "No CFL adaptation." << endl;
      else cout << "CFL adaptation. Factor down: "<< CFL_AdaptParam[0] <<", factor up: "<< CFL_AdaptParam[1]
        <<",\n                lower limit: "<< CFL_AdaptParam[2] <<", upper limit: " << CFL_AdaptParam[3] <<"."<< endl;

      if (nMGLevels !=0) {
        cout << "Multigrid Level:                  ";
        for (unsigned short iLevel = 0; iLevel < nMGLevels+1; iLevel++) {
          cout.width(6); cout << iLevel;
        }
        cout << endl;
      }

			if (Unsteady_Simulation != TIME_STEPPING) {
				cout << "Courant-Friedrichs-Lewy number:   ";
				cout.precision(3);
				cout.width(6); cout << CFL[0];
				cout << endl;
			}


      if (nMGLevels !=0) {
        cout.precision(3);
        cout << "MG PreSmooth coefficients:        ";
        for (unsigned short iMG_PreSmooth = 0; iMG_PreSmooth < nMGLevels+1; iMG_PreSmooth++) {
          cout.width(6); cout << MG_PreSmooth[iMG_PreSmooth];
        }
        cout << endl;
      }

      if (nMGLevels !=0) {
        cout.precision(3);
        cout << "MG PostSmooth coefficients:       ";
        for (unsigned short iMG_PostSmooth = 0; iMG_PostSmooth < nMGLevels+1; iMG_PostSmooth++) {
          cout.width(6); cout << MG_PostSmooth[iMG_PostSmooth];
        }
        cout << endl;
      }

      if (nMGLevels !=0) {
        cout.precision(3);
        cout << "MG CorrecSmooth coefficients:     ";
        for (unsigned short iMG_CorrecSmooth = 0; iMG_CorrecSmooth < nMGLevels+1; iMG_CorrecSmooth++) {
          cout.width(6); cout << MG_CorrecSmooth[iMG_CorrecSmooth];
        }
        cout << endl;
      }

    }

    if ((Kind_Solver == RANS) || (Kind_Solver == DISC_ADJ_RANS))
      if (Kind_TimeIntScheme_Turb == EULER_IMPLICIT)
        cout << "Euler implicit time integration for the turbulence model." << endl;
  }

  if (val_software == SU2_CFD) {

    cout << endl <<"------------------------- Convergence Criteria --------------------------" << endl;

    cout << "Maximum number of iterations: " << nExtIter <<"."<< endl;

    if (ConvCriteria == CAUCHY) {
      if (!ContinuousAdjoint && !DiscreteAdjoint)
        switch (Cauchy_Func_Flow) {
          case LIFT_COEFFICIENT: cout << "Cauchy criteria for Lift using "
            << Cauchy_Elems << " elements and epsilon " <<Cauchy_Eps<< "."<< endl; break;
          case DRAG_COEFFICIENT: cout << "Cauchy criteria for Drag using "
            << Cauchy_Elems << " elements and epsilon " <<Cauchy_Eps<< "."<< endl; break;
        }

      if (ContinuousAdjoint || DiscreteAdjoint)
        switch (Cauchy_Func_AdjFlow) {
          case SENS_GEOMETRY: cout << "Cauchy criteria for geo. sensitivity using "
            << Cauchy_Elems << " elements and epsilon " <<Cauchy_Eps<< "."<< endl; break;
          case SENS_MACH: cout << "Cauchy criteria for Mach number sensitivity using "
            << Cauchy_Elems << " elements and epsilon " <<Cauchy_Eps<< "."<< endl; break;
        }

      cout << "Start convergence criteria at iteration " << StartConv_Iter<< "."<< endl;

    }


    if (ConvCriteria == RESIDUAL) {
      if (!ContinuousAdjoint && !DiscreteAdjoint) {
        cout << "Reduce the density residual " << OrderMagResidual << " orders of magnitude."<< endl;
        cout << "The minimum bound for the density residual is 10^(" << MinLogResidual<< ")."<< endl;
        cout << "Start convergence criteria at iteration " << StartConv_Iter<< "."<< endl;
      }

      if (ContinuousAdjoint || DiscreteAdjoint) {
        cout << "Reduce the adjoint density residual " << OrderMagResidual << " orders of magnitude."<< endl;
        cout << "The minimum value for the adjoint density residual is 10^(" << MinLogResidual<< ")."<< endl;
      }

    }

  }

  if (val_software == SU2_MSH) {
    cout << endl <<"----------------------- Grid adaptation strategy ------------------------" << endl;

    switch (Kind_Adaptation) {
      case NONE: break;
      case PERIODIC: cout << "Grid modification to run periodic bc problems." << endl; break;
      case FULL: cout << "Grid adaptation using a complete refinement." << endl; break;
      case WAKE: cout << "Grid adaptation of the wake." << endl; break;
      case FULL_FLOW: cout << "Flow grid adaptation using a complete refinement." << endl; break;
      case FULL_ADJOINT: cout << "Adjoint grid adaptation using a complete refinement." << endl; break;
      case GRAD_FLOW: cout << "Grid adaptation using gradient based strategy (density)." << endl; break;
      case GRAD_ADJOINT: cout << "Grid adaptation using gradient based strategy (adjoint density)." << endl; break;
      case GRAD_FLOW_ADJ: cout << "Grid adaptation using gradient based strategy (density and adjoint density)." << endl; break;
      case COMPUTABLE: cout << "Grid adaptation using computable correction."<< endl; break;
      case REMAINING: cout << "Grid adaptation using remaining error."<< endl; break;
      case SMOOTHING: cout << "Grid smoothing using an implicit method."<< endl; break;
      case SUPERSONIC_SHOCK: cout << "Grid adaptation for a supersonic shock at Mach: " << Mach <<"."<< endl; break;
    }

    switch (Kind_Adaptation) {
      case GRAD_FLOW: case GRAD_ADJOINT: case GRAD_FLOW_ADJ: case COMPUTABLE: case REMAINING:
        cout << "Power of the dual volume in the adaptation sensor: " << DualVol_Power << endl;
        cout << "Percentage of new elements in the adaptation process: " << New_Elem_Adapt << "."<< endl;
        break;
    }

    if (Analytical_Surface != NONE)
      cout << "Use analytical definition for including points in the surfaces." << endl;

  }

  cout << endl <<"-------------------------- Output Information ---------------------------" << endl;

  if (val_software == SU2_CFD) {

    if (Low_MemoryOutput) cout << "Writing output files with low memory RAM requirements."<< endl;
    cout << "Writing a flow solution every " << Wrt_Sol_Freq <<" iterations."<< endl;
    cout << "Writing the convergence history every " << Wrt_Con_Freq <<" iterations."<< endl;
    if ((Unsteady_Simulation == DT_STEPPING_1ST) || (Unsteady_Simulation == DT_STEPPING_2ND)) {
      cout << "Writing the dual time flow solution every " << Wrt_Sol_Freq_DualTime <<" iterations."<< endl;
      cout << "Writing the dual time convergence history every " << Wrt_Con_Freq_DualTime <<" iterations."<< endl;
    }

    switch (Output_FileFormat) {
      case PARAVIEW: cout << "The output file format is Paraview ASCII (.vtk)." << endl; break;
      case TECPLOT: cout << "The output file format is Tecplot ASCII (.dat)." << endl; break;
      case TECPLOT_BINARY: cout << "The output file format is Tecplot binary (.plt)." << endl; break;
      case FIELDVIEW: cout << "The output file format is FieldView ASCII (.uns)." << endl; break;
      case FIELDVIEW_BINARY: cout << "The output file format is FieldView binary (.uns)." << endl; break;
      case CGNS_SOL: cout << "The output file format is CGNS (.cgns)." << endl; break;
    }

    cout << "Convergence history file name: " << Conv_FileName << "." << endl;

    cout << "Forces breakdown file name: " << Breakdown_FileName << "." << endl;

    if ((Kind_Solver != FEM_ELASTICITY) && (Kind_Solver != HEAT_EQUATION) && (Kind_Solver != WAVE_EQUATION)) {
      if (!ContinuousAdjoint && !DiscreteAdjoint) {
        cout << "Surface flow coefficients file name: " << SurfFlowCoeff_FileName << "." << endl;
        cout << "Flow variables file name: " << Flow_FileName << "." << endl;
        cout << "Restart flow file name: " << Restart_FlowFileName << "." << endl;
      }

      if (ContinuousAdjoint || DiscreteAdjoint) {
        cout << "Adjoint solution file name: " << Solution_AdjFileName << "." << endl;
        cout << "Restart adjoint file name: " << Restart_AdjFileName << "." << endl;
        cout << "Adjoint variables file name: " << Adj_FileName << "." << endl;
        cout << "Surface adjoint coefficients file name: " << SurfAdjCoeff_FileName << "." << endl;
      }
    }
    else {
      if (!ContinuousAdjoint && !DiscreteAdjoint) {
        cout << "Surface structure coefficients file name: " << SurfStructure_FileName << "." << endl;
        cout << "Structure variables file name: " << Structure_FileName << "." << endl;
        cout << "Restart structure file name: " << Restart_FEMFileName << "." << endl;
      }
      if (ContinuousAdjoint || DiscreteAdjoint) {
        cout << "Surface structure coefficients file name: " << AdjSurfStructure_FileName << "." << endl;
        cout << "Structure variables file name: " << AdjStructure_FileName << "." << endl;
        cout << "Restart structure file name: " << Restart_AdjFEMFileName << "." << endl;
      }
    }

  }

  if (val_software == SU2_SOL) {
    if (Low_MemoryOutput) cout << "Writing output files with low memory RAM requirements."<< endl;
    switch (Output_FileFormat) {
      case PARAVIEW: cout << "The output file format is Paraview ASCII (.vtk)." << endl; break;
      case TECPLOT: cout << "The output file format is Tecplot ASCII (.dat)." << endl; break;
      case TECPLOT_BINARY: cout << "The output file format is Tecplot binary (.plt)." << endl; break;
      case FIELDVIEW: cout << "The output file format is FieldView ASCII (.uns)." << endl; break;
      case FIELDVIEW_BINARY: cout << "The output file format is FieldView binary (.uns)." << endl; break;
      case CGNS_SOL: cout << "The output file format is CGNS (.cgns)." << endl; break;
    }
    cout << "Flow variables file name: " << Flow_FileName << "." << endl;
  }

  if (val_software == SU2_DEF) {
    cout << "Output mesh file name: " << Mesh_Out_FileName << ". " << endl;
    if (Visualize_Deformation) cout << "A file will be created to visualize the deformation." << endl;
    else cout << "No file for visualizing the deformation." << endl;
    switch (GetDeform_Stiffness_Type()) {
      case INVERSE_VOLUME:
        cout << "Cell stiffness scaled by inverse of the cell volume." << endl;
        break;
      case SOLID_WALL_DISTANCE:
        cout << "Cell stiffness scaled by distance to nearest solid surface." << endl;
        break;
      case CONSTANT_STIFFNESS:
        cout << "Imposing constant cell stiffness." << endl;
        break;
    }
  }

  if (val_software == SU2_MSH) {
    cout << "Output mesh file name: " << Mesh_Out_FileName << ". " << endl;
  }

  if (val_software == SU2_DOT) {
    if (DiscreteAdjoint) {
      cout << "Output Volume Sensitivity file name: " << VolSens_FileName << ". " << endl;
      cout << "Output Surface Sensitivity file name: " << SurfSens_FileName << ". " << endl;
    }
    cout << "Output gradient file name: " << ObjFunc_Grad_FileName << ". " << endl;
  }

  if (val_software == SU2_MSH) {
    cout << "Output mesh file name: " << Mesh_Out_FileName << ". " << endl;
    cout << "Restart flow file name: " << Restart_FlowFileName << "." << endl;
    if ((Kind_Adaptation == FULL_ADJOINT) || (Kind_Adaptation == GRAD_ADJOINT) || (Kind_Adaptation == GRAD_FLOW_ADJ) ||
        (Kind_Adaptation == COMPUTABLE) || (Kind_Adaptation == REMAINING)) {
      if (Kind_ObjFunc[0] == DRAG_COEFFICIENT) cout << "Restart adjoint file name: " << Restart_AdjFileName << "." << endl;
      if (Kind_ObjFunc[0] == EQUIVALENT_AREA) cout << "Restart adjoint file name: " << Restart_AdjFileName << "." << endl;
      if (Kind_ObjFunc[0] == NEARFIELD_PRESSURE) cout << "Restart adjoint file name: " << Restart_AdjFileName << "." << endl;
      if (Kind_ObjFunc[0] == LIFT_COEFFICIENT) cout << "Restart adjoint file name: " << Restart_AdjFileName << "." << endl;
    }
  }

  cout << endl <<"------------------- Config File Boundary Information --------------------" << endl;

  if (nMarker_Euler != 0) {
    cout << "Euler wall boundary marker(s): ";
    for (iMarker_Euler = 0; iMarker_Euler < nMarker_Euler; iMarker_Euler++) {
      cout << Marker_Euler[iMarker_Euler];
      if (iMarker_Euler < nMarker_Euler-1) cout << ", ";
      else cout <<"."<< endl;
    }
  }

  if (nMarker_FarField != 0) {
    cout << "Far-field boundary marker(s): ";
    for (iMarker_FarField = 0; iMarker_FarField < nMarker_FarField; iMarker_FarField++) {
      cout << Marker_FarField[iMarker_FarField];
      if (iMarker_FarField < nMarker_FarField-1) cout << ", ";
      else cout <<"."<< endl;
    }
  }

  if (nMarker_SymWall != 0) {
    cout << "Symmetry plane boundary marker(s): ";
    for (iMarker_SymWall = 0; iMarker_SymWall < nMarker_SymWall; iMarker_SymWall++) {
      cout << Marker_SymWall[iMarker_SymWall];
      if (iMarker_SymWall < nMarker_SymWall-1) cout << ", ";
      else cout <<"."<< endl;
    }
  }

  if (nMarker_Pressure != 0) {
    cout << "Pressure boundary marker(s): ";
    for (iMarker_Pressure = 0; iMarker_Pressure < nMarker_Pressure; iMarker_Pressure++) {
      cout << Marker_Pressure[iMarker_Pressure];
      if (iMarker_Pressure < nMarker_Pressure-1) cout << ", ";
      else cout <<"."<< endl;
    }
  }

  if (nMarker_PerBound != 0) {
    cout << "Periodic boundary marker(s): ";
    for (iMarker_PerBound = 0; iMarker_PerBound < nMarker_PerBound; iMarker_PerBound++) {
      cout << Marker_PerBound[iMarker_PerBound];
      if (iMarker_PerBound < nMarker_PerBound-1) cout << ", ";
      else cout <<"."<< endl;
    }
  }

  if (nMarker_NearFieldBound != 0) {
    cout << "Near-field boundary marker(s): ";
    for (iMarker_NearFieldBound = 0; iMarker_NearFieldBound < nMarker_NearFieldBound; iMarker_NearFieldBound++) {
      cout << Marker_NearFieldBound[iMarker_NearFieldBound];
      if (iMarker_NearFieldBound < nMarker_NearFieldBound-1) cout << ", ";
      else cout <<"."<< endl;
    }
  }

  if (nMarker_InterfaceBound != 0) {
    cout << "Interface boundary marker(s): ";
    for (iMarker_InterfaceBound = 0; iMarker_InterfaceBound < nMarker_InterfaceBound; iMarker_InterfaceBound++) {
      cout << Marker_InterfaceBound[iMarker_InterfaceBound];
      if (iMarker_InterfaceBound < nMarker_InterfaceBound-1) cout << ", ";
      else cout <<"."<< endl;
    }
  }

  if (nMarker_Fluid_InterfaceBound != 0) {
    cout << "Fluid interface boundary marker(s): ";
    for (iMarker_Fluid_InterfaceBound = 0; iMarker_Fluid_InterfaceBound < nMarker_Fluid_InterfaceBound; iMarker_Fluid_InterfaceBound++) {
      cout << Marker_Fluid_InterfaceBound[iMarker_Fluid_InterfaceBound];
      if (iMarker_Fluid_InterfaceBound < nMarker_Fluid_InterfaceBound-1) cout << ", ";
      else cout <<"."<< endl;
    }
  }

  if (nMarker_Dirichlet != 0) {
    cout << "Dirichlet boundary marker(s): ";
    for (iMarker_Dirichlet = 0; iMarker_Dirichlet < nMarker_Dirichlet; iMarker_Dirichlet++) {
      cout << Marker_Dirichlet[iMarker_Dirichlet];
      if (iMarker_Dirichlet < nMarker_Dirichlet-1) cout << ", ";
      else cout <<"."<< endl;
    }
  }

  if (nMarker_FlowLoad != 0) {
    cout << "Flow Load boundary marker(s): ";
    for (iMarker_FlowLoad = 0; iMarker_FlowLoad < nMarker_FlowLoad; iMarker_FlowLoad++) {
      cout << Marker_FlowLoad[iMarker_FlowLoad];
      if (iMarker_FlowLoad < nMarker_FlowLoad-1) cout << ", ";
      else cout <<"."<< endl;
    }
  }

  if (nMarker_Internal != 0) {
    cout << "Internal boundary marker(s): ";
    for (iMarker_Internal = 0; iMarker_Internal < nMarker_Internal; iMarker_Internal++) {
      cout << Marker_Internal[iMarker_Internal];
      if (iMarker_Internal < nMarker_Internal-1) cout << ", ";
      else cout <<"."<< endl;
    }
  }

  if (nMarker_Inlet != 0) {
    cout << "Inlet boundary marker(s): ";
    for (iMarker_Inlet = 0; iMarker_Inlet < nMarker_Inlet; iMarker_Inlet++) {
      cout << Marker_Inlet[iMarker_Inlet];
      if (iMarker_Inlet < nMarker_Inlet-1) cout << ", ";
      else cout <<"."<< endl;
    }
  }

  if (nMarker_Riemann != 0) {
      cout << "Riemann boundary marker(s): ";
      for (iMarker_Riemann = 0; iMarker_Riemann < nMarker_Riemann; iMarker_Riemann++) {
        cout << Marker_Riemann[iMarker_Riemann];
        if (iMarker_Riemann < nMarker_Riemann-1) cout << ", ";
        else cout <<"."<< endl;
    }
  }

  if (nMarker_Giles != 0) {
      cout << "Giles boundary marker(s): ";
      for (iMarker_Giles = 0; iMarker_Giles < nMarker_Giles; iMarker_Giles++) {
        cout << Marker_Giles[iMarker_Giles];
        if (iMarker_Giles < nMarker_Giles-1) cout << ", ";
        else cout <<"."<< endl;
    }
  }

  if (nMarker_MixingPlaneInterface != 0) {
      cout << "MixingPlane boundary marker(s): ";
      for (iMarker_MixingPlaneInterface = 0; iMarker_MixingPlaneInterface < nMarker_MixingPlaneInterface; iMarker_MixingPlaneInterface++) {
        cout << Marker_MixingPlaneInterface[iMarker_MixingPlaneInterface];
        if (iMarker_MixingPlaneInterface < nMarker_MixingPlaneInterface-1) cout << ", ";
        else cout <<"."<< endl;
    }
  }

  if (nMarker_EngineInflow != 0) {
    cout << "Engine inflow boundary marker(s): ";
    for (iMarker_EngineInflow = 0; iMarker_EngineInflow < nMarker_EngineInflow; iMarker_EngineInflow++) {
      cout << Marker_EngineInflow[iMarker_EngineInflow];
      if (iMarker_EngineInflow < nMarker_EngineInflow-1) cout << ", ";
      else cout <<"."<< endl;
    }
  }

  if (nMarker_EngineExhaust != 0) {
    cout << "Engine exhaust boundary marker(s): ";
    for (iMarker_EngineExhaust = 0; iMarker_EngineExhaust < nMarker_EngineExhaust; iMarker_EngineExhaust++) {
      cout << Marker_EngineExhaust[iMarker_EngineExhaust];
      if (iMarker_EngineExhaust < nMarker_EngineExhaust-1) cout << ", ";
      else cout <<"."<< endl;
    }
  }

  if (nMarker_Supersonic_Inlet != 0) {
    cout << "Supersonic inlet boundary marker(s): ";
    for (iMarker_Supersonic_Inlet = 0; iMarker_Supersonic_Inlet < nMarker_Supersonic_Inlet; iMarker_Supersonic_Inlet++) {
      cout << Marker_Supersonic_Inlet[iMarker_Supersonic_Inlet];
      if (iMarker_Supersonic_Inlet < nMarker_Supersonic_Inlet-1) cout << ", ";
      else cout <<"."<< endl;
    }
  }

  if (nMarker_Supersonic_Outlet != 0) {
    cout << "Supersonic outlet boundary marker(s): ";
    for (iMarker_Supersonic_Outlet = 0; iMarker_Supersonic_Outlet < nMarker_Supersonic_Outlet; iMarker_Supersonic_Outlet++) {
      cout << Marker_Supersonic_Outlet[iMarker_Supersonic_Outlet];
      if (iMarker_Supersonic_Outlet < nMarker_Supersonic_Outlet-1) cout << ", ";
      else cout <<"."<< endl;
    }
  }

  if (nMarker_Outlet != 0) {
    cout << "Outlet boundary marker(s): ";
    for (iMarker_Outlet = 0; iMarker_Outlet < nMarker_Outlet; iMarker_Outlet++) {
      cout << Marker_Outlet[iMarker_Outlet];
      if (iMarker_Outlet < nMarker_Outlet-1) cout << ", ";
      else cout <<"."<< endl;
    }
  }

  if (nMarker_Isothermal != 0) {
    cout << "Isothermal wall boundary marker(s): ";
    for (iMarker_Isothermal = 0; iMarker_Isothermal < nMarker_Isothermal; iMarker_Isothermal++) {
      cout << Marker_Isothermal[iMarker_Isothermal];
      if (iMarker_Isothermal < nMarker_Isothermal-1) cout << ", ";
      else cout <<"."<< endl;
    }
  }

  if (nMarker_HeatFlux != 0) {
    cout << "Constant heat flux wall boundary marker(s): ";
    for (iMarker_HeatFlux = 0; iMarker_HeatFlux < nMarker_HeatFlux; iMarker_HeatFlux++) {
      cout << Marker_HeatFlux[iMarker_HeatFlux];
      if (iMarker_HeatFlux < nMarker_HeatFlux-1) cout << ", ";
      else cout <<"."<< endl;
    }
  }

  if (nMarker_Clamped != 0) {
    cout << "Clamped boundary marker(s): ";
    for (iMarker_Clamped = 0; iMarker_Clamped < nMarker_Clamped; iMarker_Clamped++) {
      cout << Marker_Clamped[iMarker_Clamped];
      if (iMarker_Clamped < nMarker_Clamped-1) cout << ", ";
      else cout <<"."<<endl;
    }
  }

  if (nMarker_Displacement != 0) {
    cout << "Displacement boundary marker(s): ";
    for (iMarker_Displacement = 0; iMarker_Displacement < nMarker_Displacement; iMarker_Displacement++) {
      cout << Marker_Displacement[iMarker_Displacement];
      if (iMarker_Displacement < nMarker_Displacement-1) cout << ", ";
      else cout <<"."<< endl;
    }
  }

  if (nMarker_Load != 0) {
    cout << "Normal load boundary marker(s): ";
    for (iMarker_Load = 0; iMarker_Load < nMarker_Load; iMarker_Load++) {
      cout << Marker_Load[iMarker_Load];
      if (iMarker_Load < nMarker_Load-1) cout << ", ";
      else cout <<"."<< endl;
    }
  }

  if (nMarker_Damper != 0) {
    cout << "Damper boundary marker(s): ";
    for (iMarker_Damper = 0; iMarker_Damper < nMarker_Damper; iMarker_Damper++) {
      cout << Marker_Damper[iMarker_Damper];
      if (iMarker_Damper < nMarker_Damper-1) cout << ", ";
      else cout <<"."<< endl;
    }
  }


  if (nMarker_Load_Dir != 0) {
    cout << "Load boundary marker(s) in cartesian coordinates: ";
    for (iMarker_Load_Dir = 0; iMarker_Load_Dir < nMarker_Load_Dir; iMarker_Load_Dir++) {
      cout << Marker_Load_Dir[iMarker_Load_Dir];
      if (iMarker_Load_Dir < nMarker_Load_Dir-1) cout << ", ";
      else cout <<"."<<endl;
    }
  }

  if (nMarker_Disp_Dir != 0) {
    cout << "Disp boundary marker(s) in cartesian coordinates: ";
    for (iMarker_Disp_Dir = 0; iMarker_Disp_Dir < nMarker_Disp_Dir; iMarker_Disp_Dir++) {
      cout << Marker_Disp_Dir[iMarker_Disp_Dir];
      if (iMarker_Disp_Dir < nMarker_Disp_Dir-1) cout << ", ";
      else cout <<"."<<endl;
    }
  }

  if (nMarker_Load_Sine != 0) {
    cout << "Sine-Wave Load boundary marker(s): ";
    for (iMarker_Load_Sine = 0; iMarker_Load_Sine < nMarker_Load_Sine; iMarker_Load_Sine++) {
      cout << Marker_Load_Sine[iMarker_Load_Sine];
      if (iMarker_Load_Sine < nMarker_Load_Sine-1) cout << ", ";
      else cout <<"."<<endl;
    }
  }

  if (nMarker_Neumann != 0) {
    cout << "Neumann boundary marker(s): ";
    for (iMarker_Neumann = 0; iMarker_Neumann < nMarker_Neumann; iMarker_Neumann++) {
      cout << Marker_Neumann[iMarker_Neumann];
      if (iMarker_Neumann < nMarker_Neumann-1) cout << ", ";
      else cout <<"."<< endl;
    }
  }

  if (nMarker_Custom != 0) {
    cout << "Custom boundary marker(s): ";
    for (iMarker_Custom = 0; iMarker_Custom < nMarker_Custom; iMarker_Custom++) {
      cout << Marker_Custom[iMarker_Custom];
      if (iMarker_Custom < nMarker_Custom-1) cout << ", ";
      else cout <<"."<< endl;
    }
  }

  if (nMarker_ActDiskInlet != 0) {
    cout << "Actuator disk (inlet) boundary marker(s): ";
    for (iMarker_ActDiskInlet = 0; iMarker_ActDiskInlet < nMarker_ActDiskInlet; iMarker_ActDiskInlet++) {
      cout << Marker_ActDiskInlet[iMarker_ActDiskInlet];
      if (iMarker_ActDiskInlet < nMarker_ActDiskInlet-1) cout << ", ";
      else cout <<"."<< endl;
    }
  }

  if (nMarker_ActDiskOutlet != 0) {
    cout << "Actuator disk (outlet) boundary marker(s): ";
    for (iMarker_ActDiskOutlet = 0; iMarker_ActDiskOutlet < nMarker_ActDiskOutlet; iMarker_ActDiskOutlet++) {
      cout << Marker_ActDiskOutlet[iMarker_ActDiskOutlet];
      if (iMarker_ActDiskOutlet < nMarker_ActDiskOutlet-1) cout << ", ";
      else cout <<"."<< endl;
    }
  }

}

bool CConfig::TokenizeString(string & str, string & option_name,
                             vector<string> & option_value) {
  const string delimiters(" ()[]{}:,\t\n\v\f\r");
  // check for comments or empty string
  string::size_type pos, last_pos;
  pos = str.find_first_of("%");
  if ( (str.length() == 0) || (pos == 0) ) {
    // str is empty or a comment line, so no option here
    return false;
  }
  if (pos != string::npos) {
    // remove comment at end if necessary
    str.erase(pos);
  }

  // look for line composed on only delimiters (usually whitespace)
  pos = str.find_first_not_of(delimiters);
  if (pos == string::npos) {
    return false;
  }

  // find the equals sign and split string
  string name_part, value_part;
  pos = str.find("=");
  if (pos == string::npos) {
    cerr << "Error in TokenizeString(): "
    << "line in the configuration file with no \"=\" sign."
    << endl;
    cout << "Look for: " << str << endl;
    cout << "str.length() = " << str.length() << endl;
    throw(-1);
  }
  name_part = str.substr(0, pos);
  value_part = str.substr(pos+1, string::npos);
  //cout << "name_part  = |" << name_part  << "|" << endl;
  //cout << "value_part = |" << value_part << "|" << endl;

  // the first_part should consist of one string with no interior delimiters
  last_pos = name_part.find_first_not_of(delimiters, 0);
  pos = name_part.find_first_of(delimiters, last_pos);
  if ( (name_part.length() == 0) || (last_pos == string::npos) ) {
    cerr << "Error in CConfig::TokenizeString(): "
    << "line in the configuration file with no name before the \"=\" sign."
    << endl;
    throw(-1);
  }
  if (pos == string::npos) pos = name_part.length();
  option_name = name_part.substr(last_pos, pos - last_pos);
  last_pos = name_part.find_first_not_of(delimiters, pos);
  if (last_pos != string::npos) {
    cerr << "Error in TokenizeString(): "
    << "two or more options before an \"=\" sign in the configuration file."
    << endl;
    throw(-1);
  }
  StringToUpperCase(option_name);

  //cout << "option_name = |" << option_name << "|" << endl;
  //cout << "pos = " << pos << ": last_pos = " << last_pos << endl;

  // now fill the option value vector
  option_value.clear();
  last_pos = value_part.find_first_not_of(delimiters, 0);
  pos = value_part.find_first_of(delimiters, last_pos);
  while (string::npos != pos || string::npos != last_pos) {
    // add token to the vector<string>
    option_value.push_back(value_part.substr(last_pos, pos - last_pos));
    // skip delimiters
    last_pos = value_part.find_first_not_of(delimiters, pos);
    // find next "non-delimiter"
    pos = value_part.find_first_of(delimiters, last_pos);
  }
  if (option_value.size() == 0) {
    cerr << "Error in TokenizeString(): "
    << "option " << option_name << " in configuration file with no value assigned."
    << endl;
    throw(-1);
  }

#if 0
  cout << "option value(s) = ";
  for (unsigned int i = 0; i < option_value.size(); i++)
    cout << option_value[i] << " ";
  cout << endl;
#endif

  // look for ';' DV delimiters attached to values
  vector<string>::iterator it;
  it = option_value.begin();
  while (it != option_value.end()) {
    if (it->compare(";") == 0) {
      it++;
      continue;
    }

    pos = it->find(';');
    if (pos != string::npos) {
      string before_semi = it->substr(0, pos);
      string after_semi= it->substr(pos+1, string::npos);
      if (before_semi.empty()) {
        *it = ";";
        it++;
        option_value.insert(it, after_semi);
      } else {
        *it = before_semi;
        it++;
        vector<string> to_insert;
        to_insert.push_back(";");
        if (!after_semi.empty())
          to_insert.push_back(after_semi);
        option_value.insert(it, to_insert.begin(), to_insert.end());
      }
      it = option_value.begin(); // go back to beginning; not efficient
      continue;
    } else {
      it++;
    }
  }
#if 0
  cout << "option value(s) = ";
  for (unsigned int i = 0; i < option_value.size(); i++)
    cout << option_value[i] << " ";
  cout << endl;
#endif
  // remove any consecutive ";"
  it = option_value.begin();
  bool semi_at_prev = false;
  while (it != option_value.end()) {
    if (semi_at_prev) {
      if (it->compare(";") == 0) {
        option_value.erase(it);
        it = option_value.begin();
        semi_at_prev = false;
        continue;
      }
    }
    if (it->compare(";") == 0) {
      semi_at_prev = true;
    } else {
      semi_at_prev = false;
    }
    it++;
  }

#if 0
  cout << "option value(s) = ";
  for (unsigned int i = 0; i < option_value.size(); i++)
    cout << option_value[i] << " ";
  cout << endl;
#endif
  return true;
}

unsigned short CConfig::GetMarker_CfgFile_TagBound(string val_marker) {

  unsigned short iMarker_CfgFile;

  for (iMarker_CfgFile = 0; iMarker_CfgFile < nMarker_CfgFile; iMarker_CfgFile++)
    if (Marker_CfgFile_TagBound[iMarker_CfgFile] == val_marker)
      return iMarker_CfgFile;

  cout <<"The configuration file doesn't have any definition for marker "<< val_marker <<"!!" << endl;
  exit(EXIT_FAILURE);

}

string CConfig::GetMarker_CfgFile_TagBound(unsigned short val_marker) {
  return Marker_CfgFile_TagBound[val_marker];
}

unsigned short CConfig::GetMarker_CfgFile_KindBC(string val_marker) {
  unsigned short iMarker_CfgFile;
  for (iMarker_CfgFile = 0; iMarker_CfgFile < nMarker_CfgFile; iMarker_CfgFile++)
    if (Marker_CfgFile_TagBound[iMarker_CfgFile] == val_marker) break;
  return Marker_CfgFile_KindBC[iMarker_CfgFile];
}

unsigned short CConfig::GetMarker_CfgFile_Monitoring(string val_marker) {
  unsigned short iMarker_CfgFile;
  for (iMarker_CfgFile = 0; iMarker_CfgFile < nMarker_CfgFile; iMarker_CfgFile++)
    if (Marker_CfgFile_TagBound[iMarker_CfgFile] == val_marker) break;
  return Marker_CfgFile_Monitoring[iMarker_CfgFile];
}

unsigned short CConfig::GetMarker_CfgFile_GeoEval(string val_marker) {
  unsigned short iMarker_CfgFile;
  for (iMarker_CfgFile = 0; iMarker_CfgFile < nMarker_CfgFile; iMarker_CfgFile++)
    if (Marker_CfgFile_TagBound[iMarker_CfgFile] == val_marker) break;
  return Marker_CfgFile_GeoEval[iMarker_CfgFile];
}

unsigned short CConfig::GetMarker_CfgFile_Designing(string val_marker) {
  unsigned short iMarker_CfgFile;
  for (iMarker_CfgFile = 0; iMarker_CfgFile < nMarker_CfgFile; iMarker_CfgFile++)
    if (Marker_CfgFile_TagBound[iMarker_CfgFile] == val_marker) break;
  return Marker_CfgFile_Designing[iMarker_CfgFile];
}

unsigned short CConfig::GetMarker_CfgFile_Plotting(string val_marker) {
  unsigned short iMarker_CfgFile;
  for (iMarker_CfgFile = 0; iMarker_CfgFile < nMarker_CfgFile; iMarker_CfgFile++)
    if (Marker_CfgFile_TagBound[iMarker_CfgFile] == val_marker) break;
  return Marker_CfgFile_Plotting[iMarker_CfgFile];
}

unsigned short CConfig::GetMarker_CfgFile_Analyze(string val_marker) {
  unsigned short iMarker_CfgFile;
  for (iMarker_CfgFile = 0; iMarker_CfgFile < nMarker_CfgFile; iMarker_CfgFile++)
    if (Marker_CfgFile_TagBound[iMarker_CfgFile] == val_marker) break;
  return Marker_CfgFile_Analyze[iMarker_CfgFile];
}


unsigned short CConfig::GetMarker_CfgFile_ZoneInterface(string val_marker) {
  unsigned short iMarker_CfgFile;
  for (iMarker_CfgFile = 0; iMarker_CfgFile < nMarker_CfgFile; iMarker_CfgFile++)
    if (Marker_CfgFile_TagBound[iMarker_CfgFile] == val_marker) break;
  return Marker_CfgFile_ZoneInterface[iMarker_CfgFile];
}

unsigned short CConfig::GetMarker_CfgFile_Turbomachinery(string val_marker) {
  unsigned short iMarker_CfgFile;
  for (iMarker_CfgFile = 0; iMarker_CfgFile < nMarker_CfgFile; iMarker_CfgFile++)
    if (Marker_CfgFile_TagBound[iMarker_CfgFile] == val_marker) break;
  return Marker_CfgFile_Turbomachinery[iMarker_CfgFile];
}

unsigned short CConfig::GetMarker_CfgFile_TurbomachineryFlag(string val_marker) {
  unsigned short iMarker_CfgFile;
  for (iMarker_CfgFile = 0; iMarker_CfgFile < nMarker_CfgFile; iMarker_CfgFile++)
    if (Marker_CfgFile_TagBound[iMarker_CfgFile] == val_marker) break;
  return Marker_CfgFile_TurbomachineryFlag[iMarker_CfgFile];
}

unsigned short CConfig::GetMarker_CfgFile_MixingPlaneInterface(string val_marker) {
  unsigned short iMarker_CfgFile;
  for (iMarker_CfgFile = 0; iMarker_CfgFile < nMarker_CfgFile; iMarker_CfgFile++)
    if (Marker_CfgFile_TagBound[iMarker_CfgFile] == val_marker) break;
  return Marker_CfgFile_MixingPlaneInterface[iMarker_CfgFile];
}

unsigned short CConfig::GetMarker_CfgFile_DV(string val_marker) {
  unsigned short iMarker_CfgFile;
  for (iMarker_CfgFile = 0; iMarker_CfgFile < nMarker_CfgFile; iMarker_CfgFile++)
    if (Marker_CfgFile_TagBound[iMarker_CfgFile] == val_marker) break;
  return Marker_CfgFile_DV[iMarker_CfgFile];
}

unsigned short CConfig::GetMarker_CfgFile_Moving(string val_marker) {
  unsigned short iMarker_CfgFile;
  for (iMarker_CfgFile = 0; iMarker_CfgFile < nMarker_CfgFile; iMarker_CfgFile++)
    if (Marker_CfgFile_TagBound[iMarker_CfgFile] == val_marker) break;
  return Marker_CfgFile_Moving[iMarker_CfgFile];
}

unsigned short CConfig::GetMarker_CfgFile_PerBound(string val_marker) {
  unsigned short iMarker_CfgFile;
  for (iMarker_CfgFile = 0; iMarker_CfgFile < nMarker_CfgFile; iMarker_CfgFile++)
    if (Marker_CfgFile_TagBound[iMarker_CfgFile] == val_marker) break;
  return Marker_CfgFile_PerBound[iMarker_CfgFile];
}

int CConfig::GetMarker_ZoneInterface(string val_marker) {
	  unsigned short iMarker_CfgFile;
	  for (iMarker_CfgFile = 0; iMarker_CfgFile < nMarker_CfgFile; iMarker_CfgFile++)

		  if (Marker_CfgFile_TagBound[iMarker_CfgFile] == val_marker)
				return  Marker_CfgFile_ZoneInterface[iMarker_CfgFile];
    return 0;
}


CConfig::~CConfig(void) {

  unsigned long iDV, iMarker, iPeriodic, iFFD;

  /*--- Delete all of the option objects in the global option map ---*/

  for(map<string, COptionBase*>::iterator itr = option_map.begin(); itr != option_map.end(); itr++) {
    delete itr->second;
  }

  if (TimeDOFsADER_DG           != NULL) delete [] TimeDOFsADER_DG;
  if (TimeIntegrationADER_DG    != NULL) delete [] TimeIntegrationADER_DG;
  if (WeightsIntegrationADER_DG != NULL) delete [] WeightsIntegrationADER_DG;
  if (RK_Alpha_Step             != NULL) delete [] RK_Alpha_Step;
  if (MG_PreSmooth              != NULL) delete [] MG_PreSmooth;
  if (MG_PostSmooth             != NULL) delete [] MG_PostSmooth;

  /*--- Free memory for Aeroelastic problems. ---*/

  if (Grid_Movement && Aeroelastic_Simulation) {
    if (Aeroelastic_pitch  != NULL) delete[] Aeroelastic_pitch;
    if (Aeroelastic_plunge != NULL) delete[] Aeroelastic_plunge;
  }

  /*--- Free memory for unspecified grid motion parameters ---*/

 if (Kind_GridMovement != NULL) delete [] Kind_GridMovement;

 /*--- Free memory for airfoil sections ---*/

 if (LocationStations   != NULL) delete [] LocationStations;

  /*--- motion origin: ---*/

  if (Motion_Origin_X   != NULL) delete [] Motion_Origin_X;
  if (Motion_Origin_Y   != NULL) delete [] Motion_Origin_Y;
  if (Motion_Origin_Z   != NULL) delete [] Motion_Origin_Z;
  if (MoveMotion_Origin != NULL) delete [] MoveMotion_Origin;

  /*--- translation: ---*/

  if (Translation_Rate_X != NULL) delete [] Translation_Rate_X;
  if (Translation_Rate_Y != NULL) delete [] Translation_Rate_Y;
  if (Translation_Rate_Z != NULL) delete [] Translation_Rate_Z;

  /*--- rotation: ---*/

  if (Rotation_Rate_X != NULL) delete [] Rotation_Rate_X;
  if (Rotation_Rate_Y != NULL) delete [] Rotation_Rate_Y;
  if (Rotation_Rate_Z != NULL) delete [] Rotation_Rate_Z;

  /*--- pitching: ---*/

  if (Pitching_Omega_X != NULL) delete [] Pitching_Omega_X;
  if (Pitching_Omega_Y != NULL) delete [] Pitching_Omega_Y;
  if (Pitching_Omega_Z != NULL) delete [] Pitching_Omega_Z;

  /*--- pitching amplitude: ---*/

  if (Pitching_Ampl_X != NULL) delete [] Pitching_Ampl_X;
  if (Pitching_Ampl_Y != NULL) delete [] Pitching_Ampl_Y;
  if (Pitching_Ampl_Z != NULL) delete [] Pitching_Ampl_Z;

  /*--- pitching phase: ---*/

  if (Pitching_Phase_X != NULL) delete [] Pitching_Phase_X;
  if (Pitching_Phase_Y != NULL) delete [] Pitching_Phase_Y;
  if (Pitching_Phase_Z != NULL) delete [] Pitching_Phase_Z;

  /*--- plunging: ---*/

  if (Plunging_Omega_X != NULL) delete [] Plunging_Omega_X;
  if (Plunging_Omega_Y != NULL) delete [] Plunging_Omega_Y;
  if (Plunging_Omega_Z != NULL) delete [] Plunging_Omega_Z;

  /*--- plunging amplitude: ---*/

  if (Plunging_Ampl_X != NULL) delete [] Plunging_Ampl_X;
  if (Plunging_Ampl_Y != NULL) delete [] Plunging_Ampl_Y;
  if (Plunging_Ampl_Z != NULL) delete [] Plunging_Ampl_Z;

  /*--- reference origin for moments ---*/

  if (RefOriginMoment   != NULL) delete [] RefOriginMoment;
  if (RefOriginMoment_X != NULL) delete [] RefOriginMoment_X;
  if (RefOriginMoment_Y != NULL) delete [] RefOriginMoment_Y;
  if (RefOriginMoment_Z != NULL) delete [] RefOriginMoment_Z;

  /*--- Free memory for Harmonic Blance Frequency  pointer ---*/

  if (Omega_HB != NULL) delete [] Omega_HB;

  /*--- Marker pointers ---*/
  
  if (Marker_CfgFile_GeoEval != NULL) delete[] Marker_CfgFile_GeoEval;
  if (Marker_All_GeoEval     != NULL) delete[] Marker_All_GeoEval;

  if (Marker_CfgFile_TagBound != NULL) delete[] Marker_CfgFile_TagBound;
  if (Marker_All_TagBound     != NULL) delete[] Marker_All_TagBound;

  if (Marker_CfgFile_KindBC != NULL) delete[] Marker_CfgFile_KindBC;
  if (Marker_All_KindBC     != NULL) delete[] Marker_All_KindBC;

  if (Marker_CfgFile_Monitoring != NULL) delete[] Marker_CfgFile_Monitoring;
  if (Marker_All_Monitoring     != NULL) delete[] Marker_All_Monitoring;

  if (Marker_CfgFile_Designing != NULL) delete[] Marker_CfgFile_Designing;
  if (Marker_All_Designing     != NULL) delete[] Marker_All_Designing;

  if (Marker_CfgFile_Plotting != NULL) delete[] Marker_CfgFile_Plotting;
  if (Marker_All_Plotting     != NULL) delete[] Marker_All_Plotting;

  if (Marker_CfgFile_Analyze != NULL) delete[] Marker_CfgFile_Analyze;
  if (Marker_All_Analyze  != NULL) delete[] Marker_All_Analyze;

  if (Marker_CfgFile_ZoneInterface != NULL) delete[] Marker_CfgFile_ZoneInterface;
  if (Marker_All_ZoneInterface     != NULL) delete[] Marker_All_ZoneInterface;

  if (Marker_CfgFile_DV != NULL) delete[] Marker_CfgFile_DV;
  if (Marker_All_DV     != NULL) delete[] Marker_All_DV;

  if (Marker_CfgFile_Moving != NULL) delete[] Marker_CfgFile_Moving;
  if (Marker_All_Moving     != NULL) delete[] Marker_All_Moving;

  if (Marker_CfgFile_PerBound != NULL) delete[] Marker_CfgFile_PerBound;
  if (Marker_All_PerBound     != NULL) delete[] Marker_All_PerBound;

  if (Marker_DV!= NULL)               delete[] Marker_DV;
  if (Marker_Moving != NULL)           delete[] Marker_Moving;
  if (Marker_Monitoring != NULL)      delete[] Marker_Monitoring;
  if (Marker_Designing != NULL)       delete[] Marker_Designing;
  if (Marker_GeoEval != NULL)         delete[] Marker_GeoEval;
  if (Marker_Plotting != NULL)        delete[] Marker_Plotting;
  if (Marker_Analyze != NULL)        delete[] Marker_Analyze;
  if (Marker_WallFunctions != NULL)  delete[] Marker_WallFunctions;
  if (Marker_ZoneInterface != NULL)        delete[] Marker_ZoneInterface;
  if (Marker_All_SendRecv != NULL)    delete[] Marker_All_SendRecv;

  if (Kind_WallFunctions != NULL) delete[] Kind_WallFunctions;

  if (IntInfo_WallFunctions != NULL) {
    for (iMarker = 0; iMarker < nMarker_WallFunctions; ++iMarker) {
      if (IntInfo_WallFunctions[iMarker] != NULL)
        delete[] IntInfo_WallFunctions[iMarker];
    }
    delete[] IntInfo_WallFunctions;
  }

  if (DoubleInfo_WallFunctions != NULL) {
    for (iMarker = 0; iMarker < nMarker_WallFunctions; ++iMarker) {
      if (DoubleInfo_WallFunctions[iMarker] != NULL) 
        delete[] DoubleInfo_WallFunctions[iMarker];
    }
    delete[] DoubleInfo_WallFunctions;
  }

  if (Kind_ObjFunc != NULL)      delete[] Kind_ObjFunc;
  if (Weight_ObjFunc != NULL)      delete[] Weight_ObjFunc;

  if (DV_Value != NULL) {
    for (iDV = 0; iDV < nDV; iDV++) delete[] DV_Value[iDV];
    delete [] DV_Value;
  }

  if (ParamDV != NULL) {
    for (iDV = 0; iDV < nDV; iDV++) delete[] ParamDV[iDV];
    delete [] ParamDV;
  }

  if (CoordFFDBox != NULL) {
    for (iFFD = 0; iFFD < nFFDBox; iFFD++) delete[] CoordFFDBox[iFFD];
    delete [] CoordFFDBox;
  }

  if (DegreeFFDBox != NULL) {
    for (iFFD = 0; iFFD < nFFDBox; iFFD++) delete[] DegreeFFDBox[iFFD];
    delete [] DegreeFFDBox;
  }

  if (Design_Variable != NULL)    delete[] Design_Variable;
  if (Dirichlet_Value != NULL)    delete[] Dirichlet_Value;

  if (Exhaust_Temperature_Target != NULL)    delete[]  Exhaust_Temperature_Target;
  if (Exhaust_Pressure_Target != NULL)    delete[]  Exhaust_Pressure_Target;
  if (Exhaust_Pressure != NULL)    delete[] Exhaust_Pressure;
  if (Exhaust_Temperature != NULL)    delete[] Exhaust_Temperature;
  if (Exhaust_MassFlow != NULL)    delete[] Exhaust_MassFlow;
  if (Exhaust_TotalPressure != NULL)    delete[] Exhaust_TotalPressure;
  if (Exhaust_TotalTemperature != NULL)    delete[] Exhaust_TotalTemperature;
  if (Exhaust_GrossThrust != NULL)    delete[] Exhaust_GrossThrust;
  if (Exhaust_Force != NULL)    delete[] Exhaust_Force;
  if (Exhaust_Power != NULL)    delete[] Exhaust_Power;

  if (Inflow_Mach != NULL)    delete[]  Inflow_Mach;
  if (Inflow_Pressure != NULL)    delete[] Inflow_Pressure;
  if (Inflow_MassFlow != NULL)    delete[] Inflow_MassFlow;
  if (Inflow_ReverseMassFlow != NULL)    delete[] Inflow_ReverseMassFlow;
  if (Inflow_TotalPressure != NULL)    delete[] Inflow_TotalPressure;
  if (Inflow_Temperature != NULL)    delete[] Inflow_Temperature;
  if (Inflow_TotalTemperature != NULL)    delete[] Inflow_TotalTemperature;
  if (Inflow_RamDrag != NULL)    delete[] Inflow_RamDrag;
  if (Inflow_Force != NULL)    delete[]  Inflow_Force;
  if (Inflow_Power != NULL)    delete[] Inflow_Power;

  if (Engine_Power != NULL)    delete[]  Engine_Power;
  if (Engine_Mach != NULL)    delete[]  Engine_Mach;
  if (Engine_Force != NULL)    delete[]  Engine_Force;
  if (Engine_NetThrust != NULL)    delete[]  Engine_NetThrust;
  if (Engine_GrossThrust != NULL)    delete[]  Engine_GrossThrust;
  if (Engine_Area != NULL)    delete[]  Engine_Area;
  if (EngineInflow_Target != NULL)    delete[] EngineInflow_Target;

  if (ActDiskInlet_MassFlow != NULL)    delete[]  ActDiskInlet_MassFlow;
  if (ActDiskInlet_Temperature != NULL)    delete[]  ActDiskInlet_Temperature;
  if (ActDiskInlet_TotalTemperature != NULL)    delete[]  ActDiskInlet_TotalTemperature;
  if (ActDiskInlet_Pressure != NULL)    delete[]  ActDiskInlet_Pressure;
  if (ActDiskInlet_TotalPressure != NULL)    delete[]  ActDiskInlet_TotalPressure;
  if (ActDiskInlet_RamDrag != NULL)    delete[]  ActDiskInlet_RamDrag;
  if (ActDiskInlet_Force != NULL)    delete[]  ActDiskInlet_Force;
  if (ActDiskInlet_Power != NULL)    delete[]  ActDiskInlet_Power;

  if (ActDiskOutlet_MassFlow != NULL)    delete[]  ActDiskOutlet_MassFlow;
  if (ActDiskOutlet_Temperature != NULL)    delete[]  ActDiskOutlet_Temperature;
  if (ActDiskOutlet_TotalTemperature != NULL)    delete[]  ActDiskOutlet_TotalTemperature;
  if (ActDiskOutlet_Pressure != NULL)    delete[]  ActDiskOutlet_Pressure;
  if (ActDiskOutlet_TotalPressure != NULL)    delete[]  ActDiskOutlet_TotalPressure;
  if (ActDiskOutlet_GrossThrust != NULL)    delete[]  ActDiskOutlet_GrossThrust;
  if (ActDiskOutlet_Force != NULL)    delete[]  ActDiskOutlet_Force;
  if (ActDiskOutlet_Power != NULL)    delete[]  ActDiskOutlet_Power;

  if (ActDisk_DeltaPress != NULL)    delete[]  ActDisk_DeltaPress;
  if (ActDisk_DeltaTemp != NULL)    delete[]  ActDisk_DeltaTemp;
  if (ActDisk_TotalPressRatio != NULL)    delete[]  ActDisk_TotalPressRatio;
  if (ActDisk_TotalTempRatio != NULL)    delete[]  ActDisk_TotalTempRatio;
  if (ActDisk_StaticPressRatio != NULL)    delete[]  ActDisk_StaticPressRatio;
  if (ActDisk_StaticTempRatio != NULL)    delete[]  ActDisk_StaticTempRatio;
  if (ActDisk_Power != NULL)    delete[]  ActDisk_Power;
  if (ActDisk_MassFlow != NULL)    delete[]  ActDisk_MassFlow;
  if (ActDisk_Mach != NULL)    delete[]  ActDisk_Mach;
  if (ActDisk_Force != NULL)    delete[]  ActDisk_Force;
  if (ActDisk_NetThrust != NULL)    delete[]  ActDisk_NetThrust;
  if (ActDisk_BCThrust != NULL)    delete[]  ActDisk_BCThrust;
  if (ActDisk_BCThrust_Old != NULL)    delete[]  ActDisk_BCThrust_Old;
  if (ActDisk_GrossThrust != NULL)    delete[]  ActDisk_GrossThrust;
  if (ActDisk_Area != NULL)    delete[]  ActDisk_Area;
  if (ActDisk_ReverseMassFlow != NULL)    delete[]  ActDisk_ReverseMassFlow;

  if (Surface_MassFlow != NULL)    delete[]  Surface_MassFlow;
  if (Surface_Mach != NULL)    delete[]  Surface_Mach;
  if (Surface_Temperature != NULL)    delete[]  Surface_Temperature;
  if (Surface_Pressure != NULL)    delete[]  Surface_Pressure;
  if (Surface_Density != NULL)    delete[]  Surface_Density;
  if (Surface_Enthalpy != NULL)    delete[]  Surface_Enthalpy;
  if (Surface_NormalVelocity != NULL)    delete[]  Surface_NormalVelocity;
  if (Surface_TotalTemperature != NULL)    delete[]  Surface_TotalTemperature;
  if (Surface_TotalPressure!= NULL)    delete[]  Surface_TotalPressure;
  if (Surface_DC60 != NULL)    delete[]  Surface_DC60;
  if (Surface_IDC != NULL)    delete[]  Surface_IDC;
  if (Surface_IDC_Mach != NULL)    delete[]  Surface_IDC_Mach;
  if (Surface_IDR != NULL)    delete[]  Surface_IDR;

  if (Inlet_Ttotal != NULL) delete[]  Inlet_Ttotal;
  if (Inlet_Ptotal != NULL) delete[]  Inlet_Ptotal;
  if (Inlet_FlowDir != NULL) {
    for (iMarker = 0; iMarker < nMarker_Inlet; iMarker++)
      delete [] Inlet_FlowDir[iMarker];
    delete [] Inlet_FlowDir;
  }

  if (Inlet_Velocity != NULL) {
    for (iMarker = 0; iMarker < nMarker_Supersonic_Inlet; iMarker++)
      delete [] Inlet_Velocity[iMarker];
    delete [] Inlet_Velocity;
  }

  if (Riemann_FlowDir != NULL) {
    for (iMarker = 0; iMarker < nMarker_Riemann; iMarker++)
      delete [] Riemann_FlowDir[iMarker];
    delete [] Riemann_FlowDir;
  }

  if (Giles_FlowDir != NULL) {
    for (iMarker = 0; iMarker < nMarker_Giles; iMarker++)
      delete [] Giles_FlowDir[iMarker];
    delete [] Giles_FlowDir;
  }

  if (Load_Sine_Dir != NULL) {
    for (iMarker = 0; iMarker < nMarker_Load_Sine; iMarker++)
      delete [] Load_Sine_Dir[iMarker];
    delete [] Load_Sine_Dir;
  }

  if (Load_Dir != NULL) {
    for (iMarker = 0; iMarker < nMarker_Load_Dir; iMarker++)
      delete [] Load_Dir[iMarker];
    delete [] Load_Dir;
  }

  if (Inlet_Temperature != NULL)    delete[] Inlet_Temperature;
  if (Inlet_Pressure != NULL)    delete[] Inlet_Pressure;
  if (Outlet_Pressure != NULL)    delete[] Outlet_Pressure;
  if (Isothermal_Temperature != NULL)    delete[] Isothermal_Temperature;
  if (Heat_Flux != NULL)    delete[] Heat_Flux;
  if (Displ_Value != NULL)    delete[] Displ_Value;
  if (Load_Value != NULL)    delete[] Load_Value;
  if (Damper_Constant != NULL)    delete[] Damper_Constant;
  if (Load_Dir_Multiplier != NULL)    delete[] Load_Dir_Multiplier;
  if (Load_Dir_Value != NULL)    delete[] Load_Dir_Value;
  if (Disp_Dir != NULL)    delete[] Disp_Dir;
  if (Disp_Dir_Multiplier != NULL)    delete[] Disp_Dir_Multiplier;
  if (Disp_Dir_Value != NULL)    delete[] Disp_Dir_Value;
  if (Load_Sine_Amplitude != NULL)    delete[] Load_Sine_Amplitude;
  if (Load_Sine_Frequency != NULL)    delete[] Load_Sine_Frequency;
  if (FlowLoad_Value != NULL)    delete[] FlowLoad_Value;

  /*--- related to periodic boundary conditions ---*/

  for (iMarker = 0; iMarker < nMarker_PerBound; iMarker++) {
    if (Periodic_RotCenter   != NULL) delete [] Periodic_RotCenter[iMarker];
    if (Periodic_RotAngles   != NULL) delete [] Periodic_RotAngles[iMarker];
    if (Periodic_Translation != NULL) delete [] Periodic_Translation[iMarker];
  }
  if (Periodic_RotCenter   != NULL) delete[] Periodic_RotCenter;
  if (Periodic_RotAngles   != NULL) delete[] Periodic_RotAngles;
  if (Periodic_Translation != NULL) delete[] Periodic_Translation;

  for (iPeriodic = 0; iPeriodic < nPeriodic_Index; iPeriodic++) {
    if (Periodic_Center    != NULL) delete [] Periodic_Center[iPeriodic];
    if (Periodic_Rotation  != NULL) delete [] Periodic_Rotation[iPeriodic];
    if (Periodic_Translate != NULL) delete [] Periodic_Translate[iPeriodic];
  }
  if (Periodic_Center      != NULL) delete[] Periodic_Center;
  if (Periodic_Rotation    != NULL) delete[] Periodic_Rotation;
  if (Periodic_Translate   != NULL) delete[] Periodic_Translate;

  if (MG_CorrecSmooth != NULL) delete[] MG_CorrecSmooth;
  if (PlaneTag != NULL)        delete[] PlaneTag;
  if (CFL != NULL)             delete[] CFL;

  /*--- String markers ---*/

  if (Marker_Euler != NULL )              delete[] Marker_Euler;
  if (Marker_FarField != NULL )           delete[] Marker_FarField;
  if (Marker_Custom != NULL )             delete[] Marker_Custom;
  if (Marker_SymWall != NULL )            delete[] Marker_SymWall;
  if (Marker_Pressure != NULL )           delete[] Marker_Pressure;
  if (Marker_PerBound != NULL )           delete[] Marker_PerBound;
  if (Marker_PerDonor != NULL )           delete[] Marker_PerDonor;
  if (Marker_NearFieldBound != NULL )     delete[] Marker_NearFieldBound;
  if (Marker_InterfaceBound != NULL )     delete[] Marker_InterfaceBound;
  if (Marker_Fluid_InterfaceBound != NULL )     delete[] Marker_Fluid_InterfaceBound;
  if (Marker_Dirichlet != NULL )          delete[] Marker_Dirichlet;
  if (Marker_Inlet != NULL )              delete[] Marker_Inlet;
  if (Marker_Supersonic_Inlet != NULL )   delete[] Marker_Supersonic_Inlet;
  if (Marker_Supersonic_Outlet != NULL )   delete[] Marker_Supersonic_Outlet;
  if (Marker_Outlet != NULL )             delete[] Marker_Outlet;
  if (Marker_Isothermal != NULL )         delete[] Marker_Isothermal;
  if (Marker_EngineInflow != NULL )      delete[] Marker_EngineInflow;
  if (Marker_EngineExhaust != NULL )     delete[] Marker_EngineExhaust;
  if (Marker_Displacement != NULL )       delete[] Marker_Displacement;
  if (Marker_Load != NULL )               delete[] Marker_Load;
  if (Marker_Damper != NULL )               delete[] Marker_Damper;
  if (Marker_Load_Dir != NULL )               delete[] Marker_Load_Dir;
  if (Marker_Disp_Dir != NULL )               delete[] Marker_Disp_Dir;
  if (Marker_Load_Sine != NULL )               delete[] Marker_Load_Sine;
  if (Marker_FlowLoad != NULL )           delete[] Marker_FlowLoad;
  if (Marker_Neumann != NULL )            delete[] Marker_Neumann;
  if (Marker_Internal != NULL )            delete[] Marker_Internal;
  if (Marker_HeatFlux != NULL )               delete[] Marker_HeatFlux;

  if (Int_Coeffs != NULL) delete [] Int_Coeffs;
  
  if (ElasticityMod        != NULL) delete [] ElasticityMod;
  if (PoissonRatio         != NULL) delete [] PoissonRatio;
  if (MaterialDensity      != NULL) delete [] MaterialDensity;
  if (Electric_Constant    != NULL) delete [] Electric_Constant;
  if (Electric_Field_Mod   != NULL) delete [] Electric_Field_Mod;
  if (RefNode_Displacement != NULL) delete [] RefNode_Displacement;
  if (Electric_Field_Dir   != NULL) delete [] Electric_Field_Dir;

  /*--- Delete some arrays needed just for initializing options. ---*/

  if (default_vel_inf       != NULL) delete [] default_vel_inf;
  if (default_ffd_axis      != NULL) delete [] default_ffd_axis;
  if (default_eng_cyl       != NULL) delete [] default_eng_cyl;
  if (default_eng_val       != NULL) delete [] default_eng_val;
  if (default_cfl_adapt     != NULL) delete [] default_cfl_adapt;
  if (default_jst_coeff != NULL) delete [] default_jst_coeff;
  if (default_ffd_coeff != NULL) delete [] default_ffd_coeff;
  if (default_mixedout_coeff!= NULL) delete [] default_mixedout_coeff;
  if (default_extrarelfac!= NULL) delete [] default_extrarelfac;
  if (default_rampRotFrame_coeff!= NULL) delete [] default_rampRotFrame_coeff;
  if (default_rampOutPres_coeff!= NULL) delete[] default_rampOutPres_coeff;
  if (default_jst_adj_coeff  != NULL) delete [] default_jst_adj_coeff;
  if (default_obj_coeff     != NULL) delete [] default_obj_coeff;
  if (default_geo_loc       != NULL) delete [] default_geo_loc;
  if (default_distortion    != NULL) delete [] default_distortion;
  if (default_ea_lim        != NULL) delete [] default_ea_lim;
  if (default_grid_fix      != NULL) delete [] default_grid_fix;
  if (default_inc_crit      != NULL) delete [] default_inc_crit;
  if (default_htp_axis      != NULL) delete [] default_htp_axis;
  if (default_body_force    != NULL) delete [] default_body_force;
  if (default_nacelle_location    != NULL) delete [] default_nacelle_location;

  if (FFDTag != NULL) delete [] FFDTag;
  if (nDV_Value != NULL) delete [] nDV_Value;
  if (TagFFDBox != NULL) delete [] TagFFDBox;

  if (Kind_Data_Riemann != NULL) delete [] Kind_Data_Riemann;
  if (Riemann_Var1 != NULL) delete [] Riemann_Var1;
  if (Riemann_Var2 != NULL) delete [] Riemann_Var2;
  if (Kind_Data_Giles != NULL) delete [] Kind_Data_Giles;
  if (Giles_Var1 != NULL) delete [] Giles_Var1;
  if (Giles_Var2 != NULL) delete [] Giles_Var2;
  if (RelaxFactorAverage != NULL) delete [] RelaxFactorAverage;
  if (RelaxFactorFourier != NULL) delete [] RelaxFactorFourier;
  if (nSpan_iZones != NULL) delete [] nSpan_iZones;
  if (Kind_TurboMachinery != NULL) delete [] Kind_TurboMachinery;

  if (Marker_MixingPlaneInterface !=NULL) delete [] Marker_MixingPlaneInterface;
  if (Marker_TurboBoundIn != NULL) delete [] Marker_TurboBoundIn;
  if (Marker_TurboBoundOut != NULL) delete [] Marker_TurboBoundOut;
  if (Marker_Riemann != NULL) delete [] Marker_Riemann;
  if (Marker_Giles != NULL) delete [] Marker_Giles;
  if (Marker_Shroud != NULL) delete [] Marker_Shroud;

  if (nBlades != NULL) delete [] nBlades;
  if (FreeStreamTurboNormal != NULL) delete [] FreeStreamTurboNormal;


}

string CConfig::GetUnsteady_FileName(string val_filename, int val_iter) {

  string UnstExt, UnstFilename = val_filename;
  char buffer[50];

  /*--- Check that a positive value iteration is requested (for now). ---*/

  if (val_iter < 0) {
    cout << "Requesting a negative iteration number for the restart file!!" << endl;
    exit(EXIT_FAILURE);
  }

  /*--- Append iteration number for unsteady cases ---*/

  if ((Wrt_Unsteady) || (Wrt_Dynamic)) {
    unsigned short lastindex = UnstFilename.find_last_of(".");
    UnstFilename = UnstFilename.substr(0, lastindex);
    if ((val_iter >= 0)    && (val_iter < 10))    SPRINTF (buffer, "_0000%d.dat", val_iter);
    if ((val_iter >= 10)   && (val_iter < 100))   SPRINTF (buffer, "_000%d.dat",  val_iter);
    if ((val_iter >= 100)  && (val_iter < 1000))  SPRINTF (buffer, "_00%d.dat",   val_iter);
    if ((val_iter >= 1000) && (val_iter < 10000)) SPRINTF (buffer, "_0%d.dat",    val_iter);
    if (val_iter >= 10000) SPRINTF (buffer, "_%d.dat", val_iter);
    string UnstExt = string(buffer);
    UnstFilename.append(UnstExt);
  }

  return UnstFilename;
}

string CConfig::GetMultizone_FileName(string val_filename, int val_iZone) {

    string multizone_filename = val_filename;
    char buffer[50];

    if (GetnZone() > 1 ) {
        unsigned short lastindex = multizone_filename.find_last_of(".");
        multizone_filename = multizone_filename.substr(0, lastindex);
        SPRINTF (buffer, "_%d.dat", SU2_TYPE::Int(val_iZone));
        multizone_filename.append(string(buffer));
    }
    return multizone_filename;
}

string CConfig::GetMultizone_HistoryFileName(string val_filename, int val_iZone) {

    string multizone_filename = val_filename;
    char buffer[50];

    if (GetnZone() > 1 ) {
        unsigned short lastindex = multizone_filename.find_last_of(".");
        multizone_filename = multizone_filename.substr(0, lastindex);
        SPRINTF (buffer, "_%d", SU2_TYPE::Int(val_iZone));
        multizone_filename.append(string(buffer));
    }
    return multizone_filename;
}

string CConfig::GetObjFunc_Extension(string val_filename) {

  string AdjExt, Filename = val_filename;

  if (ContinuousAdjoint || DiscreteAdjoint) {

    /*--- Remove filename extension (.dat) ---*/
    unsigned short lastindex = Filename.find_last_of(".");
    Filename = Filename.substr(0, lastindex);
    if (nObj==1) {
      switch (Kind_ObjFunc[0]) {
      case DRAG_COEFFICIENT:        AdjExt = "_cd";       break;
      case LIFT_COEFFICIENT:        AdjExt = "_cl";       break;
      case SIDEFORCE_COEFFICIENT:   AdjExt = "_csf";      break;
      case INVERSE_DESIGN_PRESSURE: AdjExt = "_invpress"; break;
      case INVERSE_DESIGN_HEATFLUX: AdjExt = "_invheat";  break;
      case MOMENT_X_COEFFICIENT:    AdjExt = "_cmx";      break;
      case MOMENT_Y_COEFFICIENT:    AdjExt = "_cmy";      break;
      case MOMENT_Z_COEFFICIENT:    AdjExt = "_cmz";      break;
      case EFFICIENCY:              AdjExt = "_eff";      break;
      case EQUIVALENT_AREA:         AdjExt = "_ea";       break;
      case NEARFIELD_PRESSURE:      AdjExt = "_nfp";      break;
      case FORCE_X_COEFFICIENT:     AdjExt = "_cfx";      break;
      case FORCE_Y_COEFFICIENT:     AdjExt = "_cfy";      break;
      case FORCE_Z_COEFFICIENT:     AdjExt = "_cfz";      break;
      case THRUST_COEFFICIENT:      AdjExt = "_ct";       break;
      case TORQUE_COEFFICIENT:      AdjExt = "_cq";       break;
      case TOTAL_HEATFLUX:          AdjExt = "_totheat";  break;
      case MAXIMUM_HEATFLUX:        AdjExt = "_maxheat";  break;
      case FIGURE_OF_MERIT:         AdjExt = "_merit";    break;
      case SURFACE_TOTAL_PRESSURE:  AdjExt = "_pt";       break;
      case SURFACE_STATIC_PRESSURE: AdjExt = "_pe";       break;
      case SURFACE_MASSFLOW:        AdjExt = "_mfr";      break;
      case SURFACE_MACH:            AdjExt = "_mach";     break;
      case CUSTOM_OBJFUNC:        		AdjExt = "_custom";   break;
      case KINETIC_ENERGY_LOSS:     AdjExt = "_ke";        break;
      case TOTAL_PRESSURE_LOSS:     AdjExt = "_pl";        break;
      case FLOW_ANGLE_OUT:          AdjExt = "_fao";       break;
      case FLOW_ANGLE_IN:           AdjExt = "_fai";       break;
      case TOTAL_EFFICIENCY:        AdjExt = "_teff";      break;
      case TOTAL_STATIC_EFFICIENCY: AdjExt = "_tseff";     break;
      case EULERIAN_WORK:           AdjExt = "_ew";        break;
      case MASS_FLOW_IN:            AdjExt = "_mfi";       break;
      case MASS_FLOW_OUT:           AdjExt = "_mfo";       break;
      case ENTROPY_GENERATION:      AdjExt = "_entg";      break;
      case REFERENCE_GEOMETRY:      AdjExt = "_refgeom";       break;
      case REFERENCE_NODE:          AdjExt = "_refnode";       break;
      }
    }
    else{
      AdjExt = "_combo";
    }
    Filename.append(AdjExt);

    /*--- Lastly, add the .dat extension ---*/
    Filename.append(".dat");

  }

  return Filename;
}

unsigned short CConfig::GetContainerPosition(unsigned short val_eqsystem) {

  switch (val_eqsystem) {
    case RUNTIME_FLOW_SYS:      return FLOW_SOL;
    case RUNTIME_TURB_SYS:      return TURB_SOL;
    case RUNTIME_TRANS_SYS:     return TRANS_SOL;
    case RUNTIME_POISSON_SYS:   return POISSON_SOL;
    case RUNTIME_WAVE_SYS:      return WAVE_SOL;
    case RUNTIME_HEAT_SYS:      return HEAT_SOL;
    case RUNTIME_FEA_SYS:       return FEA_SOL;
    case RUNTIME_ADJPOT_SYS:    return ADJFLOW_SOL;
    case RUNTIME_ADJFLOW_SYS:   return ADJFLOW_SOL;
    case RUNTIME_ADJTURB_SYS:   return ADJTURB_SOL;
    case RUNTIME_ADJFEA_SYS:    return ADJFEA_SOL;
    case RUNTIME_MULTIGRID_SYS: return 0;
  }
  return 0;
}

void CConfig::SetKind_ConvNumScheme(unsigned short val_kind_convnumscheme,
                                    unsigned short val_kind_centered, unsigned short val_kind_upwind,
                                    unsigned short val_kind_slopelimit, bool val_muscl,
                                    unsigned short val_kind_fem) {

  Kind_ConvNumScheme = val_kind_convnumscheme;
  Kind_Centered = val_kind_centered;
  Kind_Upwind = val_kind_upwind;
  Kind_FEM = val_kind_fem;
  Kind_SlopeLimit = val_kind_slopelimit;
  MUSCL = val_muscl;

}

void CConfig::SetGlobalParam(unsigned short val_solver,
                             unsigned short val_system,
                             unsigned long val_extiter) {

  /*--- Set the simulation global time ---*/
  
  Current_UnstTime = static_cast<su2double>(val_extiter)*Delta_UnstTime;
  Current_UnstTimeND = static_cast<su2double>(val_extiter)*Delta_UnstTimeND;

  /*--- Set the solver methods ---*/
  
  switch (val_solver) {
    case EULER:
      if (val_system == RUNTIME_FLOW_SYS) {
        SetKind_ConvNumScheme(Kind_ConvNumScheme_Flow, Kind_Centered_Flow,
                              Kind_Upwind_Flow, Kind_SlopeLimit_Flow,
                              MUSCL_Flow, NONE);
        SetKind_TimeIntScheme(Kind_TimeIntScheme_Flow);
      }
      break;
    case NAVIER_STOKES:
      if (val_system == RUNTIME_FLOW_SYS) {
        SetKind_ConvNumScheme(Kind_ConvNumScheme_Flow, Kind_Centered_Flow,
                              Kind_Upwind_Flow, Kind_SlopeLimit_Flow,
                              MUSCL_Flow, NONE);
        SetKind_TimeIntScheme(Kind_TimeIntScheme_Flow);
      }
      break;
    case RANS:
      if (val_system == RUNTIME_FLOW_SYS) {
        SetKind_ConvNumScheme(Kind_ConvNumScheme_Flow, Kind_Centered_Flow,
                              Kind_Upwind_Flow, Kind_SlopeLimit_Flow,
                              MUSCL_Flow, NONE);
        SetKind_TimeIntScheme(Kind_TimeIntScheme_Flow);
      }
      if (val_system == RUNTIME_TURB_SYS) {
        SetKind_ConvNumScheme(Kind_ConvNumScheme_Turb, Kind_Centered_Turb,
                              Kind_Upwind_Turb, Kind_SlopeLimit_Turb,
                              MUSCL_Turb, NONE);
        SetKind_TimeIntScheme(Kind_TimeIntScheme_Turb);
      }
      if (val_system == RUNTIME_TRANS_SYS) {
        SetKind_ConvNumScheme(Kind_ConvNumScheme_Turb, Kind_Centered_Turb,
                              Kind_Upwind_Turb, Kind_SlopeLimit_Turb,
                              MUSCL_Turb, NONE);
        SetKind_TimeIntScheme(Kind_TimeIntScheme_Turb);
      }
      break;
    case FEM_EULER:
      if (val_system == RUNTIME_FLOW_SYS) {
        SetKind_ConvNumScheme(Kind_ConvNumScheme_FEM_Flow, Kind_Centered_Flow,
                              Kind_Upwind_Flow, Kind_SlopeLimit_Flow,
                              MUSCL_Flow, Kind_FEM_Flow);
        SetKind_TimeIntScheme(Kind_TimeIntScheme_FEM_Flow);
      }
      break;
    case FEM_NAVIER_STOKES:
      if (val_system == RUNTIME_FLOW_SYS) {
        SetKind_ConvNumScheme(Kind_ConvNumScheme_Flow, Kind_Centered_Flow,
                              Kind_Upwind_Flow, Kind_SlopeLimit_Flow,
                              MUSCL_Flow, Kind_FEM_Flow);
        SetKind_TimeIntScheme(Kind_TimeIntScheme_FEM_Flow);
      }
      break;
    case FEM_LES:
      if (val_system == RUNTIME_FLOW_SYS) {
        SetKind_ConvNumScheme(Kind_ConvNumScheme_Flow, Kind_Centered_Flow,
                              Kind_Upwind_Flow, Kind_SlopeLimit_Flow,
                              MUSCL_Flow, Kind_FEM_Flow);
        SetKind_TimeIntScheme(Kind_TimeIntScheme_FEM_Flow);
      }
      break;
    case ADJ_EULER:
      if (val_system == RUNTIME_FLOW_SYS) {
        SetKind_ConvNumScheme(Kind_ConvNumScheme_Flow, Kind_Centered_Flow,
                              Kind_Upwind_Flow, Kind_SlopeLimit_Flow,
                              MUSCL_Flow, NONE);
        SetKind_TimeIntScheme(Kind_TimeIntScheme_Flow);
      }
      if (val_system == RUNTIME_ADJFLOW_SYS) {
        SetKind_ConvNumScheme(Kind_ConvNumScheme_AdjFlow, Kind_Centered_AdjFlow,
                              Kind_Upwind_AdjFlow, Kind_SlopeLimit_AdjFlow,
                              MUSCL_AdjFlow, NONE);
        SetKind_TimeIntScheme(Kind_TimeIntScheme_AdjFlow);
      }
      break;
    case ADJ_NAVIER_STOKES:
      if (val_system == RUNTIME_FLOW_SYS) {
        SetKind_ConvNumScheme(Kind_ConvNumScheme_Flow, Kind_Centered_Flow,
                              Kind_Upwind_Flow, Kind_SlopeLimit_Flow,
                              MUSCL_Flow, NONE);
        SetKind_TimeIntScheme(Kind_TimeIntScheme_Flow);
      }
      if (val_system == RUNTIME_ADJFLOW_SYS) {
        SetKind_ConvNumScheme(Kind_ConvNumScheme_AdjFlow, Kind_Centered_AdjFlow,
                              Kind_Upwind_AdjFlow, Kind_SlopeLimit_AdjFlow,
                              MUSCL_AdjFlow, NONE);
        SetKind_TimeIntScheme(Kind_TimeIntScheme_AdjFlow);
      }
      break;
    case ADJ_RANS:
      if (val_system == RUNTIME_FLOW_SYS) {
        SetKind_ConvNumScheme(Kind_ConvNumScheme_Flow, Kind_Centered_Flow,
                              Kind_Upwind_Flow, Kind_SlopeLimit_Flow,
                              MUSCL_Flow, NONE);
        SetKind_TimeIntScheme(Kind_TimeIntScheme_Flow);
      }
      if (val_system == RUNTIME_ADJFLOW_SYS) {
        SetKind_ConvNumScheme(Kind_ConvNumScheme_AdjFlow, Kind_Centered_AdjFlow,
                              Kind_Upwind_AdjFlow, Kind_SlopeLimit_AdjFlow,
                              MUSCL_AdjFlow, NONE);
        SetKind_TimeIntScheme(Kind_TimeIntScheme_AdjFlow);
      }
      if (val_system == RUNTIME_TURB_SYS) {
        SetKind_ConvNumScheme(Kind_ConvNumScheme_Turb, Kind_Centered_Turb,
                              Kind_Upwind_Turb, Kind_SlopeLimit_Turb,
                              MUSCL_Turb, NONE);
        SetKind_TimeIntScheme(Kind_TimeIntScheme_Turb);
      }
      if (val_system == RUNTIME_ADJTURB_SYS) {
        SetKind_ConvNumScheme(Kind_ConvNumScheme_AdjTurb, Kind_Centered_AdjTurb,
                              Kind_Upwind_AdjTurb, Kind_SlopeLimit_AdjTurb,
                              MUSCL_AdjTurb, NONE);
        SetKind_TimeIntScheme(Kind_TimeIntScheme_AdjTurb);
      }
      break;
    case POISSON_EQUATION:
      if (val_system == RUNTIME_POISSON_SYS) {
        SetKind_ConvNumScheme(NONE, NONE, NONE, NONE, NONE, NONE);
        SetKind_TimeIntScheme(Kind_TimeIntScheme_Poisson);
      }
      break;
    case WAVE_EQUATION:
      if (val_system == RUNTIME_WAVE_SYS) {
        SetKind_ConvNumScheme(NONE, NONE, NONE, NONE, NONE, NONE);
        SetKind_TimeIntScheme(Kind_TimeIntScheme_Wave);
      }
      break;
    case HEAT_EQUATION:
      if (val_system == RUNTIME_HEAT_SYS) {
        SetKind_ConvNumScheme(NONE, NONE, NONE, NONE, NONE, NONE);
        SetKind_TimeIntScheme(Kind_TimeIntScheme_Heat);
      }
      break;
    case FEM_ELASTICITY:

      Current_DynTime = static_cast<su2double>(val_extiter)*Delta_DynTime;

      if (val_system == RUNTIME_FEA_SYS) {
        SetKind_ConvNumScheme(NONE, NONE, NONE, NONE, NONE, NONE);
        SetKind_TimeIntScheme(Kind_TimeIntScheme_FEA);
      }
      break;
  }
}

su2double* CConfig::GetPeriodicRotCenter(string val_marker) {
  unsigned short iMarker_PerBound;
  for (iMarker_PerBound = 0; iMarker_PerBound < nMarker_PerBound; iMarker_PerBound++)
    if (Marker_PerBound[iMarker_PerBound] == val_marker) break;
  return Periodic_RotCenter[iMarker_PerBound];
}

su2double* CConfig::GetPeriodicRotAngles(string val_marker) {
  unsigned short iMarker_PerBound;
  for (iMarker_PerBound = 0; iMarker_PerBound < nMarker_PerBound; iMarker_PerBound++)
    if (Marker_PerBound[iMarker_PerBound] == val_marker) break;
  return Periodic_RotAngles[iMarker_PerBound];
}

su2double* CConfig::GetPeriodicTranslation(string val_marker) {
  unsigned short iMarker_PerBound;
  for (iMarker_PerBound = 0; iMarker_PerBound < nMarker_PerBound; iMarker_PerBound++)
    if (Marker_PerBound[iMarker_PerBound] == val_marker) break;
  return Periodic_Translation[iMarker_PerBound];
}

unsigned short CConfig::GetMarker_Periodic_Donor(string val_marker) {
  unsigned short iMarker_PerBound, jMarker_PerBound, kMarker_All;

  /*--- Find the marker for this periodic boundary. ---*/
  for (iMarker_PerBound = 0; iMarker_PerBound < nMarker_PerBound; iMarker_PerBound++)
    if (Marker_PerBound[iMarker_PerBound] == val_marker) break;

  /*--- Find corresponding donor. ---*/
  for (jMarker_PerBound = 0; jMarker_PerBound < nMarker_PerBound; jMarker_PerBound++)
    if (Marker_PerBound[jMarker_PerBound] == Marker_PerDonor[iMarker_PerBound]) break;

  /*--- Find and return global marker index for donor boundary. ---*/
  for (kMarker_All = 0; kMarker_All < nMarker_CfgFile; kMarker_All++)
    if (Marker_PerBound[jMarker_PerBound] == Marker_All_TagBound[kMarker_All]) break;

  return kMarker_All;
}

su2double CConfig::GetActDisk_NetThrust(string val_marker) {
  unsigned short iMarker_ActDisk;
  for (iMarker_ActDisk = 0; iMarker_ActDisk < nMarker_ActDiskInlet; iMarker_ActDisk++)
    if ((Marker_ActDiskInlet[iMarker_ActDisk] == val_marker) ||
        (Marker_ActDiskOutlet[iMarker_ActDisk] == val_marker)) break;
  return ActDisk_NetThrust[iMarker_ActDisk];
}

su2double CConfig::GetActDisk_Power(string val_marker) {
  unsigned short iMarker_ActDisk;
  for (iMarker_ActDisk = 0; iMarker_ActDisk < nMarker_ActDiskInlet; iMarker_ActDisk++)
    if ((Marker_ActDiskInlet[iMarker_ActDisk] == val_marker) ||
        (Marker_ActDiskOutlet[iMarker_ActDisk] == val_marker)) break;
  return ActDisk_Power[iMarker_ActDisk];
}

su2double CConfig::GetActDisk_MassFlow(string val_marker) {
  unsigned short iMarker_ActDisk;
  for (iMarker_ActDisk = 0; iMarker_ActDisk < nMarker_ActDiskInlet; iMarker_ActDisk++)
    if ((Marker_ActDiskInlet[iMarker_ActDisk] == val_marker) ||
        (Marker_ActDiskOutlet[iMarker_ActDisk] == val_marker)) break;
  return ActDisk_MassFlow[iMarker_ActDisk];
}

su2double CConfig::GetActDisk_Mach(string val_marker) {
  unsigned short iMarker_ActDisk;
  for (iMarker_ActDisk = 0; iMarker_ActDisk < nMarker_ActDiskInlet; iMarker_ActDisk++)
    if ((Marker_ActDiskInlet[iMarker_ActDisk] == val_marker) ||
        (Marker_ActDiskOutlet[iMarker_ActDisk] == val_marker)) break;
  return ActDisk_Mach[iMarker_ActDisk];
}

su2double CConfig::GetActDisk_Force(string val_marker) {
  unsigned short iMarker_ActDisk;
  for (iMarker_ActDisk = 0; iMarker_ActDisk < nMarker_ActDiskInlet; iMarker_ActDisk++)
    if ((Marker_ActDiskInlet[iMarker_ActDisk] == val_marker) ||
        (Marker_ActDiskOutlet[iMarker_ActDisk] == val_marker)) break;
  return ActDisk_Force[iMarker_ActDisk];
}

su2double CConfig::GetActDisk_BCThrust(string val_marker) {
  unsigned short iMarker_ActDisk;
  for (iMarker_ActDisk = 0; iMarker_ActDisk < nMarker_ActDiskInlet; iMarker_ActDisk++)
    if ((Marker_ActDiskInlet[iMarker_ActDisk] == val_marker) ||
        (Marker_ActDiskOutlet[iMarker_ActDisk] == val_marker)) break;
  return ActDisk_BCThrust[iMarker_ActDisk];
}

su2double CConfig::GetActDisk_BCThrust_Old(string val_marker) {
  unsigned short iMarker_ActDisk;
  for (iMarker_ActDisk = 0; iMarker_ActDisk < nMarker_ActDiskInlet; iMarker_ActDisk++)
    if ((Marker_ActDiskInlet[iMarker_ActDisk] == val_marker) ||
        (Marker_ActDiskOutlet[iMarker_ActDisk] == val_marker)) break;
  return ActDisk_BCThrust_Old[iMarker_ActDisk];
}

void CConfig::SetActDisk_BCThrust(string val_marker, su2double val_actdisk_bcthrust) {
  unsigned short iMarker_ActDisk;
  for (iMarker_ActDisk = 0; iMarker_ActDisk < nMarker_ActDiskInlet; iMarker_ActDisk++)
    if ((Marker_ActDiskInlet[iMarker_ActDisk] == val_marker) ||
        (Marker_ActDiskOutlet[iMarker_ActDisk] == val_marker)) break;
  ActDisk_BCThrust[iMarker_ActDisk] = val_actdisk_bcthrust;
}

void CConfig::SetActDisk_BCThrust_Old(string val_marker, su2double val_actdisk_bcthrust_old) {
  unsigned short iMarker_ActDisk;
  for (iMarker_ActDisk = 0; iMarker_ActDisk < nMarker_ActDiskInlet; iMarker_ActDisk++)
    if ((Marker_ActDiskInlet[iMarker_ActDisk] == val_marker) ||
        (Marker_ActDiskOutlet[iMarker_ActDisk] == val_marker)) break;
  ActDisk_BCThrust_Old[iMarker_ActDisk] = val_actdisk_bcthrust_old;
}

su2double CConfig::GetActDisk_Area(string val_marker) {
  unsigned short iMarker_ActDisk;
  for (iMarker_ActDisk = 0; iMarker_ActDisk < nMarker_ActDiskInlet; iMarker_ActDisk++)
    if ((Marker_ActDiskInlet[iMarker_ActDisk] == val_marker) ||
        (Marker_ActDiskOutlet[iMarker_ActDisk] == val_marker)) break;
  return ActDisk_Area[iMarker_ActDisk];
}

su2double CConfig::GetActDisk_ReverseMassFlow(string val_marker) {
  unsigned short iMarker_ActDisk;
  for (iMarker_ActDisk = 0; iMarker_ActDisk < nMarker_ActDiskInlet; iMarker_ActDisk++)
    if ((Marker_ActDiskInlet[iMarker_ActDisk] == val_marker) ||
        (Marker_ActDiskOutlet[iMarker_ActDisk] == val_marker)) break;
  return ActDisk_ReverseMassFlow[iMarker_ActDisk];
}

su2double CConfig::GetActDisk_PressJump(string val_marker, unsigned short val_value) {
  unsigned short iMarker_ActDisk;
  for (iMarker_ActDisk = 0; iMarker_ActDisk < nMarker_ActDiskInlet; iMarker_ActDisk++)
    if ((Marker_ActDiskInlet[iMarker_ActDisk] == val_marker) ||
        (Marker_ActDiskOutlet[iMarker_ActDisk] == val_marker)) break;
  return ActDisk_PressJump[iMarker_ActDisk][val_value];
}

su2double CConfig::GetActDisk_TempJump(string val_marker, unsigned short val_value) {
  unsigned short iMarker_ActDisk;
  for (iMarker_ActDisk = 0; iMarker_ActDisk < nMarker_ActDiskInlet; iMarker_ActDisk++)
    if ((Marker_ActDiskInlet[iMarker_ActDisk] == val_marker) ||
        (Marker_ActDiskOutlet[iMarker_ActDisk] == val_marker)) break;
  return ActDisk_TempJump[iMarker_ActDisk][val_value];;
}

su2double CConfig::GetActDisk_Omega(string val_marker, unsigned short val_value) {
  unsigned short iMarker_ActDisk;
  for (iMarker_ActDisk = 0; iMarker_ActDisk < nMarker_ActDiskInlet; iMarker_ActDisk++)
    if ((Marker_ActDiskInlet[iMarker_ActDisk] == val_marker) ||
        (Marker_ActDiskOutlet[iMarker_ActDisk] == val_marker)) break;
  return ActDisk_Omega[iMarker_ActDisk][val_value];;
}

unsigned short CConfig::GetMarker_CfgFile_ActDiskOutlet(string val_marker) {
  unsigned short iMarker_ActDisk, kMarker_All;

  /*--- Find the marker for this actuator disk inlet. ---*/

  for (iMarker_ActDisk = 0; iMarker_ActDisk < nMarker_ActDiskInlet; iMarker_ActDisk++)
    if (Marker_ActDiskInlet[iMarker_ActDisk] == val_marker) break;

  /*--- Find and return global marker index for the actuator disk outlet. ---*/

  for (kMarker_All = 0; kMarker_All < nMarker_CfgFile; kMarker_All++)
    if (Marker_ActDiskOutlet[iMarker_ActDisk] == Marker_CfgFile_TagBound[kMarker_All]) break;

  return kMarker_All;
}

unsigned short CConfig::GetMarker_CfgFile_EngineExhaust(string val_marker) {
  unsigned short iMarker_Engine, kMarker_All;

  /*--- Find the marker for this engine inflow. ---*/

  for (iMarker_Engine = 0; iMarker_Engine < nMarker_EngineInflow; iMarker_Engine++)
    if (Marker_EngineInflow[iMarker_Engine] == val_marker) break;

  /*--- Find and return global marker index for the engine exhaust. ---*/

  for (kMarker_All = 0; kMarker_All < nMarker_CfgFile; kMarker_All++)
    if (Marker_EngineExhaust[iMarker_Engine] == Marker_CfgFile_TagBound[kMarker_All]) break;

  return kMarker_All;
}

void CConfig::SetnPeriodicIndex(unsigned short val_index) {

  /*--- Store total number of transformations. ---*/
  nPeriodic_Index = val_index;

  /*--- Allocate memory for centers, angles, translations. ---*/
  Periodic_Center    = new su2double*[nPeriodic_Index];
  Periodic_Rotation  = new su2double*[nPeriodic_Index];
  Periodic_Translate = new su2double*[nPeriodic_Index];

  for (unsigned long i = 0; i < nPeriodic_Index; i++) {
    Periodic_Center[i]    = new su2double[3];
    Periodic_Rotation[i]  = new su2double[3];
    Periodic_Translate[i] = new su2double[3];
  }

}

unsigned short CConfig::GetMarker_Moving(string val_marker) {
  unsigned short iMarker_Moving;

  /*--- Find the marker for this moving boundary. ---*/
  for (iMarker_Moving = 0; iMarker_Moving < nMarker_Moving; iMarker_Moving++)
    if (Marker_Moving[iMarker_Moving] == val_marker) break;

  return iMarker_Moving;
}

su2double CConfig::GetDirichlet_Value(string val_marker) {
  unsigned short iMarker_Dirichlet;
  for (iMarker_Dirichlet = 0; iMarker_Dirichlet < nMarker_Dirichlet; iMarker_Dirichlet++)
    if (Marker_Dirichlet[iMarker_Dirichlet] == val_marker) break;
  return Dirichlet_Value[iMarker_Dirichlet];
}

bool CConfig::GetDirichlet_Boundary(string val_marker) {
  unsigned short iMarker_Dirichlet;
  bool Dirichlet = false;
  for (iMarker_Dirichlet = 0; iMarker_Dirichlet < nMarker_Dirichlet; iMarker_Dirichlet++)
    if (Marker_Dirichlet[iMarker_Dirichlet] == val_marker) {
      Dirichlet = true;
      break;
    }
  return Dirichlet;
}

su2double CConfig::GetExhaust_Temperature_Target(string val_marker) {
  unsigned short iMarker_EngineExhaust;
  for (iMarker_EngineExhaust = 0; iMarker_EngineExhaust < nMarker_EngineExhaust; iMarker_EngineExhaust++)
    if (Marker_EngineExhaust[iMarker_EngineExhaust] == val_marker) break;
  return Exhaust_Temperature_Target[iMarker_EngineExhaust];
}

su2double CConfig::GetExhaust_Pressure_Target(string val_marker) {
  unsigned short iMarker_EngineExhaust;
  for (iMarker_EngineExhaust = 0; iMarker_EngineExhaust < nMarker_EngineExhaust; iMarker_EngineExhaust++)
    if (Marker_EngineExhaust[iMarker_EngineExhaust] == val_marker) break;
  return Exhaust_Pressure_Target[iMarker_EngineExhaust];
}

su2double CConfig::GetInlet_Ttotal(string val_marker) {
  unsigned short iMarker_Inlet;
  for (iMarker_Inlet = 0; iMarker_Inlet < nMarker_Inlet; iMarker_Inlet++)
    if (Marker_Inlet[iMarker_Inlet] == val_marker) break;
  return Inlet_Ttotal[iMarker_Inlet];
}

su2double CConfig::GetInlet_Ptotal(string val_marker) {
  unsigned short iMarker_Inlet;
  for (iMarker_Inlet = 0; iMarker_Inlet < nMarker_Inlet; iMarker_Inlet++)
    if (Marker_Inlet[iMarker_Inlet] == val_marker) break;
  return Inlet_Ptotal[iMarker_Inlet];
}

su2double* CConfig::GetInlet_FlowDir(string val_marker) {
  unsigned short iMarker_Inlet;
  for (iMarker_Inlet = 0; iMarker_Inlet < nMarker_Inlet; iMarker_Inlet++)
    if (Marker_Inlet[iMarker_Inlet] == val_marker) break;
  return Inlet_FlowDir[iMarker_Inlet];
}

su2double CConfig::GetInlet_Temperature(string val_marker) {
  unsigned short iMarker_Supersonic_Inlet;
  for (iMarker_Supersonic_Inlet = 0; iMarker_Supersonic_Inlet < nMarker_Supersonic_Inlet; iMarker_Supersonic_Inlet++)
    if (Marker_Supersonic_Inlet[iMarker_Supersonic_Inlet] == val_marker) break;
  return Inlet_Temperature[iMarker_Supersonic_Inlet];
}

su2double CConfig::GetInlet_Pressure(string val_marker) {
  unsigned short iMarker_Supersonic_Inlet;
  for (iMarker_Supersonic_Inlet = 0; iMarker_Supersonic_Inlet < nMarker_Supersonic_Inlet; iMarker_Supersonic_Inlet++)
    if (Marker_Supersonic_Inlet[iMarker_Supersonic_Inlet] == val_marker) break;
  return Inlet_Pressure[iMarker_Supersonic_Inlet];
}

su2double* CConfig::GetInlet_Velocity(string val_marker) {
  unsigned short iMarker_Supersonic_Inlet;
  for (iMarker_Supersonic_Inlet = 0; iMarker_Supersonic_Inlet < nMarker_Supersonic_Inlet; iMarker_Supersonic_Inlet++)
    if (Marker_Supersonic_Inlet[iMarker_Supersonic_Inlet] == val_marker) break;
  return Inlet_Velocity[iMarker_Supersonic_Inlet];
}

su2double CConfig::GetOutlet_Pressure(string val_marker) {
  unsigned short iMarker_Outlet;
  for (iMarker_Outlet = 0; iMarker_Outlet < nMarker_Outlet; iMarker_Outlet++)
    if (Marker_Outlet[iMarker_Outlet] == val_marker) break;
  return Outlet_Pressure[iMarker_Outlet];
}

su2double CConfig::GetRiemann_Var1(string val_marker) {
  unsigned short iMarker_Riemann;
  for (iMarker_Riemann = 0; iMarker_Riemann < nMarker_Riemann; iMarker_Riemann++)
    if (Marker_Riemann[iMarker_Riemann] == val_marker) break;
  return Riemann_Var1[iMarker_Riemann];
}

su2double CConfig::GetRiemann_Var2(string val_marker) {
  unsigned short iMarker_Riemann;
  for (iMarker_Riemann = 0; iMarker_Riemann < nMarker_Riemann; iMarker_Riemann++)
    if (Marker_Riemann[iMarker_Riemann] == val_marker) break;
  return Riemann_Var2[iMarker_Riemann];
}

su2double* CConfig::GetRiemann_FlowDir(string val_marker) {
  unsigned short iMarker_Riemann;
  for (iMarker_Riemann = 0; iMarker_Riemann < nMarker_Riemann; iMarker_Riemann++)
    if (Marker_Riemann[iMarker_Riemann] == val_marker) break;
  return Riemann_FlowDir[iMarker_Riemann];
}

unsigned short CConfig::GetKind_Data_Riemann(string val_marker) {
  unsigned short iMarker_Riemann;
  for (iMarker_Riemann = 0; iMarker_Riemann < nMarker_Riemann; iMarker_Riemann++)
    if (Marker_Riemann[iMarker_Riemann] == val_marker) break;
  return Kind_Data_Riemann[iMarker_Riemann];
}


su2double CConfig::GetGiles_Var1(string val_marker) {
  unsigned short iMarker_Giles;
  for (iMarker_Giles = 0; iMarker_Giles < nMarker_Giles; iMarker_Giles++)
    if (Marker_Giles[iMarker_Giles] == val_marker) break;
  return Giles_Var1[iMarker_Giles];
}

void CConfig::SetGiles_Var1(su2double newVar1, string val_marker) {
  unsigned short iMarker_Giles;
  for (iMarker_Giles = 0; iMarker_Giles < nMarker_Giles; iMarker_Giles++)
    if (Marker_Giles[iMarker_Giles] == val_marker) break;
  Giles_Var1[iMarker_Giles] = newVar1;
}

su2double CConfig::GetGiles_Var2(string val_marker) {
  unsigned short iMarker_Giles;
  for (iMarker_Giles = 0; iMarker_Giles < nMarker_Giles; iMarker_Giles++)
    if (Marker_Giles[iMarker_Giles] == val_marker) break;
  return Giles_Var2[iMarker_Giles];
}

su2double CConfig::GetGiles_RelaxFactorAverage(string val_marker) {
  unsigned short iMarker_Giles;
  for (iMarker_Giles = 0; iMarker_Giles < nMarker_Giles; iMarker_Giles++)
    if (Marker_Giles[iMarker_Giles] == val_marker) break;
  return RelaxFactorAverage[iMarker_Giles];
}

su2double CConfig::GetGiles_RelaxFactorFourier(string val_marker) {
  unsigned short iMarker_Giles;
  for (iMarker_Giles = 0; iMarker_Giles < nMarker_Giles; iMarker_Giles++)
    if (Marker_Giles[iMarker_Giles] == val_marker) break;
  return RelaxFactorFourier[iMarker_Giles];
}

su2double* CConfig::GetGiles_FlowDir(string val_marker) {
  unsigned short iMarker_Giles;
  for (iMarker_Giles = 0; iMarker_Giles < nMarker_Giles; iMarker_Giles++)
    if (Marker_Giles[iMarker_Giles] == val_marker) break;
  return Giles_FlowDir[iMarker_Giles];
}

unsigned short CConfig::GetKind_Data_Giles(string val_marker) {
  unsigned short iMarker_Giles;
  for (iMarker_Giles = 0; iMarker_Giles < nMarker_Giles; iMarker_Giles++)
    if (Marker_Giles[iMarker_Giles] == val_marker) break;
  return Kind_Data_Giles[iMarker_Giles];
}


su2double CConfig::GetPressureOut_BC() {
  unsigned short iMarker_BC;
  su2double pres_out = 0.0;
  for (iMarker_BC = 0; iMarker_BC < nMarker_Giles; iMarker_BC++){
    if (Kind_Data_Giles[iMarker_BC] == STATIC_PRESSURE || Kind_Data_Giles[iMarker_BC] == STATIC_PRESSURE_1D || Kind_Data_Giles[iMarker_BC] == RADIAL_EQUILIBRIUM ){
      pres_out = Giles_Var1[iMarker_BC];
    }
  }
  for (iMarker_BC = 0; iMarker_BC < nMarker_Riemann; iMarker_BC++){
    if (Kind_Data_Riemann[iMarker_BC] == STATIC_PRESSURE || Kind_Data_Riemann[iMarker_BC] == RADIAL_EQUILIBRIUM){
      pres_out = Riemann_Var1[iMarker_BC];
    }
  }
  return pres_out/Pressure_Ref;
}


void CConfig::SetPressureOut_BC(su2double val_press) {
  unsigned short iMarker_BC;
  for (iMarker_BC = 0; iMarker_BC < nMarker_Giles; iMarker_BC++){
    if (Kind_Data_Giles[iMarker_BC] == STATIC_PRESSURE || Kind_Data_Giles[iMarker_BC] == STATIC_PRESSURE_1D || Kind_Data_Giles[iMarker_BC] == RADIAL_EQUILIBRIUM ){
      Giles_Var1[iMarker_BC] = val_press*Pressure_Ref;
    }
  }
  for (iMarker_BC = 0; iMarker_BC < nMarker_Riemann; iMarker_BC++){
    if (Kind_Data_Riemann[iMarker_BC] == STATIC_PRESSURE || Kind_Data_Riemann[iMarker_BC] == RADIAL_EQUILIBRIUM){
      Riemann_Var1[iMarker_BC] = val_press*Pressure_Ref;
    }
  }
}

su2double CConfig::GetTotalPressureIn_BC() {
  unsigned short iMarker_BC;
  su2double tot_pres_in = 0.0;
  for (iMarker_BC = 0; iMarker_BC < nMarker_Giles; iMarker_BC++){
    if (Kind_Data_Giles[iMarker_BC] == TOTAL_CONDITIONS_PT || Kind_Data_Giles[iMarker_BC] == TOTAL_CONDITIONS_PT_1D){
      tot_pres_in = Giles_Var1[iMarker_BC];
    }
  }
  for (iMarker_BC = 0; iMarker_BC < nMarker_Riemann; iMarker_BC++){
    if (Kind_Data_Riemann[iMarker_BC] == TOTAL_CONDITIONS_PT ){
      tot_pres_in = Riemann_Var1[iMarker_BC];
    }
  }
  if(nMarker_Inlet == 1 && Kind_Inlet == TOTAL_CONDITIONS){
    tot_pres_in = Inlet_Ptotal[0];
  }
  return tot_pres_in/Pressure_Ref;
}

su2double CConfig::GetTotalTemperatureIn_BC() {
  unsigned short iMarker_BC;
  su2double tot_temp_in = 0.0;
  for (iMarker_BC = 0; iMarker_BC < nMarker_Giles; iMarker_BC++){
    if (Kind_Data_Giles[iMarker_BC] == TOTAL_CONDITIONS_PT || Kind_Data_Giles[iMarker_BC] == TOTAL_CONDITIONS_PT_1D){
      tot_temp_in = Giles_Var2[iMarker_BC];
    }
  }
  for (iMarker_BC = 0; iMarker_BC < nMarker_Riemann; iMarker_BC++){
    if (Kind_Data_Riemann[iMarker_BC] == TOTAL_CONDITIONS_PT ){
      tot_temp_in = Riemann_Var2[iMarker_BC];
    }
  }

  if(nMarker_Inlet == 1 && Kind_Inlet == TOTAL_CONDITIONS){
    tot_temp_in = Inlet_Ttotal[0];
  }
  return tot_temp_in/Temperature_Ref;
}

void CConfig::SetTotalTemperatureIn_BC(su2double val_temp) {
  unsigned short iMarker_BC;
  for (iMarker_BC = 0; iMarker_BC < nMarker_Giles; iMarker_BC++){
    if (Kind_Data_Giles[iMarker_BC] == TOTAL_CONDITIONS_PT || Kind_Data_Giles[iMarker_BC] == TOTAL_CONDITIONS_PT_1D){
      Giles_Var2[iMarker_BC] = val_temp*Temperature_Ref;
    }
  }
  for (iMarker_BC = 0; iMarker_BC < nMarker_Riemann; iMarker_BC++){
    if (Kind_Data_Riemann[iMarker_BC] == TOTAL_CONDITIONS_PT ){
      Riemann_Var2[iMarker_BC] = val_temp*Temperature_Ref;
    }
  }

  if(nMarker_Inlet == 1 && Kind_Inlet == TOTAL_CONDITIONS){
    Inlet_Ttotal[0] = val_temp*Temperature_Ref;
  }
}

su2double CConfig::GetFlowAngleIn_BC() {
  unsigned short iMarker_BC;
  su2double alpha_in = 0.0;
  for (iMarker_BC = 0; iMarker_BC < nMarker_Giles; iMarker_BC++){
    if (Kind_Data_Giles[iMarker_BC] == TOTAL_CONDITIONS_PT || Kind_Data_Giles[iMarker_BC] == TOTAL_CONDITIONS_PT_1D){
      alpha_in = atan(Giles_FlowDir[iMarker_BC][1]/Giles_FlowDir[iMarker_BC][0]);
    }
  }
  for (iMarker_BC = 0; iMarker_BC < nMarker_Riemann; iMarker_BC++){
  	if (Kind_Data_Riemann[iMarker_BC] == TOTAL_CONDITIONS_PT ){
  		alpha_in = atan(Riemann_FlowDir[iMarker_BC][1]/Riemann_FlowDir[iMarker_BC][0]);
  	}
  }

  if(nMarker_Inlet == 1 && Kind_Inlet == TOTAL_CONDITIONS){
  	alpha_in = atan(Inlet_FlowDir[0][1]/Inlet_FlowDir[0][0]);
  }

  return alpha_in;
}

su2double CConfig::GetIsothermal_Temperature(string val_marker) {

  unsigned short iMarker_Isothermal = 0;

  if (nMarker_Isothermal > 0) {
    for (iMarker_Isothermal = 0; iMarker_Isothermal < nMarker_Isothermal; iMarker_Isothermal++)
      if (Marker_Isothermal[iMarker_Isothermal] == val_marker) break;
  }

  return Isothermal_Temperature[iMarker_Isothermal];
}

su2double CConfig::GetWall_HeatFlux(string val_marker) {
  unsigned short iMarker_HeatFlux = 0;

  if (nMarker_HeatFlux > 0) {
  for (iMarker_HeatFlux = 0; iMarker_HeatFlux < nMarker_HeatFlux; iMarker_HeatFlux++)
    if (Marker_HeatFlux[iMarker_HeatFlux] == val_marker) break;
  }

  return Heat_Flux[iMarker_HeatFlux];
}

unsigned short CConfig::GetWallFunction_Treatment(string val_marker) {
  unsigned short WallFunction = NO_WALL_FUNCTION;

  for(unsigned short iMarker=0; iMarker<nMarker_WallFunctions; iMarker++) {
    if(Marker_WallFunctions[iMarker] == val_marker) {
      WallFunction = Kind_WallFunctions[iMarker];
      break;
    }
  }

  return WallFunction;
}

unsigned short* CConfig::GetWallFunction_IntInfo(string val_marker) {
  unsigned short *intInfo = NULL;

  for(unsigned short iMarker=0; iMarker<nMarker_WallFunctions; iMarker++) {
    if(Marker_WallFunctions[iMarker] == val_marker) {
      intInfo = IntInfo_WallFunctions[iMarker];
      break;
    }
  }

  return intInfo;
}

su2double* CConfig::GetWallFunction_DoubleInfo(string val_marker) {
  su2double *doubleInfo = NULL;

  for(unsigned short iMarker=0; iMarker<nMarker_WallFunctions; iMarker++) {
    if(Marker_WallFunctions[iMarker] == val_marker) {
      doubleInfo = DoubleInfo_WallFunctions[iMarker];
      break;
    } 
  } 

  return doubleInfo;
}

su2double CConfig::GetEngineInflow_Target(string val_marker) {
  unsigned short iMarker_EngineInflow;
  for (iMarker_EngineInflow = 0; iMarker_EngineInflow < nMarker_EngineInflow; iMarker_EngineInflow++)
    if (Marker_EngineInflow[iMarker_EngineInflow] == val_marker) break;
  return EngineInflow_Target[iMarker_EngineInflow];
}

su2double CConfig::GetInflow_Pressure(string val_marker) {
  unsigned short iMarker_EngineInflow;
  for (iMarker_EngineInflow = 0; iMarker_EngineInflow < nMarker_EngineInflow; iMarker_EngineInflow++)
    if (Marker_EngineInflow[iMarker_EngineInflow] == val_marker) break;
  return Inflow_Pressure[iMarker_EngineInflow];
}

su2double CConfig::GetInflow_MassFlow(string val_marker) {
  unsigned short iMarker_EngineInflow;
  for (iMarker_EngineInflow = 0; iMarker_EngineInflow < nMarker_EngineInflow; iMarker_EngineInflow++)
    if (Marker_EngineInflow[iMarker_EngineInflow] == val_marker) break;
  return Inflow_MassFlow[iMarker_EngineInflow];
}

su2double CConfig::GetInflow_ReverseMassFlow(string val_marker) {
  unsigned short iMarker_EngineInflow;
  for (iMarker_EngineInflow = 0; iMarker_EngineInflow < nMarker_EngineInflow; iMarker_EngineInflow++)
    if (Marker_EngineInflow[iMarker_EngineInflow] == val_marker) break;
  return Inflow_ReverseMassFlow[iMarker_EngineInflow];
}

su2double CConfig::GetInflow_TotalPressure(string val_marker) {
  unsigned short iMarker_EngineInflow;
  for (iMarker_EngineInflow = 0; iMarker_EngineInflow < nMarker_EngineInflow; iMarker_EngineInflow++)
    if (Marker_EngineInflow[iMarker_EngineInflow] == val_marker) break;
  return Inflow_TotalPressure[iMarker_EngineInflow];
}

su2double CConfig::GetInflow_Temperature(string val_marker) {
  unsigned short iMarker_EngineInflow;
  for (iMarker_EngineInflow = 0; iMarker_EngineInflow < nMarker_EngineInflow; iMarker_EngineInflow++)
    if (Marker_EngineInflow[iMarker_EngineInflow] == val_marker) break;
  return Inflow_Temperature[iMarker_EngineInflow];
}

su2double CConfig::GetInflow_TotalTemperature(string val_marker) {
  unsigned short iMarker_EngineInflow;
  for (iMarker_EngineInflow = 0; iMarker_EngineInflow < nMarker_EngineInflow; iMarker_EngineInflow++)
    if (Marker_EngineInflow[iMarker_EngineInflow] == val_marker) break;
  return Inflow_TotalTemperature[iMarker_EngineInflow];
}

su2double CConfig::GetInflow_RamDrag(string val_marker) {
  unsigned short iMarker_EngineInflow;
  for (iMarker_EngineInflow = 0; iMarker_EngineInflow < nMarker_EngineInflow; iMarker_EngineInflow++)
    if (Marker_EngineInflow[iMarker_EngineInflow] == val_marker) break;
  return Inflow_RamDrag[iMarker_EngineInflow];
}

su2double CConfig::GetInflow_Force(string val_marker) {
  unsigned short iMarker_EngineInflow;
  for (iMarker_EngineInflow = 0; iMarker_EngineInflow < nMarker_EngineInflow; iMarker_EngineInflow++)
    if (Marker_EngineInflow[iMarker_EngineInflow] == val_marker) break;
  return Inflow_Force[iMarker_EngineInflow];
}

su2double CConfig::GetInflow_Power(string val_marker) {
  unsigned short iMarker_EngineInflow;
  for (iMarker_EngineInflow = 0; iMarker_EngineInflow < nMarker_EngineInflow; iMarker_EngineInflow++)
    if (Marker_EngineInflow[iMarker_EngineInflow] == val_marker) break;
  return Inflow_Power[iMarker_EngineInflow];
}

su2double CConfig::GetInflow_Mach(string val_marker) {
  unsigned short iMarker_EngineInflow;
  for (iMarker_EngineInflow = 0; iMarker_EngineInflow < nMarker_EngineInflow; iMarker_EngineInflow++)
    if (Marker_EngineInflow[iMarker_EngineInflow] == val_marker) break;
  return Inflow_Mach[iMarker_EngineInflow];
}

su2double CConfig::GetExhaust_Pressure(string val_marker) {
  unsigned short iMarker_EngineExhaust;
  for (iMarker_EngineExhaust = 0; iMarker_EngineExhaust < nMarker_EngineExhaust; iMarker_EngineExhaust++)
    if (Marker_EngineExhaust[iMarker_EngineExhaust] == val_marker) break;
  return Exhaust_Pressure[iMarker_EngineExhaust];
}

su2double CConfig::GetExhaust_Temperature(string val_marker) {
  unsigned short iMarker_EngineExhaust;
  for (iMarker_EngineExhaust = 0; iMarker_EngineExhaust < nMarker_EngineExhaust; iMarker_EngineExhaust++)
    if (Marker_EngineExhaust[iMarker_EngineExhaust] == val_marker) break;
  return Exhaust_Temperature[iMarker_EngineExhaust];
}

su2double CConfig::GetExhaust_MassFlow(string val_marker) {
  unsigned short iMarker_EngineExhaust;
  for (iMarker_EngineExhaust = 0; iMarker_EngineExhaust < nMarker_EngineExhaust; iMarker_EngineExhaust++)
    if (Marker_EngineExhaust[iMarker_EngineExhaust] == val_marker) break;
  return Exhaust_MassFlow[iMarker_EngineExhaust];
}

su2double CConfig::GetExhaust_TotalPressure(string val_marker) {
  unsigned short iMarker_EngineExhaust;
  for (iMarker_EngineExhaust = 0; iMarker_EngineExhaust < nMarker_EngineExhaust; iMarker_EngineExhaust++)
    if (Marker_EngineExhaust[iMarker_EngineExhaust] == val_marker) break;
  return Exhaust_TotalPressure[iMarker_EngineExhaust];
}

su2double CConfig::GetExhaust_TotalTemperature(string val_marker) {
  unsigned short iMarker_EngineExhaust;
  for (iMarker_EngineExhaust = 0; iMarker_EngineExhaust < nMarker_EngineExhaust; iMarker_EngineExhaust++)
    if (Marker_EngineExhaust[iMarker_EngineExhaust] == val_marker) break;
  return Exhaust_TotalTemperature[iMarker_EngineExhaust];
}

su2double CConfig::GetExhaust_GrossThrust(string val_marker) {
  unsigned short iMarker_EngineExhaust;
  for (iMarker_EngineExhaust = 0; iMarker_EngineExhaust < nMarker_EngineExhaust; iMarker_EngineExhaust++)
    if (Marker_EngineExhaust[iMarker_EngineExhaust] == val_marker) break;
  return Exhaust_GrossThrust[iMarker_EngineExhaust];
}

su2double CConfig::GetExhaust_Force(string val_marker) {
  unsigned short iMarker_EngineExhaust;
  for (iMarker_EngineExhaust = 0; iMarker_EngineExhaust < nMarker_EngineExhaust; iMarker_EngineExhaust++)
    if (Marker_EngineExhaust[iMarker_EngineExhaust] == val_marker) break;
  return Exhaust_Force[iMarker_EngineExhaust];
}

su2double CConfig::GetExhaust_Power(string val_marker) {
  unsigned short iMarker_EngineExhaust;
  for (iMarker_EngineExhaust = 0; iMarker_EngineExhaust < nMarker_EngineExhaust; iMarker_EngineExhaust++)
    if (Marker_EngineExhaust[iMarker_EngineExhaust] == val_marker) break;
  return Exhaust_Power[iMarker_EngineExhaust];
}

su2double CConfig::GetActDiskInlet_Pressure(string val_marker) {
  unsigned short iMarker_ActDiskInlet;
  for (iMarker_ActDiskInlet = 0; iMarker_ActDiskInlet < nMarker_ActDiskInlet; iMarker_ActDiskInlet++)
    if (Marker_ActDiskInlet[iMarker_ActDiskInlet] == val_marker) break;
  return ActDiskInlet_Pressure[iMarker_ActDiskInlet];
}

su2double CConfig::GetActDiskInlet_TotalPressure(string val_marker) {
  unsigned short iMarker_ActDiskInlet;
  for (iMarker_ActDiskInlet = 0; iMarker_ActDiskInlet < nMarker_ActDiskInlet; iMarker_ActDiskInlet++)
    if (Marker_ActDiskInlet[iMarker_ActDiskInlet] == val_marker) break;
  return ActDiskInlet_TotalPressure[iMarker_ActDiskInlet];
}

su2double CConfig::GetActDiskInlet_RamDrag(string val_marker) {
  unsigned short iMarker_ActDiskInlet;
  for (iMarker_ActDiskInlet = 0; iMarker_ActDiskInlet < nMarker_ActDiskInlet; iMarker_ActDiskInlet++)
    if (Marker_ActDiskInlet[iMarker_ActDiskInlet] == val_marker) break;
  return ActDiskInlet_RamDrag[iMarker_ActDiskInlet];
}

su2double CConfig::GetActDiskInlet_Force(string val_marker) {
  unsigned short iMarker_ActDiskInlet;
  for (iMarker_ActDiskInlet = 0; iMarker_ActDiskInlet < nMarker_ActDiskInlet; iMarker_ActDiskInlet++)
    if (Marker_ActDiskInlet[iMarker_ActDiskInlet] == val_marker) break;
  return ActDiskInlet_Force[iMarker_ActDiskInlet];
}

su2double CConfig::GetActDiskInlet_Power(string val_marker) {
  unsigned short iMarker_ActDiskInlet;
  for (iMarker_ActDiskInlet = 0; iMarker_ActDiskInlet < nMarker_ActDiskInlet; iMarker_ActDiskInlet++)
    if (Marker_ActDiskInlet[iMarker_ActDiskInlet] == val_marker) break;
  return ActDiskInlet_Power[iMarker_ActDiskInlet];
}

su2double CConfig::GetActDiskOutlet_Pressure(string val_marker) {
  unsigned short iMarker_ActDiskOutlet;
  for (iMarker_ActDiskOutlet = 0; iMarker_ActDiskOutlet < nMarker_ActDiskOutlet; iMarker_ActDiskOutlet++)
    if (Marker_ActDiskOutlet[iMarker_ActDiskOutlet] == val_marker) break;
  return ActDiskOutlet_Pressure[iMarker_ActDiskOutlet];
}

su2double CConfig::GetActDiskOutlet_TotalPressure(string val_marker) {
  unsigned short iMarker_ActDiskOutlet;
  for (iMarker_ActDiskOutlet = 0; iMarker_ActDiskOutlet < nMarker_ActDiskOutlet; iMarker_ActDiskOutlet++)
    if (Marker_ActDiskOutlet[iMarker_ActDiskOutlet] == val_marker) break;
  return ActDiskOutlet_TotalPressure[iMarker_ActDiskOutlet];
}

su2double CConfig::GetActDiskOutlet_GrossThrust(string val_marker) {
  unsigned short iMarker_ActDiskOutlet;
  for (iMarker_ActDiskOutlet = 0; iMarker_ActDiskOutlet < nMarker_ActDiskOutlet; iMarker_ActDiskOutlet++)
    if (Marker_ActDiskOutlet[iMarker_ActDiskOutlet] == val_marker) break;
  return ActDiskOutlet_GrossThrust[iMarker_ActDiskOutlet];
}

su2double CConfig::GetActDiskOutlet_Force(string val_marker) {
  unsigned short iMarker_ActDiskOutlet;
  for (iMarker_ActDiskOutlet = 0; iMarker_ActDiskOutlet < nMarker_ActDiskOutlet; iMarker_ActDiskOutlet++)
    if (Marker_ActDiskOutlet[iMarker_ActDiskOutlet] == val_marker) break;
  return ActDiskOutlet_Force[iMarker_ActDiskOutlet];
}

su2double CConfig::GetActDiskOutlet_Power(string val_marker) {
  unsigned short iMarker_ActDiskOutlet;
  for (iMarker_ActDiskOutlet = 0; iMarker_ActDiskOutlet < nMarker_ActDiskOutlet; iMarker_ActDiskOutlet++)
    if (Marker_ActDiskOutlet[iMarker_ActDiskOutlet] == val_marker) break;
  return ActDiskOutlet_Power[iMarker_ActDiskOutlet];
}

su2double CConfig::GetActDiskInlet_Temperature(string val_marker) {
  unsigned short iMarker_ActDiskInlet;
  for (iMarker_ActDiskInlet = 0; iMarker_ActDiskInlet < nMarker_ActDiskInlet; iMarker_ActDiskInlet++)
    if (Marker_ActDiskInlet[iMarker_ActDiskInlet] == val_marker) break;
  return ActDiskInlet_Temperature[iMarker_ActDiskInlet];
}

su2double CConfig::GetActDiskInlet_TotalTemperature(string val_marker) {
  unsigned short iMarker_ActDiskInlet;
  for (iMarker_ActDiskInlet = 0; iMarker_ActDiskInlet < nMarker_ActDiskInlet; iMarker_ActDiskInlet++)
    if (Marker_ActDiskInlet[iMarker_ActDiskInlet] == val_marker) break;
  return ActDiskInlet_TotalTemperature[iMarker_ActDiskInlet];
}

su2double CConfig::GetActDiskOutlet_Temperature(string val_marker) {
  unsigned short iMarker_ActDiskOutlet;
  for (iMarker_ActDiskOutlet = 0; iMarker_ActDiskOutlet < nMarker_ActDiskOutlet; iMarker_ActDiskOutlet++)
    if (Marker_ActDiskOutlet[iMarker_ActDiskOutlet] == val_marker) break;
  return ActDiskOutlet_Temperature[iMarker_ActDiskOutlet];
}

su2double CConfig::GetActDiskOutlet_TotalTemperature(string val_marker) {
  unsigned short iMarker_ActDiskOutlet;
  for (iMarker_ActDiskOutlet = 0; iMarker_ActDiskOutlet < nMarker_ActDiskOutlet; iMarker_ActDiskOutlet++)
    if (Marker_ActDiskOutlet[iMarker_ActDiskOutlet] == val_marker) break;
  return ActDiskOutlet_TotalTemperature[iMarker_ActDiskOutlet];
}

su2double CConfig::GetActDiskInlet_MassFlow(string val_marker) {
  unsigned short iMarker_ActDiskInlet;
  for (iMarker_ActDiskInlet = 0; iMarker_ActDiskInlet < nMarker_ActDiskInlet; iMarker_ActDiskInlet++)
    if (Marker_ActDiskInlet[iMarker_ActDiskInlet] == val_marker) break;
  return ActDiskInlet_MassFlow[iMarker_ActDiskInlet];
}

su2double CConfig::GetActDiskOutlet_MassFlow(string val_marker) {
  unsigned short iMarker_ActDiskOutlet;
  for (iMarker_ActDiskOutlet = 0; iMarker_ActDiskOutlet < nMarker_ActDiskOutlet; iMarker_ActDiskOutlet++)
    if (Marker_ActDiskOutlet[iMarker_ActDiskOutlet] == val_marker) break;
  return ActDiskOutlet_MassFlow[iMarker_ActDiskOutlet];
}

su2double CConfig::GetDispl_Value(string val_marker) {
  unsigned short iMarker_Displacement;
  for (iMarker_Displacement = 0; iMarker_Displacement < nMarker_Displacement; iMarker_Displacement++)
    if (Marker_Displacement[iMarker_Displacement] == val_marker) break;
  return Displ_Value[iMarker_Displacement];
}

su2double CConfig::GetLoad_Value(string val_marker) {
  unsigned short iMarker_Load;
  for (iMarker_Load = 0; iMarker_Load < nMarker_Load; iMarker_Load++)
    if (Marker_Load[iMarker_Load] == val_marker) break;
  return Load_Value[iMarker_Load];
}

su2double CConfig::GetDamper_Constant(string val_marker) {
  unsigned short iMarker_Damper;
  for (iMarker_Damper = 0; iMarker_Damper < nMarker_Damper; iMarker_Damper++)
    if (Marker_Damper[iMarker_Damper] == val_marker) break;
  return Damper_Constant[iMarker_Damper];
}

su2double CConfig::GetLoad_Dir_Value(string val_marker) {
  unsigned short iMarker_Load_Dir;
  for (iMarker_Load_Dir = 0; iMarker_Load_Dir < nMarker_Load_Dir; iMarker_Load_Dir++)
    if (Marker_Load_Dir[iMarker_Load_Dir] == val_marker) break;
  return Load_Dir_Value[iMarker_Load_Dir];
}

su2double CConfig::GetLoad_Dir_Multiplier(string val_marker) {
  unsigned short iMarker_Load_Dir;
  for (iMarker_Load_Dir = 0; iMarker_Load_Dir < nMarker_Load_Dir; iMarker_Load_Dir++)
    if (Marker_Load_Dir[iMarker_Load_Dir] == val_marker) break;
  return Load_Dir_Multiplier[iMarker_Load_Dir];
}

su2double CConfig::GetDisp_Dir_Value(string val_marker) {
  unsigned short iMarker_Disp_Dir;
  for (iMarker_Disp_Dir = 0; iMarker_Disp_Dir < nMarker_Disp_Dir; iMarker_Disp_Dir++)
    if (Marker_Disp_Dir[iMarker_Disp_Dir] == val_marker) break;
  return Disp_Dir_Value[iMarker_Disp_Dir];
}

su2double CConfig::GetDisp_Dir_Multiplier(string val_marker) {
  unsigned short iMarker_Disp_Dir;
  for (iMarker_Disp_Dir = 0; iMarker_Disp_Dir < nMarker_Disp_Dir; iMarker_Disp_Dir++)
    if (Marker_Disp_Dir[iMarker_Disp_Dir] == val_marker) break;
  return Disp_Dir_Multiplier[iMarker_Disp_Dir];
}

su2double* CConfig::GetLoad_Dir(string val_marker) {
  unsigned short iMarker_Load_Dir;
  for (iMarker_Load_Dir = 0; iMarker_Load_Dir < nMarker_Load_Dir; iMarker_Load_Dir++)
    if (Marker_Load_Dir[iMarker_Load_Dir] == val_marker) break;
  return Load_Dir[iMarker_Load_Dir];
}

su2double* CConfig::GetDisp_Dir(string val_marker) {
  unsigned short iMarker_Disp_Dir;
  for (iMarker_Disp_Dir = 0; iMarker_Disp_Dir < nMarker_Disp_Dir; iMarker_Disp_Dir++)
    if (Marker_Disp_Dir[iMarker_Disp_Dir] == val_marker) break;
  return Disp_Dir[iMarker_Disp_Dir];
}

su2double CConfig::GetLoad_Sine_Amplitude(string val_marker) {
  unsigned short iMarker_Load_Sine;
  for (iMarker_Load_Sine = 0; iMarker_Load_Sine < nMarker_Load_Sine; iMarker_Load_Sine++)
    if (Marker_Load_Sine[iMarker_Load_Sine] == val_marker) break;
  return Load_Sine_Amplitude[iMarker_Load_Sine];
}

su2double CConfig::GetLoad_Sine_Frequency(string val_marker) {
  unsigned short iMarker_Load_Sine;
  for (iMarker_Load_Sine = 0; iMarker_Load_Sine < nMarker_Load_Sine; iMarker_Load_Sine++)
    if (Marker_Load_Sine[iMarker_Load_Sine] == val_marker) break;
  return Load_Sine_Frequency[iMarker_Load_Sine];
}

su2double* CConfig::GetLoad_Sine_Dir(string val_marker) {
  unsigned short iMarker_Load_Sine;
  for (iMarker_Load_Sine = 0; iMarker_Load_Sine < nMarker_Load_Sine; iMarker_Load_Sine++)
    if (Marker_Load_Sine[iMarker_Load_Sine] == val_marker) break;
  return Load_Sine_Dir[iMarker_Load_Sine];
}

su2double CConfig::GetFlowLoad_Value(string val_marker) {
  unsigned short iMarker_FlowLoad;
  for (iMarker_FlowLoad = 0; iMarker_FlowLoad < nMarker_FlowLoad; iMarker_FlowLoad++)
    if (Marker_FlowLoad[iMarker_FlowLoad] == val_marker) break;
  return FlowLoad_Value[iMarker_FlowLoad];
}

void CConfig::SetSpline(vector<su2double> &x, vector<su2double> &y, unsigned long n, su2double yp1, su2double ypn, vector<su2double> &y2) {
  unsigned long i, k;
  su2double p, qn, sig, un, *u;

  u = new su2double [n];

  if (yp1 > 0.99e30)			// The lower boundary condition is set either to be "nat
    y2[0]=u[0]=0.0;			  // -ural"
  else {									// or else to have a specified first derivative.
    y2[0] = -0.5;
    u[0]=(3.0/(x[1]-x[0]))*((y[1]-y[0])/(x[1]-x[0])-yp1);
  }

  for (i=2; i<=n-1; i++) {									//  This is the decomposition loop of the tridiagonal al-
    sig=(x[i-1]-x[i-2])/(x[i]-x[i-2]);		//	gorithm. y2 and u are used for tem-
    p=sig*y2[i-2]+2.0;										//	porary storage of the decomposed
    y2[i-1]=(sig-1.0)/p;										//	factors.
    u[i-1]=(y[i]-y[i-1])/(x[i]-x[i-1]) - (y[i-1]-y[i-2])/(x[i-1]-x[i-2]);
    u[i-1]=(6.0*u[i-1]/(x[i]-x[i-2])-sig*u[i-2])/p;
  }

  if (ypn > 0.99e30)						// The upper boundary condition is set either to be
    qn=un=0.0;									// "natural"
  else {												// or else to have a specified first derivative.
    qn=0.5;
    un=(3.0/(x[n-1]-x[n-2]))*(ypn-(y[n-1]-y[n-2])/(x[n-1]-x[n-2]));
  }
  y2[n-1]=(un-qn*u[n-2])/(qn*y2[n-2]+1.0);
  for (k=n-1; k>=1; k--)					// This is the backsubstitution loop of the tridiagonal
    y2[k-1]=y2[k-1]*y2[k]+u[k-1];	  // algorithm.

  delete[] u;

}

su2double CConfig::GetSpline(vector<su2double>&xa, vector<su2double>&ya, vector<su2double>&y2a, unsigned long n, su2double x) {
  unsigned long klo, khi, k;
  su2double h, b, a, y;

  klo=1;										// We will find the right place in the table by means of
  khi=n;										// bisection. This is optimal if sequential calls to this
  while (khi-klo > 1) {			// routine are at random values of x. If sequential calls
    k=(khi+klo) >> 1;				// are in order, and closely spaced, one would do better
    if (xa[k-1] > x) khi=k;		// to store previous values of klo and khi and test if
    else klo=k;							// they remain appropriate on the next call.
  }								// klo and khi now bracket the input value of x
  h=xa[khi-1]-xa[klo-1];
  if (h == 0.0) cout << "Bad xa input to routine splint" << endl;	// The xa’s must be dis-
  a=(xa[khi-1]-x)/h;																					      // tinct.
  b=(x-xa[klo-1])/h;				// Cubic spline polynomial is now evaluated.
  y=a*ya[klo-1]+b*ya[khi-1]+((a*a*a-a)*y2a[klo-1]+(b*b*b-b)*y2a[khi-1])*(h*h)/6.0;

  return y;
}

void CConfig::Tick(double *val_start_time) {

#ifdef PROFILE
#ifndef HAVE_MPI
  *val_start_time = double(clock())/double(CLOCKS_PER_SEC);
#else
  *val_start_time = MPI_Wtime();
#endif

#endif

}

void CConfig::Tock(double val_start_time, string val_function_name, int val_group_id) {

#ifdef PROFILE

  double val_stop_time = 0.0, val_elapsed_time = 0.0;

#ifndef HAVE_MPI
  val_stop_time = double(clock())/double(CLOCKS_PER_SEC);
#else
  val_stop_time = MPI_Wtime();
#endif

  /*--- Compute the elapsed time for this subroutine ---*/
  val_elapsed_time = val_stop_time - val_start_time;

  /*--- Store the subroutine name and the elapsed time ---*/
  Profile_Function_tp.push_back(val_function_name);
  Profile_Time_tp.push_back(val_elapsed_time);
  Profile_ID_tp.push_back(val_group_id);

#endif

}

void CConfig::SetProfilingCSV(void) {

#ifdef PROFILE

  int rank = MASTER_NODE;
  int size = SINGLE_NODE;
#ifdef HAVE_MPI
  MPI_Comm_rank(MPI_COMM_WORLD, &rank);
  MPI_Comm_size(MPI_COMM_WORLD, &size);
#endif

  /*--- Each rank has the same stack trace, so the they have the same
   function calls and ordering in the vectors. We're going to reduce
   the timings from each rank and extract the avg, min, and max timings. ---*/

  /*--- First, create a local mapping, so that we can extract the
   min and max values for each function. ---*/

  for (unsigned int i = 0; i < Profile_Function_tp.size(); i++) {

    /*--- Add the function and initialize if not already stored (the ID
     only needs to be stored the first time).---*/
    if (Profile_Map_tp.find(Profile_Function_tp[i]) == Profile_Map_tp.end()) {

      vector<int> profile; profile.push_back(i);
      Profile_Map_tp.insert(pair<string,vector<int> >(Profile_Function_tp[i],profile));

    } else {

      /*--- This function has already been added, so simply increment the
       number of calls and total time for this function. ---*/

      Profile_Map_tp[Profile_Function_tp[i]].push_back(i);

    }
  }

  /*--- We now have everything gathered by function name, so we can loop over
   each function and store the min/max times. ---*/

  int map_size = 0;
  for (map<string,vector<int> >::iterator it=Profile_Map_tp.begin(); it!=Profile_Map_tp.end(); ++it) {
    map_size++;
  }

  /*--- Allocate and initialize memory ---*/

  double *l_min_red, *l_max_red, *l_tot_red, *l_avg_red;
  int *n_calls_red;
  double* l_min = new double[map_size];
  double* l_max = new double[map_size];
  double* l_tot = new double[map_size];
  double* l_avg = new double[map_size];
  int* n_calls  = new int[map_size];
  for (int i = 0; i < map_size; i++)
  {
    l_min[i]   = 1e10;
    l_max[i]   = 0.0;
    l_tot[i]   = 0.0;
    l_avg[i]   = 0.0;
    n_calls[i] = 0;
  }

  /*--- Collect the info for each function from the current rank ---*/

  int func_counter = 0;
  for (map<string,vector<int> >::iterator it=Profile_Map_tp.begin(); it!=Profile_Map_tp.end(); ++it) {

    for (unsigned int i = 0; i < (it->second).size(); i++) {
      n_calls[func_counter]++;
      l_tot[func_counter] += Profile_Time_tp[(it->second)[i]];
      if (Profile_Time_tp[(it->second)[i]] < l_min[func_counter])
        l_min[func_counter] = Profile_Time_tp[(it->second)[i]];
      if (Profile_Time_tp[(it->second)[i]] > l_max[func_counter])
        l_max[func_counter] = Profile_Time_tp[(it->second)[i]];

    }
    l_avg[func_counter] = l_tot[func_counter]/((double)n_calls[func_counter]);
    func_counter++;
  }

  /*--- Now reduce the data ---*/

  if (rank == MASTER_NODE) {
    l_min_red = new double[map_size];
    l_max_red = new double[map_size];
    l_tot_red = new double[map_size];
    l_avg_red = new double[map_size];
    n_calls_red  = new int[map_size];
  }
  MPI_Reduce(n_calls, n_calls_red, map_size, MPI_INT, MPI_SUM, MASTER_NODE, MPI_COMM_WORLD);
  MPI_Reduce(l_tot, l_tot_red, map_size, MPI_DOUBLE, MPI_SUM, MASTER_NODE, MPI_COMM_WORLD);
  MPI_Reduce(l_avg, l_avg_red, map_size, MPI_DOUBLE, MPI_SUM, MASTER_NODE, MPI_COMM_WORLD);
  MPI_Reduce(l_min, l_min_red, map_size, MPI_DOUBLE, MPI_MIN, MASTER_NODE, MPI_COMM_WORLD);
  MPI_Reduce(l_max, l_max_red, map_size, MPI_DOUBLE, MPI_MAX, MASTER_NODE, MPI_COMM_WORLD);

  /*--- The master rank will write the file ---*/

  if (rank == MASTER_NODE) {

    /*--- Take averages over all ranks on the master ---*/

    for (int i = 0; i < map_size; i++) {
      l_tot_red[i]   = l_tot_red[i]/(double)size;
      l_avg_red[i]   = l_avg_red[i]/(double)size;
      n_calls_red[i] = n_calls_red[i]/size;
    }

    /*--- Now write a CSV file with the processed results ---*/

    char cstr[200];
    ofstream Profile_File;
    strcpy (cstr, "profiling.csv");

    /*--- Prepare and open the file ---*/

    Profile_File.precision(15);
    Profile_File.open(cstr, ios::out);

    /*--- Create the CSV header ---*/

    Profile_File << "\"Function_Name\", \"N_Calls\", \"Avg_Total_Time\", \"Avg_Time\", \"Min_Time\", \"Max_Time\", \"Function_ID\"" << endl;

    /*--- Loop through the map and write the results to the file ---*/

    func_counter = 0;
    for (map<string,vector<int> >::iterator it=Profile_Map_tp.begin(); it!=Profile_Map_tp.end(); ++it) {

      Profile_File << scientific << it->first << ", " << n_calls_red[func_counter] << ", " << l_tot_red[func_counter] << ", " << l_avg_red[func_counter] << ", " << l_min_red[func_counter] << ", " << l_max_red[func_counter] << ", " << (int)Profile_ID_tp[(it->second)[0]] << endl;
      func_counter++;
    }

    Profile_File.close();

  }

  delete [] l_min;
  delete [] l_max;
  delete [] l_avg;
  delete [] l_tot;
  delete [] n_calls;
  if (rank == MASTER_NODE) {
    delete [] l_min_red;
    delete [] l_max_red;
    delete [] l_avg_red;
    delete [] l_tot_red;
    delete [] n_calls_red;
  }

#endif

}

void CConfig::GEMM_Tick(double *val_start_time) {

#ifdef PROFILE
#ifndef HAVE_MPI
  *val_start_time = double(clock())/double(CLOCKS_PER_SEC);
#else
  *val_start_time = MPI_Wtime();
#endif

#endif

}

void CConfig::GEMM_Tock(double val_start_time, string val_function_name, int M, int N, int K) {

#ifdef PROFILE

  double val_stop_time = 0.0, val_elapsed_time = 0.0;

#ifndef HAVE_MPI
  val_stop_time = double(clock())/double(CLOCKS_PER_SEC);
#else
  val_stop_time = MPI_Wtime();
#endif

  string desc = val_function_name + "_" + to_string(M)+"_"+ to_string(N)+"_"+ to_string(K);

  /*--- Compute the elapsed time for this subroutine ---*/
  val_elapsed_time = val_stop_time - val_start_time;

  /*--- Store the subroutine name and the elapsed time ---*/
  GEMM_Profile_Function.push_back(desc);
  GEMM_Profile_Time.push_back(val_elapsed_time);
  GEMM_Profile_M.push_back(M);
  GEMM_Profile_N.push_back(N);
  GEMM_Profile_K.push_back(K);

#endif

}

void CConfig::GEMMProfilingCSV(void) {

#ifdef PROFILE

  int rank = MASTER_NODE;
  int size = SINGLE_NODE;
#ifdef HAVE_MPI
  MPI_Comm_rank(MPI_COMM_WORLD, &rank);
  MPI_Comm_size(MPI_COMM_WORLD, &size);
#endif

  /*--- Each rank has the same stack trace, so the they have the same
   function calls and ordering in the vectors. We're going to reduce
   the timings from each rank and extract the avg, min, and max timings. ---*/

  /*--- First, create a local mapping, so that we can extract the
   min and max values for each function. ---*/

  for (unsigned int i = 0; i < GEMM_Profile_Function.size(); i++) {

    /*--- Add the function and initialize if not already stored (the ID
     only needs to be stored the first time).---*/

    if (GEMM_Profile_Map.find(GEMM_Profile_Function[i]) == GEMM_Profile_Map.end()) {

      vector<int> profile; profile.push_back(i);
      GEMM_Profile_Map.insert(pair<string,vector<int> >(GEMM_Profile_Function[i],profile));

    } else {

      /*--- This function has already been added, so simply increment the
       number of calls and total time for this function. ---*/

      GEMM_Profile_Map[GEMM_Profile_Function[i]].push_back(i);

    }
  }

  /*--- We now have everything gathered by function name, so we can loop over
   each function and store the min/max times. ---*/

  int map_size = 0;
  for (map<string,vector<int> >::iterator it=GEMM_Profile_Map.begin(); it!=GEMM_Profile_Map.end(); ++it) {
    map_size++;
  }

  /*--- Allocate and initialize memory ---*/

  double *l_min_red, *l_max_red, *l_tot_red, *l_avg_red;
  int *n_calls_red;
  double* l_min = new double[map_size];
  double* l_max = new double[map_size];
  double* l_tot = new double[map_size];
  double* l_avg = new double[map_size];
  int* n_calls  = new int[map_size];
  for (int i = 0; i < map_size; i++)
  {
    l_min[i]   = 1e10;
    l_max[i]   = 0.0;
    l_tot[i]   = 0.0;
    l_avg[i]   = 0.0;
    n_calls[i] = 0;
  }

  /*--- Collect the info for each function from the current rank ---*/

  int func_counter = 0;
  for (map<string,vector<int> >::iterator it=GEMM_Profile_Map.begin(); it!=GEMM_Profile_Map.end(); ++it) {

    for (unsigned int i = 0; i < (it->second).size(); i++) {
      n_calls[func_counter]++;
      l_tot[func_counter] += GEMM_Profile_Time[(it->second)[i]];
      if (Profile_Time_tp[(it->second)[i]] < l_min[func_counter])
        l_min[func_counter] = GEMM_Profile_Time[(it->second)[i]];
      if (Profile_Time_tp[(it->second)[i]] > l_max[func_counter])
        l_max[func_counter] = GEMM_Profile_Time[(it->second)[i]];

    }
    l_avg[func_counter] = l_tot[func_counter]/((double)n_calls[func_counter]);
    func_counter++;
  }

  /*--- Now reduce the data ---*/

  if (rank == MASTER_NODE) {
    l_min_red = new double[map_size];
    l_max_red = new double[map_size];
    l_tot_red = new double[map_size];
    l_avg_red = new double[map_size];
    n_calls_red  = new int[map_size];
  }
  MPI_Reduce(n_calls, n_calls_red, map_size, MPI_INT, MPI_SUM, MASTER_NODE, MPI_COMM_WORLD);
  MPI_Reduce(l_tot, l_tot_red, map_size, MPI_DOUBLE, MPI_SUM, MASTER_NODE, MPI_COMM_WORLD);
  MPI_Reduce(l_avg, l_avg_red, map_size, MPI_DOUBLE, MPI_SUM, MASTER_NODE, MPI_COMM_WORLD);
  MPI_Reduce(l_min, l_min_red, map_size, MPI_DOUBLE, MPI_MIN, MASTER_NODE, MPI_COMM_WORLD);
  MPI_Reduce(l_max, l_max_red, map_size, MPI_DOUBLE, MPI_MAX, MASTER_NODE, MPI_COMM_WORLD);

  /*--- The master rank will write the file ---*/

  if (rank == MASTER_NODE) {

    /*--- Take averages over all ranks on the master ---*/

    for (int i = 0; i < map_size; i++) {
      l_tot_red[i]   = l_tot_red[i]/(double)size;
      l_avg_red[i]   = l_avg_red[i]/(double)size;
      n_calls_red[i] = n_calls_red[i]/size;
    }

    /*--- Now write a CSV file with the processed results ---*/

    char cstr[200];
    ofstream Profile_File;
    strcpy (cstr, "gemm_profiling.csv");

    /*--- Prepare and open the file ---*/

    Profile_File.precision(15);
    Profile_File.open(cstr, ios::out);

    /*--- Create the CSV header ---*/

    Profile_File << "\"Function_Name\", \"N_Calls\", \"Avg_Total_Time\", \"Avg_Time\", \"Min_Time\", \"Max_Time\", \"M\", \"N\", \"K\"" << endl;

    /*--- Loop through the map and write the results to the file ---*/

    func_counter = 0;
    for (map<string,vector<int> >::iterator it=GEMM_Profile_Map.begin(); it!=GEMM_Profile_Map.end(); ++it) {

      Profile_File << scientific << it->first << ", " << n_calls_red[func_counter] << ", " << l_tot_red[func_counter] << ", " << l_avg_red[func_counter] << ", " << l_min_red[func_counter] << ", " << l_max_red[func_counter] << ", " << (int)GEMM_Profile_M[(it->second)[0]] << ", " << (int)GEMM_Profile_N[(it->second)[0]] << ", " << (int)GEMM_Profile_K[(it->second)[0]] << endl;
      func_counter++;
    }

    Profile_File.close();

  }

  delete [] l_min;
  delete [] l_max;
  delete [] l_avg;
  delete [] l_tot;
  delete [] n_calls;
  if (rank == MASTER_NODE) {
    delete [] l_min_red;
    delete [] l_max_red;
    delete [] l_avg_red;
    delete [] l_tot_red;
    delete [] n_calls_red;
  }

#endif

}

void CConfig::SetFreeStreamTurboNormal(su2double* turboNormal){

  FreeStreamTurboNormal[0] = turboNormal[0];
  FreeStreamTurboNormal[1] = turboNormal[1];
  FreeStreamTurboNormal[2] = 0.0;

}<|MERGE_RESOLUTION|>--- conflicted
+++ resolved
@@ -3560,17 +3560,11 @@
     EA_IntLimit[0] = EA_IntLimit[0]/12.0;
     EA_IntLimit[1] = EA_IntLimit[1]/12.0;
     EA_IntLimit[2] = EA_IntLimit[2]/12.0;
-<<<<<<< HEAD
-
-    for (unsigned short iSections = 0; iSections < nLocationStations; iSections++) {
-      LocationStations[iSections] = LocationStations[iSections]/12.0;
-=======
     
     if (Geo_Description != NACELLE) {
       for (unsigned short iSections = 0; iSections < nLocationStations; iSections++) {
         LocationStations[iSections] = LocationStations[iSections]/12.0;
       }
->>>>>>> a88ce5e3
     }
 
     Stations_Bounds[0] = Stations_Bounds[0]/12.0;
