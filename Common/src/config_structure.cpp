--- conflicted
+++ resolved
@@ -616,18 +616,13 @@
   /*!\brief MARKER_RIEMANN \n DESCRIPTION: Riemann boundary marker(s) with the following formats, a unit vector.
    * \n OPTIONS: See \link Riemann_Map \endlink. The variables indicated by the option and the flow direction unit vector must be specified. \ingroup Config*/
   addRiemannOption("MARKER_RIEMANN", nMarker_Riemann, Marker_Riemann, Kind_Data_Riemann, Riemann_Map, Riemann_Var1, Riemann_Var2, Riemann_FlowDir);
-<<<<<<< HEAD
   /*!\brief MARKER_NONUNIFORM \n DESCRIPTION: NonUniform boundary marker(s) with the following formats, a unit vector.
    * \n OPTIONS: See \link Riemann_Map \endlink. The variables indicated by the option and the flow direction unit vector must be specified. \ingroup Config*/
   addNonUniformOption("MARKER_NONUNIFORM", nMarker_NonUniform, Marker_NonUniform, Kind_Data_NonUniform, NonUniform_Map, NonUniform_Var1, NonUniform_Var2, NonUniform_FlowDir);
   /*!\brief SOLUTION_FLOW_FILENAME \n DESCRIPTION: Restart flow input file (the file output under the filename set by RESTART_FLOW_FILENAME) \n DEFAULT: solution_flow.dat \ingroup Config */
   addStringOption("NONUNIFORM_BC_FILENAME", NonUniformBC_FileName, string("nonuniform_boundary.dat"));
-  /*!\brief MARKER_NRBC \n DESCRIPTION: Riemann boundary marker(s) with the following formats, a unit vector. \ingroup Config*/
-  addNRBCOption("MARKER_NRBC", nMarker_NRBC, Marker_NRBC, Kind_Data_NRBC, NRBC_Map, NRBC_Var1, NRBC_Var2, NRBC_FlowDir);
-=======
   /*!\brief MARKER_NRBC \n DESCRIPTION: Riemann boundary marker(s) with the following formats, a unit vector. */
   addNRBCOption("MARKER_NRBC", nMarker_NRBC, Marker_NRBC, Kind_Data_NRBC, NRBC_Map, NRBC_Var1, NRBC_Var2, NRBC_FlowDir, RelaxFactorAverage, RelaxFactorFourier);
->>>>>>> 56536918
   /*!\brief MIXING_PROCESS_TYPE \n DESCRIPTION: types of mixing process for averaging quantities at the boundaries.
     \n OPTIONS: see \link MixingProcess_Map \endlink \n DEFAULT: AREA_AVERAGE \ingroup Config*/
   addEnumOption("MIXING_PROCESS_KIND", Kind_MixingProcess, MixingProcess_Map, AREA_AVERAGE);
@@ -3280,13 +3275,8 @@
 
   unsigned short iMarker_Euler, iMarker_Custom, iMarker_FarField,
   iMarker_SymWall, iMarker_PerBound, iMarker_Pressure, iMarker_NearFieldBound,
-<<<<<<< HEAD
   iMarker_InterfaceBound, iMarker_Dirichlet, iMarker_Inlet, iMarker_Riemann, iMarker_NonUniform,
-  iMarker_NRBC, iMarker_MixBound, iMarker_Outlet, iMarker_Isothermal, iMarker_HeatFlux,
-=======
-  iMarker_InterfaceBound, iMarker_Dirichlet, iMarker_Inlet, iMarker_Riemann,
   iMarker_NRBC, iMarker_Outlet, iMarker_Isothermal, iMarker_HeatFlux,
->>>>>>> 56536918
   iMarker_EngineInflow, iMarker_EngineBleed, iMarker_EngineExhaust, iMarker_Displacement,
   iMarker_Load, iMarker_FlowLoad,  iMarker_Neumann, iMarker_Monitoring,
   iMarker_Designing, iMarker_GeoEval, iMarker_Plotting, iMarker_DV, iDV_Value,
