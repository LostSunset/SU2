/*!
 * \file CConfig.cpp
 * \brief Main file for managing the config file
 * \author F. Palacios, T. Economon, B. Tracey, H. Kline
 * \version 8.2.0 "Harrier"
 *
 * SU2 Project Website: https://su2code.github.io
 *
 * The SU2 Project is maintained by the SU2 Foundation
 * (http://su2foundation.org)
 *
 * Copyright 2012-2025, SU2 Contributors (cf. AUTHORS.md)
 *
 * SU2 is free software; you can redistribute it and/or
 * modify it under the terms of the GNU Lesser General Public
 * License as published by the Free Software Foundation; either
 * version 2.1 of the License, or (at your option) any later version.
 *
 * SU2 is distributed in the hope that it will be useful,
 * but WITHOUT ANY WARRANTY; without even the implied warranty of
 * MERCHANTABILITY or FITNESS FOR A PARTICULAR PURPOSE. See the GNU
 * Lesser General Public License for more details.
 *
 * You should have received a copy of the GNU Lesser General Public
 * License along with SU2. If not, see <http://www.gnu.org/licenses/>.
 */

#define ENABLE_MAPS
#include <utility>
#include <limits>

#include "../include/CConfig.hpp"
#undef ENABLE_MAPS

#include "../include/fem/fem_gauss_jacobi_quadrature.hpp"
#include "../include/toolboxes/classes_multiple_integers.hpp"

#include "../include/basic_types/ad_structure.hpp"
#include "../include/toolboxes/printing_toolbox.hpp"

using namespace PrintingToolbox;

#ifdef PROFILE
#ifdef HAVE_MKL
#include "mkl.h"
#endif
#endif

vector<string> Profile_Function_tp;       /*!< \brief Vector of string names for profiled functions. */
vector<double> Profile_Time_tp;           /*!< \brief Vector of elapsed time for profiled functions. */
vector<double> Profile_ID_tp;             /*!< \brief Vector of group ID number for profiled functions. */
map<string, vector<int> > Profile_Map_tp; /*!< \brief Map containing the final results for profiled functions. */

map<CLong3T, int> GEMM_Profile_MNK;       /*!< \brief Map, which maps the GEMM size to the index where
                                                      the data for this GEMM is stored in several vectors. */
vector<long>   GEMM_Profile_NCalls;       /*!< \brief Vector, which stores the number of calls to this
                                                      GEMM size. */
vector<double> GEMM_Profile_TotTime;      /*!< \brief Total time spent for this GEMM size. */
vector<double> GEMM_Profile_MinTime;      /*!< \brief Minimum time spent for this GEMM size. */
vector<double> GEMM_Profile_MaxTime;      /*!< \brief Maximum time spent for this GEMM size. */

//#pragma omp threadprivate(Profile_Function_tp, Profile_Time_tp, Profile_ID_tp, Profile_Map_tp)


CConfig::CConfig(char case_filename[MAX_STRING_SIZE], SU2_COMPONENT val_software, bool verb_high) {

  /*--- Set the case name to the base config file name without extension ---*/

  caseName = PrintingToolbox::split(string(case_filename),'.')[0];

  base_config = true;

  /*--- Store MPI rank and size ---*/

  rank = SU2_MPI::GetRank();
  size = SU2_MPI::GetSize();

  iZone = 0;
  nZone = 1;

  Init();

  /*--- Parsing the config file  ---*/

  SetConfig_Parsing(case_filename);

  /*--- Set the default values for all of the options that weren't set ---*/

  SetDefault();

  /*--- Set number of zone ---*/

  SetnZone();

  /*--- Configuration file postprocessing ---*/

  SetPostprocessing(val_software, iZone, 0);

  /*--- Configuration file boundaries/markers setting ---*/

  SetMarkers(val_software);

  /*--- Configuration file output ---*/

  if ((rank == MASTER_NODE) && verb_high)
    SetOutput(val_software, iZone);

}

CConfig::CConfig(istream &case_buffer, SU2_COMPONENT val_software, bool verb_high) {

  base_config = true;

  iZone = 0;
  nZone = 1;

  Init();

  /*--- Parsing the config file  ---*/

  SetConfig_Parsing(case_buffer);

  /*--- Set the default values for all of the options that weren't set ---*/

  SetDefault();

  /*--- Set number of zone ---*/

  SetnZone();

  /*--- Configuration file postprocessing ---*/

  SetPostprocessing(val_software, iZone, 0);

  /*--- Configuration file boundaries/markers setting ---*/

  SetMarkers(val_software);

  /*--- Configuration file output ---*/

  if ((rank == MASTER_NODE) && verb_high)
    SetOutput(val_software, iZone);

}

CConfig::CConfig(CConfig* config, char case_filename[MAX_STRING_SIZE], SU2_COMPONENT val_software, unsigned short val_iZone, unsigned short val_nZone, bool verb_high) {

  caseName = config->GetCaseName();

  unsigned short val_nDim;

  base_config = false;

  iZone = val_iZone;
  nZone = val_nZone;

  Init();

  /*--- Parsing the config file  ---*/

  SetConfig_Parsing(case_filename);

  /*--- Set default options from base config ---*/

  SetDefaultFromConfig(config);

  /*--- Set the default values for all of the options that weren't set ---*/

  SetDefault();

  /*--- Get the dimension --- */

  val_nDim = GetnDim(GetMesh_FileName(), Mesh_FileFormat);

  /*--- Configuration file postprocessing ---*/

  SetPostprocessing(val_software, val_iZone, val_nDim);

  /*--- Configuration file boundaries/markers setting ---*/

  SetMarkers(val_software);

  /*--- Configuration file output ---*/

  if ((rank == MASTER_NODE) && verb_high)
    SetOutput(val_software, val_iZone);

  Multizone_Problem = config->GetMultizone_Problem();

}

CConfig::CConfig(char case_filename[MAX_STRING_SIZE], SU2_COMPONENT val_software) {

  /*--- Set the case name to the base config file name without extension ---*/

  caseName = PrintingToolbox::split(string(case_filename),'.')[0];

  base_config = true;

  nZone = 1;
  iZone = 0;

  Init();

  /*--- Parsing the config file  ---*/

  SetConfig_Parsing(case_filename);

  /*--- Set the default values for all of the options that weren't set ---*/

  SetDefault();

  /*--- Set number of zones --- */

  SetnZone();

  /*--- Configuration file postprocessing ---*/

  SetPostprocessing(val_software, 0, 1);

  /*--- Configuration file boundaries/markers setting ---*/

  SetMarkers(val_software);

  /*--- Print the header --- */

  SetHeader(val_software);

}

CConfig::CConfig(char case_filename[MAX_STRING_SIZE], CConfig *config) {

  /*--- Set the case name to the base config file name without extension ---*/

  caseName = PrintingToolbox::split(string(case_filename),'.')[0];

  base_config = true;

  bool runtime_file = false;

  Init();

  /*--- Parsing the config file  ---*/

  runtime_file = SetRunTime_Parsing(case_filename);

  /*--- Set the default values for all of the options that weren't set ---*/

  SetDefault();

  /*--- Update original config file ---*/

  if (runtime_file) {
    if (all_options.find("TIME_ITER") == all_options.end())
      config->SetnTime_Iter(nTimeIter);
  }
}

SU2_MPI::Comm CConfig::GetMPICommunicator() const {

  return SU2_Communicator;

}

void CConfig::Init(){

  /*--- Store MPI rank and size ---*/

  rank = SU2_MPI::GetRank();
  size = SU2_MPI::GetSize();

  /*--- Initialize pointers to Null---*/

  SetPointersNull();

  /*--- Reading config options  ---*/

  SetConfig_Options();

}

void CConfig::SetMPICommunicator(SU2_MPI::Comm Communicator) {

  SU2_Communicator = Communicator;

}

void CConfig::addDoubleOption(const string& name, su2double & option_field, su2double default_value) {
  // Check if the key is already in the map. If this fails, it is coder error
  // and not user error, so throw.
  assert(option_map.find(name) == option_map.end());

  // Add this option to the list of all the options
  all_options.insert(pair<string, bool>(name, true));

  // Create the parser for a su2double option with a reference to the option_field and the desired
  // default value. This will take the string in the config file, convert it to a su2double, and
  // place that su2double in the memory location specified by the reference.
  COptionBase* val = new COptionDouble(name, option_field, default_value);

  // Create an association between the option name ("CFL") and the parser generated above.
  // During configuration, the parsing script will get the option name, and use this map
  // to find how to parse that option.
  option_map.insert(pair<string, COptionBase *>(name, val));
}

void CConfig::addStringOption(const string& name, string & option_field, string default_value) {

  assert(option_map.find(name) == option_map.end());
  all_options.insert(pair<string, bool>(name, true));
  COptionBase* val = new COptionString(name, option_field, std::move(default_value));
  option_map.insert(pair<string, COptionBase *>(name, val));
}

void CConfig::addIntegerOption(const string& name, int & option_field, int default_value) {
  assert(option_map.find(name) == option_map.end());
  all_options.insert(pair<string, bool>(name, true));
  COptionBase* val = new COptionInt(name, option_field, default_value);
  option_map.insert(pair<string, COptionBase *>(name, val));
}

void CConfig::addUnsignedLongOption(const string& name, unsigned long & option_field, unsigned long default_value) {
  assert(option_map.find(name) == option_map.end());
  all_options.insert(pair<string, bool>(name, true));
  COptionBase* val = new COptionULong(name, option_field, default_value);
  option_map.insert(pair<string, COptionBase *>(name, val));
}

void CConfig::addUnsignedShortOption(const string& name, unsigned short & option_field, unsigned short default_value) {
  assert(option_map.find(name) == option_map.end());
  all_options.insert(pair<string, bool>(name, true));
  COptionBase* val = new COptionUShort(name, option_field, default_value);
  option_map.insert(pair<string, COptionBase *>(name, val));
}

void CConfig::addLongOption(const string& name, long & option_field, long default_value) {
  assert(option_map.find(name) == option_map.end());
  all_options.insert(pair<string, bool>(name, true));
  COptionBase* val = new COptionLong(name, option_field, default_value);
  option_map.insert(pair<string, COptionBase *>(name, val));
}

void CConfig::addBoolOption(const string& name, bool & option_field, bool default_value) {
  assert(option_map.find(name) == option_map.end());
  all_options.insert(pair<string, bool>(name, true));
  COptionBase* val = new COptionBool(name, option_field, default_value);
  option_map.insert(pair<string, COptionBase *>(name, val));
}

// enum types work differently than all of the others because there are a small number of valid
// string entries for the type. One must also provide a list of all the valid strings of that type.
template <class Tenum, class TField>
void CConfig::addEnumOption(const string name, TField& option_field, const map<string,Tenum>& enum_map, Tenum default_value) {
  assert(option_map.find(name) == option_map.end());
  all_options.insert(pair<string, bool>(name, true));
  COptionBase* val = new COptionEnum<Tenum, TField>(name, enum_map, option_field, default_value);
  option_map.insert(pair<string, COptionBase *>(name, val));
}

// input_size is the number of options read in from the config file
template <class Tenum, class TField>
void CConfig::addEnumListOption(const string name, unsigned short& input_size, TField*& option_field, const map<string, Tenum>& enum_map) {
  input_size = 0;
  assert(option_map.find(name) == option_map.end());
  all_options.insert(pair<string, bool>(name, true));
  COptionBase* val = new COptionEnumList<Tenum,TField>(name, enum_map, option_field, input_size);
  option_map.insert( pair<string, COptionBase*>(name, val) );
}

void CConfig::addDoubleArrayOption(const string& name, const int size, su2double* option_field) {
  assert(option_map.find(name) == option_map.end());
  all_options.insert(pair<string, bool>(name, true));
  COptionBase* val = new COptionArray<su2double>(name, size, option_field);
  option_map.insert(pair<string, COptionBase *>(name, val));
}

void CConfig::addUShortArrayOption(const string& name, const int size, unsigned short* option_field) {
  assert(option_map.find(name) == option_map.end());
  all_options.insert(pair<string, bool>(name, true));
  COptionBase* val = new COptionArray<unsigned short>(name, size, option_field);
  option_map.insert(pair<string, COptionBase *>(name, val));
}

void CConfig::addDoubleListOption(const string& name, unsigned short & size, su2double * & option_field) {
  assert(option_map.find(name) == option_map.end());
  all_options.insert(pair<string, bool>(name, true));
  COptionBase* val = new COptionDoubleList(name, size, option_field);
  option_map.insert(pair<string, COptionBase *>(name, val));
}

void CConfig::addShortListOption(const string& name, unsigned short & size, short * & option_field) {
  assert(option_map.find(name) == option_map.end());
  all_options.insert(pair<string, bool>(name, true));
  COptionBase* val = new COptionShortList(name, size, option_field);
  option_map.insert(pair<string, COptionBase *>(name, val));
}

void CConfig::addUShortListOption(const string& name, unsigned short & size, unsigned short * & option_field) {
  assert(option_map.find(name) == option_map.end());
  all_options.insert(pair<string, bool>(name, true));
  COptionBase* val = new COptionUShortList(name, size, option_field);
  option_map.insert(pair<string, COptionBase *>(name, val));
}

void CConfig::addULongListOption(const string& name, unsigned short & size, unsigned long * & option_field) {
  assert(option_map.find(name) == option_map.end());
  all_options.insert(pair<string, bool>(name, true));
  COptionBase* val = new COptionULongList(name, size, option_field);
  option_map.insert(pair<string, COptionBase *>(name, val));
}

void CConfig::addStringListOption(const string& name, unsigned short & num_marker, string* & option_field) {
  assert(option_map.find(name) == option_map.end());
  all_options.insert(pair<string, bool>(name, true));
  COptionBase* val = new COptionStringList(name, num_marker, option_field);
  option_map.insert(pair<string, COptionBase *>(name, val));
}

void CConfig::addConvectOption(const string& name, unsigned short & space_field, CENTERED & centered_field, UPWIND & upwind_field) {
  assert(option_map.find(name) == option_map.end());
  all_options.insert(pair<string, bool>(name, true));
  COptionBase* val = new COptionConvect(name, space_field, centered_field, upwind_field);
  option_map.insert(pair<string, COptionBase *>(name, val));
}

void CConfig::addConvectFEMOption(const string& name, unsigned short & space_field, unsigned short & fem_field) {
  assert(option_map.find(name) == option_map.end());
  all_options.insert(pair<string, bool>(name, true));
  COptionBase* val = new COptionFEMConvect(name, space_field, fem_field);
  option_map.insert(pair<string, COptionBase *>(name, val));
}

void CConfig::addMathProblemOption(const string& name, bool & ContinuousAdjoint, const bool & ContinuousAdjoint_default,
                          bool & DiscreteAdjoint, const bool & DiscreteAdjoint_default,
                          bool & Restart_Flow, const bool & Restart_Flow_default) {
  assert(option_map.find(name) == option_map.end());
  all_options.insert(pair<string, bool>(name, true));
  COptionBase* val = new COptionMathProblem(name, ContinuousAdjoint, ContinuousAdjoint_default, DiscreteAdjoint, DiscreteAdjoint_default, Restart_Flow, Restart_Flow_default);
  option_map.insert(pair<string, COptionBase *>(name, val));
}

void CConfig::addDVParamOption(const string& name, unsigned short & nDV_field, su2double** & paramDV, string* & FFDTag,
                      unsigned short* & design_variable) {
  assert(option_map.find(name) == option_map.end());
  all_options.insert(pair<string, bool>(name, true));
  COptionBase* val = new COptionDVParam(name, nDV_field, paramDV, FFDTag, design_variable);
  option_map.insert(pair<string, COptionBase *>(name, val));
}

void CConfig::addDVValueOption(const string& name, unsigned short* & nDVValue_field, su2double** & valueDV, unsigned short & nDV_field,  su2double** & paramDV,
                      unsigned short* & design_variable) {
  assert(option_map.find(name) == option_map.end());
  all_options.insert(pair<string, bool>(name, true));
  COptionBase* val = new COptionDVValue(name, nDVValue_field, valueDV, nDV_field, paramDV, design_variable);
  option_map.insert(pair<string, COptionBase *>(name, val));
}

void CConfig::addFFDDefOption(const string& name, unsigned short & nFFD_field, su2double** & coordFFD, string* & FFDTag) {
  assert(option_map.find(name) == option_map.end());
  all_options.insert(pair<string, bool>(name, true));
  COptionBase* val = new COptionFFDDef(name, nFFD_field, coordFFD, FFDTag);
  option_map.insert(pair<string, COptionBase *>(name, val));
}

void CConfig::addFFDDegreeOption(const string& name, unsigned short & nFFD_field, unsigned short** & degreeFFD) {
  assert(option_map.find(name) == option_map.end());
  all_options.insert(pair<string, bool>(name, true));
  COptionBase* val = new COptionFFDDegree(name, nFFD_field, degreeFFD);
  option_map.insert(pair<string, COptionBase *>(name, val));
}

void CConfig::addStringDoubleListOption(const string& name, unsigned short & list_size, string * & string_field,
                                        su2double* & double_field) {
  assert(option_map.find(name) == option_map.end());
  all_options.insert(pair<string, bool>(name, true));
  COptionBase* val = new COptionStringValuesList<su2double>(name, list_size, string_field, double_field);
  option_map.insert(pair<string, COptionBase *>(name, val));
}

void CConfig::addInletOption(const string& name, unsigned short & nMarker_Inlet, string * & Marker_Inlet,
                    su2double* & Ttotal, su2double* & Ptotal, su2double** & FlowDir) {
  assert(option_map.find(name) == option_map.end());
  all_options.insert(pair<string, bool>(name, true));
  COptionBase* val = new COptionInlet(name, nMarker_Inlet, Marker_Inlet, Ttotal, Ptotal, FlowDir);
  option_map.insert(pair<string, COptionBase *>(name, val));
}

void CConfig::addInletSpeciesOption(const string& name, unsigned short & nMarker_Inlet_Species,
                                    string * & Marker_Inlet_Species, su2double** & inlet_species_val,
                                    unsigned short & nSpecies_per_Inlet) {
  assert(option_map.find(name) == option_map.end());
  all_options.insert(pair<string, bool>(name, true));
  COptionBase* val = new COptionStringValuesList<su2double*>(name, nMarker_Inlet_Species, Marker_Inlet_Species,
                                                             inlet_species_val, nSpecies_per_Inlet);
  option_map.insert(pair<string, COptionBase *>(name, val));
}

void CConfig::addInletTurbOption(const string& name, unsigned short& nMarker_Inlet_Turb, string*& Marker_Inlet_Turb,
                                 su2double**& Turb_Properties_val, unsigned short& nTurb_Properties) {
  assert(option_map.find(name) == option_map.end());
  all_options.insert(pair<string, bool>(name, true));
  COptionBase* val = new COptionStringValuesList<su2double*>(name, nMarker_Inlet_Turb, Marker_Inlet_Turb,
                                                             Turb_Properties_val, nTurb_Properties);
  option_map.insert(pair<string, COptionBase*>(name, val));
}

template <class Tenum>
void CConfig::addRiemannOption(const string name, unsigned short & nMarker_Riemann, string * & Marker_Riemann, unsigned short* & option_field, const map<string, Tenum> & enum_map,
                               su2double* & var1, su2double* & var2, su2double** & FlowDir) {
  assert(option_map.find(name) == option_map.end());
  all_options.insert(pair<string, bool>(name, true));
  COptionBase* val = new COptionRiemann<Tenum>(name, nMarker_Riemann, Marker_Riemann, option_field, enum_map, var1, var2, FlowDir);
  option_map.insert(pair<string, COptionBase *>(name, val));
}

template <class Tenum>
void CConfig::addGilesOption(const string name, unsigned short & nMarker_Giles, string * & Marker_Giles, unsigned short* & option_field, const map<string, Tenum> & enum_map,
                             su2double* & var1, su2double* & var2, su2double** & FlowDir, su2double* & relaxfactor1, su2double* & relaxfactor2) {
  assert(option_map.find(name) == option_map.end());
  all_options.insert(pair<string, bool>(name, true));
  COptionBase* val = new COptionGiles<Tenum>(name, nMarker_Giles, Marker_Giles, option_field, enum_map, var1, var2, FlowDir, relaxfactor1, relaxfactor2);
  option_map.insert(pair<string, COptionBase *>(name, val));
}

void CConfig::addExhaustOption(const string& name, unsigned short & nMarker_Exhaust, string * & Marker_Exhaust,
                               su2double* & Ttotal, su2double* & Ptotal) {
  assert(option_map.find(name) == option_map.end());
  all_options.insert(pair<string, bool>(name, true));
  COptionBase* val = new COptionExhaust(name, nMarker_Exhaust, Marker_Exhaust, Ttotal, Ptotal);
  option_map.insert(pair<string, COptionBase *>(name, val));
}

void CConfig::addPeriodicOption(const string & name, unsigned short & nMarker_PerBound,
                                string* & Marker_PerBound, string* & Marker_PerDonor,
                                su2double** & RotCenter, su2double** & RotAngles, su2double** & Translation) {
  assert(option_map.find(name) == option_map.end());
  all_options.insert(pair<string, bool>(name, true));
  COptionBase* val = new COptionPeriodic(name, nMarker_PerBound, Marker_PerBound, Marker_PerDonor, RotCenter, RotAngles, Translation);
  option_map.insert(pair<string, COptionBase *>(name, val));
}

void CConfig::addTurboPerfOption(const string & name, unsigned short & nMarker_TurboPerf,
                                 string* & Marker_TurboBoundIn, string* & Marker_TurboBoundOut, string* & Marker_Turbomachinery) {
  assert(option_map.find(name) == option_map.end());
  all_options.insert(pair<string, bool>(name, true));
  COptionBase* val = new COptionTurboPerformance(name, nMarker_TurboPerf, Marker_TurboBoundIn, Marker_TurboBoundOut, Marker_Turbomachinery);
  option_map.insert(pair<string, COptionBase *>(name, val));
}

void CConfig::addActDiskOption(const string & name, unsigned short & nMarker_ActDiskInlet,
                               unsigned short & nMarker_ActDiskOutlet, string* & Marker_ActDiskInlet,
                               string* & Marker_ActDiskOutlet, su2double** & ActDisk_PressJump,
                               su2double** & ActDisk_TempJump, su2double** & ActDisk_Omega) {
  assert(option_map.find(name) == option_map.end());
  all_options.insert(pair<string, bool>(name, true));
  COptionBase* val = new COptionActDisk(name, nMarker_ActDiskInlet, nMarker_ActDiskOutlet, Marker_ActDiskInlet,
                                        Marker_ActDiskOutlet, ActDisk_PressJump, ActDisk_TempJump, ActDisk_Omega);
  option_map.insert(pair<string, COptionBase *>(name, val));
}

void CConfig::addActDiskBemOption(const string& name,
                                  unsigned short& nMarker_ActDiskBemInlet, unsigned short& nMarker_ActDiskBemOutlet,
                                  string*& Marker_ActDiskBemInlet, string*& Marker_ActDiskBemOutlet,
                                  su2double**& ActDiskBem_X, su2double**& ActDiskBem_Y, su2double**& ActDiskBem_Z) {
  assert(option_map.find(name) == option_map.end());
  all_options.insert(pair<string, bool>(name, true));
  COptionBase* val = new COptionActDisk(name,
                                        nMarker_ActDiskBemInlet, nMarker_ActDiskBemOutlet,
                                        Marker_ActDiskBemInlet, Marker_ActDiskBemOutlet,
                                        ActDiskBem_X, ActDiskBem_Y, ActDiskBem_Z);
  option_map.insert(pair<string, COptionBase *>(name, val));
}

void CConfig::addWallFunctionOption(const string &name, unsigned short &list_size, string* &string_field,
                                    WALL_FUNCTIONS* &val_Kind_WF, unsigned short** &val_IntInfo_WF,
                                    su2double** &val_DoubleInfo_WF) {
  assert(option_map.find(name) == option_map.end());
  all_options.insert(pair<string, bool>(name, true));
  COptionBase* val = new COptionWallFunction(name, list_size, string_field, val_Kind_WF,
                                             val_IntInfo_WF, val_DoubleInfo_WF);
  option_map.insert(pair<string, COptionBase *>(name, val));
}

void CConfig::addPythonOption(const string& name) {
  assert(option_map.find(name) == option_map.end());
  all_options.insert(pair<string, bool>(name, true));
  COptionBase* val = new COptionPython(name);
  option_map.insert(pair<string, COptionBase *>(name, val));
}

unsigned short CConfig::GetnZone(const string& val_mesh_filename, unsigned short val_format) {

  int nZone = 1; /* Default value if nothing is specified. */

  switch (val_format) {
    case SU2: {

      /*--- Local variables for reading the SU2 file. ---*/
      string text_line;
      ifstream mesh_file;

      /*--- Check if the mesh file can be opened for reading. ---*/
      mesh_file.open(val_mesh_filename.c_str(), ios::in);
      if (mesh_file.fail())
        SU2_MPI::Error(string("There is no geometry file called ") + val_mesh_filename,
                              CURRENT_FUNCTION);

      /*--- Read the SU2 mesh file until the zone data is reached or
            when it can be decided that it is not present. ---*/
      while( getline (mesh_file, text_line) ) {

        /*--- Search for the "NZONE" keyword to see if there are multiple Zones ---*/
        if(text_line.find ("NZONE=",0) != string::npos) {
          text_line.erase (0,6); nZone = atoi(text_line.c_str());
          break;
        }

        /*--- If one of the keywords IZONE, NELEM or NPOIN, NMARK is encountered,
              it can be assumed that the NZONE keyword is not present and the loop
              can be terminated. ---*/
        if(text_line.find ("IZONE=",0) != string::npos) break;
        if(text_line.find ("NELEM=",0) != string::npos) break;
        if(text_line.find ("NPOIN=",0) != string::npos) break;
        if(text_line.find ("NMARK=",0) != string::npos) break;
      }

      mesh_file.close();
      break;

    }

    case CGNS_GRID: {

#ifdef HAVE_CGNS

      /*--- Local variables which are needed when calling the CGNS mid-level API. ---*/

      int fn, nbases = 0, nzones = 0, file_type;
      int cell_dim = 0, phys_dim = 0;
      char basename[CGNS_STRING_SIZE];

      /*--- Check whether the supplied file is truly a CGNS file. ---*/

      if ( cg_is_cgns(val_mesh_filename.c_str(), &file_type) != CG_OK ) {
        SU2_MPI::Error(val_mesh_filename +
                       string(" was not found or is not a properly formatted CGNS file.\n") +
                       string("Note that SU2 expects unstructured CGNS files in ADF data format."),
                       CURRENT_FUNCTION);
      }

      /*--- Open the CGNS file for reading. The value of fn returned
       is the specific index number for this file and will be
       repeatedly used in the function calls. ---*/

      if (cg_open(val_mesh_filename.c_str(), CG_MODE_READ, &fn)) cg_error_exit();

      /*--- Get the number of databases. This is the highest node
       in the CGNS heirarchy. ---*/

      if (cg_nbases(fn, &nbases)) cg_error_exit();

      /*--- Check if there is more than one database. Throw an
       error if there is because this reader can currently
       only handle one database. ---*/

      if ( nbases > 1 ) {
        SU2_MPI::Error("CGNS reader currently incapable of handling more than 1 database." ,
                       CURRENT_FUNCTION);
      }

      /*--- Read the databases. Note that the indexing starts at 1. ---*/

      for ( int i = 1; i <= nbases; i++ ) {

        if (cg_base_read(fn, i, basename, &cell_dim, &phys_dim)) cg_error_exit();

        /*--- Get the number of zones for this base. ---*/

        if (cg_nzones(fn, i, &nzones)) cg_error_exit();

      }

      /*--- Close the CGNS file. ---*/

      if ( cg_close(fn) ) cg_error_exit();

      /*--- Set the number of zones as read from the CGNS file ---*/

      nZone = nzones;

#else
      SU2_MPI::Error(string(" SU2 built without CGNS support. \n") +
                     string(" To use CGNS, build SU2 accordingly."),
                     CURRENT_FUNCTION);
#endif

      break;
    }
    case RECTANGLE: {
      nZone = 1;
      break;
    }
    case BOX: {
      nZone = 1;
      break;
    }
  }

  return (unsigned short) nZone;

}

unsigned short CConfig::GetnDim(const string& val_mesh_filename, unsigned short val_format) {

  short nDim = -1;

  switch (val_format) {
    case SU2: {

      /*--- Local variables for reading the SU2 file. ---*/
      string text_line;
      ifstream mesh_file;

      /*--- Open grid file ---*/
      mesh_file.open(val_mesh_filename.c_str(), ios::in);
      if (mesh_file.fail()) {
        SU2_MPI::Error(string("The SU2 mesh file named ") + val_mesh_filename + string(" was not found."), CURRENT_FUNCTION);
      }

      /*--- Read the SU2 mesh file until the dimension data is reached
            or when it can be decided that it is not present. ---*/
      while( getline (mesh_file, text_line) ) {

        /*--- Search for the "NDIME" keyword to determine the number
              of dimensions.  ---*/
        if(text_line.find ("NDIME=",0) != string::npos) {
          text_line.erase (0,6); nDim = atoi(text_line.c_str());
          break;
        }

        /*--- If one of the keywords NELEM or NPOIN, NMARK is encountered,
              it can be assumed that the NZONE keyword is not present and
              the loop can be terminated. ---*/
        if(text_line.find ("NELEM=",0) != string::npos) break;
        if(text_line.find ("NPOIN=",0) != string::npos) break;
        if(text_line.find ("NMARK=",0) != string::npos) break;
      }

      mesh_file.close();

      /*--- Throw an error if the dimension was not found. ---*/
      if (nDim == -1) {
        SU2_MPI::Error(val_mesh_filename + string(" is not an SU2 mesh file or has the wrong format \n ('NDIME=' not found). Please check."),
                       CURRENT_FUNCTION);
      }

      break;
    }

    case CGNS_GRID: {

#ifdef HAVE_CGNS

      /*--- Local variables which are needed when calling the CGNS mid-level API. ---*/
      int fn, nbases, file_type;
      int cell_dim, phys_dim;
      char basename[CGNS_STRING_SIZE];

      /*--- Check whether the supplied file is truly a CGNS file. ---*/
      if ( cg_is_cgns(val_mesh_filename.c_str(), &file_type) != CG_OK ) {
        SU2_MPI::Error(val_mesh_filename +
                       string(" was not found or is not a properly formatted CGNS file.\n") +
                       string("Note that SU2 expects unstructured CGNS files in ADF data format."),
                       CURRENT_FUNCTION);
      }

      /*--- Open the CGNS file for reading. The value of fn returned
            is the specific index number for this file and will be
            repeatedly used in the function calls. ---*/
      if (cg_open(val_mesh_filename.c_str(), CG_MODE_READ, &fn) != CG_OK) cg_error_exit();

      /*--- Get the number of databases. This is the highest node
            in the CGNS heirarchy. ---*/
      if (cg_nbases(fn, &nbases) != CG_OK) cg_error_exit();

      /*--- Check if there is more than one database. Throw an
            error if there is because this reader can currently
            only handle one database. ---*/
      if ( nbases > 1 )
        SU2_MPI::Error("CGNS reader currently incapable of handling more than 1 database." ,
                       CURRENT_FUNCTION);

      /*--- Read the database. Note that the indexing starts at 1.
            Afterwards close the file again. ---*/
      if (cg_base_read(fn, 1, basename, &cell_dim, &phys_dim) != CG_OK) cg_error_exit();
      if (cg_close(fn) != CG_OK) cg_error_exit();

      /*--- Set the problem dimension as read from the CGNS file ---*/
      nDim = cell_dim;

#else
      SU2_MPI::Error(string(" SU2 built without CGNS support. \n") +
                     string(" To use CGNS, build SU2 accordingly."),
                     CURRENT_FUNCTION);
#endif

      break;
    }
    case RECTANGLE: {
      nDim = 2;
      break;
    }
    case BOX: {
      nDim = 3;
      break;
    }
  }

  /*--- After reading the mesh, assert that the dimension is equal to 2 or 3. ---*/
  assert((nDim == 2) || (nDim == 3));

  return (unsigned short) nDim;
}

void CConfig::SetPointersNull() {

  Marker_CfgFile_GeoEval      = nullptr;   Marker_All_GeoEval       = nullptr;
  Marker_CfgFile_Monitoring   = nullptr;   Marker_All_Monitoring    = nullptr;
  Marker_CfgFile_Designing    = nullptr;   Marker_All_Designing     = nullptr;
  Marker_CfgFile_Plotting     = nullptr;   Marker_All_Plotting      = nullptr;
  Marker_CfgFile_Analyze      = nullptr;   Marker_All_Analyze       = nullptr;
  Marker_CfgFile_DV           = nullptr;   Marker_All_DV            = nullptr;
  Marker_CfgFile_Moving       = nullptr;   Marker_All_Moving        = nullptr;
  Marker_CfgFile_PerBound     = nullptr;   Marker_All_PerBound      = nullptr;    Marker_PerBound   = nullptr;
  Marker_CfgFile_Turbomachinery = nullptr; Marker_All_Turbomachinery = nullptr;
  Marker_CfgFile_TurbomachineryFlag = nullptr; Marker_All_TurbomachineryFlag = nullptr;
  Marker_CfgFile_MixingPlaneInterface = nullptr; Marker_All_MixingPlaneInterface = nullptr;
  Marker_CfgFile_ZoneInterface = nullptr;
  Marker_CfgFile_Deform_Mesh   = nullptr;  Marker_All_Deform_Mesh   = nullptr;
  Marker_CfgFile_Deform_Mesh_Sym_Plane   = nullptr;  Marker_All_Deform_Mesh_Sym_Plane   = nullptr;
  Marker_CfgFile_Fluid_Load    = nullptr;  Marker_All_Fluid_Load    = nullptr;
  Marker_CfgFile_SobolevBC     = nullptr;  Marker_All_SobolevBC     = nullptr;

  Marker_CfgFile_Turbomachinery       = nullptr; Marker_All_Turbomachinery       = nullptr;
  Marker_CfgFile_TurbomachineryFlag   = nullptr; Marker_All_TurbomachineryFlag   = nullptr;
  Marker_CfgFile_MixingPlaneInterface = nullptr; Marker_All_MixingPlaneInterface = nullptr;

  Marker_CfgFile_PyCustom     = nullptr;   Marker_All_PyCustom      = nullptr;

  Marker_DV                   = nullptr;   Marker_Moving            = nullptr;    Marker_Monitoring = nullptr;
  Marker_Designing            = nullptr;   Marker_GeoEval           = nullptr;    Marker_Plotting   = nullptr;
  Marker_Analyze              = nullptr;   Marker_PyCustom          = nullptr;    Marker_WallFunctions        = nullptr;
  Marker_CfgFile_KindBC       = nullptr;   Marker_All_KindBC        = nullptr;    Marker_SobolevBC  = nullptr;
  Marker_StrongBC             = nullptr;

  Kind_WallFunctions       = nullptr;
  IntInfo_WallFunctions    = nullptr;
  DoubleInfo_WallFunctions = nullptr;

  Config_Filenames = nullptr;

  /*--- Marker Pointers ---*/

  Marker_Euler                = nullptr;    Marker_FarField             = nullptr;    Marker_Custom              = nullptr;
  Marker_SymWall              = nullptr;    Marker_PerBound             = nullptr;
  Marker_PerDonor             = nullptr;    Marker_NearFieldBound       = nullptr;    Marker_Inlet_Turb          = nullptr;
  Marker_Deform_Mesh          = nullptr;    Marker_Deform_Mesh_Sym_Plane= nullptr;    Marker_Fluid_Load          = nullptr;
  Marker_Inlet                = nullptr;    Marker_Outlet               = nullptr;    Marker_Inlet_Species       = nullptr;
  Marker_Supersonic_Inlet     = nullptr;    Marker_Supersonic_Outlet    = nullptr;    Marker_Smoluchowski_Maxwell= nullptr;
  Marker_Isothermal           = nullptr;    Marker_HeatFlux             = nullptr;    Marker_EngineInflow        = nullptr;
  Marker_Load                 = nullptr;    Marker_Disp_Dir             = nullptr;    Marker_RoughWall           = nullptr;
  Marker_EngineExhaust        = nullptr;    Marker_Displacement         = nullptr;    Marker_Load                = nullptr;
  Marker_Load_Dir             = nullptr;    Marker_Clamped             = nullptr;
  Marker_Internal             = nullptr;
  Marker_All_TagBound         = nullptr;    Marker_CfgFile_TagBound     = nullptr;    Marker_All_KindBC          = nullptr;
  Marker_CfgFile_KindBC       = nullptr;    Marker_All_SendRecv         = nullptr;    Marker_All_PerBound        = nullptr;
  Marker_ZoneInterface        = nullptr;    Marker_All_ZoneInterface    = nullptr;    Marker_Riemann             = nullptr;
  Marker_Fluid_InterfaceBound = nullptr;    Marker_CHTInterface         = nullptr;    Marker_Damper              = nullptr;
  Marker_Emissivity           = nullptr;    Marker_HeatTransfer         = nullptr;

    /*--- Boundary Condition settings ---*/

  Isothermal_Temperature = nullptr;    HeatTransfer_Coeff     = nullptr;    HeatTransfer_WallTemp  = nullptr;
  Heat_Flux              = nullptr;    Displ_Value            = nullptr;    Load_Value             = nullptr;
  Damper_Constant        = nullptr;    Wall_Emissivity        = nullptr;
  Roughness_Height       = nullptr;

  /*--- Inlet Outlet Boundary Condition settings ---*/

  Inlet_Ttotal    = nullptr;    Inlet_Ptotal      = nullptr;
  Inlet_FlowDir   = nullptr;    Inlet_Temperature = nullptr;    Inlet_Pressure = nullptr;
  Inlet_Velocity  = nullptr;
  Outlet_Pressure = nullptr;    Inlet_SpeciesVal  = nullptr;    Inlet_TurbVal = nullptr;

  /*--- Engine Boundary Condition settings ---*/

  Inflow_Pressure      = nullptr;    Inflow_MassFlow    = nullptr;    Inflow_ReverseMassFlow  = nullptr;
  Inflow_TotalPressure = nullptr;    Inflow_Temperature = nullptr;    Inflow_TotalTemperature = nullptr;
  Inflow_RamDrag       = nullptr;    Inflow_Force       = nullptr;    Inflow_Power            = nullptr;
  Inflow_Mach          = nullptr;

  Exhaust_Pressure        = nullptr;   Exhaust_Temperature        = nullptr;    Exhaust_MassFlow = nullptr;
  Exhaust_TotalPressure   = nullptr;   Exhaust_TotalTemperature   = nullptr;
  Exhaust_GrossThrust     = nullptr;   Exhaust_Force              = nullptr;
  Exhaust_Power           = nullptr;   Exhaust_Temperature_Target = nullptr;
  Exhaust_Pressure_Target = nullptr;

  Engine_Mach  = nullptr;    Engine_Force        = nullptr;
  Engine_Power = nullptr;    Engine_NetThrust    = nullptr;    Engine_GrossThrust = nullptr;
  Engine_Area  = nullptr;    EngineInflow_Target = nullptr;

  Exhaust_Temperature_Target  = nullptr;   Exhaust_Temperature     = nullptr;   Exhaust_Pressure      = nullptr;
  Exhaust_Pressure_Target     = nullptr;   Inlet_Ttotal            = nullptr;   Inlet_Ptotal          = nullptr;
  Inlet_FlowDir               = nullptr;   Inlet_Temperature       = nullptr;   Inlet_Pressure        = nullptr;
  Inlet_Velocity              = nullptr;   Inflow_Mach             = nullptr;   Inflow_Pressure       = nullptr;
  Outlet_Pressure             = nullptr;   Isothermal_Temperature  = nullptr;

  ElasticityMod = nullptr;
  PoissonRatio = nullptr;
  MaterialDensity = nullptr;
  MaterialThermalExpansion = nullptr;

  Load_Dir = nullptr;            Load_Dir_Value = nullptr;          Load_Dir_Multiplier = nullptr;
  Disp_Dir = nullptr;            Disp_Dir_Value = nullptr;          Disp_Dir_Multiplier = nullptr;
  Electric_Field_Mod = nullptr;  Electric_Field_Dir = nullptr;      RefNode_Displacement = nullptr;

  Electric_Constant = nullptr;

  /*--- Actuator Disk Boundary Condition settings ---*/

  ActDiskInlet_Pressure         = nullptr;    ActDiskInlet_TotalPressure = nullptr;    ActDiskInlet_Temperature = nullptr;
  ActDiskInlet_TotalTemperature = nullptr;    ActDiskInlet_MassFlow      = nullptr;    ActDiskInlet_RamDrag     = nullptr;
  ActDiskInlet_Force            = nullptr;    ActDiskInlet_Power         = nullptr;

  ActDiskOutlet_Pressure      = nullptr;
  ActDiskOutlet_TotalPressure = nullptr;   ActDiskOutlet_GrossThrust = nullptr;  ActDiskOutlet_Force            = nullptr;
  ActDiskOutlet_Power         = nullptr;   ActDiskOutlet_Temperature = nullptr;  ActDiskOutlet_TotalTemperature = nullptr;
  ActDiskOutlet_MassFlow      = nullptr;

  ActDiskOutlet_Thrust_BEM = nullptr;
  ActDiskOutlet_Torque_BEM = nullptr;

  ActDisk_DeltaPress      = nullptr;    ActDisk_DeltaTemp      = nullptr;
  ActDisk_TotalPressRatio = nullptr;    ActDisk_TotalTempRatio = nullptr;    ActDisk_StaticPressRatio = nullptr;
  ActDisk_StaticTempRatio = nullptr;    ActDisk_NetThrust      = nullptr;    ActDisk_GrossThrust      = nullptr;
  ActDisk_Power           = nullptr;    ActDisk_MassFlow       = nullptr;    ActDisk_Area             = nullptr;
  ActDisk_ReverseMassFlow = nullptr;    Surface_MassFlow        = nullptr;   Surface_Mach             = nullptr;
  Surface_Temperature      = nullptr;   Surface_Pressure         = nullptr;  Surface_Density          = nullptr;   Surface_Enthalpy          = nullptr;
  Surface_NormalVelocity   = nullptr;   Surface_TotalTemperature = nullptr;  Surface_TotalPressure    = nullptr;   Surface_PressureDrop    = nullptr;
  Surface_DC60             = nullptr;   Surface_IDC = nullptr;
  Surface_Species_Variance = nullptr;   Surface_Species_0 = nullptr;

  Outlet_MassFlow      = nullptr;       Outlet_Density      = nullptr;      Outlet_Area     = nullptr;

  Surface_Uniformity = nullptr; Surface_SecondaryStrength = nullptr; Surface_SecondOverUniform = nullptr;
  Surface_MomentumDistortion = nullptr;

  Surface_IDC_Mach        = nullptr;    Surface_IDR            = nullptr;    ActDisk_Mach             = nullptr;
  ActDisk_Force           = nullptr;    ActDisk_BCThrust       = nullptr;    ActDisk_BCThrust_Old     = nullptr;

  /*--- Miscellaneous/unsorted ---*/

  Aeroelastic_plunge  = nullptr;
  Aeroelastic_pitch   = nullptr;

  CFL_AdaptParam      = nullptr;
  CFL                 = nullptr;
  PlaneTag            = nullptr;
  ParamDV             = nullptr;
  DV_Value            = nullptr;
  Design_Variable     = nullptr;

  TimeDOFsADER_DG           = nullptr;
  TimeIntegrationADER_DG    = nullptr;
  WeightsIntegrationADER_DG = nullptr;
  RK_Alpha_Step             = nullptr;
  MG_CorrecSmooth           = nullptr;
  MG_PreSmooth              = nullptr;
  MG_PostSmooth             = nullptr;
  Int_Coeffs                = nullptr;

  Kind_Inc_Inlet = nullptr;
  Kind_Inc_Outlet = nullptr;

  Kind_ObjFunc   = nullptr;

  Weight_ObjFunc = nullptr;

  /*--- Species solver pointers. ---*/

  Species_Init           = nullptr;
  Species_Clipping_Min   = nullptr;
  Species_Clipping_Max   = nullptr;

  /*--- Moving mesh pointers ---*/

  nKind_SurfaceMovement = 0;
  Kind_SurfaceMovement = nullptr;
  LocationStations   = nullptr;
  MarkerMotion_Origin     = nullptr;
  MarkerTranslation_Rate  = nullptr;
  MarkerRotation_Rate     = nullptr;
  MarkerPitching_Omega    = nullptr;
  MarkerPitching_Ampl     = nullptr;
  MarkerPitching_Phase    = nullptr;
  MarkerPlunging_Omega    = nullptr;
  MarkerPlunging_Ampl     = nullptr;
  RefOriginMoment_X   = nullptr;    RefOriginMoment_Y   = nullptr;    RefOriginMoment_Z   = nullptr;
  MoveMotion_Origin   = nullptr;

  /*--- Periodic BC pointers. ---*/

  Periodic_Translation= nullptr;    Periodic_RotAngles  = nullptr;    Periodic_RotCenter  = nullptr;

  /* Harmonic Balance Frequency pointer */

  Omega_HB = nullptr;

  /*--- Initialize some default arrays to NULL. ---*/

  Riemann_FlowDir       = nullptr;
  Giles_FlowDir         = nullptr;
  CoordFFDBox           = nullptr;
  DegreeFFDBox          = nullptr;
  FFDTag                = nullptr;
  nDV_Value             = nullptr;
  TagFFDBox             = nullptr;

  Kind_Data_Riemann        = nullptr;
  Riemann_Var1             = nullptr;
  Riemann_Var2             = nullptr;
  Kind_Data_Giles          = nullptr;
  Giles_Var1               = nullptr;
  Giles_Var2               = nullptr;
  RelaxFactorAverage       = nullptr;
  RelaxFactorFourier       = nullptr;
  nSpan_iZones             = nullptr;
  Kind_TurboMachinery      = nullptr;

  Marker_MixingPlaneInterface  = nullptr;
  Marker_TurboBoundIn          = nullptr;
  Marker_TurboBoundOut         = nullptr;
  Marker_Turbomachinery        = nullptr;
  Marker_Giles                 = nullptr;
  Marker_Shroud                = nullptr;

  nBlades                      = nullptr;
  FreeStreamTurboNormal        = nullptr;

  top_optim_kernels       = nullptr;
  top_optim_kernel_params = nullptr;
  top_optim_filter_radius = nullptr;

  ScreenOutput = nullptr;
  HistoryOutput = nullptr;
  VolumeOutput = nullptr;
  VolumeOutputFiles = nullptr;
  VolumeOutputFrequencies = nullptr;
  ConvField = nullptr;

  /*--- Variable initialization ---*/

  TimeIter   = 0;
  InnerIter  = 0;
  nIntCoeffs = 0;
  OuterIter  = 0;

  AoA_Offset = 0;
  AoS_Offset = 0;

  nMarker_PerBound = 0;

  Aeroelastic_Simulation = false;

  nSpanMaxAllZones = 1;

  Restart_Bandwidth_Agg = 0.0;

  Mesh_Box_Size = nullptr;

  Time_Ref = 1.0;

  Delta_UnstTime = 0.0;
  Delta_UnstTimeND = 0.0;
  Total_UnstTime = 0.0;
  Total_UnstTimeND = 0.0;

  Kind_TimeNumScheme = EULER_IMPLICIT;

}

void CConfig::SetConfig_Options() {

  // This config file is parsed by a number of programs to make it easy to write SU2
  // wrapper scripts (in python, go, etc.) so please do
  // the best you can to follow the established format. It's very hard to parse c++ code
  // and none of us that write the parsers want to write a full c++ interpreter. Please
  // play nice with the existing format so that you don't break the existing scripts.

  /* BEGIN_CONFIG_OPTIONS */

  /*!\par CONFIG_CATEGORY: Problem Definition \ingroup Config */
  /*--- Options related to problem definition and partitioning ---*/

  /*!\brief SOLVER \n DESCRIPTION: Type of solver \n Options: see \link Solver_Map \endlink \n DEFAULT: NONE \ingroup Config*/
  addEnumOption("SOLVER", Kind_Solver, Solver_Map, MAIN_SOLVER::NONE);
  /*!\brief MULTIZONE \n DESCRIPTION: Enable multizone mode \ingroup Config*/
  addBoolOption("MULTIZONE", Multizone_Problem, NO);
  /*!\brief PHYSICAL_PROBLEM \n DESCRIPTION: Physical governing equations \n Options: see \link Solver_Map \endlink \n DEFAULT: NONE \ingroup Config*/
  addEnumOption("MULTIZONE_SOLVER", Kind_MZSolver, Multizone_Map, ENUM_MULTIZONE::MZ_BLOCK_GAUSS_SEIDEL);
#if defined (CODI_REVERSE_TYPE)
  const bool discAdjDefault = true;
# if defined (CODI_TAG_TAPE)
    DiscreteAdjointDebug = true;
# else
    DiscreteAdjointDebug = false;
# endif
#else
  const bool discAdjDefault = false;
  DiscreteAdjointDebug = false;
#endif
  /*!\brief MATH_PROBLEM  \n DESCRIPTION: Mathematical problem \n  Options: DIRECT, ADJOINT \ingroup Config*/
  addMathProblemOption("MATH_PROBLEM", ContinuousAdjoint, false, DiscreteAdjoint, discAdjDefault, Restart_Flow, discAdjDefault);
  /*!\brief KIND_TURB_MODEL \n DESCRIPTION: Specify turbulence model \n Options: see \link Turb_Model_Map \endlink \n DEFAULT: NONE \ingroup Config*/
  addEnumOption("KIND_TURB_MODEL", Kind_Turb_Model, Turb_Model_Map, TURB_MODEL::NONE);
  /*!\brief SST_OPTIONS \n DESCRIPTION: Specify SST turbulence model options/corrections. \n Options: see \link SST_Options_Map \endlink \n DEFAULT: NONE \ingroup Config*/
  addEnumListOption("SST_OPTIONS", nSST_Options, SST_Options, SST_Options_Map);
  /*!\brief SST_OPTIONS \n DESCRIPTION: Specify SA turbulence model options/corrections. \n Options: see \link SA_Options_Map \endlink \n DEFAULT: NONE \ingroup Config*/
  addEnumListOption("SA_OPTIONS", nSA_Options, SA_Options, SA_Options_Map);

  /*!\brief KIND_TRANS_MODEL \n DESCRIPTION: Specify transition model OPTIONS: see \link Trans_Model_Map \endlink \n DEFAULT: NONE \ingroup Config*/
  addEnumOption("KIND_TRANS_MODEL", Kind_Trans_Model, Trans_Model_Map, TURB_TRANS_MODEL::NONE);
  /*!\brief SST_OPTIONS \n DESCRIPTION: Specify LM transition model options/correlations. \n Options: see \link LM_Options_Map \endlink \n DEFAULT: NONE \ingroup Config*/
  addEnumListOption("LM_OPTIONS", nLM_Options, LM_Options, LM_Options_Map);
  /*!\brief HROUGHNESS \n DESCRIPTION: Value of RMS roughness for transition model \n DEFAULT: 1E-6 \ingroup Config*/
  addDoubleOption("HROUGHNESS", hRoughness, 1e-6);

  /*!\brief KIND_SCALAR_MODEL \n DESCRIPTION: Specify scalar transport model \n Options: see \link Scalar_Model_Map \endlink \n DEFAULT: NONE \ingroup Config*/
  addEnumOption("KIND_SCALAR_MODEL", Kind_Species_Model, Species_Model_Map, SPECIES_MODEL::NONE);

  /*!\brief KIND_SGS_MODEL \n DESCRIPTION: Specify subgrid scale model OPTIONS: see \link SGS_Model_Map \endlink \n DEFAULT: NONE \ingroup Config*/
  addEnumOption("KIND_SGS_MODEL", Kind_SGS_Model, SGS_Model_Map, TURB_SGS_MODEL::NONE);

  /*!\brief KIND_FEM_DG_SHOCK \n DESCRIPTION: Specify shock capturing method for DG OPTIONS: see \link ShockCapturingDG_Map \endlink \n DEFAULT: NONE \ingroup Config*/
  addEnumOption("KIND_FEM_DG_SHOCK", Kind_FEM_Shock_Capturing_DG, ShockCapturingDG_Map, FEM_SHOCK_CAPTURING_DG::NONE);

  /*!\brief KIND_VERIFICATION_SOLUTION \n DESCRIPTION: Specify the verification solution OPTIONS: see \link Verification_Solution_Map \endlink \n DEFAULT: NO_VERIFICATION_SOLUTION \ingroup Config*/
  addEnumOption("KIND_VERIFICATION_SOLUTION", Kind_Verification_Solution, Verification_Solution_Map, VERIFICATION_SOLUTION::NONE);

  /*!\brief KIND_MATRIX_COLORING \n DESCRIPTION: Specify the method for matrix coloring for Jacobian computations OPTIONS: see \link MatrixColoring_Map \endlink \n DEFAULT GREEDY_COLORING \ingroup Config*/
  addEnumOption("KIND_MATRIX_COLORING", Kind_Matrix_Coloring, MatrixColoring_Map, GREEDY_COLORING);

  /*!\brief WEAKLY_COUPLED_HEAT_EQUATION \n DESCRIPTION: Enable heat equation for incompressible flows. \ingroup Config*/
  addBoolOption("WEAKLY_COUPLED_HEAT_EQUATION", Weakly_Coupled_Heat, NO);

  /*\brief AXISYMMETRIC \n DESCRIPTION: Axisymmetric simulation \n DEFAULT: false \ingroup Config */
  addBoolOption("AXISYMMETRIC", Axisymmetric, false);
  /*\brief ENABLE_CUDA \n DESCRIPTION: GPU Acceleration \n DEFAULT: false \ingroup Config */
  addBoolOption("ENABLE_CUDA", Enable_Cuda, false);
  /* DESCRIPTION: Add the gravity force */
  addBoolOption("GRAVITY_FORCE", GravityForce, false);
  /* DESCRIPTION: Add the Vorticity Confinement term*/
  addBoolOption("VORTICITY_CONFINEMENT", VorticityConfinement, false);
  /* DESCRIPTION: Apply a body force as a source term (NO, YES) */
  addBoolOption("BODY_FORCE", Body_Force, false);
  body_force[0] = 0.0; body_force[1] = 0.0; body_force[2] = 0.0;
  /* DESCRIPTION: Vector of body force values (BodyForce_X, BodyForce_Y, BodyForce_Z) */
  addDoubleArrayOption("BODY_FORCE_VECTOR", 3, body_force);

  /* DESCRIPTION: Apply a body force as a source term for periodic boundary conditions \n Options: NONE, PRESSURE_DROP, MASSFLOW \n DEFAULT: NONE \ingroup Config */
  addEnumOption("KIND_STREAMWISE_PERIODIC", Kind_Streamwise_Periodic, Streamwise_Periodic_Map, ENUM_STREAMWISE_PERIODIC::NONE);
  /* DESCRIPTION: Use real periodicity for temperature \n Options: NO, YES \n DEFAULT: NO \ingroup Config */
  addBoolOption("STREAMWISE_PERIODIC_TEMPERATURE", Streamwise_Periodic_Temperature, false);
  /* DESCRIPTION: Heatflux boundary at streamwise periodic 'outlet', choose heat [W] such that net domain heatflux is zero. Only active if STREAMWISE_PERIODIC_TEMPERATURE is active. \n DEFAULT: 0.0 \ingroup Config */
  addDoubleOption("STREAMWISE_PERIODIC_OUTLET_HEAT", Streamwise_Periodic_OutletHeat, 0.0);
  /* DESCRIPTION: Delta pressure [Pa] on which basis body force will be computed, serves as initial value if MASSFLOW is chosen. \n DEFAULT: 1.0 \ingroup Config */
  addDoubleOption("STREAMWISE_PERIODIC_PRESSURE_DROP", Streamwise_Periodic_PressureDrop, 1.0);
  /* DESCRIPTION: Target Massflow [kg/s], Delta P will be adapted until m_dot is met. \n DEFAULT: 0.0 \ingroup Config  */
  addDoubleOption("STREAMWISE_PERIODIC_MASSFLOW", Streamwise_Periodic_TargetMassFlow, 0.0);

  /*!\brief RESTART_SOL \n DESCRIPTION: Restart solution from native solution file \n Options: NO, YES \ingroup Config */
  addBoolOption("RESTART_SOL", Restart, false);
  /*!\brief WRT_RESTART_COMPACT \n DESCRIPTION: Minimize the size of restart files \n Options: NO, YES \ingroup Config */
  addBoolOption("WRT_RESTART_COMPACT", Wrt_Restart_Compact, true);
  /*!\brief BINARY_RESTART \n DESCRIPTION: Read binary SU2 native restart files. \n Options: YES, NO \ingroup Config */
  addBoolOption("READ_BINARY_RESTART", Read_Binary_Restart, true);
  /*!\brief WRT_RESTART_OVERWRITE \n DESCRIPTION: overwrite restart files or append iteration number. \n Options: YES, NO \ingroup Config */
  addBoolOption("WRT_RESTART_OVERWRITE", Wrt_Restart_Overwrite, true);
  /*!\brief WRT_SURFACE_OVERWRITE \n DESCRIPTION: overwrite visualisation files or append iteration number. \n Options: YES, NO \ingroup Config */
  addBoolOption("WRT_SURFACE_OVERWRITE", Wrt_Surface_Overwrite, true);
  /*!\brief WRT_VOLUME_OVERWRITE \n DESCRIPTION: overwrite visualisation files or append iteration number. \n Options: YES, NO \ingroup Config */
  addBoolOption("WRT_VOLUME_OVERWRITE", Wrt_Volume_Overwrite, true);
  /*!\brief SYSTEM_MEASUREMENTS \n DESCRIPTION: System of measurements \n OPTIONS: see \link Measurements_Map \endlink \n DEFAULT: SI \ingroup Config*/
  addEnumOption("SYSTEM_MEASUREMENTS", SystemMeasurements, Measurements_Map, SI);
  /*!\brief MULTIZONE_ADAPT_FILENAME \n DESCRIPTION: Append zone number to restart and solution filenames. \ingroup Config*/
  addBoolOption("MULTIZONE_ADAPT_FILENAME", Multizone_Adapt_FileName, YES);

  /*!\par CONFIG_CATEGORY: FluidModel \ingroup Config*/
  /*!\brief FLUID_MODEL \n DESCRIPTION: Fluid model \n OPTIONS: See \link FluidModel_Map \endlink \n DEFAULT: STANDARD_AIR \ingroup Config*/
  addEnumOption("FLUID_MODEL", Kind_FluidModel, FluidModel_Map, STANDARD_AIR);
  /*!\brief FLUID_NAME \n DESCRIPTION: Fluid name \n OPTIONS: see coolprop homepage \n DEFAULT: nitrogen \ingroup Config*/
  addStringOption("FLUID_NAME", FluidName, string("nitrogen"));

  /*!\par CONFIG_CATEGORY: Data-driven fluid model parameters \ingroup Config*/
  /*!\brief INTERPOLATION_METHOD \n DESCRIPTION: Interpolation method used to determine the thermodynamic state of the fluid. \n OPTIONS: See \link DataDrivenMethod_Map \endlink DEFAULT: MLP \ingroup Config*/
  addEnumOption("INTERPOLATION_METHOD",datadriven_ParsedOptions.interp_algorithm_type, DataDrivenMethod_Map, ENUM_DATADRIVEN_METHOD::LUT);
  /*!\brief FILENAME_INTERPOLATOR \n DESCRIPTION: Input file for the interpolation method. \n \ingroup Config*/
  addStringListOption("FILENAMES_INTERPOLATOR", datadriven_ParsedOptions.n_filenames, datadriven_ParsedOptions.datadriven_filenames);
  /*!\brief DATADRIVEN_NEWTON_RELAXATION \n DESCRIPTION: Relaxation factor for Newton solvers in data-driven fluid model. \n \ingroup Config*/
  addDoubleOption("DATADRIVEN_NEWTON_RELAXATION", datadriven_ParsedOptions.Newton_relaxation, 1.0);
  /*!\brief DATADRIVEN_INITIAL_DENSITY \n DESCRIPTION: Optional initial value for fluid density used for the Newton solver processes in the data-driven fluid model. */
  addDoubleOption("DATADRIVEN_INITIAL_DENSITY", datadriven_ParsedOptions.rho_init_custom, -1.0);
  /*!\brief DATADRIVEN_INITIAL_ENERGY \n DESCRIPTION: Optional initial value for fluid static energy used for the Newton solver processes in the data-driven fluid model. */
  addDoubleOption("DATADRIVEN_INITIAL_ENERGY", datadriven_ParsedOptions.e_init_custom, -1.0);
  /*!\biref USE_PINN \n DESCRIPTION: Use physics-informed approach for the entropy-based fluid model. \n \ingroup Config*/
  addBoolOption("USE_PINN",datadriven_ParsedOptions.use_PINN, false);

  /*!\brief CONFINEMENT_PARAM \n DESCRIPTION: Input Confinement Parameter for Vorticity Confinement*/
  addDoubleOption("CONFINEMENT_PARAM", Confinement_Param, 0.0);

  /*!\par CONFIG_CATEGORY: Freestream Conditions \ingroup Config*/
  /*--- Options related to freestream specification ---*/

  /*!\brief GAS_CONSTANT \n DESCRIPTION: Specific gas constant (287.058 J/kg*K (air), only for compressible flows) \ingroup Config*/
  addDoubleOption("GAS_CONSTANT", Gas_Constant, 287.058);
  /*!\brief GAMMA_VALUE  \n DESCRIPTION: Ratio of specific heats (1.4 (air), only for compressible flows) \ingroup Config*/
  addDoubleOption("GAMMA_VALUE", Gamma, 1.4);
  /*!\brief THERMODYNAMIC_PRESSURE  \n DESCRIPTION: Thermodynamics(operating) Pressure (101325 Pa), only for incompressible flows) \ingroup Config*/
  addDoubleOption("THERMODYNAMIC_PRESSURE", Pressure_Thermodynamic, 101325.0);
  /*!\brief CP_VALUE  \n DESCRIPTION: Specific heat at constant pressure, Cp (1004.703 J/kg*K (air), constant density incompressible fluids only) \ingroup Config*/
  addDoubleListOption("SPECIFIC_HEAT_CP", nSpecific_Heat_Cp, Specific_Heat_Cp);
  /*!\brief THERMAL_EXPANSION_COEFF  \n DESCRIPTION: Thermal expansion coefficient (0.00347 K^-1 (air), used for Boussinesq approximation for liquids/non-ideal gases) \ingroup Config*/
  addDoubleOption("THERMAL_EXPANSION_COEFF", Thermal_Expansion_Coeff, 0.00347);
  /*!\brief MOLECULAR_WEIGHT \n DESCRIPTION: Molecular weight for an incompressible ideal gas (28.96 g/mol (air) default) \ingroup Config*/
  addDoubleListOption("MOLECULAR_WEIGHT", nMolecular_Weight, Molecular_Weight);

  ///* DESCRIPTION: Specify if Mutation++ library is used */
  /*--- Reading gas model as string or integer depending on TC library used. ---*/
  /* DESCRIPTION: Specify chemical model for multi-species simulations - read by Mutation++ library*/
  addStringOption("GAS_MODEL", GasModel, string("N2"));
  /* DESCRIPTION: Specify transport coefficient model for multi-species simulations */
  addEnumOption("TRANSPORT_COEFF_MODEL", Kind_TransCoeffModel, TransCoeffModel_Map, TRANSCOEFFMODEL::WILKE);
  /* DESCRIPTION: Specify mass fraction of each species */
  addDoubleListOption("GAS_COMPOSITION", nSpecies, Gas_Composition);
  /* DESCRIPTION: Specify mass fraction of each species for NEMO inlet*/
  addDoubleListOption("INLET_GAS_COMPOSITION", nSpecies_inlet, Inlet_MassFrac);
  /*!\brief INLET_TEMPERATURE_VE \n DESCRIPTION: NEMO inlet temperature_ve (K), if left 0 K, set to Ttr value \ingroup Config*/
  addDoubleOption("INLET_TEMPERATURE_VE", Inlet_Temperature_ve, 0.0);
  /* DESCRIPTION: Specify if mixture is frozen */
  addBoolOption("FROZEN_MIXTURE", frozen, false);
  /* DESCRIPTION: Specify if there is ionization */
  addBoolOption("IONIZATION", ionization, false);
  /* DESCRIPTION: Specify if there is VT transfer residual limiting */
  addBoolOption("VT_RESIDUAL_LIMITING", vt_transfer_res_limit, false);
  /* DESCRIPTION: List of catalytic walls */
  addStringListOption("CATALYTIC_WALL", nWall_Catalytic, Wall_Catalytic);
  /* DESCRIPTION: Specfify super-catalytic wall */
  addBoolOption("SUPERCATALYTIC_WALL", Supercatalytic_Wall, false);
  /* DESCRIPTION: Wall mass fractions for supercatalytic case */
  addDoubleListOption("SUPERCATALYTIC_WALL_COMPOSITION", nSpecies_Cat_Wall, Supercatalytic_Wall_Composition);
  /* DESCRIPTION: Specfify catalytic efficiency of wall if using gamma model */
  addDoubleOption("CATALYTIC_EFFICIENCY", CatalyticEfficiency, 1.0);
  /*!\brief MARKER_MONITORING\n DESCRIPTION: Marker(s) of the surface where evaluate the non-dimensional coefficients \ingroup Config*/

  /*--- Options related to VAN der WAALS MODEL and PENG ROBINSON ---*/

  /* DESCRIPTION: Critical Temperature, default value for AIR */
  addDoubleOption("CRITICAL_TEMPERATURE", Temperature_Critical, 131.00);
  /* DESCRIPTION: Critical Pressure, default value for MDM */
  addDoubleOption("CRITICAL_PRESSURE", Pressure_Critical, 3588550.0);
  /* DESCRIPTION: Critical Density, default value for MDM */
  addDoubleOption("CRITICAL_DENSITY", Density_Critical, 263.0);

  /*--- Options related to VAN der WAALS MODEL and PENG ROBINSON ---*/
  /* DESCRIPTION: Critical Density, default value for MDM */
   addDoubleOption("ACENTRIC_FACTOR", Acentric_Factor, 0.035);

   /*--- Options related to Viscosity Model ---*/
  /*!\brief VISCOSITY_MODEL \n DESCRIPTION: model of the viscosity \n OPTIONS: See \link ViscosityModel_Map \endlink \n DEFAULT: SUTHERLAND \ingroup Config*/
  addEnumOption("VISCOSITY_MODEL", Kind_ViscosityModel, ViscosityModel_Map, VISCOSITYMODEL::SUTHERLAND);

  /*--- Options related to Constant Viscosity Model ---*/

  /* DESCRIPTION: default value for AIR */
  addDoubleListOption("MU_CONSTANT", nMu_Constant, Mu_Constant);

  /*--- Options related to Sutherland Viscosity Model ---*/

  /* DESCRIPTION: Sutherland Viscosity Ref default value for AIR SI */
  addDoubleListOption("MU_REF", nMu_Ref, Mu_Ref);
  /* DESCRIPTION: Sutherland Temperature Ref, default value for AIR SI */
  addDoubleListOption("MU_T_REF", nMu_Temperature_Ref, Mu_Temperature_Ref);
  /* DESCRIPTION: Sutherland constant, default value for AIR SI */
  addDoubleListOption("SUTHERLAND_CONSTANT", nMu_S, Mu_S);

  /*--- Options related to Viscosity Model ---*/
  /*!\brief MIXINGVISCOSITY_MODEL \n DESCRIPTION: Mixing model of the viscosity \n OPTIONS: See \link ViscosityModel_Map \endlink \n DEFAULT: DAVIDSON \ingroup Config*/
  addEnumOption("MIXING_VISCOSITY_MODEL", Kind_MixingViscosityModel, MixingViscosityModel_Map, MIXINGVISCOSITYMODEL::DAVIDSON);

  /*--- Options related to Thermal Conductivity Model ---*/

  addEnumOption("CONDUCTIVITY_MODEL", Kind_ConductivityModel, ConductivityModel_Map, CONDUCTIVITYMODEL::CONSTANT_PRANDTL);

  /* DESCRIPTION: Definition of the turbulent thermal conductivity model (CONSTANT_PRANDTL_TURB (default), NONE). */
  addEnumOption("TURBULENT_CONDUCTIVITY_MODEL", Kind_ConductivityModel_Turb, TurbConductivityModel_Map, CONDUCTIVITYMODEL_TURB::CONSTANT_PRANDTL);

 /*--- Options related to Constant Thermal Conductivity Model ---*/

 /* DESCRIPTION: default value for AIR */
  addDoubleListOption("THERMAL_CONDUCTIVITY_CONSTANT", nThermal_Conductivity_Constant , Thermal_Conductivity_Constant);

  /*--- Options related to temperature polynomial coefficients for fluid models. ---*/

  /* DESCRIPTION: Definition of the temperature polynomial coefficients for specific heat Cp. */
  addDoubleArrayOption("CP_POLYCOEFFS", N_POLY_COEFFS, cp_polycoeffs.data());
  /* DESCRIPTION: Definition of the temperature polynomial coefficients for specific heat Cp. */
  addDoubleArrayOption("MU_POLYCOEFFS", N_POLY_COEFFS, mu_polycoeffs.data());
  /* DESCRIPTION: Definition of the temperature polynomial coefficients for specific heat Cp. */
  addDoubleArrayOption("KT_POLYCOEFFS", N_POLY_COEFFS, kt_polycoeffs.data());

  /*!\brief REYNOLDS_NUMBER \n DESCRIPTION: Reynolds number (non-dimensional, based on the free-stream values). Needed for viscous solvers. For incompressible solvers the Reynolds length will always be 1.0 \n DEFAULT: 0.0 \ingroup Config */
  addDoubleOption("REYNOLDS_NUMBER", Reynolds, 0.0);
  /*!\brief REYNOLDS_LENGTH \n DESCRIPTION: Reynolds length (1 m by default). Used for compressible solver: incompressible solver will use 1.0. \ingroup Config */
  addDoubleOption("REYNOLDS_LENGTH", Length_Reynolds, 1.0);
  /*!\brief PRANDTL_LAM \n DESCRIPTION: Laminar Prandtl number (0.72 (air), only for compressible flows) \n DEFAULT: 0.72 \ingroup Config*/
  addDoubleListOption("PRANDTL_LAM", nPrandtl_Lam , Prandtl_Lam);
  /*!\brief PRANDTL_TURB \n DESCRIPTION: Turbulent Prandtl number (0.9 (air), only for compressible flows) \n DEFAULT 0.90 \ingroup Config*/
  addDoubleListOption("PRANDTL_TURB", nPrandtl_Turb , Prandtl_Turb);

  /*--- Options related to wall models. ---*/

  /*!\brief WALLMODEL_KAPPA \n DESCRIPTION: von Karman constant used for the wall model \n DEFAULT 0.41 \ingroup Config*/
  addDoubleOption("WALLMODEL_KAPPA", wallModel_Kappa, 0.41);
  /*!\brief WALLMODEL_MAXITER \n DESCRIPTION: Max iterations used for the wall model \n DEFAULT 200 \ingroup Config*/
  addUnsignedShortOption("WALLMODEL_MAXITER", wallModel_MaxIter, 200);
  /*!\brief WALLMODEL_RELFAC \n DESCRIPTION: Relaxation factor used for the wall model \n DEFAULT 0.5 \ingroup Config*/
  addDoubleOption("WALLMODEL_RELFAC", wallModel_RelFac, 0.5);
  /*!\brief WALLMODEL_MINYPLUS \n DESCRIPTION: lower limit for Y+ used for the wall model \n DEFAULT 5.0 \ingroup Config*/
  addDoubleOption("WALLMODEL_MINYPLUS", wallModel_MinYplus, 5.0);
  /*!\brief WALLMODEL_B \n DESCRIPTION: constant B used for the wall model \n DEFAULT 5.5 \ingroup Config*/
  addDoubleOption("WALLMODEL_B", wallModel_B, 5.5);

  /*!\brief BULK_MODULUS \n DESCRIPTION: Value of the Bulk Modulus  \n DEFAULT 1.42E5 \ingroup Config*/
  addDoubleOption("BULK_MODULUS", Bulk_Modulus, 1.42E5);
  /* DESCRIPTION: Epsilon^2 multipier in Beta calculation for incompressible preconditioner.  */
  addDoubleOption("BETA_FACTOR", Beta_Factor, 4.1);
  /*!\brief MACH_NUMBER  \n DESCRIPTION:  Mach number (non-dimensional, based on the free-stream values). 0.0 by default \ingroup Config*/
  addDoubleOption("MACH_NUMBER", Mach, 0.0);
  /*!\brief INIT_OPTION \n DESCRIPTION: Init option to choose between Reynolds or thermodynamics quantities for initializing the solution \n OPTIONS: see \link InitOption_Map \endlink \n DEFAULT REYNOLDS \ingroup Config*/
  addEnumOption("INIT_OPTION", Kind_InitOption, InitOption_Map, REYNOLDS);
  /* DESCRIPTION: Free-stream option to choose between density and temperature for initializing the solution */
  addEnumOption("FREESTREAM_OPTION", Kind_FreeStreamOption, FreeStreamOption_Map, FREESTREAM_OPTION::TEMPERATURE_FS);
  /*!\brief FREESTREAM_PRESSURE\n DESCRIPTION: Free-stream pressure (101325.0 N/m^2 by default) \ingroup Config*/
  addDoubleOption("FREESTREAM_PRESSURE", Pressure_FreeStream, 101325.0);
  /*!\brief FREESTREAM_DENSITY\n DESCRIPTION: Free-stream density (1.2886 Kg/m^3 (air), 998.2 Kg/m^3 (water)) \n DEFAULT -1.0 (calculated from others) \ingroup Config*/
  addDoubleOption("FREESTREAM_DENSITY", Density_FreeStream, -1.0);
  /*!\brief FREESTREAM_TEMPERATURE\n DESCRIPTION: Free-stream temperature (288.15 K by default) \ingroup Config*/
  addDoubleOption("FREESTREAM_TEMPERATURE", Temperature_FreeStream, 288.15);
  /*!\brief FREESTREAM_TEMPERATURE_VE\n DESCRIPTION: Free-stream vibrational-electronic temperature (288.15 K by default) \ingroup Config*/
  addDoubleOption("FREESTREAM_TEMPERATURE_VE", Temperature_ve_FreeStream, 288.15);


  /*--- Options related to incompressible flow solver ---*/

  /* DESCRIPTION: Option to choose the density model used in the incompressible flow solver. */
  addEnumOption("INC_DENSITY_MODEL", Kind_DensityModel, DensityModel_Map, INC_DENSITYMODEL::CONSTANT);
    /*!\brief ENERGY_EQUATION \n DESCRIPTION: Solve the energy equation in the incompressible flow solver. \ingroup Config*/
  addBoolOption("INC_ENERGY_EQUATION", Energy_Equation, false);
  /*!\brief INC_DENSITY_REF \n DESCRIPTION: Reference density for incompressible flows  \ingroup Config*/
  addDoubleOption("INC_DENSITY_REF", Inc_Density_Ref, 1.0);
  /*!\brief INC_VELOCITY_REF \n DESCRIPTION: Reference velocity for incompressible flows (1.0 by default) \ingroup Config*/
  addDoubleOption("INC_VELOCITY_REF", Inc_Velocity_Ref, 1.0);
  /*!\brief INC_TEMPERATURE_REF \n DESCRIPTION: Reference temperature for incompressible flows with the energy equation (1.0 by default) \ingroup Config*/
  addDoubleOption("INC_TEMPERATURE_REF", Inc_Temperature_Ref, 1.0);
  /*!\brief INC_DENSITY_INIT \n DESCRIPTION: Initial density for incompressible flows (1.2886 kg/m^3 by default) \ingroup Config*/
  addDoubleOption("INC_DENSITY_INIT", Inc_Density_Init, 1.2886);
  /*!\brief INC_VELOCITY_INIT \n DESCRIPTION: Initial velocity for incompressible flows (1.0,0,0 m/s by default) \ingroup Config*/
  vel_init[0] = 1.0; vel_init[1] = 0.0; vel_init[2] = 0.0;
  addDoubleArrayOption("INC_VELOCITY_INIT", 3, vel_init);
  /*!\brief INC_TEMPERATURE_INIT \n DESCRIPTION: Initial temperature for incompressible flows with the energy equation (288.15 K by default) \ingroup Config*/
  addDoubleOption("INC_TEMPERATURE_INIT", Inc_Temperature_Init, 288.15);
  /*!\brief INC_NONDIM \n DESCRIPTION: Non-dimensionalization scheme for incompressible flows. \ingroup Config*/
  addEnumOption("INC_NONDIM", Ref_Inc_NonDim, NonDim_Map, INITIAL_VALUES);
    /*!\brief INC_INLET_USENORMAL \n DESCRIPTION: Use the local boundary normal for the flow direction with the incompressible pressure inlet. \ingroup Config*/
  addBoolOption("INC_INLET_USENORMAL", Inc_Inlet_UseNormal, false);
  /*!\brief INC_INLET_DAMPING \n DESCRIPTION: Damping factor applied to the iterative updates to the velocity at a pressure inlet in incompressible flow (0.1 by default). \ingroup Config*/
  addDoubleOption("INC_INLET_DAMPING", Inc_Inlet_Damping, 0.1);
  /*!\brief INC_OUTLET_DAMPING \n DESCRIPTION: Damping factor applied to the iterative updates to the pressure at a mass flow outlet in incompressible flow (0.1 by default). \ingroup Config*/
  addDoubleOption("INC_OUTLET_DAMPING", Inc_Outlet_Damping, 0.1);

  /*--- Options related to the species solver. ---*/

  /*!\brief SPECIES_INIT \n DESCRIPTION: Initial values for scalar transport \ingroup Config*/
  addDoubleListOption("SPECIES_INIT", nSpecies_Init, Species_Init);
  /*!\brief SPECIES_CLIPPING \n DESCRIPTION: Activate clipping for scalar transport equations \n DEFAULT: false \ingroup Config*/
  addBoolOption("SPECIES_CLIPPING", Species_Clipping, false);
  /*!\brief SPECIES_CLIPPING_MAX \n DESCRIPTION: Maximum values for scalar clipping \ingroup Config*/
  addDoubleListOption("SPECIES_CLIPPING_MAX", nSpecies_Clipping_Max, Species_Clipping_Max);
  /*!\brief SPECIES_CLIPPING_MIN \n DESCRIPTION: Minimum values for scalar clipping \ingroup Config*/
  addDoubleListOption("SPECIES_CLIPPING_MIN", nSpecies_Clipping_Min, Species_Clipping_Min);

  /*!\brief FLAME_INIT_METHOD \n DESCRIPTION: Ignition method for flamelet solver \n DEFAULT: no ignition; cold flow only. */
  addEnumOption("FLAME_INIT_METHOD", flamelet_ParsedOptions.ignition_method, Flamelet_Init_Map, FLAMELET_INIT_TYPE::NONE);
  /*!\brief FLAME_INIT \n DESCRIPTION: flame front initialization using the flamelet model \ingroup Config*/
  addDoubleArrayOption("FLAME_INIT", flamelet_ParsedOptions.flame_init.size(),flamelet_ParsedOptions.flame_init.begin());

  /*!\brief SPARK_INIT \n DESCRIPTION: spark initialization using the flamelet model \ingroup Config*/
  addDoubleArrayOption("SPARK_INIT", flamelet_ParsedOptions.spark_init.size(), flamelet_ParsedOptions.spark_init.begin());

  /*!\brief SPARK_REACTION_RATES \n DESCRIPTION: Net source term values applied to species within spark area during spark ignition. \ingroup Config*/
  addDoubleListOption("SPARK_REACTION_RATES", flamelet_ParsedOptions.nspark, flamelet_ParsedOptions.spark_reaction_rates);

  /*--- Options related to mass diffusivity and thereby the species solver. ---*/

  /*!\brief DIFFUSIVITY_MODEL\n DESCRIPTION: mass diffusivity model \n DEFAULT constant disffusivity \ingroup Config*/
  addEnumOption("DIFFUSIVITY_MODEL", Kind_Diffusivity_Model, Diffusivity_Model_Map, DIFFUSIVITYMODEL::CONSTANT_DIFFUSIVITY);
  /*!\brief DIFFUSIVITY_CONSTANT\n DESCRIPTION: mass diffusivity if DIFFUSIVITYMODEL::CONSTANT_DIFFUSIVITY is chosen \n DEFAULT 0.001 (Air) \ingroup Config*/
  addDoubleOption("DIFFUSIVITY_CONSTANT", Diffusivity_Constant , 0.001);
  /*!\brief SCHMIDT_LAM \n DESCRIPTION: Laminar Schmidt number of mass diffusion \n DEFAULT 1.0 (~for Gases) \ingroup Config*/
  addDoubleOption("SCHMIDT_NUMBER_LAMINAR", Schmidt_Number_Laminar, 1.0);
  /*!\brief SCHMIDT_TURB \n DESCRIPTION: Turbulent Schmidt number of mass diffusion \n DEFAULT 0.70 (more or less experimental value) \ingroup Config*/
  addDoubleOption("SCHMIDT_NUMBER_TURBULENT", Schmidt_Number_Turbulent, 0.7);
  /*!\brief DESCRIPTION: Constant Lewis number for mass diffusion */
  addDoubleListOption("CONSTANT_LEWIS_NUMBER", nConstant_Lewis_Number, Constant_Lewis_Number);

  vel_inf[0] = 1.0; vel_inf[1] = 0.0; vel_inf[2] = 0.0;
  /*!\brief FREESTREAM_VELOCITY\n DESCRIPTION: Free-stream velocity (m/s) */
  addDoubleArrayOption("FREESTREAM_VELOCITY", 3, vel_inf);
  /* DESCRIPTION: Free-stream viscosity (1.853E-5 Ns/m^2 (air), 0.798E-3 Ns/m^2 (water)) */
  addDoubleOption("FREESTREAM_VISCOSITY", Viscosity_FreeStream, -1.0);
  /* DESCRIPTION:  */
  addDoubleOption("FREESTREAM_INTERMITTENCY", Intermittency_FreeStream, 1.0);
  /* DESCRIPTION:  */
  addDoubleOption("FREESTREAM_TURBULENCEINTENSITY", TurbIntensityAndViscRatioFreeStream[0], 0.05);
  /* DESCRIPTION:  */
  addDoubleOption("FREESTREAM_NU_FACTOR", NuFactor_FreeStream, 3.0);
  /* DESCRIPTION:  */
  addDoubleOption("LOWER_LIMIT_K_FACTOR", KFactor_LowerLimit, 1.0e-15);
  /* DESCRIPTION:  */
  addDoubleOption("LOWER_LIMIT_OMEGA_FACTOR", OmegaFactor_LowerLimit, 1e-05);
  /* DESCRIPTION:  */
  addDoubleOption("ENGINE_NU_FACTOR", NuFactor_Engine, 3.0);
  /* DESCRIPTION:  */
  addDoubleOption("ACTDISK_SECONDARY_FLOW", SecondaryFlow_ActDisk, 0.0);
  /* DESCRIPTION:  */
  addDoubleOption("INITIAL_BCTHRUST", Initial_BCThrust, 4000.0);
  /* DESCRIPTION:  */
  addDoubleOption("FREESTREAM_TURB2LAMVISCRATIO", TurbIntensityAndViscRatioFreeStream[1], 10.0);
  /* DESCRIPTION: Side-slip angle (degrees, only for compressible flows) */
  addDoubleOption("SIDESLIP_ANGLE", AoS, 0.0);
  /*!\brief AOA  \n DESCRIPTION: Angle of attack (degrees, only for compressible flows) \ingroup Config*/
  addDoubleOption("AOA", AoA, 0.0);
  /* DESCRIPTION: Activate fixed CL mode (specify a CL instead of AoA). */
  addBoolOption("FIXED_CL_MODE", Fixed_CL_Mode, false);
  /* DESCRIPTION: Evaluate the dOF_dCL or dOF_dCMy during run time. */
  addBoolOption("EVAL_DOF_DCX", Eval_dOF_dCX, false);
  /* DESCRIPTION: DIscard the angle of attack in the solution and the increment in the geometry files. */
  addBoolOption("DISCARD_INFILES", Discard_InFiles, false);
  /* DESCRIPTION: Specify a fixed coefficient of lift instead of AoA (only for compressible flows) */
  addDoubleOption("TARGET_CL", Target_CL, 0.0);
  /* DESCRIPTION: Damping factor for fixed CL mode. */
  addDoubleOption("DCL_DALPHA", dCL_dAlpha, 0.2);
  /* DESCRIPTION: Maximum number of iterations between AoA updates for fixed CL problem. */
  addUnsignedLongOption("UPDATE_AOA_ITER_LIMIT", Update_AoA_Iter_Limit, 200);
  /* DESCRIPTION: Number of times Alpha is updated in a fix CL problem. */
  addUnsignedLongOption("UPDATE_IH", Update_iH, 5);
  /* DESCRIPTION: Number of iterations to evaluate dCL_dAlpha . */
  addUnsignedLongOption("ITER_DCL_DALPHA", Iter_dCL_dAlpha, 500);
  /* DESCRIPTION:  Value of dNetThrust/dBCThrust */
  addDoubleOption("DNETTHRUST_DBCTHRUST", dNetThrust_dBCThrust, 1.0);
  /* DESCRIPTION: Number of times Alpha is updated in a fix CL problem. */
  addUnsignedLongOption("UPDATE_BCTHRUST", Update_BCThrust, 5);


  /*!\par CONFIG_CATEGORY: Reference Conditions \ingroup Config*/
  /*--- Options related to reference values for nondimensionalization ---*/

  Length_Ref = 1.0; //<---- NOTE: this should be given an option or set as a const

  /*!\brief REF_ORIGIN_MOMENT_X\n DESCRIPTION: X Reference origin for moment computation \ingroup Config*/
  addDoubleListOption("REF_ORIGIN_MOMENT_X", nRefOriginMoment_X, RefOriginMoment_X);
  /*!\brief REF_ORIGIN_MOMENT_Y\n DESCRIPTION: Y Reference origin for moment computation \ingroup Config*/
  addDoubleListOption("REF_ORIGIN_MOMENT_Y", nRefOriginMoment_Y, RefOriginMoment_Y);
  /*!\brief REF_ORIGIN_MOMENT_Z\n DESCRIPTION: Z Reference origin for moment computation \ingroup Config*/
  addDoubleListOption("REF_ORIGIN_MOMENT_Z", nRefOriginMoment_Z, RefOriginMoment_Z);
  /*!\brief REF_AREA\n DESCRIPTION: Reference area for force coefficients (0 implies automatic calculation) \ingroup Config*/
  addDoubleOption("REF_AREA", RefArea, 1.0);
  /*!\brief SEMI_SPAN\n DESCRIPTION: Wing semi-span (0 implies automatic calculation) \ingroup Config*/
  addDoubleOption("SEMI_SPAN", SemiSpan, 0.0);
  /*!\brief REF_LENGTH\n DESCRIPTION: Reference length for pitching, rolling, and yawing non-dimensional moment \ingroup Config*/
  addDoubleOption("REF_LENGTH", RefLength, 1.0);
  /*!\brief REF_SHARP_EDGES\n DESCRIPTION: Reference coefficient for detecting sharp edges \ingroup Config*/
  addDoubleOption("REF_SHARP_EDGES", RefSharpEdges, 3.0);
  /*!\brief REF_VELOCITY\n DESCRIPTION: Reference velocity (incompressible only)  \ingroup Config*/
  addDoubleOption("REF_VELOCITY", Velocity_Ref, -1.0);
  /* !\brief REF_VISCOSITY  \n DESCRIPTION: Reference viscosity (incompressible only)  \ingroup Config*/
  addDoubleOption("REF_VISCOSITY", Viscosity_Ref, 1.0);
  /* DESCRIPTION: Type of mesh motion */
  addEnumOption("REF_DIMENSIONALIZATION", Ref_NonDim, NonDim_Map, DIMENSIONAL);

  /*!\par CONFIG_CATEGORY: Boundary Markers \ingroup Config*/
  /*--- Options related to various boundary markers ---*/

  /*!\brief MARKER_PLOTTING\n DESCRIPTION: Marker(s) of the surface in the surface flow solution file  \ingroup Config*/
  addStringListOption("MARKER_PLOTTING", nMarker_Plotting, Marker_Plotting);
  /*!\brief MARKER_MONITORING\n DESCRIPTION: Marker(s) of the surface where evaluate the non-dimensional coefficients \ingroup Config*/
  addStringListOption("MARKER_MONITORING", nMarker_Monitoring, Marker_Monitoring);

  /*!\brief MARKER_CONTROL_VOLUME\n DESCRIPTION: Marker(s) of the surface in the surface flow solution file  \ingroup Config*/
  addStringListOption("MARKER_ANALYZE", nMarker_Analyze, Marker_Analyze);
  /*!\brief MARKER_DESIGNING\n DESCRIPTION: Marker(s) of the surface where objective function (design problem) will be evaluated \ingroup Config*/
  addStringListOption("MARKER_DESIGNING", nMarker_Designing, Marker_Designing);
  /*!\brief GEO_MARKER\n DESCRIPTION: Marker(s) of the surface where evaluate the geometrical functions \ingroup Config*/
  addStringListOption("GEO_MARKER", nMarker_GeoEval, Marker_GeoEval);
  /*!\brief MARKER_EULER\n DESCRIPTION: Euler wall boundary marker(s) \ingroup Config*/
  addStringListOption("MARKER_EULER", nMarker_Euler, Marker_Euler);
  /*!\brief MARKER_FAR\n DESCRIPTION: Far-field boundary marker(s) \ingroup Config*/
  addStringListOption("MARKER_FAR", nMarker_FarField, Marker_FarField);
  /*!\brief MARKER_SYM\n DESCRIPTION: Symmetry boundary condition \ingroup Config*/
  addStringListOption("MARKER_SYM", nMarker_SymWall, Marker_SymWall);
  /*!\brief MARKER_NEARFIELD\n DESCRIPTION: Near-Field boundary condition \ingroup Config*/
  addStringListOption("MARKER_NEARFIELD", nMarker_NearFieldBound, Marker_NearFieldBound);
  /*!\brief MARKER_FLUID_INTERFACE\n DESCRIPTION: Fluid interface boundary marker(s) \ingroup Config*/
  addStringListOption("MARKER_FLUID_INTERFACE", nMarker_Fluid_InterfaceBound, Marker_Fluid_InterfaceBound);
  /*!\brief MARKER_DEFORM_MESH\n DESCRIPTION: Deformable marker(s) at the interface \ingroup Config*/
  addStringListOption("MARKER_DEFORM_MESH", nMarker_Deform_Mesh, Marker_Deform_Mesh);
  /*!\brief MARKER_DEFORM_MESH_SYM_PLANE\n DESCRIPTION: Symmetry plane for mesh deformation only \ingroup Config*/
  addStringListOption("MARKER_DEFORM_MESH_SYM_PLANE", nMarker_Deform_Mesh_Sym_Plane, Marker_Deform_Mesh_Sym_Plane);
  /*!\brief MARKER_FLUID_LOAD\n DESCRIPTION: Marker(s) in which the flow load is computed/applied \ingroup Config*/
  addStringListOption("MARKER_FLUID_LOAD", nMarker_Fluid_Load, Marker_Fluid_Load);
  /*!\brief MARKER_FSI_INTERFACE \n DESCRIPTION: ZONE interface boundary marker(s) \ingroup Config*/
  addStringListOption("MARKER_ZONE_INTERFACE", nMarker_ZoneInterface, Marker_ZoneInterface);
  /*!\brief MARKER_CHT_INTERFACE \n DESCRIPTION: CHT interface boundary marker(s) \ingroup Config*/
  addStringListOption("MARKER_CHT_INTERFACE", nMarker_CHTInterface, Marker_CHTInterface);
  /*!\brief CHT_INTERFACE_CONTACT_RESISTANCE: Thermal contact resistance values for each CHT inerface. \ingroup Config*/
  addDoubleListOption("CHT_INTERFACE_CONTACT_RESISTANCE", nMarker_ContactResistance, CHT_ContactResistance);
  /* DESCRIPTION: Internal boundary marker(s) */
  addStringListOption("MARKER_INTERNAL", nMarker_Internal, Marker_Internal);
  /* DESCRIPTION: Custom boundary marker(s) */
  addStringListOption("MARKER_CUSTOM", nMarker_Custom, Marker_Custom);
  /* DESCRIPTION: Periodic boundary marker(s)
   Format: ( periodic marker, donor marker, rotation_center_x, rotation_center_y,
   rotation_center_z, rotation_angle_x-axis, rotation_angle_y-axis,
   rotation_angle_z-axis, translation_x, translation_y, translation_z, ... ) */
  addPeriodicOption("MARKER_PERIODIC", nMarker_PerBound, Marker_PerBound, Marker_PerDonor,
                    Periodic_RotCenter, Periodic_RotAngles, Periodic_Translation);

  /*!\brief MARKER_PYTHON_CUSTOM\n DESCRIPTION: Python customizable marker(s) \ingroup Config*/
  addStringListOption("MARKER_PYTHON_CUSTOM", nMarker_PyCustom, Marker_PyCustom);

  /*!\brief MARKER_WALL_FUNCTIONS\n DESCRIPTION: Viscous wall markers for which wall functions must be applied.
   Format: (Wall function marker, wall function type, ...) \ingroup Config*/
  addWallFunctionOption("MARKER_WALL_FUNCTIONS", nMarker_WallFunctions, Marker_WallFunctions,
                        Kind_WallFunctions, IntInfo_WallFunctions, DoubleInfo_WallFunctions);

  /*!\brief MARKER_STRONG_BC\n DESCRIPTION: Markers where a strong BC must be applied.*/
  addStringListOption("MARKER_SPECIES_STRONG_BC", nMarker_StrongBC, Marker_StrongBC);

  /*!\brief ACTDISK_TYPE  \n DESCRIPTION: Actuator Disk boundary type \n OPTIONS: see \link ActDisk_Map \endlink \n Default: VARIABLES_JUMP \ingroup Config*/
  addEnumOption("ACTDISK_TYPE", Kind_ActDisk, ActDisk_Map, VARIABLES_JUMP);

  /*!\brief MARKER_ACTDISK\n DESCRIPTION: \ingroup Config*/
  addActDiskOption("MARKER_ACTDISK",
                   nMarker_ActDiskInlet, nMarker_ActDiskOutlet,  Marker_ActDiskInlet, Marker_ActDiskOutlet,
                   ActDisk_PressJump, ActDisk_TempJump, ActDisk_Omega);

  /*!\brief MARKER_ACTDISK_BEM_CG\n DESCRIPTION: Actuator disk CG for blade element momentum (BEM) method. \ingroup Config*/
  addActDiskBemOption("MARKER_ACTDISK_BEM_CG",
                      nMarker_ActDiskBemInlet_CG, nMarker_ActDiskBemOutlet_CG,  Marker_ActDiskBemInlet_CG, Marker_ActDiskBemOutlet_CG,
                      ActDiskBem_CG[0], ActDiskBem_CG[1], ActDiskBem_CG[2]);

  /*!\brief MARKER_ACTDISK_BEM_AXIS\n DESCRIPTION: Actuator disk axis for blade element momentum (BEM) method. \ingroup Config*/
  addActDiskBemOption("MARKER_ACTDISK_BEM_AXIS",
                      nMarker_ActDiskBemInlet_Axis, nMarker_ActDiskBemOutlet_Axis,  Marker_ActDiskBemInlet_Axis, Marker_ActDiskBemOutlet_Axis,
                      ActDiskBem_Axis[0], ActDiskBem_Axis[1], ActDiskBem_Axis[2]);

  /*!\brief ACTDISK_FILENAME \n DESCRIPTION: Input file for a specified actuator disk (w/ extension) \n DEFAULT: actdiskinput.dat \ingroup Config*/
  addStringOption("ACTDISK_FILENAME", ActDisk_FileName, string("actdiskinput.dat"));

  /*!\brief INLET_TYPE  \n DESCRIPTION: Inlet boundary type \n OPTIONS: see \link Inlet_Map \endlink \n DEFAULT: TOTAL_CONDITIONS \ingroup Config*/
  addEnumOption("INLET_TYPE", Kind_Inlet, Inlet_Map, INLET_TYPE::TOTAL_CONDITIONS);
  /*!\brief INC_INLET_TYPE \n DESCRIPTION: List of inlet types for incompressible flows. List length must match number of inlet markers. Options: VELOCITY_INLET, PRESSURE_INLET, INPUT_FILE. \ingroup Config*/
  addEnumListOption("INC_INLET_TYPE", nInc_Inlet, Kind_Inc_Inlet, Inlet_Map);
  addBoolOption("SPECIFIED_INLET_PROFILE", Inlet_From_File, false);
  /*!\brief INLET_FILENAME \n DESCRIPTION: Input file for a specified inlet profile (w/ extension) \n DEFAULT: inlet.dat \ingroup Config*/
  addStringOption("INLET_FILENAME", Inlet_Filename, string("inlet.dat"));
  /*!\brief INLET_MATCHING_TOLERANCE
   * \n DESCRIPTION: If a file is provided to specify the inlet profile,
   * this tolerance will be used to match the coordinates in the input file to
   * the points on the grid. \n DEFAULT: 1E-6 \ingroup Config*/
  addDoubleOption("INLET_MATCHING_TOLERANCE", Inlet_Matching_Tol, 1e-6);
  /*!\brief MARKER_INLET  \n DESCRIPTION: Inlet boundary marker(s) with the following formats,
   Total Conditions: (inlet marker, total temp, total pressure, flow_direction_x,
   flow_direction_y, flow_direction_z, ... ) where flow_direction is
   a unit vector.
   Mass Flow: (inlet marker, density, velocity magnitude, flow_direction_x,
   flow_direction_y, flow_direction_z, ... ) where flow_direction is
   a unit vector. \ingroup Config*/
  addInletOption("MARKER_INLET", nMarker_Inlet, Marker_Inlet, Inlet_Ttotal, Inlet_Ptotal, Inlet_FlowDir);
  /*!\brief MARKER_INLET_SPECIES \n DESCRIPTION: Inlet Species boundary marker(s) with the following format
   Inlet Species: (inlet_marker, Species1, Species2, ..., SpeciesN-1, inlet_marker2, Species1, Species2, ...) */
  addInletSpeciesOption("MARKER_INLET_SPECIES",nMarker_Inlet_Species, Marker_Inlet_Species, Inlet_SpeciesVal, nSpecies_per_Inlet);
  /*!\brief MARKER_INLET_TURBULENT \n DESCRIPTION: Inlet Turbulence boundary marker(s) with the following format
   Inlet Turbulent: (inlet_marker, TurbulentIntensity1, ViscosityRatio1, inlet_marker2, TurbulentIntensity2,
   ViscosityRatio2, ...) */
  addInletTurbOption("MARKER_INLET_TURBULENT", nMarker_Inlet_Turb, Marker_Inlet_Turb, Inlet_TurbVal, nTurb_Properties);
  /*!\brief MARKER_RIEMANN \n DESCRIPTION: Riemann boundary marker(s) with the following formats, a unit vector.
   * \n OPTIONS: See \link Riemann_Map \endlink. The variables indicated by the option and the flow direction unit vector must be specified. \ingroup Config*/
  addRiemannOption("MARKER_RIEMANN", nMarker_Riemann, Marker_Riemann, Kind_Data_Riemann, Riemann_Map, Riemann_Var1, Riemann_Var2, Riemann_FlowDir);
  /*!\brief MARKER_GILES \n DESCRIPTION: Giles boundary marker(s) with the following formats, a unit vector. */
  /* \n OPTIONS: See \link Giles_Map \endlink. The variables indicated by the option and the flow direction unit vector must be specified. \ingroup Config*/
  addGilesOption("MARKER_GILES", nMarker_Giles, Marker_Giles, Kind_Data_Giles, Giles_Map, Giles_Var1, Giles_Var2, Giles_FlowDir, RelaxFactorAverage, RelaxFactorFourier);
  /*!\brief SPATIAL_FOURIER \n DESCRIPTION: Option to compute the spatial fourier trasformation for the Giles BC. */
  addBoolOption("SPATIAL_FOURIER", SpatialFourier, false);
  /*!\brief GILES_EXTRA_RELAXFACTOR \n DESCRIPTION: the 1st coeff the value of the under relaxation factor to apply to the shroud and hub,
   * the 2nd coefficient is the the percentage of span-wise height influenced by this extra under relaxation factor.*/
  extrarelfac[0] = 0.1; extrarelfac[1] = 0.1;
  addDoubleArrayOption("GILES_EXTRA_RELAXFACTOR", 2, extrarelfac);
  /*!\brief AVERAGE_PROCESS_TYPE \n DESCRIPTION: types of mixing process for averaging quantities at the boundaries.
    \n OPTIONS: see \link MixingProcess_Map \endlink \n DEFAULT: AREA_AVERAGE \ingroup Config*/
  addEnumOption("MIXINGPLANE_INTERFACE_KIND", Kind_MixingPlaneInterface, MixingPlaneInterface_Map, NEAREST_SPAN);
  /*!\brief AVERAGE_PROCESS_KIND \n DESCRIPTION: types of mixing process for averaging quantities at the boundaries.
    \n OPTIONS: see \link MixingProcess_Map \endlink \n DEFAULT: AREA_AVERAGE \ingroup Config*/
  addEnumOption("AVERAGE_PROCESS_KIND", Kind_AverageProcess, AverageProcess_Map, AREA);
  /*!\brief PERFORMANCE_AVERAGE_PROCESS_KIND \n DESCRIPTION: types of mixing process for averaging quantities at the boundaries for performance computation.
      \n OPTIONS: see \link MixingProcess_Map \endlink \n DEFAULT: AREA_AVERAGE \ingroup Config*/
  addEnumOption("PERFORMANCE_AVERAGE_PROCESS_KIND", Kind_PerformanceAverageProcess, AverageProcess_Map, AREA);
  mixedout_coeff[0] = 1.0; mixedout_coeff[1] = 1.0E-05; mixedout_coeff[2] = 15.0;
  /*!\brief MIXEDOUT_COEFF \n DESCRIPTION: the 1st coeff is an under relaxation factor for the Newton method,
   * the 2nd coefficient is the tolerance for the Newton method, 3rd coefficient is the maximum number of
   * iteration for the Newton Method.*/
  addDoubleArrayOption("MIXEDOUT_COEFF", 3, mixedout_coeff);
  /*!\brief RAMP_ROTATING_FRAME\n DESCRIPTION: option to ramp up or down the rotating frame velocity value*/
  addBoolOption("RAMP_ROTATING_FRAME", RampRotatingFrame, false);
  rampRotFrame_coeff[0] = 0; rampRotFrame_coeff[1] = 1.0; rampRotFrame_coeff[2] = 1000.0;
      /*!\brief RAMP_ROTATING_FRAME_COEFF \n DESCRIPTION: the 1st coeff is the staring velocity,
   * the 2nd coeff is the number of iterations for the update, 3rd is the number of iteration */
  addDoubleArrayOption("RAMP_ROTATING_FRAME_COEFF", 3, rampRotFrame_coeff);
  /* DESCRIPTION: AVERAGE_MACH_LIMIT is a limit value for average procedure based on the mass flux. */
  addDoubleOption("AVERAGE_MACH_LIMIT", AverageMachLimit, 0.03);
  /*!\brief RAMP_OUTLET_PRESSURE\n DESCRIPTION: option to ramp up or down the rotating frame velocity value*/
  addBoolOption("RAMP_OUTLET_PRESSURE", RampOutletPressure, false);
  rampOutPres_coeff[0] = 100000.0; rampOutPres_coeff[1] = 1.0; rampOutPres_coeff[2] = 1000.0;
  /*!\brief RAMP_OUTLET_PRESSURE_COEFF \n DESCRIPTION: the 1st coeff is the staring outlet pressure,
   * the 2nd coeff is the number of iterations for the update, 3rd is the number of total iteration till reaching the final outlet pressure value */
  addDoubleArrayOption("RAMP_OUTLET_PRESSURE_COEFF", 3, rampOutPres_coeff);
  /*!\brief MARKER_MIXINGPLANE \n DESCRIPTION: Identify the boundaries in which the mixing plane is applied. \ingroup Config*/
  addStringListOption("MARKER_MIXINGPLANE_INTERFACE", nMarker_MixingPlaneInterface, Marker_MixingPlaneInterface);
  /*!\brief TURBULENT_MIXINGPLANE \n DESCRIPTION: Activate mixing plane also for turbulent quantities \ingroup Config*/
  addBoolOption("TURBULENT_MIXINGPLANE", turbMixingPlane, false);
  /*!\brief MARKER_TURBOMACHINERY \n DESCRIPTION: Identify the boundaries for which the turbomachinery settings are  applied. \ingroup Config*/
  addTurboPerfOption("MARKER_TURBOMACHINERY", nMarker_Turbomachinery, Marker_TurboBoundIn, Marker_TurboBoundOut, Marker_Turbomachinery);
  /*!\brief NUM_SPANWISE_SECTIONS \n DESCRIPTION: Integer number of spanwise sections to compute 3D turbo BC and Performance for turbomachinery */
  addUnsignedShortOption("NUM_SPANWISE_SECTIONS", nSpanWiseSections_User, 1);
  /*!\brief SPANWISE_KIND \n DESCRIPTION: type of algorithm to identify the span-wise sections at the turbo boundaries.
   \n OPTIONS: see \link SpanWise_Map \endlink \n Default: AUTOMATIC */
  addEnumOption("SPANWISE_KIND", Kind_SpanWise, SpanWise_Map, AUTOMATIC);
  /*!\brief TURBOMACHINERY_KIND \n DESCRIPTION: types of turbomachinery architecture.
      \n OPTIONS: see \link TurboMachinery_Map \endlink \n Default: AXIAL */
  addEnumListOption("TURBOMACHINERY_KIND",nTurboMachineryKind, Kind_TurboMachinery, TurboMachinery_Map);
  /*!\brief TURBOMACHINERY_KIND \n DESCRIPTION: types of turbomachynery Performance Calculations.
    \n OPTIONS: see \link TurboPerfKind_Map \endlink \n Default: TURBINE */
  addEnumListOption("TURBO_PERF_KIND", nTurboMachineryKind, Kind_TurboPerf, TurboPerfKind_Map);
  /*!\brief MARKER_SHROUD \n DESCRIPTION: markers in which velocity is forced to 0.0.
   * \n Format: (shroud1, shroud2, ...)*/
  addStringListOption("MARKER_SHROUD", nMarker_Shroud, Marker_Shroud);
  /*!\brief MARKER_SUPERSONIC_INLET  \n DESCRIPTION: Supersonic inlet boundary marker(s)
   * \n   Format: (inlet marker, temperature, static pressure, velocity_x,   velocity_y, velocity_z, ... ), i.e. primitive variables specified. \ingroup Config*/
  addInletOption("MARKER_SUPERSONIC_INLET", nMarker_Supersonic_Inlet, Marker_Supersonic_Inlet, Inlet_Temperature, Inlet_Pressure, Inlet_Velocity);
  /*!\brief MARKER_SUPERSONIC_OUTLET \n DESCRIPTION: Supersonic outlet boundary marker(s) \ingroup Config*/
  addStringListOption("MARKER_SUPERSONIC_OUTLET", nMarker_Supersonic_Outlet, Marker_Supersonic_Outlet);
  /*!\brief MARKER_OUTLET  \n DESCRIPTION: Outlet boundary marker(s)\n
   Format: ( outlet marker, back pressure (static), ... ) \ingroup Config*/
  addStringDoubleListOption("MARKER_OUTLET", nMarker_Outlet, Marker_Outlet, Outlet_Pressure);
  /*!\brief INC_INLET_TYPE \n DESCRIPTION: List of outlet types for incompressible flows. List length must match number of inlet markers. Options: PRESSURE_OUTLET, MASS_FLOW_OUTLET. \ingroup Config*/
  addEnumListOption("INC_OUTLET_TYPE", nInc_Outlet, Kind_Inc_Outlet, Inc_Outlet_Map);
  /*!\brief MARKER_ISOTHERMAL DESCRIPTION: Isothermal wall boundary marker(s)\n
   * Format: ( isothermal marker, wall temperature (static), ... ) \ingroup Config  */
  addStringDoubleListOption("MARKER_ISOTHERMAL", nMarker_Isothermal, Marker_Isothermal, Isothermal_Temperature);
  /*!\brief MARKER_HEATFLUX  \n DESCRIPTION: Specified heat flux wall boundary marker(s)
   Format: ( Heat flux marker, wall heat flux (static), ... ) \ingroup Config*/
  addStringDoubleListOption("MARKER_HEATFLUX", nMarker_HeatFlux, Marker_HeatFlux, Heat_Flux);
  /*!\brief INTEGRATED_HEATFLUX \n DESCRIPTION: Prescribe Heatflux in [W] instead of [W/m^2] \ingroup Config \default false */
  addBoolOption("INTEGRATED_HEATFLUX", Integrated_HeatFlux, false);
  /*!\brief MARKER_HEATTRANSFER DESCRIPTION: Heat flux with specified heat transfer coefficient boundary marker(s)\n
   * Format: ( Heat transfer marker, heat transfer coefficient, wall temperature (static), ... ) \ingroup Config  */
  addExhaustOption("MARKER_HEATTRANSFER", nMarker_HeatTransfer, Marker_HeatTransfer, HeatTransfer_Coeff, HeatTransfer_WallTemp);
  /*!\brief Smoluchowski/Maxwell wall boundary marker(s)  \n DESCRIPTION: Slip velocity and temperature jump wall boundary marker(s)
   Format: ( Heat flux marker,  wall temperature (static), momentum accomodation coefficient, thermal accomodation coefficient ... ) \ingroup Config*/
  addStringDoubleListOption("MARKER_SMOLUCHOWSKI_MAXWELL", nMarker_Smoluchowski_Maxwell, Marker_Smoluchowski_Maxwell, Isothermal_Temperature); //Missing TMAC and TAC
  /*!\brief WALL_ROUGHNESS  \n DESCRIPTION: Specified roughness heights at wall boundary marker(s)
   Format: ( Wall marker, roughness_height (static), ... ) \ingroup Config*/
  addStringDoubleListOption("WALL_ROUGHNESS", nRough_Wall, Marker_RoughWall, Roughness_Height);
  /*!\brief MARKER_ENGINE_INFLOW  \n DESCRIPTION: Engine inflow boundary marker(s)
   Format: ( nacelle inflow marker, fan face Mach, ... ) \ingroup Config*/
  addStringDoubleListOption("MARKER_ENGINE_INFLOW", nMarker_EngineInflow, Marker_EngineInflow, EngineInflow_Target);
  /* DESCRIPTION: Highlite area */
  addDoubleOption("HIGHLITE_AREA", Highlite_Area, 1.0);
  /* DESCRIPTION: Fan poly efficiency */
  addDoubleOption("FAN_POLY_EFF", Fan_Poly_Eff, 1.0);
  /*!\brief SUBSONIC_ENGINE\n DESCRIPTION: Engine subsonic intake region \ingroup Config*/
  addBoolOption("SUBSONIC_ENGINE", SubsonicEngine, false);
  /* DESCRIPTION: Actuator disk double surface */
  addBoolOption("ACTDISK_DOUBLE_SURFACE", ActDisk_DoubleSurface, false);

  /* DESCRIPTION: Propeller blade angle for actuator disk BEM.*/
  addDoubleOption("BEM_PROP_BLADE_ANGLE", BEM_blade_angle, 23.9);
  /* DESCRIPTION: Propeller file name for actuator disk BEM.*/
  addStringOption("BEM_PROP_FILENAME", BEM_prop_filename, string("prop_geom_alfclcd_data.txt"));
  /* DESCRIPTION: Frequency for updating actuator disk with BEM.*/
  addUnsignedShortOption("BEM_FREQ", ActDiskBem_Frequency, 40);

  /* DESCRIPTION: Only half engine is in the computational grid */
  addBoolOption("ENGINE_HALF_MODEL", Engine_HalfModel, false);
  /* DESCRIPTION: Actuator disk SU2_DEF */
  addBoolOption("ACTDISK_SU2_DEF", ActDisk_SU2_DEF, false);
  /* DESCRIPTION: Definition of the distortion rack (radial number of proves / circumferential density (degree) */
  distortion[0] =  5.0; distortion[1] =  15.0;
  addDoubleArrayOption("DISTORTION_RACK", 2, distortion);
  /* DESCRIPTION: Values of the box to impose a subsonic nacellle (mach, Pressure, Temperature) */
  eng_val[0]=0.0; eng_val[1]=0.0; eng_val[2]=0.0; eng_val[3]=0.0;  eng_val[4]=0.0;
  addDoubleArrayOption("SUBSONIC_ENGINE_VALUES", 5, eng_val);
  /* DESCRIPTION: Coordinates of the box to impose a subsonic nacellle cylinder (Xmin, Ymin, Zmin, Xmax, Ymax, Zmax, Radius) */
  eng_cyl[0] = 0.0; eng_cyl[1] = 0.0; eng_cyl[2] = 0.0;
  eng_cyl[3] = 1E15; eng_cyl[4] = 1E15; eng_cyl[5] = 1E15; eng_cyl[6] = 1E15;
  addDoubleArrayOption("SUBSONIC_ENGINE_CYL", 7, eng_cyl);
  /* DESCRIPTION: Engine exhaust boundary marker(s)
   Format: (nacelle exhaust marker, total nozzle temp, total nozzle pressure, ... )*/
  addExhaustOption("MARKER_ENGINE_EXHAUST", nMarker_EngineExhaust, Marker_EngineExhaust, Exhaust_Temperature_Target, Exhaust_Pressure_Target);
  /* DESCRIPTION: Clamped boundary marker(s) */
  addStringListOption("MARKER_CLAMPED", nMarker_Clamped, Marker_Clamped);
  /* DESCRIPTION: Displacement boundary marker(s) */
  addStringDoubleListOption("MARKER_NORMAL_DISPL", nMarker_Displacement, Marker_Displacement, Displ_Value);
  /* DESCRIPTION: Load boundary marker(s) - uniform pressure in Pa */
  addStringDoubleListOption("MARKER_PRESSURE", nMarker_Load, Marker_Load, Load_Value);
  /* DESCRIPTION: Load boundary marker(s) */
  addStringDoubleListOption("MARKER_DAMPER", nMarker_Damper, Marker_Damper, Damper_Constant);
  /* DESCRIPTION: Load boundary marker(s)
   Format: (inlet marker, load, multiplier, dir_x, dir_y, dir_z, ... ), i.e. primitive variables specified. */
  addInletOption("MARKER_LOAD", nMarker_Load_Dir, Marker_Load_Dir, Load_Dir_Value, Load_Dir_Multiplier, Load_Dir);
  /* DESCRIPTION: Load boundary marker(s)
   Format: (inlet marker, load, multiplier, dir_x, dir_y, dir_z, ... ), i.e. primitive variables specified. */
  addInletOption("MARKER_DISPLACEMENT", nMarker_Disp_Dir, Marker_Disp_Dir, Disp_Dir_Value, Disp_Dir_Multiplier, Disp_Dir);
  /*!\brief SINE_LOAD\n DESCRIPTION: option to apply the load as a sine*/
  addBoolOption("SINE_LOAD", Sine_Load, false);
  sineload_coeff[0] = 0.0; sineload_coeff[1] = 0.0; sineload_coeff[2] = 0.0;
  /*!\brief SINE_LOAD_COEFF \n DESCRIPTION: the 1st coeff is the amplitude, the 2nd is the frequency, 3rd is the phase in radians */
  addDoubleArrayOption("SINE_LOAD_COEFF", 3, sineload_coeff);
  /*!\brief RAMP_AND_RELEASE\n DESCRIPTION: release the load after applying the ramp*/
  addBoolOption("RAMP_AND_RELEASE_LOAD", RampAndRelease, false);

  /* DESCRIPTION: Evaluation frequency for Engine and Actuator disk markers. */
  addUnsignedLongOption("BC_EVAL_FREQ", Bc_Eval_Freq, 40);
  /* DESCRIPTION: Damping factor for engine inlet condition */
  addDoubleOption("DAMP_ENGINE_INFLOW", Damp_Engine_Inflow, 0.95);
  /* DESCRIPTION: Damping factor for engine exhaust condition */
  addDoubleOption("DAMP_ENGINE_EXHAUST", Damp_Engine_Exhaust, 0.95);
  /*!\brief ENGINE_INFLOW_TYPE  \n DESCRIPTION: Inlet boundary type \n OPTIONS: see \link Engine_Inflow_Map \endlink \n Default: FAN_FACE_MACH \ingroup Config*/
  addEnumOption("ENGINE_INFLOW_TYPE", Kind_Engine_Inflow, Engine_Inflow_Map, FAN_FACE_MACH);
  /* DESCRIPTION: Evaluate a problem with engines */
  addBoolOption("ENGINE", Engine, false);

  /* DESCRIPTION:  Sharpness coefficient for the buffet sensor */
  addDoubleOption("BUFFET_K", Buffet_k, 10.0);
  /* DESCRIPTION:  Offset parameter for the buffet sensor */
  addDoubleOption("BUFFET_LAMBDA", Buffet_lambda, 0.0);

  /* DESCRIPTION: Use a Newton-Krylov method. */
  addBoolOption("NEWTON_KRYLOV", NewtonKrylov, false);
  /* DESCRIPTION: Integer parameters {startup iters, precond iters, initial tolerance relaxation}. */
  addUShortArrayOption("NEWTON_KRYLOV_IPARAM", NK_IntParam.size(), NK_IntParam.data());
  /* DESCRIPTION: Double parameters {startup residual drop, precond tolerance, full tolerance residual drop, findiff step}. */
  addDoubleArrayOption("NEWTON_KRYLOV_DPARAM", NK_DblParam.size(), NK_DblParam.data());

  /* DESCRIPTION: Number of samples for quasi-Newton methods. */
  addUnsignedShortOption("QUASI_NEWTON_NUM_SAMPLES", nQuasiNewtonSamples, 0);
  /* DESCRIPTION: Whether to use vectorized numerical schemes, less robust against transients. */
  addBoolOption("USE_VECTORIZATION", UseVectorization, false);

  /*!\par CONFIG_CATEGORY: Time-marching \ingroup Config*/
  /*--- Options related to time-marching ---*/

  /* DESCRIPTION: Unsteady simulation  */
  addEnumOption("TIME_MARCHING", TimeMarching, TimeMarching_Map, TIME_MARCHING::STEADY);
  /* DESCRIPTION:  Courant-Friedrichs-Lewy condition of the finest grid */
  addDoubleOption("CFL_NUMBER", CFLFineGrid, 1.25);
  /* DESCRIPTION:  Max time step in local time stepping simulations */
  addDoubleOption("MAX_DELTA_TIME", Max_DeltaTime, 1000000);
  /* DESCRIPTION: Activate The adaptive CFL number. */
  addBoolOption("CFL_ADAPT", CFL_Adapt, false);
  /* !\brief CFL_ADAPT_PARAM
   * DESCRIPTION: Parameters of the adaptive CFL number (factor down, factor up, CFL limit (min and max)[, acceptable linear residual][, starting iteration]).
   * Parameters in square brackets are optional, parameter "starting iteration" only valid with parameter "acceptable linear residual".
   * Factor down generally <1.0, factor up generally > 1.0 to cause the CFL to increase when the under-relaxation parameter is 1.0
   * and to decrease when the under-relaxation parameter is less than 0.1. Factor is multiplicative. \ingroup Config*/
  default_cfl_adapt[0] = 0.1;
  default_cfl_adapt[1] = 1.2;
  default_cfl_adapt[2] = 10.0;
  default_cfl_adapt[3] = 100.0;
  default_cfl_adapt[4] = 0.001;
  default_cfl_adapt[5] = 0.0;
  addDoubleListOption("CFL_ADAPT_PARAM", nCFL_AdaptParam, CFL_AdaptParam);
  /* DESCRIPTION: Reduction factor of the CFL coefficient in the adjoint problem */
  addDoubleOption("CFL_REDUCTION_ADJFLOW", CFLRedCoeff_AdjFlow, 0.8);
  /* DESCRIPTION: Reduction factor of the CFL coefficient in the level set problem */
  addDoubleOption("CFL_REDUCTION_TURB", CFLRedCoeff_Turb, 1.0);
  /* DESCRIPTION: Reduction factor of the CFL coefficient in the turbulent adjoint problem */
  addDoubleOption("CFL_REDUCTION_ADJTURB", CFLRedCoeff_AdjTurb, 1.0);
  /*!\brief CFL_REDUCTION_SPECIES \n DESCRIPTION: Reduction factor of the CFL coefficient in the species problem \n DEFAULT: 1.0 */
  addDoubleOption("CFL_REDUCTION_SPECIES", CFLRedCoeff_Species, 1.0);
  /* DESCRIPTION: External iteration offset due to restart */
  addUnsignedLongOption("EXT_ITER_OFFSET", ExtIter_OffSet, 0);
  // these options share nRKStep as their size, which is not a good idea in general
  /* DESCRIPTION: Runge-Kutta alpha coefficients */
  addDoubleListOption("RK_ALPHA_COEFF", nRKStep, RK_Alpha_Step);
  /* DESCRIPTION: Number of time levels for time accurate local time stepping. */
  addUnsignedShortOption("LEVELS_TIME_ACCURATE_LTS", nLevels_TimeAccurateLTS, 1);
  /* DESCRIPTION: Number of time DOFs used in the predictor step of ADER-DG. */
  addUnsignedShortOption("TIME_DOFS_ADER_DG", nTimeDOFsADER_DG, 2);
  /* DESCRIPTION: Unsteady Courant-Friedrichs-Lewy number of the finest grid */
  addDoubleOption("UNST_CFL_NUMBER", Unst_CFL, 0.0);
  /* DESCRIPTION: Integer number of periodic time instances for Harmonic Balance */
  addUnsignedShortOption("TIME_INSTANCES", nTimeInstances, 1);
  /* DESCRIPTION: Time period for Harmonic Balance wihtout moving meshes */
  addDoubleOption("HB_PERIOD", HarmonicBalance_Period, -1.0);
  /* DESCRIPTION:  Turn on/off harmonic balance preconditioning */
  addBoolOption("HB_PRECONDITION", HB_Precondition, false);
  /* DESCRIPTION: Starting direct solver iteration for the unsteady adjoint */
  addLongOption("UNST_ADJOINT_ITER", Unst_AdjointIter, 0);
  /* DESCRIPTION: Number of iterations to average the objective */
  addLongOption("ITER_AVERAGE_OBJ", Iter_Avg_Objective , 0);
  /* DESCRIPTION: Time discretization */
  addEnumOption("TIME_DISCRE_FLOW", Kind_TimeIntScheme_Flow, Time_Int_Map, EULER_IMPLICIT);
  /* DESCRIPTION: Time discretization */
  addEnumOption("TIME_DISCRE_FEM_FLOW", Kind_TimeIntScheme_FEM_Flow, Time_Int_Map, RUNGE_KUTTA_EXPLICIT);
  /* DESCRIPTION: ADER-DG predictor step */
  addEnumOption("ADER_PREDICTOR", Kind_ADER_Predictor, Ader_Predictor_Map, ADER_ALIASED_PREDICTOR);
  /* DESCRIPTION: Time discretization */
  addEnumOption("TIME_DISCRE_ADJFLOW", Kind_TimeIntScheme_AdjFlow, Time_Int_Map, EULER_IMPLICIT);
  /* DESCRIPTION: Time discretization */
  addEnumOption("TIME_DISCRE_TURB", Kind_TimeIntScheme_Turb, Time_Int_Map, EULER_IMPLICIT);
  /* DESCRIPTION: Time discretization */
  addEnumOption("TIME_DISCRE_ADJTURB", Kind_TimeIntScheme_AdjTurb, Time_Int_Map, EULER_IMPLICIT);
  /* DESCRIPTION: Time discretization for species equations */
  addEnumOption("TIME_DISCRE_SPECIES", Kind_TimeIntScheme_Species, Time_Int_Map, EULER_IMPLICIT);
  /* DESCRIPTION: Time discretization */
  addEnumOption("TIME_DISCRE_FEA", Kind_TimeIntScheme_FEA, Time_Int_Map_FEA, STRUCT_TIME_INT::NEWMARK_IMPLICIT);
  /* DESCRIPTION: Time discretization for radiation problems*/
  addEnumOption("TIME_DISCRE_RADIATION", Kind_TimeIntScheme_Radiation, Time_Int_Map, EULER_IMPLICIT);
  /* DESCRIPTION: Time discretization */
  addEnumOption("TIME_DISCRE_HEAT", Kind_TimeIntScheme_Heat, Time_Int_Map, EULER_IMPLICIT);
  /* DESCRIPTION: Time discretization */
  addEnumOption("TIMESTEP_HEAT", Kind_TimeStep_Heat, Heat_TimeStep_Map, MINIMUM);

  /*!\par CONFIG_CATEGORY: Linear solver definition \ingroup Config*/
  /*--- Options related to the linear solvers ---*/

  /*!\brief LINEAR_SOLVER
   *  \n DESCRIPTION: Linear solver for the implicit, mesh deformation, or discrete adjoint systems \n OPTIONS: see \link Linear_Solver_Map \endlink \n DEFAULT: FGMRES \ingroup Config*/
  addEnumOption("LINEAR_SOLVER", Kind_Linear_Solver, Linear_Solver_Map, FGMRES);
  /*!\brief LINEAR_SOLVER_PREC
   *  \n DESCRIPTION: Preconditioner for the Krylov linear solvers \n OPTIONS: see \link Linear_Solver_Prec_Map \endlink \n DEFAULT: LU_SGS \ingroup Config*/
  addEnumOption("LINEAR_SOLVER_PREC", Kind_Linear_Solver_Prec, Linear_Solver_Prec_Map, ILU);
  /* DESCRIPTION: Minimum error threshold for the linear solver for the implicit formulation */
  addDoubleOption("LINEAR_SOLVER_ERROR", Linear_Solver_Error, 1E-6);
  /* DESCRIPTION: Maximum number of iterations of the linear solver for the implicit formulation */
  addUnsignedLongOption("LINEAR_SOLVER_ITER", Linear_Solver_Iter, 10);
  /* DESCRIPTION: Fill in level for the ILU preconditioner */
  addUnsignedShortOption("LINEAR_SOLVER_ILU_FILL_IN", Linear_Solver_ILU_n, 0);
  /* DESCRIPTION: Maximum number of iterations of the linear solver for the implicit formulation */
  addUnsignedLongOption("LINEAR_SOLVER_RESTART_FREQUENCY", Linear_Solver_Restart_Frequency, 10);
  /* DESCRIPTION: Relaxation factor for iterative linear smoothers (SMOOTHER_ILU/JACOBI/LU-SGS/LINELET) */
  addDoubleOption("LINEAR_SOLVER_SMOOTHER_RELAXATION", Linear_Solver_Smoother_Relaxation, 1.0);
  /* DESCRIPTION: Custom number of threads used for additive domain decomposition for ILU and LU_SGS (0 is "auto"). */
  addUnsignedLongOption("LINEAR_SOLVER_PREC_THREADS", Linear_Solver_Prec_Threads, 0);
  /* DESCRIPTION: Relaxation factor for updates of adjoint variables. */
  addDoubleOption("RELAXATION_FACTOR_ADJOINT", Relaxation_Factor_Adjoint, 1.0);
  /* DESCRIPTION: Relaxation of the CHT coupling */
  addDoubleOption("RELAXATION_FACTOR_CHT", Relaxation_Factor_CHT, 1.0);
  /* DESCRIPTION: Roe coefficient */
  addDoubleOption("ROE_KAPPA", Roe_Kappa, 0.5);
  /* DESCRIPTION: Roe-Turkel preconditioning for low Mach number flows */
  addBoolOption("LOW_MACH_PREC", Low_Mach_Precon, false);
  /* DESCRIPTION: Post-reconstruction correction for low Mach number flows */
  addBoolOption("LOW_MACH_CORR", Low_Mach_Corr, false);
  /* DESCRIPTION: Minimum value for beta for the Roe-Turkel preconditioner */
  addDoubleOption("MIN_ROE_TURKEL_PREC", Min_Beta_RoeTurkel, 0.01);
  /* DESCRIPTION: Maximum value for beta for the Roe-Turkel preconditioner */
  addDoubleOption("MAX_ROE_TURKEL_PREC", Max_Beta_RoeTurkel, 0.2);
  /* DESCRIPTION: Entropy fix factor */
  addDoubleOption("ENTROPY_FIX_COEFF", EntropyFix_Coeff, 0.001);
  /* DESCRIPTION: Linear solver for the discete adjoint systems */
  addEnumOption("DISCADJ_LIN_SOLVER", Kind_DiscAdj_Linear_Solver, Linear_Solver_Map, FGMRES);
  /* DESCRIPTION: Preconditioner for the discrete adjoint Krylov linear solvers */
  addEnumOption("DISCADJ_LIN_PREC", Kind_DiscAdj_Linear_Prec, Linear_Solver_Prec_Map, ILU);
  /* DESCRIPTION: Linear solver for the discete adjoint systems */

  /*!\par CONFIG_CATEGORY: Convergence\ingroup Config*/
  /*--- Options related to convergence ---*/

  /*!\brief CONV_FIELD\n DESCRIPTION: Output field to monitor \n Default: depends on solver \ingroup Config*/
  addStringListOption("CONV_FIELD", nConvField, ConvField);
  /*!\brief CONV_RESIDUAL_MINVAL\n DESCRIPTION: Min value of the residual (log10 of the residual)\n DEFAULT: -14.0 \ingroup Config*/
  addDoubleOption("CONV_RESIDUAL_MINVAL", MinLogResidual, -14.0);
  /*!\brief CONV_STARTITER\n DESCRIPTION: Iteration number to begin convergence monitoring\n DEFAULT: 5 \ingroup Config*/
  addUnsignedLongOption("CONV_STARTITER", StartConv_Iter, 5);
  /*!\brief CONV_CAUCHY_ELEMS\n DESCRIPTION: Number of elements to apply the criteria. \n DEFAULT 100 \ingroup Config*/
  addUnsignedShortOption("CONV_CAUCHY_ELEMS", Cauchy_Elems, 100);
  /*!\brief CONV_CAUCHY_EPS\n DESCRIPTION: Epsilon to control the series convergence \n DEFAULT: 1e-10 \ingroup Config*/
  addDoubleOption("CONV_CAUCHY_EPS", Cauchy_Eps, 1E-10);

  /*!\brief CONV_WINDOW_STARTITER\n DESCRIPTION: Iteration number after START_ITER_WND  to begin convergence monitoring\n DEFAULT: 15 \ingroup Config*/
  addUnsignedLongOption("CONV_WINDOW_STARTITER", Wnd_StartConv_Iter, 15);
  /*!\brief CONV_WINDOW_CAUCHY_EPS\n DESCRIPTION: Epsilon to control the series convergence \n DEFAULT: 1e-3 \ingroup Config*/
  addDoubleOption("CONV_WINDOW_CAUCHY_EPS", Wnd_Cauchy_Eps, 1E-3);
  /*!\brief CONV_WINDOW_CAUCHY_ELEMS\n DESCRIPTION: Number of elements to apply the criteria. \n DEFAULT 100 \ingroup Config*/
  addUnsignedShortOption("CONV_WINDOW_CAUCHY_ELEMS", Wnd_Cauchy_Elems, 100);
  /*!\brief WINDOW_CAUCHY_CRIT \n DESCRIPTION: Determines, if the cauchy convergence criterion should be used for windowed time averaged objective functions*/
  addBoolOption("WINDOW_CAUCHY_CRIT",Wnd_Cauchy_Crit, false);
  /*!\brief CONV_WINDOW_FIELD
   * \n DESCRIPTION: Output fields  for the Cauchy criterium for the TIME iteration. The criterium is applied to the windowed time average of the chosen funcion. */
  addStringListOption("CONV_WINDOW_FIELD",nWndConvField, WndConvField);

  /*!\par CONFIG_CATEGORY: Multi-grid \ingroup Config*/
  /*!\brief MGLEVEL\n DESCRIPTION: Multi-grid Levels. DEFAULT: 0 \ingroup Config*/
  addUnsignedShortOption("MGLEVEL", nMGLevels, 0);
  /*!\brief MGCYCLE\n DESCRIPTION: Multi-grid cycle. OPTIONS: See \link MG_Cycle_Map \endlink. Defualt V_CYCLE \ingroup Config*/
  addEnumOption("MGCYCLE", MGCycle, MG_Cycle_Map, V_CYCLE);
  /*!\brief MG_PRE_SMOOTH\n DESCRIPTION: Multi-grid pre-smoothing level \ingroup Config*/
  addUShortListOption("MG_PRE_SMOOTH", nMG_PreSmooth, MG_PreSmooth);
  /*!\brief MG_POST_SMOOTH\n DESCRIPTION: Multi-grid post-smoothing level \ingroup Config*/
  addUShortListOption("MG_POST_SMOOTH", nMG_PostSmooth, MG_PostSmooth);
  /*!\brief MG_CORRECTION_SMOOTH\n DESCRIPTION: Jacobi implicit smoothing of the correction \ingroup Config*/
  addUShortListOption("MG_CORRECTION_SMOOTH", nMG_CorrecSmooth, MG_CorrecSmooth);
  /*!\brief MG_DAMP_RESTRICTION\n DESCRIPTION: Damping factor for the residual restriction. DEFAULT: 0.75 \ingroup Config*/
  addDoubleOption("MG_DAMP_RESTRICTION", Damp_Res_Restric, 0.75);
  /*!\brief MG_DAMP_PROLONGATION\n DESCRIPTION: Damping factor for the correction prolongation. DEFAULT 0.75 \ingroup Config*/
  addDoubleOption("MG_DAMP_PROLONGATION", Damp_Correc_Prolong, 0.75);

  /*!\par CONFIG_CATEGORY: Spatial Discretization \ingroup Config*/
  /*--- Options related to the spatial discretization ---*/

  /*!\brief NUM_METHOD_GRAD
   *  \n DESCRIPTION: Numerical method for spatial gradients \n OPTIONS: See \link Gradient_Map \endlink. \n DEFAULT: WEIGHTED_LEAST_SQUARES. \ingroup Config*/
  addEnumOption("NUM_METHOD_GRAD", Kind_Gradient_Method, Gradient_Map, WEIGHTED_LEAST_SQUARES);
  /*!\brief NUM_METHOD_GRAD
   *  \n DESCRIPTION: Numerical method for spatial gradients used only for upwind reconstruction \n OPTIONS: See \link Gradient_Map \endlink. \n DEFAULT: NO_GRADIENT. \ingroup Config*/
  addEnumOption("NUM_METHOD_GRAD_RECON", Kind_Gradient_Method_Recon, Gradient_Map, NO_GRADIENT);
  /*!\brief VENKAT_LIMITER_COEFF
   *  \n DESCRIPTION: Coefficient for the limiter. DEFAULT value 0.5. Larger values decrease the extent of limiting, values approaching zero cause lower-order approximation to the solution. \ingroup Config */
  addDoubleOption("VENKAT_LIMITER_COEFF", Venkat_LimiterCoeff, 0.05);
  /*!\brief ADJ_SHARP_LIMITER_COEFF
   *  \n DESCRIPTION: Coefficient for detecting the limit of the sharp edges. DEFAULT value 3.0.  Use with sharp edges limiter. \ingroup Config*/
  addDoubleOption("ADJ_SHARP_LIMITER_COEFF", AdjSharp_LimiterCoeff, 3.0);
  /*!\brief LIMITER_ITER
   *  \n DESCRIPTION: Freeze the value of the limiter after a number of iterations. DEFAULT value 999999. \ingroup Config*/
  addUnsignedLongOption("LIMITER_ITER", LimiterIter, 999999);

  /*!\brief CONV_NUM_METHOD_FLOW
   *  \n DESCRIPTION: Convective numerical method \n OPTIONS: See \link Upwind_Map \endlink , \link Centered_Map \endlink. \ingroup Config*/
  addConvectOption("CONV_NUM_METHOD_FLOW", Kind_ConvNumScheme_Flow, Kind_Centered_Flow, Kind_Upwind_Flow);

  /*!\brief NUM_METHOD_FEM_FLOW
   *  \n DESCRIPTION: Numerical method \n OPTIONS: See \link FEM_Map \endlink , \link Centered_Map \endlink. \ingroup Config*/
  addConvectFEMOption("NUM_METHOD_FEM_FLOW", Kind_ConvNumScheme_FEM_Flow, Kind_FEM_Flow);

  /*!\brief MUSCL_FLOW \n DESCRIPTION: Check if the MUSCL scheme should be used \ingroup Config*/
  addBoolOption("MUSCL_FLOW", MUSCL_Flow, true);
  /*!\brief SLOPE_LIMITER_FLOW
   * DESCRIPTION: Slope limiter for the direct solution. \n OPTIONS: See \link Limiter_Map \endlink \n DEFAULT VENKATAKRISHNAN \ingroup Config*/
  addEnumOption("SLOPE_LIMITER_FLOW", Kind_SlopeLimit_Flow, Limiter_Map, LIMITER::VENKATAKRISHNAN);
  jst_coeff[0] = 0.5; jst_coeff[1] = 0.02;
  /*!\brief JST_SENSOR_COEFF \n DESCRIPTION: 2nd and 4th order artificial dissipation coefficients for the JST method \ingroup Config*/
  addDoubleArrayOption("JST_SENSOR_COEFF", 2, jst_coeff);
  /*!\brief LAX_SENSOR_COEFF \n DESCRIPTION: 1st order artificial dissipation coefficients for the Lax-Friedrichs method. \ingroup Config*/
  addDoubleOption("LAX_SENSOR_COEFF", Kappa_1st_Flow, 0.15);
  /*!\brief USE_ACCURATE_FLUX_JACOBIANS \n DESCRIPTION: Use numerically computed Jacobians for AUSM+up(2) and SLAU(2) \ingroup Config*/
  addBoolOption("USE_ACCURATE_FLUX_JACOBIANS", Use_Accurate_Jacobians, false);
  /*!\brief CENTRAL_JACOBIAN_FIX_FACTOR \n DESCRIPTION: Improve the numerical properties (diagonal dominance) of the global Jacobian matrix, 3 to 4 is "optimum" (central schemes) \ingroup Config*/
  addDoubleOption("CENTRAL_JACOBIAN_FIX_FACTOR", Cent_Jac_Fix_Factor, 4.0);
  /*!\brief CENTRAL_JACOBIAN_FIX_FACTOR \n DESCRIPTION: Control numerical properties of the global Jacobian matrix using a multiplication factor for incompressible central schemes \ingroup Config*/
  addDoubleOption("CENTRAL_INC_JACOBIAN_FIX_FACTOR", Cent_Inc_Jac_Fix_Factor, 1.0);

  /*!\brief CONV_NUM_METHOD_ADJFLOW
   *  \n DESCRIPTION: Convective numerical method for the adjoint solver.
   *  \n OPTIONS:  See \link Upwind_Map \endlink , \link Centered_Map \endlink. Note: not all methods are guaranteed to be implemented for the adjoint solver. \ingroup Config */
  addConvectOption("CONV_NUM_METHOD_ADJFLOW", Kind_ConvNumScheme_AdjFlow, Kind_Centered_AdjFlow, Kind_Upwind_AdjFlow);
  /*!\brief MUSCL_ADJFLOW \n DESCRIPTION: Check if the MUSCL scheme should be used \ingroup Config*/
  addBoolOption("MUSCL_ADJFLOW", MUSCL_AdjFlow, true);
  /*!\brief SLOPE_LIMITER_ADJFLOW
     * DESCRIPTION: Slope limiter for the adjoint solution. \n OPTIONS: See \link Limiter_Map \endlink \n DEFAULT VENKATAKRISHNAN \ingroup Config*/
  addEnumOption("SLOPE_LIMITER_ADJFLOW", Kind_SlopeLimit_AdjFlow, Limiter_Map, LIMITER::VENKATAKRISHNAN);
  jst_adj_coeff[0] = 0.5; jst_adj_coeff[1] = 0.02;
  /*!\brief ADJ_JST_SENSOR_COEFF \n DESCRIPTION: 2nd and 4th order artificial dissipation coefficients for the adjoint JST method. \ingroup Config*/
  addDoubleArrayOption("ADJ_JST_SENSOR_COEFF", 2, jst_adj_coeff);
  /*!\brief LAX_SENSOR_COEFF \n DESCRIPTION: 1st order artificial dissipation coefficients for the adjoint Lax-Friedrichs method. \ingroup Config*/
  addDoubleOption("ADJ_LAX_SENSOR_COEFF", Kappa_1st_AdjFlow, 0.15);

  /*!\brief MUSCL_TURB \n DESCRIPTION: Check if the MUSCL scheme should be used \ingroup Config*/
  addBoolOption("MUSCL_TURB", MUSCL_Turb, false);
  /*!\brief SLOPE_LIMITER_TURB
   *  \n DESCRIPTION: Slope limiter  \n OPTIONS: See \link Limiter_Map \endlink \n DEFAULT VENKATAKRISHNAN \ingroup Config*/
  addEnumOption("SLOPE_LIMITER_TURB", Kind_SlopeLimit_Turb, Limiter_Map, LIMITER::VENKATAKRISHNAN);
  /*!\brief CONV_NUM_METHOD_TURB
   *  \n DESCRIPTION: Convective numerical method \ingroup Config*/
  addConvectOption("CONV_NUM_METHOD_TURB", Kind_ConvNumScheme_Turb, Kind_Centered_Turb, Kind_Upwind_Turb);

  /*!\brief MUSCL_ADJTURB \n DESCRIPTION: Check if the MUSCL scheme should be used \ingroup Config*/
  addBoolOption("MUSCL_ADJTURB", MUSCL_AdjTurb, false);
  /*!\brief SLOPE_LIMITER_ADJTURB
   *  \n DESCRIPTION: Slope limiter \n OPTIONS: See \link Limiter_Map \endlink \n DEFAULT VENKATAKRISHNAN \ingroup Config */
  addEnumOption("SLOPE_LIMITER_ADJTURB", Kind_SlopeLimit_AdjTurb, Limiter_Map, LIMITER::VENKATAKRISHNAN);
  /*!\brief CONV_NUM_METHOD_ADJTURB\n DESCRIPTION: Convective numerical method for the adjoint/turbulent problem \ingroup Config*/
  addConvectOption("CONV_NUM_METHOD_ADJTURB", Kind_ConvNumScheme_AdjTurb, Kind_Centered_AdjTurb, Kind_Upwind_AdjTurb);

  /*!\brief MUSCL_SPECIES \n DESCRIPTION: Check if the MUSCL scheme should be used \n DEFAULT false \ingroup Config*/
  addBoolOption("MUSCL_SPECIES", MUSCL_Species, false);
  /*!\brief SLOPE_LIMITER_SPECIES \n DESCRIPTION: Slope limiter \n OPTIONS: See \link Limiter_Map \endlink \n DEFAULT NONE \ingroup Config*/
  addEnumOption("SLOPE_LIMITER_SPECIES", Kind_SlopeLimit_Species, Limiter_Map, LIMITER::NONE);
  /*!\brief CONV_NUM_METHOD_SPECIES \n DESCRIPTION: Convective numerical method for species transport \ingroup Config*/
  addConvectOption("CONV_NUM_METHOD_SPECIES", Kind_ConvNumScheme_Species, Kind_Centered_Species, Kind_Upwind_Species);

  /*!\brief MUSCL_HEAT \n DESCRIPTION: Check if the MUSCL scheme should be used \ingroup Config*/
  addBoolOption("MUSCL_HEAT", MUSCL_Heat, false);
  /*!\brief SLOPE_LIMITER_HEAT \n DESCRIPTION: Slope limiter \n OPTIONS: See \link Limiter_Map \endlink \n DEFAULT NONE \ingroup Config*/
  addEnumOption("SLOPE_LIMITER_HEAT", Kind_SlopeLimit_Heat, Limiter_Map, LIMITER::NONE);
  /*!\brief CONV_NUM_METHOD_HEAT \n DESCRIPTION: Convective numerical method */
  addConvectOption("CONV_NUM_METHOD_HEAT", Kind_ConvNumScheme_Heat, Kind_Centered_Heat, Kind_Upwind_Heat);

  /*!\par CONFIG_CATEGORY: Adjoint and Gradient \ingroup Config*/
  /*--- Options related to the adjoint and gradient ---*/

  /*!\brief LIMIT_ADJFLOW \n DESCRIPTION: Limit value for the adjoint variable.\n DEFAULT: 1E6. \ingroup Config*/
  addDoubleOption("LIMIT_ADJFLOW", AdjointLimit, 1E6);
  /*!\brief MG_ADJFLOW\n DESCRIPTION: Multigrid with the adjoint problem. \n Defualt: YES \ingroup Config*/
  addBoolOption("MG_ADJFLOW", MG_AdjointFlow, true);

  /*!\brief OBJECTIVE_WEIGHT  \n DESCRIPTION: Adjoint problem boundary condition weights. Applies scaling factor to objective(s) \ingroup Config*/
  addDoubleListOption("OBJECTIVE_WEIGHT", nObjW, Weight_ObjFunc);
  /*!\brief OBJECTIVE_FUNCTION \n DESCRIPTION: Adjoint problem boundary condition \n OPTIONS: see \link Objective_Map \endlink \n DEFAULT: DRAG_COEFFICIENT \ingroup Config*/
  addEnumListOption("OBJECTIVE_FUNCTION", nObj, Kind_ObjFunc, Objective_Map);

  /*!\brief CUSTOM_OBJFUNC \n DESCRIPTION: User-provided definition of a custom objective function. \ingroup Config*/
  addStringOption("CUSTOM_OBJFUNC", CustomObjFunc, "");
  /*!\brief CUSTOM_OUTPUTS \n DESCRIPTION: User-provided definitions for custom output. \ingroup Config*/
  addStringOption("CUSTOM_OUTPUTS", CustomOutputs, "");

  /* DESCRIPTION: parameter for the definition of a complex objective function */
  addDoubleOption("DCD_DCL_VALUE", dCD_dCL, 0.0);
  /* DESCRIPTION: parameter for the definition of a complex objective function */
  addDoubleOption("DCMX_DCL_VALUE", dCMx_dCL, 0.0);
  /* DESCRIPTION: parameter for the definition of a complex objective function */
  addDoubleOption("DCMY_DCL_VALUE", dCMy_dCL, 0.0);
  /* DESCRIPTION: parameter for the definition of a complex objective function */
  addDoubleOption("DCMZ_DCL_VALUE", dCMz_dCL, 0.0);

  geo_loc[0] = 0.0; geo_loc[1] = 1.0;
  /* DESCRIPTION: Definition of the airfoil section */
  addDoubleArrayOption("GEO_BOUNDS", 2, geo_loc);
  /* DESCRIPTION: Identify the body to slice */
  addEnumOption("GEO_DESCRIPTION", Geo_Description, Geo_Description_Map, WING);
  /* DESCRIPTION: Z location of the waterline */
  addDoubleOption("GEO_WATERLINE_LOCATION", Geo_Waterline_Location, 0.0);
  /* DESCRIPTION: Number of section cuts to make when calculating internal volume */
  addUnsignedShortOption("GEO_NUMBER_STATIONS", nWingStations, 25);
  /* DESCRIPTION: Definition of the airfoil sections */
  addDoubleListOption("GEO_LOCATION_STATIONS", nLocationStations, LocationStations);
  nacelle_location[0] = 0.0; nacelle_location[1] = 0.0; nacelle_location[2] = 0.0;
  nacelle_location[3] = 0.0; nacelle_location[4] = 0.0;
  /* DESCRIPTION: Definition of the nacelle location (higlite coordinates, tilt angle, toe angle) */
  addDoubleArrayOption("GEO_NACELLE_LOCATION", 5, nacelle_location);
  /* DESCRIPTION: Output sectional forces for specified markers. */
  addBoolOption("GEO_PLOT_STATIONS", Plot_Section_Forces, false);
  /* DESCRIPTION: Mode of the GDC code (analysis, or gradient) */
  addEnumOption("GEO_MODE", GeometryMode, GeometryMode_Map, FUNCTION);

  /* DESCRIPTION: Drag weight in sonic boom Objective Function (from 0.0 to 1.0) */
  addDoubleOption("DRAG_IN_SONICBOOM", WeightCd, 0.0);
  /* DESCRIPTION: Sensitivity smoothing */
  addEnumOption("SENS_SMOOTHING", Kind_SensSmooth, Sens_Smoothing_Map, NO_SMOOTH);
  /* DESCRIPTION: Continuous Adjoint frozen viscosity */
  addBoolOption("FROZEN_VISC_CONT", Frozen_Visc_Cont, true);
  /* DESCRIPTION: Discrete Adjoint frozen viscosity */
  addBoolOption("FROZEN_VISC_DISC", Frozen_Visc_Disc, false);
  /* DESCRIPTION: Discrete Adjoint frozen limiter */
  addBoolOption("FROZEN_LIMITER_DISC", Frozen_Limiter_Disc, false);
  /* DESCRIPTION: Use an inconsistent (primal/dual) discrete adjoint formulation */
  addBoolOption("INCONSISTENT_DISC", Inconsistent_Disc, false);
   /* DESCRIPTION:  */
  addDoubleOption("FIX_AZIMUTHAL_LINE", FixAzimuthalLine, 90.0);
  /*!\brief SENS_REMOVE_SHARP
   * \n DESCRIPTION: Remove sharp edges from the sensitivity evaluation  \n Format: SENS_REMOVE_SHARP = YES \n DEFAULT: NO \ingroup Config*/
  addBoolOption("SENS_REMOVE_SHARP", Sens_Remove_Sharp, false);

  /* DESCRIPTION: Automatically reorient elements that seem flipped */
  addBoolOption("REORIENT_ELEMENTS",ReorientElements, true);

  /*!\par CONFIG_CATEGORY: Sobolev Gradient Solver Parameters \ingroup Config */
  /*--- Options related to the Sobolev smoothing solver ---*/

  /* DESCRIPTION: Switch to activate gradient smoothing */
  addBoolOption("SMOOTH_GRADIENT",SmoothGradient, false);
  /* DESCRIPTION: Epsilon of the identity term in the Laplace Beltrami Operator */
  addDoubleOption("SMOOTHING_EPSILON1",SmoothingEps1, 1.0);
  /* DESCRIPTION: Epsilon of the Laplace term in the Laplace Beltrami Operator */
  addDoubleOption("SMOOTHING_EPSILON2",SmoothingEps2, 1.0);
  /* DESCRIPTION: Switch to calculate for each dimension separately */
  addBoolOption("SEPARATE_DIMENSIONS", SmoothSepDim, false);
  /* DESCRIPTION: Switch to activate working on the design surfaces only */
  addBoolOption("SMOOTH_ON_SURFACE",SmoothOnSurface, false);
  /* DESCRIPTION: Switch to activate zero Dirichlet boundary for surface mode */
  addBoolOption("DIRICHLET_SURFACE_BOUNDARY", SmoothDirichletSurfaceBound, false);
  /* DESCRIPTION: Switch to activate the debbuging modus */
  addEnumOption("SOBOLEV_MODE", SmoothNumMode, Sobolev_Modus_Map, ENUM_SOBOLEV_MODUS::NONE);
  /*!\brief HESS_OBJFUNC_FILENAME
   *  \n DESCRIPTION: Output filename for the Sobolev Hessian approximation.  \ingroup Config*/
  addStringOption("HESS_OBJFUNC_FILENAME", ObjFunc_Hess_FileName, string("of_hess.dat"));

  /*  DESCRIPTION: Linear solver for the gradient smoothing\n OPTIONS: see \link Linear_Solver_Map \endlink \n DEFAULT: FGMRES \ingroup Config*/
  addEnumOption("GRAD_LINEAR_SOLVER", Kind_Grad_Linear_Solver, Linear_Solver_Map, FGMRES);
  /*  \n DESCRIPTION: Preconditioner for the Krylov linear solvers \n OPTIONS: see \link Linear_Solver_Prec_Map \endlink \n DEFAULT: ILU \ingroup Config*/
  addEnumOption("GRAD_LINEAR_SOLVER_PREC", Kind_Grad_Linear_Solver_Prec, Linear_Solver_Prec_Map, ILU);
  /* DESCRIPTION: Minimum error threshold for the linear solver for the implicit formulation */
  addDoubleOption("GRAD_LINEAR_SOLVER_ERROR", Grad_Linear_Solver_Error, 1E-14);
  /* DESCRIPTION: Maximum number of iterations of the linear solver for the implicit formulation */
  addUnsignedLongOption("GRAD_LINEAR_SOLVER_ITER", Grad_Linear_Solver_Iter, 1000);

  /*!\par CONFIG_CATEGORY: Input/output files and formats \ingroup Config */
  /*--- Options related to input/output files and formats ---*/

  /*!\brief OUTPUT_FORMAT \n DESCRIPTION: I/O format for output plots. \n OPTIONS: see \link TabOutput_Map \endlink \n DEFAULT: TECPLOT \ingroup Config */
  addEnumOption("TABULAR_FORMAT", Tab_FileFormat, TabOutput_Map, TAB_OUTPUT::TAB_CSV);
  /*!\brief OUTPUT_PRECISION \n DESCRIPTION: Set <ofstream>.precision(value) to specified value for SU2_DOT and HISTORY output. Useful for exact gradient validation. \n DEFAULT: 6 \ingroup Config */
  addUnsignedShortOption("OUTPUT_PRECISION", output_precision, 10);
  /*!\brief ACTDISK_JUMP \n DESCRIPTION: The jump is given by the difference in values or a ratio */
  addEnumOption("ACTDISK_JUMP", ActDisk_Jump, Jump_Map, DIFFERENCE);
  /*!\brief MESH_FORMAT \n DESCRIPTION: Mesh input file format \n OPTIONS: see \link Input_Map \endlink \n DEFAULT: SU2 \ingroup Config*/
  addEnumOption("MESH_FORMAT", Mesh_FileFormat, Input_Map, SU2);
  /* DESCRIPTION:  Mesh input file */
  addStringOption("MESH_FILENAME", Mesh_FileName, string("mesh"));
  /*!\brief MESH_OUT_FILENAME \n DESCRIPTION: Mesh output file name. Used when converting, scaling, or deforming a mesh. \n DEFAULT: mesh_out \ingroup Config*/
  addStringOption("MESH_OUT_FILENAME", Mesh_Out_FileName, string("mesh_out"));

  /* DESCRIPTION: List of the number of grid points in the RECTANGLE or BOX grid in the x,y,z directions. (default: (33,33,33) ). */
  addShortListOption("MESH_BOX_SIZE", nMesh_Box_Size, Mesh_Box_Size);

  /* DESCRIPTION: List of the length of the RECTANGLE or BOX grid in the x,y,z directions. (default: (1.0,1.0,1.0) ).  */
  mesh_box_length[0] = 1.0; mesh_box_length[1] = 1.0; mesh_box_length[2] = 1.0;
  addDoubleArrayOption("MESH_BOX_LENGTH", 3, mesh_box_length);

  /* DESCRIPTION: List of the offset from 0.0 of the RECTANGLE or BOX grid in the x,y,z directions. (default: (0.0,0.0,0.0) ). */
  mesh_box_offset[0] = 0.0; mesh_box_offset[1] = 0.0; mesh_box_offset[2] = 0.0;
  addDoubleArrayOption("MESH_BOX_OFFSET", 3, mesh_box_offset);

  /* DESCRIPTION: Polynomial degree of the FEM solution for the RECTANGLE or BOX grid. (default: 1). */
  addUnsignedShortOption("MESH_BOX_POLY_SOL_FEM", Mesh_Box_PSolFEM, 1);

  /* DESCRIPTION: Determine if the mesh file supports multizone. \n DEFAULT: true (temporarily) */
  addBoolOption("MULTIZONE_MESH", Multizone_Mesh, true);
  /* DESCRIPTION: Determine if we need to allocate memory to store the multizone residual. \n DEFAULT: false (temporarily) */
  addBoolOption("MULTIZONE_RESIDUAL", Multizone_Residual, false);

  /* !\brief CONTROLLING_VARIABLE_NAMES \n DESCRIPTION: Names of the variables used as inputs for the data regression method in flamelet or data-driven fluid models. */
  addStringListOption("CONTROLLING_VARIABLE_NAMES", flamelet_ParsedOptions.n_control_vars, flamelet_ParsedOptions.controlling_variable_names);

  /* !\brief CONTROLLING_VARIABLE_SOURCE_NAMES \n DESCRIPTION: Names of the variables in the flamelet manifold corresponding to the source terms of the controlling variables. */
  addStringListOption("CONTROLLING_VARIABLE_SOURCE_NAMES", flamelet_ParsedOptions.n_control_vars, flamelet_ParsedOptions.cv_source_names);

  /* DESCRIPTION: Names of the passive lookup variables for flamelet LUT */
  addStringListOption("LOOKUP_NAMES", flamelet_ParsedOptions.n_lookups, flamelet_ParsedOptions.lookup_names);

  /* DESCRIPTION: Names of the user transport equations solved in the flamelet problem. */
  addStringListOption("USER_SCALAR_NAMES", flamelet_ParsedOptions.n_user_scalars, flamelet_ParsedOptions.user_scalar_names);

  /* DESCRIPTION: Names of the user scalar source terms. */
  addStringListOption("USER_SOURCE_NAMES", flamelet_ParsedOptions.n_user_sources, flamelet_ParsedOptions.user_source_names);

  /* DESCRIPTION: Enable preferential diffusion for FGM simulations. \n DEFAULT: false */
  addBoolOption("PREFERENTIAL_DIFFUSION", flamelet_ParsedOptions.preferential_diffusion, false);

  /*!\brief CONV_FILENAME \n DESCRIPTION: Output file convergence history (w/o extension) \n DEFAULT: history \ingroup Config*/
  addStringOption("CONV_FILENAME", Conv_FileName, string("history"));
  /*!\brief BREAKDOWN_FILENAME \n DESCRIPTION: Output file forces breakdown \ingroup Config*/
  addStringOption("BREAKDOWN_FILENAME", Breakdown_FileName, string("forces_breakdown.dat"));
  /*!\brief SOLUTION_FLOW_FILENAME \n DESCRIPTION: Restart flow input file (the file output under the filename set by RESTART_FLOW_FILENAME) \n DEFAULT: solution_flow.dat \ingroup Config */
  addStringOption("SOLUTION_FILENAME", Solution_FileName, string("solution"));
  /*!\brief SOLUTION_ADJ_FILENAME\n DESCRIPTION: Restart adjoint input file. Objective function abbreviation is expected. \ingroup Config*/
  addStringOption("SOLUTION_ADJ_FILENAME", Solution_AdjFileName, string("solution_adj"));
  /*!\brief RESTART_FLOW_FILENAME \n DESCRIPTION: Output file restart flow \ingroup Config*/
  addStringOption("RESTART_FILENAME", Restart_FileName, string("restart"));
  /*!\brief RESTART_ADJ_FILENAME  \n DESCRIPTION: Output file restart adjoint. Objective function abbreviation will be appended. \ingroup Config*/
  addStringOption("RESTART_ADJ_FILENAME", Restart_AdjFileName, string("restart_adj"));
  /*!\brief VOLUME_FLOW_FILENAME  \n DESCRIPTION: Output file flow (w/o extension) variables \ingroup Config */
  addStringOption("VOLUME_FILENAME", Volume_FileName, string("vol_solution"));
  /*!\brief VOLUME_ADJ_FILENAME
   *  \n DESCRIPTION: Output file adjoint (w/o extension) variables  \ingroup Config*/
  addStringOption("VOLUME_ADJ_FILENAME", Adj_FileName, string("adj_vol_solution"));
  /*!\brief GRAD_OBJFUNC_FILENAME
   *  \n DESCRIPTION: Output objective function gradient  \ingroup Config*/
  addStringOption("GRAD_OBJFUNC_FILENAME", ObjFunc_Grad_FileName, string("of_grad"));
  /*!\brief VALUE_OBJFUNC_FILENAME
   *  \n DESCRIPTION: Output objective function  \ingroup Config*/
  addStringOption("VALUE_OBJFUNC_FILENAME", ObjFunc_Value_FileName, string("of_func"));
  /*!\brief SURFACE_FLOW_FILENAME
   *  \n DESCRIPTION: Output file surface flow coefficient (w/o extension)  \ingroup Config*/
  addStringOption("SURFACE_FILENAME", SurfCoeff_FileName, string("surface"));
  /*!\brief SURFACE_ADJ_FILENAME
   *  \n DESCRIPTION: Output file surface adjoint coefficient (w/o extension)  \ingroup Config*/
  addStringOption("SURFACE_ADJ_FILENAME", SurfAdjCoeff_FileName, string("surface_adjoint"));
  /*!\brief SURFACE_SENS_FILENAME_FILENAME
   *  \n DESCRIPTION: Output file surface sensitivity (discrete adjoint) (w/o extension)  \ingroup Config*/
  addStringOption("SURFACE_SENS_FILENAME", SurfSens_FileName, string("surface_sens"));
  /*!\brief VOLUME_SENS_FILENAME
   *  \n DESCRIPTION: Output file volume sensitivity (discrete adjoint))  \ingroup Config*/
  addStringOption("VOLUME_SENS_FILENAME", VolSens_FileName, string("volume_sens"));
  /* DESCRIPTION: Output the performance summary to the console at the end of SU2_CFD  \ingroup Config*/
  addBoolOption("WRT_PERFORMANCE", Wrt_Performance, false);
  /* DESCRIPTION: Output the tape statistics (discrete adjoint)  \ingroup Config*/
  addBoolOption("WRT_AD_STATISTICS", Wrt_AD_Statistics, false);
  /*!\brief MARKER_ANALYZE_AVERAGE
   *  \n DESCRIPTION: Output averaged flow values on specified analyze marker.
   *  Options: AREA, MASSFLUX
   *  \n Use with MARKER_ANALYZE. \ingroup Config*/
  addEnumOption("MARKER_ANALYZE_AVERAGE", Kind_Average, Average_Map, AVERAGE_MASSFLUX);
  /*!\brief COMM_LEVEL
   *  \n DESCRIPTION: Level of MPI communications during runtime  \ingroup Config*/
  addEnumOption("COMM_LEVEL", Comm_Level, Comm_Map, COMM_FULL);

  /*!\par CONFIG_CATEGORY: Dynamic mesh definition \ingroup Config*/
  /*--- Options related to dynamic meshes ---*/

  /* DESCRIPTION: Type of mesh motion */
  addEnumOption("GRID_MOVEMENT", Kind_GridMovement, GridMovement_Map, NO_MOVEMENT);
  /* DESCRIPTION: Type of surface motion */
  addEnumListOption("SURFACE_MOVEMENT",nKind_SurfaceMovement, Kind_SurfaceMovement, SurfaceMovement_Map);
  /* DESCRIPTION: Marker(s) of moving surfaces (MOVING_WALL or DEFORMING grid motion). */
  addStringListOption("MARKER_MOVING", nMarker_Moving, Marker_Moving);
  /* DESCRIPTION: Marker(s) of gradient problem boundaries. */
  addStringListOption("MARKER_SOBOLEVBC", nMarker_SobolevBC, Marker_SobolevBC);
  /* DESCRIPTION: Mach number (non-dimensional, based on the mesh velocity and freestream vals.) */
  addDoubleOption("MACH_MOTION", Mach_Motion, 0.0);
  /* DESCRIPTION: Coordinates of the rigid motion origin */
  addDoubleArrayOption("MOTION_ORIGIN", 3, Motion_Origin);
  /* DESCRIPTION: Translational velocity vector (m/s) in the x, y, & z directions (RIGID_MOTION only) */
  addDoubleArrayOption("TRANSLATION_RATE", 3, Translation_Rate);
  /* DESCRIPTION: Angular velocity vector (rad/s) about x, y, & z axes (RIGID_MOTION only) */
  addDoubleArrayOption("ROTATION_RATE", 3, Rotation_Rate);
  /* DESCRIPTION: Pitching angular freq. (rad/s) about x, y, & z axes (RIGID_MOTION only) */
  addDoubleArrayOption("PITCHING_OMEGA", 3, Pitching_Omega);
  /* DESCRIPTION: Pitching amplitude (degrees) about x, y, & z axes (RIGID_MOTION only) */
  addDoubleArrayOption("PITCHING_AMPL", 3, Pitching_Ampl);
  /* DESCRIPTION: Pitching phase offset (degrees) about x, y, & z axes (RIGID_MOTION only) */
  addDoubleArrayOption("PITCHING_PHASE", 3, Pitching_Phase);
  /* DESCRIPTION: Plunging angular freq. (rad/s) in x, y, & z directions (RIGID_MOTION only) */
  addDoubleArrayOption("PLUNGING_OMEGA", 3, Plunging_Omega);
  /* DESCRIPTION: Plunging amplitude (m) in x, y, & z directions (RIGID_MOTION only) */
  addDoubleArrayOption("PLUNGING_AMPL", 3, Plunging_Ampl);
  /* DESCRIPTION: Coordinates of the rigid motion origin */
  addDoubleListOption("SURFACE_MOTION_ORIGIN", nMarkerMotion_Origin, MarkerMotion_Origin);
  /* DESCRIPTION: Translational velocity vector (m/s) in the x, y, & z directions (DEFORMING only) */
  addDoubleListOption("SURFACE_TRANSLATION_RATE", nMarkerTranslation, MarkerTranslation_Rate);
  /* DESCRIPTION: Angular velocity vector (rad/s) about x, y, & z axes (DEFORMING only) */
  addDoubleListOption("SURFACE_ROTATION_RATE", nMarkerRotation_Rate, MarkerRotation_Rate);
  /* DESCRIPTION: Pitching angular freq. (rad/s) about x, y, & z axes (DEFORMING only) */
  addDoubleListOption("SURFACE_PITCHING_OMEGA", nMarkerPitching_Omega, MarkerPitching_Omega);
  /* DESCRIPTION: Pitching amplitude (degrees) about x, y, & z axes (DEFORMING only) */
  addDoubleListOption("SURFACE_PITCHING_AMPL", nMarkerPitching_Ampl, MarkerPitching_Ampl);
  /* DESCRIPTION: Pitching phase offset (degrees) about x, y, & z axes (DEFORMING only) */
  addDoubleListOption("SURFACE_PITCHING_PHASE", nMarkerPitching_Phase, MarkerPitching_Phase);
  /* DESCRIPTION: Plunging angular freq. (rad/s) in x, y, & z directions (DEFORMING only) */
  addDoubleListOption("SURFACE_PLUNGING_OMEGA", nMarkerPlunging_Omega, MarkerPlunging_Omega);
  /* DESCRIPTION: Plunging amplitude (m) in x, y, & z directions (DEFORMING only) */
  addDoubleListOption("SURFACE_PLUNGING_AMPL", nMarkerPlunging_Ampl, MarkerPlunging_Ampl);
  /* DESCRIPTION: Value to move motion origins (1 or 0) */
  addUShortListOption("MOVE_MOTION_ORIGIN", nMoveMotion_Origin, MoveMotion_Origin);

  /*!\par CONFIG_CATEGORY: Aeroelastic Simulation (Typical Section Model) \ingroup Config*/
  /*--- Options related to aeroelastic simulations using the Typical Section Model) ---*/
  /* DESCRIPTION: The flutter speed index (modifies the freestream condition) */
  addDoubleOption("FLUTTER_SPEED_INDEX", FlutterSpeedIndex, 0.6);
  /* DESCRIPTION: Natural frequency of the spring in the plunging direction (rad/s). */
  addDoubleOption("PLUNGE_NATURAL_FREQUENCY", PlungeNaturalFrequency, 100);
  /* DESCRIPTION: Natural frequency of the spring in the pitching direction (rad/s). */
  addDoubleOption("PITCH_NATURAL_FREQUENCY", PitchNaturalFrequency, 100);
  /* DESCRIPTION: The airfoil mass ratio. */
  addDoubleOption("AIRFOIL_MASS_RATIO", AirfoilMassRatio, 60);
  /* DESCRIPTION: Distance in semichords by which the center of gravity lies behind the elastic axis. */
  addDoubleOption("CG_LOCATION", CG_Location, 1.8);
  /* DESCRIPTION: The radius of gyration squared (expressed in semichords) of the typical section about the elastic axis. */
  addDoubleOption("RADIUS_GYRATION_SQUARED", RadiusGyrationSquared, 3.48);
  /* DESCRIPTION: Solve the aeroelastic equations every given number of internal iterations. */
  addUnsignedShortOption("AEROELASTIC_ITER", AeroelasticIter, 3);

  /*!\par CONFIG_CATEGORY: Optimization Problem*/

  /* DESCRIPTION: Scale the line search in the optimizer */
  addDoubleOption("OPT_RELAX_FACTOR", Opt_RelaxFactor, 1.0);

  /* DESCRIPTION: Bound the line search in the optimizer */
  addDoubleOption("OPT_LINE_SEARCH_BOUND", Opt_LineSearch_Bound, 1E6);

  /*!\par CONFIG_CATEGORY: Wind Gust \ingroup Config*/
  /*--- Options related to wind gust simulations ---*/

  /* DESCRIPTION: Apply a wind gust */
  addBoolOption("WIND_GUST", Wind_Gust, false);
  /* DESCRIPTION: Type of gust */
  addEnumOption("GUST_TYPE", Gust_Type, Gust_Type_Map, NO_GUST);
  /* DESCRIPTION: Gust wavelenght (meters) */
  addDoubleOption("GUST_WAVELENGTH", Gust_WaveLength, 0.0);
  /* DESCRIPTION: Number of gust periods */
  addDoubleOption("GUST_PERIODS", Gust_Periods, 1.0);
  /* DESCRIPTION: Gust amplitude (m/s) */
  addDoubleOption("GUST_AMPL", Gust_Ampl, 0.0);
  /* DESCRIPTION: Time at which to begin the gust (sec) */
  addDoubleOption("GUST_BEGIN_TIME", Gust_Begin_Time, 0.0);
  /* DESCRIPTION: Location at which the gust begins (meters) */
  addDoubleOption("GUST_BEGIN_LOC", Gust_Begin_Loc, 0.0);
  /* DESCRIPTION: Direction of the gust X or Y dir */
  addEnumOption("GUST_DIR", Gust_Dir, Gust_Dir_Map, Y_DIR);

  /* Fixed values for turbulence quantities to keep them at inflow conditions. */
  /* DESCRIPTION: Fix turbulence quantities to far-field values inside an upstream half-space. */
  addBoolOption("TURB_FIXED_VALUES", Turb_Fixed_Values, false);
  /* DESCRIPTION: Shift of the fixed values half-space, in length units in the direction of far-field velocity. */
  addDoubleOption("TURB_FIXED_VALUES_DOMAIN", Turb_Fixed_Values_MaxScalarProd, numeric_limits<su2double>::lowest());

  /* Harmonic Balance config */
  /* DESCRIPTION: Omega_HB = 2*PI*frequency - frequencies for Harmonic Balance method */
  addDoubleListOption("OMEGA_HB", nOmega_HB, Omega_HB);

  /*!\par CONFIG_CATEGORY: Equivalent Area \ingroup Config*/
  /*--- Options related to the equivalent area ---*/

  /* DESCRIPTION: Evaluate equivalent area on the Near-Field  */
  addBoolOption("EQUIV_AREA", EquivArea, false);
  ea_lim[0] = 0.0; ea_lim[1] = 1.0; ea_lim[2] = 1.0;
  /* DESCRIPTION: Integration limits of the equivalent area ( xmin, xmax, Dist_NearField ) */
  addDoubleArrayOption("EA_INT_LIMIT", 3, ea_lim);
  /* DESCRIPTION: Equivalent area scaling factor */
  addDoubleOption("EA_SCALE_FACTOR", EA_ScaleFactor, 1.0);

  // these options share nDV as their size in the option references; not a good idea
  /*!\par CONFIG_CATEGORY: Grid deformation \ingroup Config*/
  /*--- Options related to the grid deformation ---*/

  /* DESCRIPTION: Kind of deformation */
  addEnumListOption("DV_KIND", nDV, Design_Variable, Param_Map);
  /* DESCRIPTION: Marker of the surface to which we are going apply the shape deformation */
  addStringListOption("DV_MARKER", nMarker_DV, Marker_DV);
  /* DESCRIPTION: Parameters of the shape deformation
   - FFD_CONTROL_POINT_2D ( FFDBox ID, i_Ind, j_Ind, x_Disp, y_Disp )
   - FFD_RADIUS_2D ( FFDBox ID )
   - FFD_CAMBER_2D ( FFDBox ID, i_Ind )
   - FFD_THICKNESS_2D ( FFDBox ID, i_Ind )
   - HICKS_HENNE ( Lower Surface (0)/Upper Surface (1)/Only one Surface (2), x_Loc )
   - SURFACE_BUMP ( x_start, x_end, x_Loc )
   - CST ( Lower Surface (0)/Upper Surface (1), Kulfan parameter number, Total number of Kulfan parameters for surface )
   - NACA_4DIGITS ( 1st digit, 2nd digit, 3rd and 4th digit )
   - PARABOLIC ( Center, Thickness )
   - TRANSLATION ( x_Disp, y_Disp, z_Disp )
   - ROTATION ( x_Orig, y_Orig, z_Orig, x_End, y_End, z_End )
   - OBSTACLE ( Center, Bump size )
   - SPHERICAL ( ControlPoint_Index, Theta_Disp, R_Disp )
   - FFD_CONTROL_POINT ( FFDBox ID, i_Ind, j_Ind, k_Ind, x_Disp, y_Disp, z_Disp )
   - FFD_TWIST ( FFDBox ID, x_Orig, y_Orig, z_Orig, x_End, y_End, z_End )
   - FFD_ROTATION ( FFDBox ID, x_Orig, y_Orig, z_Orig, x_End, y_End, z_End )
   - FFD_CONTROL_SURFACE ( FFDBox ID, x_Orig, y_Orig, z_Orig, x_End, y_End, z_End )
   - FFD_CAMBER ( FFDBox ID, i_Ind, j_Ind )
   - FFD_THICKNESS ( FFDBox ID, i_Ind, j_Ind ) */
  addDVParamOption("DV_PARAM", nDV, ParamDV, FFDTag, Design_Variable);
  /* DESCRIPTION: New value of the shape deformation */
  addDVValueOption("DV_VALUE", nDV_Value, DV_Value, nDV, ParamDV, Design_Variable);
  /* DESCRIPTION: Provide a file of surface positions from an external parameterization. */
  addStringOption("DV_FILENAME", DV_Filename, string("surface_positions.dat"));
  /* DESCRIPTION: File of sensitivities as an unordered ASCII file with rows of x, y, z, dJ/dx, dJ/dy, dJ/dz for each volume grid point. */
  addStringOption("DV_UNORDERED_SENS_FILENAME", DV_Unordered_Sens_Filename, string("unordered_sensitivity.dat"));
  /* DESCRIPTION: File of sensitivities as an ASCII file with rows of x, y, z, dJ/dx, dJ/dy, dJ/dz for each surface grid point. */
  addStringOption("DV_SENS_FILENAME", DV_Sens_Filename, string("surface_sensitivity.dat"));
  /*!\brief OUTPUT_FORMAT \n DESCRIPTION: I/O format for output plots. \n OPTIONS: see \link Output_Map \endlink \n DEFAULT: TECPLOT \ingroup Config */
  addEnumOption("DV_SENSITIVITY_FORMAT", Sensitivity_FileFormat, Sensitivity_Map, SU2_NATIVE);
  /* DESCRIPTION: Hold the grid fixed in a region */
  addBoolOption("HOLD_GRID_FIXED", Hold_GridFixed, false);
  grid_fix[0] = -1E15; grid_fix[1] = -1E15; grid_fix[2] = -1E15;
  grid_fix[3] =  1E15; grid_fix[4] =  1E15; grid_fix[5] =  1E15;
  /* DESCRIPTION: Coordinates of the box where the grid will be deformed (Xmin, Ymin, Zmin, Xmax, Ymax, Zmax) */
  addDoubleArrayOption("HOLD_GRID_FIXED_COORD", 6, grid_fix);

  /*!\par CONFIG_CATEGORY: Deformable mesh \ingroup Config*/
  /*--- option related to deformable meshes ---*/
  /* DESCRIPTION: Decide whether the mesh will undergo deformations */
  addBoolOption("DEFORM_MESH", Deform_Mesh, false);
  /* DESCRIPTION: Print the residuals during mesh deformation to the console */
  addBoolOption("DEFORM_CONSOLE_OUTPUT", Deform_Output, false);
  /* DESCRIPTION: Number of nonlinear deformation iterations (surface deformation increments) */
  addUnsignedLongOption("DEFORM_NONLINEAR_ITER", GridDef_Nonlinear_Iter, 1);
  /* DESCRIPTION: Deform coefficient (-1.0 to 0.5) */
  addDoubleOption("DEFORM_COEFF", Deform_Coeff, 1E6);
  /* DESCRIPTION: Deform limit in m or inches */
  addDoubleOption("DEFORM_LIMIT", Deform_Limit, 1E6);
  /* DESCRIPTION: Type of element stiffness imposed for FEA mesh deformation (INVERSE_VOLUME, WALL_DISTANCE, CONSTANT_STIFFNESS) */
  addEnumOption("DEFORM_STIFFNESS_TYPE", Deform_StiffnessType, Deform_Stiffness_Map, SOLID_WALL_DISTANCE);
  /* DESCRIPTION: Young's modulus for constant stiffness FEA method of grid deformation */
  addDoubleOption("DEFORM_ELASTICITY_MODULUS", Deform_ElasticityMod, 2E11);
  /* DESCRIPTION: Poisson's ratio for constant stiffness FEA method of grid deformation */
  addDoubleOption("DEFORM_POISSONS_RATIO", Deform_PoissonRatio, 0.3);
  /* DESCRIPTION: Size of the layer of highest stiffness for wall distance-based mesh stiffness */
  addDoubleOption("DEFORM_STIFF_LAYER_SIZE", Deform_StiffLayerSize, 0.0);
  /*  DESCRIPTION: Linear solver for the mesh deformation\n OPTIONS: see \link Linear_Solver_Map \endlink \n DEFAULT: FGMRES \ingroup Config*/
  addEnumOption("DEFORM_LINEAR_SOLVER", Kind_Deform_Linear_Solver, Linear_Solver_Map, FGMRES);
  /*  \n DESCRIPTION: Preconditioner for the Krylov linear solvers \n OPTIONS: see \link Linear_Solver_Prec_Map \endlink \n DEFAULT: LU_SGS \ingroup Config*/
  addEnumOption("DEFORM_LINEAR_SOLVER_PREC", Kind_Deform_Linear_Solver_Prec, Linear_Solver_Prec_Map, ILU);
  /* DESCRIPTION: Minimum error threshold for the linear solver for the implicit formulation */
  addDoubleOption("DEFORM_LINEAR_SOLVER_ERROR", Deform_Linear_Solver_Error, 1E-14);
  /* DESCRIPTION: Maximum number of iterations of the linear solver for the implicit formulation */
  addUnsignedLongOption("DEFORM_LINEAR_SOLVER_ITER", Deform_Linear_Solver_Iter, 1000);

  /*!\par CONFIG_CATEGORY: FEM flow solver definition \ingroup Config*/
  /*--- Options related to the finite element flow solver---*/

  /* DESCRIPTION: Riemann solver used for DG (ROE, LAX-FRIEDRICH, AUSM, HLLC, VAN_LEER) */
  addEnumOption("RIEMANN_SOLVER_FEM", Riemann_Solver_FEM, Upwind_Map, UPWIND::ROE);
  /* DESCRIPTION: Constant factor applied for quadrature with straight elements (2.0 by default) */
  addDoubleOption("QUADRATURE_FACTOR_STRAIGHT_FEM", Quadrature_Factor_Straight, 2.0);
  /* DESCRIPTION: Constant factor applied for quadrature with curved elements (3.0 by default) */
  addDoubleOption("QUADRATURE_FACTOR_CURVED_FEM", Quadrature_Factor_Curved, 3.0);
  /* DESCRIPTION: Factor applied during quadrature in time for ADER-DG. (2.0 by default) */
  addDoubleOption("QUADRATURE_FACTOR_TIME_ADER_DG", Quadrature_Factor_Time_ADER_DG, 2.0);
  /* DESCRIPTION: Factor for the symmetrizing terms in the DG FEM discretization (1.0 by default) */
  addDoubleOption("THETA_INTERIOR_PENALTY_DG_FEM", Theta_Interior_Penalty_DGFEM, 1.0);
  /* DESCRIPTION: Compute the entropy in the fluid model (YES, NO) */
  addBoolOption("COMPUTE_ENTROPY_FLUID_MODEL", Compute_Entropy, true);
  /* DESCRIPTION: Use the lumped mass matrix for steady DGFEM computations */
  addBoolOption("USE_LUMPED_MASSMATRIX_DGFEM", Use_Lumped_MassMatrix_DGFEM, false);
  /* DESCRIPTION: Only compute the exact Jacobian of the spatial discretization (NO, YES) */
  addBoolOption("JACOBIAN_SPATIAL_DISCRETIZATION_ONLY", Jacobian_Spatial_Discretization_Only, false);

  /* DESCRIPTION: Number of aligned bytes for the matrix multiplications. Multiple of 64. (128 by default) */
  addUnsignedShortOption("ALIGNED_BYTES_MATMUL", byteAlignmentMatMul, 128);

  /*!\par CONFIG_CATEGORY: FEA solver \ingroup Config*/
  /*--- Options related to the FEA solver ---*/

  /*!\brief FEA_FILENAME \n DESCRIPTION: Filename to input for element-based properties \n Default: default_element_properties \ingroup Config */
  addStringOption("FEA_FILENAME", FEA_FileName, string("default_element_properties"));
  /* DESCRIPTION: Determine if advanced features are used from the element-based FEA analysis (NO, YES = experimental) */
  addBoolOption("FEA_ADVANCED_MODE", FEAAdvancedMode, false);

  /* DESCRIPTION: Modulus of elasticity */
  addDoubleListOption("ELASTICITY_MODULUS", nElasticityMod, ElasticityMod);
  /* DESCRIPTION: Poisson ratio */
  addDoubleListOption("POISSON_RATIO", nPoissonRatio, PoissonRatio);
  /* DESCRIPTION: Material density */
  addDoubleListOption("MATERIAL_DENSITY", nMaterialDensity, MaterialDensity);
  /* DESCRIPTION: Material thermal expansion coefficient */
  addDoubleListOption("MATERIAL_THERMAL_EXPANSION_COEFF", nMaterialThermalExpansion, MaterialThermalExpansion);
  /* DESCRIPTION: Temperature at which there is no stress from thermal expansion */
  addDoubleOption("MATERIAL_REFERENCE_TEMPERATURE", MaterialReferenceTemperature, 288.15);
  /* DESCRIPTION: Knowles B constant */
  addDoubleOption("KNOWLES_B", Knowles_B, 1.0);
  /* DESCRIPTION: Knowles N constant */
  addDoubleOption("KNOWLES_N", Knowles_N, 1.0);

  /*  DESCRIPTION: Include DE effects
  *  Options: NO, YES \ingroup Config */
  addBoolOption("DE_EFFECTS", DE_Effects, false);
  /*!\brief ELECTRIC_FIELD_CONST \n DESCRIPTION: Value of the Dielectric Elastomer constant */
  addDoubleListOption("ELECTRIC_FIELD_CONST", nElectric_Constant, Electric_Constant);
  /* DESCRIPTION: Modulus of the Electric Fields */
  addDoubleListOption("ELECTRIC_FIELD_MOD", nElectric_Field, Electric_Field_Mod);
  /* DESCRIPTION: Direction of the Electic Fields */
  addDoubleListOption("ELECTRIC_FIELD_DIR", nDim_Electric_Field, Electric_Field_Dir);

  /*!\brief DESIGN_VARIABLE_FEA
   *  \n DESCRIPTION: Design variable for FEA problems \n OPTIONS: See \link DVFEA_Map \endlink \n DEFAULT VENKATAKRISHNAN \ingroup Config */
  addEnumOption("DESIGN_VARIABLE_FEA", Kind_DV_FEA, DVFEA_Map, NODV_FEA);
  /*  DESCRIPTION: Consider a reference solution for the structure (optimization applications)
  *  Options: NO, YES \ingroup Config */
  addBoolOption("REFERENCE_GEOMETRY", RefGeom, false);
  /*!\brief REFERENCE_GEOMETRY_PENALTY\n DESCRIPTION: Penalty weight value for the objective function \ingroup Config*/
  addDoubleOption("REFERENCE_GEOMETRY_PENALTY", RefGeom_Penalty, 1E6);
  /*!\brief REFERENCE_GEOMETRY_FILENAME \n DESCRIPTION: Reference geometry filename \n Default: reference_geometry \ingroup Config */
  addStringOption("REFERENCE_GEOMETRY_FILENAME", RefGeom_FEMFileName, string("reference_geometry"));
  /*!\brief REFERENCE_GEOMETRY_FORMAT \n DESCRIPTION: Format of the reference geometry file \n OPTIONS: see \link Input_Ref_Map \endlink \n DEFAULT: SU2 \ingroup Config*/
  addEnumOption("REFERENCE_GEOMETRY_FORMAT", RefGeom_FileFormat, Input_Ref_Map, SU2_REF);
  /*!\brief REFERENCE_GEOMETRY_SURFACE\n DESCRIPTION: If true consider only the surfaces where loads are applied. \ingroup Config*/
  addBoolOption("REFERENCE_GEOMETRY_SURFACE", RefGeomSurf, false);

  /*!\brief REFERENCE_NODE\n  DESCRIPTION: Reference node for the structure (optimization applications) */
  addUnsignedLongOption("REFERENCE_NODE", refNodeID, 0);
  /*!\brief REFERENCE_NODE_DISPLACEMENT\n DESCRIPTION: Target displacement of the reference node \ingroup Config*/
  addDoubleListOption("REFERENCE_NODE_DISPLACEMENT", nDim_RefNode, RefNode_Displacement);
  /*!\brief REFERENCE_NODE_PENALTY\n DESCRIPTION: Penalty weight value for the objective function \ingroup Config*/
  addDoubleOption("REFERENCE_NODE_PENALTY", RefNode_Penalty, 1E3);

  /*!\brief TOTAL_DV_PENALTY\n DESCRIPTION: Penalty weight value to maintain the total sum of DV constant \ingroup Config*/
  addDoubleOption("TOTAL_DV_PENALTY", DV_Penalty, 0);

  /*!\brief STRESS_PENALTY_PARAM\n DESCRIPTION: Maximum allowed stress and KS exponent for structural optimization \ingroup Config*/
  addDoubleArrayOption("STRESS_PENALTY_PARAM", 2, StressPenaltyParam.data());

  /*!\brief REGIME_TYPE \n  DESCRIPTION: Geometric condition \n OPTIONS: see \link Struct_Map \endlink \ingroup Config*/
  addEnumOption("GEOMETRIC_CONDITIONS", Kind_Struct_Solver, Struct_Map, STRUCT_DEFORMATION::SMALL);
  /*!\brief REGIME_TYPE \n  DESCRIPTION: Material model \n OPTIONS: see \link Material_Map \endlink \ingroup Config*/
  addEnumOption("MATERIAL_MODEL", Kind_Material, Material_Map, STRUCT_MODEL::LINEAR_ELASTIC);
  /*!\brief REGIME_TYPE \n  DESCRIPTION: Compressibility of the material \n OPTIONS: see \link MatComp_Map \endlink \ingroup Config*/
  addEnumOption("MATERIAL_COMPRESSIBILITY", Kind_Material_Compress, MatComp_Map, STRUCT_COMPRESS::COMPRESSIBLE);

  /*  DESCRIPTION: Consider a prestretch in the structural domain
  *  Options: NO, YES \ingroup Config */
  addBoolOption("PRESTRETCH", Prestretch, false);
  /*!\brief PRESTRETCH_FILENAME \n DESCRIPTION: Filename to input for prestretching membranes \n Default: prestretch_file.dat \ingroup Config */
  addStringOption("PRESTRETCH_FILENAME", Prestretch_FEMFileName, string("prestretch_file"));

  /* DESCRIPTION: Iterative method for non-linear structural analysis */
  addEnumOption("NONLINEAR_FEM_SOLUTION_METHOD", Kind_SpaceIteScheme_FEA, Space_Ite_Map_FEA, STRUCT_SPACE_ITE::NEWTON);
  /* DESCRIPTION: Formulation for bidimensional elasticity solver */
  addEnumOption("FORMULATION_ELASTICITY_2D", Kind_2DElasForm, ElasForm_2D, STRUCT_2DFORM::PLANE_STRAIN);
  /*  DESCRIPTION: Apply centrifugal forces
   *  Options: NO, YES \ingroup Config */
  addBoolOption("CENTRIFUGAL_FORCE", CentrifugalForce, false);
  /*  DESCRIPTION: Temporary: pseudo static analysis (no density in dynamic analysis)
   *  Options: NO, YES \ingroup Config */
  addBoolOption("PSEUDO_STATIC", PseudoStatic, false);
  /* DESCRIPTION: Parameter alpha for Newmark scheme (s) */
  addDoubleOption("NEWMARK_BETA", Newmark_beta, 0.25);
  /* DESCRIPTION: Parameter gamma for Newmark scheme (s) */
  addDoubleOption("NEWMARK_GAMMA", Newmark_gamma, 0.5);
  /* DESCRIPTION: Apply the load as a ramp */
  addBoolOption("RAMP_LOADING", Ramp_Load, false);
  /* DESCRIPTION: Time while the load is to be increased linearly */
  addDoubleOption("RAMP_TIME", Ramp_Time, 1.0);
  /* DESCRIPTION: Transfer method used for multiphysics problems */
  addEnumOption("DYNAMIC_LOAD_TRANSFER", Dynamic_LoadTransfer, Dyn_Transfer_Method_Map, POL_ORDER_1);

  /* DESCRIPTION: Newmark - Generalized alpha - coefficients */
  addDoubleListOption("TIME_INT_STRUCT_COEFFS", nIntCoeffs, Int_Coeffs);

  /*  DESCRIPTION: Apply dead loads. Options: NO, YES \ingroup Config */
  addBoolOption("INCREMENTAL_LOAD", IncrementalLoad, false);
  /* DESCRIPTION: Maximum number of increments of the  */
  addUnsignedLongOption("NUMBER_INCREMENTS", IncLoad_Nincrements, 10);

  inc_crit[0] = 0.0; inc_crit[1] = 0.0; inc_crit[2] = 0.0;
  /* DESCRIPTION: Definition of the  UTOL RTOL ETOL*/
  addDoubleArrayOption("INCREMENTAL_CRITERIA", 3, inc_crit);

  /* DESCRIPTION: Use of predictor */
  addBoolOption("PREDICTOR", Predictor, false);
  /* DESCRIPTION: Order of the predictor */
  addUnsignedShortOption("PREDICTOR_ORDER", Pred_Order, 0);

  /* DESCRIPTION: Topology optimization options */
  addBoolOption("TOPOLOGY_OPTIMIZATION", topology_optimization, false);
  addStringOption("TOPOL_OPTIM_OUTFILE", top_optim_output_file, string("element_derivatives.dat"));
  addDoubleOption("TOPOL_OPTIM_SIMP_EXPONENT", simp_exponent, 1.0);
  addDoubleOption("TOPOL_OPTIM_SIMP_MINSTIFF", simp_minimum_stiffness, 0.001);
  addEnumListOption("TOPOL_OPTIM_FILTER_KERNEL", top_optim_nKernel, top_optim_kernels, Filter_Kernel_Map);
  addDoubleListOption("TOPOL_OPTIM_FILTER_RADIUS", top_optim_nRadius, top_optim_filter_radius);
  addDoubleListOption("TOPOL_OPTIM_KERNEL_PARAM", top_optim_nKernelParams, top_optim_kernel_params);
  addUnsignedShortOption("TOPOL_OPTIM_SEARCH_LIMIT", top_optim_search_lim, 0);
  addEnumOption("TOPOL_OPTIM_PROJECTION_TYPE", top_optim_proj_type, Projection_Function_Map, ENUM_PROJECTION_FUNCTION::NONE);
  addDoubleOption("TOPOL_OPTIM_PROJECTION_PARAM", top_optim_proj_param, 0.0);

  /* CONFIG_CATEGORY: FSI solver */
  /*--- Options related to the FSI solver ---*/

  /* DESCRIPTION: ID of the region we want to compute the sensitivities using direct differentiation */
  addUnsignedShortOption("FEA_ID_DIRECTDIFF", nID_DV, 0);

  /* DESCRIPTION: Restart from a steady state (sets grid velocities to 0 when loading the restart). */
  addBoolOption("RESTART_STEADY_STATE", SteadyRestart, false);

  /*!\par CONFIG_CATEGORY: Multizone definition \ingroup Config*/
  /*--- Options related to multizone problems ---*/

  /* DESCRIPTION List of config files for each zone in a multizone setup with SOLVER=MULTIPHYSICS
   * Order here has to match the order in the meshfile if just one is used. */
  addStringListOption("CONFIG_LIST", nConfig_Files, Config_Filenames);

  /* DESCRIPTION: Determines if the multizone problem is solved for time-domain. */
  addBoolOption("TIME_DOMAIN", Time_Domain, false);
  /* DESCRIPTION: Number of outer iterations in the multizone problem. */
  addUnsignedLongOption("OUTER_ITER", nOuterIter, 1);
  /* DESCRIPTION: Number of inner iterations in each multizone block. */
  addUnsignedLongOption("INNER_ITER", nInnerIter, 1);
  /* DESCRIPTION: Number of time steps solved in the multizone problem. */
  addUnsignedLongOption("TIME_ITER", nTimeIter, 1);
  /* DESCRIPTION: Number of iterations in each single-zone block. */
  addUnsignedLongOption("ITER", nIter, 1000);
  /* DESCRIPTION: Restart iteration in the multizone problem. */
  addUnsignedLongOption("RESTART_ITER", Restart_Iter, 1);
  /* DESCRIPTION: Minimum error threshold for the linear solver for the implicit formulation */
  addDoubleOption("TIME_STEP", Time_Step, 0.0);
  /* DESCRIPTION: Total Physical Time for time-domain problems (s) */
  addDoubleOption("MAX_TIME", Max_Time, 1.0);
  /* DESCRIPTION: Determines if the special output is written out */
  addBoolOption("SPECIAL_OUTPUT", SpecialOutput, false);

  /* DESCRIPTION: Determines if the convergence history of each individual zone is written to screen */
  addBoolOption("WRT_ZONE_CONV", Wrt_ZoneConv, false);
  /* DESCRIPTION: Determines if the convergence history of each individual zone is written to file */
  addBoolOption("WRT_ZONE_HIST", Wrt_ZoneHist, false);

  /* DESCRIPTION: Determines if the forces breakdown is written out */
  addBoolOption("WRT_FORCES_BREAKDOWN", Wrt_ForcesBreakdown, false);


  /*!\par KIND_INTERPOLATION \n
   * DESCRIPTION: Type of interpolation to use for multi-zone problems. \n OPTIONS: see \link Interpolator_Map \endlink
   * Sets Kind_Interpolation \ingroup Config
   */
  addEnumOption("KIND_INTERPOLATION", Kind_Interpolation, Interpolator_Map, INTERFACE_INTERPOLATOR::NEAREST_NEIGHBOR);

  /*  DESCRIPTION: Use conservative approach for interpolating between meshes. */
  addBoolOption("CONSERVATIVE_INTERPOLATION", ConservativeInterpolation, true);

  addUnsignedShortOption("NUM_NEAREST_NEIGHBORS", NumNearestNeighbors, 1);

  /*!\par KIND_INTERPOLATION \n
   * DESCRIPTION: Type of radial basis function to use for radial basis function interpolation. \n OPTIONS: see \link RadialBasis_Map \endlink
   * Sets Kind_RadialBasis \ingroup Config
   */
  addEnumOption("KIND_RADIAL_BASIS_FUNCTION", Kind_RadialBasisFunction, RadialBasisFunction_Map, RADIAL_BASIS::WENDLAND_C2);

  /*  DESCRIPTION: Use polynomial term in radial basis function interpolation.
  *  Options: NO, YES \ingroup Config */
  addBoolOption("RADIAL_BASIS_FUNCTION_POLYNOMIAL_TERM", RadialBasisFunction_PolynomialOption, true);

  /* DESCRIPTION: Radius for radial basis function. */
  addDoubleOption("RADIAL_BASIS_FUNCTION_PARAMETER", RadialBasisFunction_Parameter, 1.0);

  /* DESCRIPTION: Tolerance to prune small coefficients from the RBF interpolation matrix. */
  addDoubleOption("RADIAL_BASIS_FUNCTION_PRUNE_TOLERANCE", RadialBasisFunction_PruneTol, 1e-6);

   /*!\par INLETINTERPOLATION \n
   * DESCRIPTION: Type of spanwise interpolation to use for the inlet face. \n OPTIONS: see \link Inlet_SpanwiseInterpolation_Map \endlink
   * Sets Kind_InletInterpolation \ingroup Config
   */
  addEnumOption("INLET_INTERPOLATION_FUNCTION",Kind_InletInterpolationFunction, Inlet_SpanwiseInterpolation_Map, INLET_SPANWISE_INTERP::NONE);

   /*!\par INLETINTERPOLATION \n
   * DESCRIPTION: Type of spanwise interpolation to use for the inlet face. \n OPTIONS: see \link Inlet_SpanwiseInterpolation_Map \endlink
   * Sets Kind_InletInterpolation \ingroup Config
   */
  addEnumOption("INLET_INTERPOLATION_DATA_TYPE", Kind_Inlet_InterpolationType, Inlet_SpanwiseInterpolationType_Map, INLET_INTERP_TYPE::VR_VTHETA);

  addBoolOption("PRINT_INLET_INTERPOLATED_DATA", PrintInlet_InterpolatedData, false);

  /* DESCRIPTION: Number of FSI iterations during which a ramp is applied */
  addUnsignedShortOption("RAMP_FSI_ITER", nIterFSI_Ramp, 2);
  /* DESCRIPTION: Aitken's static relaxation factor */
  addDoubleOption("STAT_RELAX_PARAMETER", AitkenStatRelax, 0.4);
  /* DESCRIPTION: Aitken's dynamic maximum relaxation factor for the first iteration */
  addDoubleOption("AITKEN_DYN_MAX_INITIAL", AitkenDynMaxInit, 0.5);
  /* DESCRIPTION: Aitken's dynamic minimum relaxation factor for the first iteration */
  addDoubleOption("AITKEN_DYN_MIN_INITIAL", AitkenDynMinInit, 0.5);
  /* DESCRIPTION: Kind of relaxation */
  addEnumOption("BGS_RELAXATION", Kind_BGS_RelaxMethod, AitkenForm_Map, BGS_RELAXATION::NONE);
  /* DESCRIPTION: Relaxation required */
  addBoolOption("RELAXATION", Relaxation, false);

  /*!\par CONFIG_CATEGORY: Radiation solver \ingroup Config*/
  /*--- Options related to the radiation solver ---*/

  /* DESCRIPTION: Type of radiation model */
  addEnumOption("RADIATION_MODEL", Kind_Radiation, Radiation_Map, RADIATION_MODEL::NONE);

  /* DESCRIPTION: Kind of initialization of the P1 model  */
  addEnumOption("P1_INITIALIZATION", Kind_P1_Init, P1_Init_Map, P1_INIT::TEMPERATURE);

  /* DESCRIPTION: Absorption coefficient */
  addDoubleOption("ABSORPTION_COEFF", Absorption_Coeff, 1.0);
  /* DESCRIPTION: Scattering coefficient */
  addDoubleOption("SCATTERING_COEFF", Scattering_Coeff, 0.0);

  /* DESCRIPTION: Apply a volumetric heat source as a source term (NO, YES) in the form of an ellipsoid*/
  addBoolOption("HEAT_SOURCE", HeatSource, false);
  /* DESCRIPTION: Value of the volumetric heat source */
  addDoubleOption("HEAT_SOURCE_VAL", ValHeatSource, 0.0);
  /* DESCRIPTION: Rotation of the volumetric heat source respect to Z axis */
  addDoubleOption("HEAT_SOURCE_ROTATION_Z", Heat_Source_Rot_Z, 0.0);
  /* DESCRIPTION: Position of heat source center (Heat_Source_Center_X, Heat_Source_Center_Y, Heat_Source_Center_Z) */
  hs_center[0] = 0.0; hs_center[1] = 0.0; hs_center[2] = 0.0;
  addDoubleArrayOption("HEAT_SOURCE_CENTER", 3, hs_center);
  /* DESCRIPTION: Vector of heat source radii (Heat_Source_Axes_A, Heat_Source_Axes_B, Heat_Source_Axes_C) */
  hs_axes[0] = 1.0; hs_axes[1] = 1.0; hs_axes[2] = 1.0;
  addDoubleArrayOption("HEAT_SOURCE_AXES", 3, hs_axes);

  /*!\brief MARKER_EMISSIVITY DESCRIPTION: Wall emissivity of the marker for radiation purposes \n
   * Format: ( marker, emissivity of the marker, ... ) \ingroup Config  */
  addStringDoubleListOption("MARKER_EMISSIVITY", nMarker_Emissivity, Marker_Emissivity, Wall_Emissivity);

  /* DESCRIPTION:  Courant-Friedrichs-Lewy condition of the finest grid in radiation solvers */
  addDoubleOption("CFL_NUMBER_RAD", CFL_Rad, 1.0);

  /*!\par CONFIG_CATEGORY: Heat solver \ingroup Config*/
  /*--- options related to the heat solver ---*/

  /* DESCRIPTION: CHT interface coupling methods */
  /*  Options: NO, YES \ingroup Config */
  addEnumOption("CHT_COUPLING_METHOD", Kind_CHT_Coupling, CHT_Coupling_Map, CHT_COUPLING::DIRECT_TEMPERATURE_ROBIN_HEATFLUX);

  /*!\par CONFIG_CATEGORY: Visualize Control Volumes \ingroup Config*/
  /*--- options related to visualizing control volumes ---*/

  /* DESCRIPTION: Node number for the CV to be visualized (tecplot) */
  addLongOption("VISUALIZE_CV", Visualize_CV, -1);

  /*!\par CONFIG_CATEGORY: Inverse design problem \ingroup Config*/
  /*--- options related to inverse design problem ---*/

  /* DESCRIPTION: Evaluate inverse design on the surface  */
  addBoolOption("INV_DESIGN_CP", InvDesign_Cp, false);

  /* DESCRIPTION: Evaluate inverse design on the surface  */
  addBoolOption("INV_DESIGN_HEATFLUX", InvDesign_HeatFlux, false);

  /*!\par CONFIG_CATEGORY: Unsupported options \ingroup Config*/
  /*--- Options that are experimental and not intended for general use ---*/

  /* DESCRIPTION: Write extra output (EXPERIMENTAL, NOT FOR GENERAL USE) */
  addBoolOption("EXTRA_OUTPUT", ExtraOutput, false);

  /* DESCRIPTION: Write extra heat output for a given heat solver zone */
  addLongOption("EXTRA_HEAT_ZONE_OUTPUT", ExtraHeatOutputZone, -1);

  /*--- options related to the FFD problem ---*/
  /*!\par CONFIG_CATEGORY:FFD point inversion \ingroup Config*/

  /* DESCRIPTION: Fix I plane */
  addShortListOption("FFD_FIX_I", nFFD_Fix_IDir, FFD_Fix_IDir);

  /* DESCRIPTION: Fix J plane */
  addShortListOption("FFD_FIX_J", nFFD_Fix_JDir, FFD_Fix_JDir);

  /* DESCRIPTION: Fix K plane */
  addShortListOption("FFD_FIX_K", nFFD_Fix_KDir, FFD_Fix_KDir);

  /* DESCRIPTION: FFD symmetry plane (j=0) */
  addBoolOption("FFD_SYMMETRY_PLANE", FFD_Symmetry_Plane, false);

  /* DESCRIPTION: Define different coordinates systems for the FFD */
  addEnumOption("FFD_COORD_SYSTEM", FFD_CoordSystem, CoordSystem_Map, CARTESIAN);

  /* DESCRIPTION: Axis information for the spherical and cylindrical coord system */
  ffd_axis[0] = 0.0; ffd_axis[1] = 0.0; ffd_axis[2] =0.0;
  addDoubleArrayOption("FFD_AXIS", 3, ffd_axis);

  /* DESCRIPTION: Number of total iterations in the FFD point inversion */
  addUnsignedShortOption("FFD_ITERATIONS", nFFD_Iter, 500);

  /* DESCRIPTION: Free surface damping coefficient */
  addDoubleOption("FFD_TOLERANCE", FFD_Tol, 1E-10);

  /* DESCRIPTION: Procedure to prevent self-intersections within the FFD box based on Jacobian determinant */
  addBoolOption("FFD_INTPREV", FFD_IntPrev, NO);

  /* DESCRIPTION: Number of total iterations in the convexity check procedure */
  addUnsignedShortOption("FFD_INTPREV_ITER", FFD_IntPrev_MaxIter, 10);

  /* DESCRIPTION: Recursion depth in the FFD self-intersection prevention */
  addUnsignedShortOption("FFD_INTPREV_DEPTH", FFD_IntPrev_MaxDepth, 3);

  /* DESCRIPTION: Convexity check on all mesh elements */
  addBoolOption("CONVEXITY_CHECK", ConvexityCheck, NO);

  /* DESCRIPTION: Number of total iterations in the convexity check procedure */
  addUnsignedShortOption("CONVEXITY_CHECK_ITER", ConvexityCheck_MaxIter, 10);

  /* DESCRIPTION: Recursion depth in the FFD self-intersection prevention */
  addUnsignedShortOption("CONVEXITY_CHECK_DEPTH", ConvexityCheck_MaxDepth, 3);

  /* DESCRIPTION: Definition of the FFD boxes */
  addFFDDefOption("FFD_DEFINITION", nFFDBox, CoordFFDBox, TagFFDBox);

  /* DESCRIPTION: Definition of the FFD boxes */
  addFFDDegreeOption("FFD_DEGREE", nFFDBox, DegreeFFDBox);

  /* DESCRIPTION: Surface continuity at the intersection with the FFD */
  addEnumOption("FFD_CONTINUITY", FFD_Continuity, Continuity_Map, DERIVATIVE_2ND);

  /* DESCRIPTION: Kind of blending for the FFD definition */
  addEnumOption("FFD_BLENDING", FFD_Blending, Blending_Map, BEZIER );

  /* DESCRIPTION: Order of the BSplines for BSpline Blending function */
  ffd_coeff[0] = 2; ffd_coeff[1] = 2; ffd_coeff[2] = 2;
  addDoubleArrayOption("FFD_BSPLINE_ORDER", 3, ffd_coeff);

  /*--- Options for the automatic differentiation methods ---*/
  /*!\par CONFIG_CATEGORY: Automatic Differentation options\ingroup Config*/

  /* DESCRIPTION: Direct differentiation mode (forward) */
  addEnumOption("DIRECT_DIFF", DirectDiff, DirectDiff_Var_Map, NO_DERIVATIVE);

  /* DESCRIPTION: Automatic differentiation mode (reverse) */
  addBoolOption("AUTO_DIFF", AD_Mode, NO);

  /* DESCRIPTION: Preaccumulation in the AD mode. */
  addBoolOption("PREACC", AD_Preaccumulation, YES);

  /* DESCRIPTION: Specify the tape which is checked in a tape debug run. */
  addEnumOption("CHECK_TAPE_TYPE", AD_CheckTapeType, CheckTapeType_Map, CHECK_TAPE_TYPE::FULL_SOLVER);

  /* DESCRIPTION: Specify the tape which is checked in a tape debug run. */
  addEnumOption("CHECK_TAPE_VARIABLES", AD_CheckTapeVariables, CheckTapeVariables_Map, CHECK_TAPE_VARIABLES::SOLVER_VARIABLES);

  /*--- options that are used in the python optimization scripts. These have no effect on the c++ toolsuite ---*/
  /*!\par CONFIG_CATEGORY:Python Options\ingroup Config*/

  /* DESCRIPTION: Gradient method */
  addPythonOption("GRADIENT_METHOD");

  /* DESCRIPTION: Geometrical Parameter */
  addPythonOption("GEO_PARAM");

  /* DESCRIPTION: Setup for design variables */
  addPythonOption("DEFINITION_DV");

  /* DESCRIPTION: Maximum number of iterations */
  addPythonOption("OPT_ITERATIONS");

  /* DESCRIPTION: Requested accuracy */
  addPythonOption("OPT_ACCURACY");

  /*!\brief OPT_COMBINE_OBJECTIVE
   *  \n DESCRIPTION: Flag specifying whether to internally combine a multi-objective function or treat separately */
  addPythonOption("OPT_COMBINE_OBJECTIVE");

  /* DESCRIPTION: Current value of the design variables */
  addPythonOption("DV_VALUE_NEW");

  /* DESCRIPTION: Previous value of the design variables */
  addPythonOption("DV_VALUE_OLD");

  /* DESCRIPTION: Number of partitions of the mesh */
  addPythonOption("NUMBER_PART");

  /* DESCRIPTION: Optimization objective function with optional scaling factor*/
  addPythonOption("OPT_OBJECTIVE");

  /* DESCRIPTION: Optimization constraint functions with optional scaling factor */
  addPythonOption("OPT_CONSTRAINT");

  /* DESCRIPTION: Finite different step for gradient estimation */
  addPythonOption("FIN_DIFF_STEP");

  /* DESCRIPTION: Verbosity of the python scripts to Stdout */
  addPythonOption("CONSOLE");

  /* DESCRIPTION: Flag specifying if the mesh was decomposed */
  addPythonOption("DECOMPOSED");

  /* DESCRIPTION: Optimization gradient factor */
  addPythonOption("OPT_GRADIENT_FACTOR");

  /* DESCRIPTION: Upper bound for the optimizer */
  addPythonOption("OPT_BOUND_UPPER");

  /* DESCRIPTION: Lower bound for the optimizer */
  addPythonOption("OPT_BOUND_LOWER");

  /* DESCRIPTION: Number of zones of the problem */
  addPythonOption("NZONES");

  /* DESCRIPTION: ParMETIS load balancing tolerance */
  addDoubleOption("PARMETIS_TOLERANCE", ParMETIS_tolerance, 0.02);

  /* DESCRIPTION: ParMETIS load balancing weight for points */
  addLongOption("PARMETIS_POINT_WEIGHT", ParMETIS_pointWgt, 0);

  /* DESCRIPTION: ParMETIS load balancing weight for edges (equiv. to neighbors) */
  addLongOption("PARMETIS_EDGE_WEIGHT", ParMETIS_edgeWgt, 1);

  /*--- options that are used in the Hybrid RANS/LES Simulations  ---*/
  /*!\par CONFIG_CATEGORY:Hybrid_RANSLES Options\ingroup Config*/

  /* DESCRIPTION: Starting Iteration for windowing approach */
  addUnsignedLongOption("WINDOW_START_ITER", StartWindowIteration, 0);

  /* DESCRIPTION: Window (weight) function for the cost-functional in the reverse sweep */
  addEnumOption("WINDOW_FUNCTION", Kind_WindowFct, Window_Map, WINDOW_FUNCTION::SQUARE);

  /* DESCRIPTION: DES Constant */
  addDoubleOption("DES_CONST", Const_DES, 0.65);

  /* DESCRIPTION: Specify Hybrid RANS/LES model */
  addEnumOption("HYBRID_RANSLES", Kind_HybridRANSLES, HybridRANSLES_Map, NO_HYBRIDRANSLES);

  /* DESCRIPTION: Roe with low dissipation for unsteady flows */
  addEnumOption("ROE_LOW_DISSIPATION", Kind_RoeLowDiss, RoeLowDiss_Map, NO_ROELOWDISS);

  /* DESCRIPTION: Compute Average for unsteady simulations */
  addBoolOption("COMPUTE_AVERAGE", Compute_Average, false);

  /* DESCRIPTION: Multipoint design Mach number*/
  addPythonOption("MULTIPOINT_MACH_NUMBER");

  /* DESCRIPTION: Multipoint design Weight */
  addPythonOption("MULTIPOINT_WEIGHT");

  /* DESCRIPTION: Multipoint design Angle of Attack */
  addPythonOption("MULTIPOINT_AOA");

  /* DESCRIPTION: Multipoint design Sideslip angle */
  addPythonOption("MULTIPOINT_SIDESLIP_ANGLE");

  /* DESCRIPTION: Multipoint design target CL*/
  addPythonOption("MULTIPOINT_TARGET_CL");

  /* DESCRIPTION: Multipoint design Reynolds number */
  addPythonOption("MULTIPOINT_REYNOLDS_NUMBER");

  /* DESCRIPTION: Multipoint design freestream temperature */
  addPythonOption("MULTIPOINT_FREESTREAM_TEMPERATURE");

  /* DESCRIPTION: Multipoint design freestream pressure */
  addPythonOption("MULTIPOINT_FREESTREAM_PRESSURE");

  /* DESCRIPTION: Multipoint design for outlet quantities (varying back pressure or mass flow operating points). */
  addPythonOption("MULTIPOINT_OUTLET_VALUE");

  /* DESCRIPTION: Multipoint mesh filenames, if using different meshes for each point */
  addPythonOption("MULTIPOINT_MESH_FILENAME");

  /*--- options that are used for the output ---*/
  /*!\par CONFIG_CATEGORY:Output Options\ingroup Config*/

  /* DESCRIPTION: Type of screen output */
  addStringListOption("SCREEN_OUTPUT", nScreenOutput, ScreenOutput);
  /* DESCRIPTION: Type of output printed to the history file */
  addStringListOption("HISTORY_OUTPUT", nHistoryOutput, HistoryOutput);
  /* DESCRIPTION: Type of output printed to the volume solution file */
  addStringListOption("VOLUME_OUTPUT", nVolumeOutput, VolumeOutput);

  /* DESCRIPTION: History writing frequency (INNER_ITER) */
  addUnsignedLongOption("HISTORY_WRT_FREQ_INNER", HistoryWrtFreq[2], 1);
  /* DESCRIPTION: History writing frequency (OUTER_ITER) */
  addUnsignedLongOption("HISTORY_WRT_FREQ_OUTER", HistoryWrtFreq[1], 1);
  /* DESCRIPTION: History writing frequency (TIME_ITER) */
  addUnsignedLongOption("HISTORY_WRT_FREQ_TIME", HistoryWrtFreq[0], 1);

  /* DESCRIPTION: Screen writing frequency (INNER_ITER) */
  addUnsignedLongOption("SCREEN_WRT_FREQ_INNER", ScreenWrtFreq[2], 1);
  /* DESCRIPTION: Screen writing frequency (OUTER_ITER) */
  addUnsignedLongOption("SCREEN_WRT_FREQ_OUTER", ScreenWrtFreq[1], 1);
  /* DESCRIPTION: Screen writing frequency (TIME_ITER) */
  addUnsignedLongOption("SCREEN_WRT_FREQ_TIME", ScreenWrtFreq[0], 1);
  /* DESCRIPTION: list of writing frequencies for each file type (length same as nVolumeOutputFiles) */
  addULongListOption("OUTPUT_WRT_FREQ", nVolumeOutputFrequencies, VolumeOutputFrequencies);

  /* DESCRIPTION: Volume solution files */
  addEnumListOption("OUTPUT_FILES", nVolumeOutputFiles, VolumeOutputFiles, Output_Map);

  /* DESCRIPTION: Parameter to perturb eigenvalues */
  addDoubleOption("UQ_DELTA_B", uq_delta_b, 1.0);

  /* DESCRIPTION: Parameter to determine kind of perturbation */
  addUnsignedShortOption("UQ_COMPONENT", eig_val_comp, 1);

  /* DESCRIPTION: Parameter to perturb eigenvalues */
  addDoubleOption("UQ_URLX", uq_urlx, 0.1);

  /* DESCRIPTION: Permuting eigenvectors for UQ analysis */
  addBoolOption("UQ_PERMUTE", uq_permute, false);

  /* DESCRIPTION: Number of calls to 'Build' that trigger re-factorization (0 means only once). */
  addUnsignedLongOption("PASTIX_FACTORIZATION_FREQUENCY", pastix_fact_freq, 1);

  /* DESCRIPTION: 0 - Quiet, 1 - During factorization and cleanup, 2 - Even more detail. */
  addUnsignedShortOption("PASTIX_VERBOSITY_LEVEL", pastix_verb_lvl, 0);

  /* DESCRIPTION: Level of fill for PaStiX incomplete LU factorization. */
  addUnsignedShortOption("PASTIX_FILL_LEVEL", pastix_fill_lvl, 1);

  /* DESCRIPTION: Size of the edge groups colored for thread parallel edge loops (0 forces the reducer strategy). */
  addUnsignedLongOption("EDGE_COLORING_GROUP_SIZE", edgeColorGroupSize, 512);

  /* DESCRIPTION: Allow fallback to smaller edge color group sizes for the discrete adjoint and allow more colors. */
  addBoolOption("EDGE_COLORING_RELAX_DISC_ADJ", edgeColoringRelaxDiscAdj, true);

  /*--- options that are used for libROM ---*/
  /*!\par CONFIG_CATEGORY:libROM options \ingroup Config*/

  /*!\brief SAVE_LIBROM \n DESCRIPTION: Flag for saving data with libROM. */
  addBoolOption("SAVE_LIBROM", libROM, false);

  /*!\brief LIBROM_BASE_FILENAME \n DESCRIPTION: Output base file name for libROM   \ingroup Config*/
  addStringOption("LIBROM_BASE_FILENAME", libROMbase_FileName, string("su2"));

  /*!\brief BASIS_GENERATION \n DESCRIPTION: Flag for saving data with libROM. */
  addEnumOption("BASIS_GENERATION", POD_Basis_Gen, POD_Map, POD_KIND::STATIC);

  /*!\brief MAX_BASIS_DIM \n DESCRIPTION: Maximum number of basis vectors.*/
  addUnsignedShortOption("MAX_BASIS_DIM", maxBasisDim, 100);

  /*!\brief ROM_SAVE_FREQ \n DESCRIPTION: How often to save snapshots for unsteady problems.*/
  addUnsignedShortOption("ROM_SAVE_FREQ", rom_save_freq, 1);

  /* END_CONFIG_OPTIONS */

}

void CConfig::SetConfig_Parsing(char case_filename[MAX_STRING_SIZE]) {

  ifstream case_file;

  /*--- Read the configuration file ---*/

  case_file.open(case_filename, ios::in);

  if (case_file.fail()) {
    SU2_MPI::Error("The configuration file (.cfg) is missing!!", CURRENT_FUNCTION);
  }

  SetConfig_Parsing(case_file);

  case_file.close();

}

void CConfig::SetConfig_Parsing(istream& config_buffer){

  string text_line, option_name;
  vector<string> option_value;

  string errorString;

  const int max_err_count = 30; // Maximum number of errors to print before stopping
  int err_count = 0;  // How many errors have we found in the config file
  int line_count = 1;

  map<string, bool> included_options;

  /*--- Parse the configuration file and set the options ---*/

  while (getline (config_buffer, text_line)) {

    if (err_count >= max_err_count) {
      errorString.append("Too many errors, stopping parse.");
      break;
    }

     PrintingToolbox::trim(text_line);

    /*--- Check if there is a line continuation character at the
     * end of the current line or somewhere in between (the rest is ignored then).
     * If yes, read until there is a line without one or an empty line.
     * If there is a statement after a cont. char
     * throw an error. ---*/

     if (!text_line.empty() && (text_line.front() != '%')){
       while (text_line.back() == '\\' ||
              (PrintingToolbox::split(text_line, '\\').size() > 1)){
         string tmp;
         getline (config_buffer, tmp);
         line_count++;
         if (tmp.find_first_of('=') != string::npos){
           errorString.append("Line " + to_string(line_count)  + ": Statement found after continuation character.\n");
         }
         PrintingToolbox::trim(tmp);
         if (tmp.front() != '%'){
           text_line = PrintingToolbox::split(text_line, '\\')[0];
           text_line += " " + tmp;
         }
       }
     }

    if (TokenizeString(text_line, option_name, option_value)) {
      /*--- See if it's a python option ---*/

      if (option_map.find(option_name) == option_map.end()) {
          string newString;
          newString.append("Line " + to_string(line_count)  + " " + option_name);
          newString.append(": invalid option name");
          newString.append(". Check current SU2 options in config_template.cfg.");
          newString.append("\n");
          if (!option_name.compare("SINGLEZONE_DRIVER"))
            newString.append("Option SINGLEZONE_DRIVER is deprecated, it does not have a replacement.\n\n");
          else if (!option_name.compare("DYN_TIMESTEP"))
            newString.append("DYN_TIMESTEP is deprecated. Use TIME_STEP instead.\n\n");
          else if (!option_name.compare("DYN_TIME"))
            newString.append("DYN_TIME is deprecated. Use MAX_TIME instead.\n\n");
          else if (!option_name.compare("DYNAMIC_ANALYSIS"))
            newString.append("DYNAMIC_ANALYSIS is deprecated. Use TIME_DOMAIN instead.\n\n");
          else if (!option_name.compare("SPECIES_USE_STRONG_BC"))
            newString.append("SPECIES_USE_STRONG_BC is deprecated. Use MARKER_SPECIES_STRONG_BC= (marker1, ...) instead.\n\n");
          else if (!option_name.compare("DEAD_LOAD"))
            newString.append("DEAD_LOAD is deprecated. Use GRAVITY_FORCE or BODY_FORCE instead.\n\n");
          else {
            /*--- Find the most likely candidate for the unrecognized option, based on the length
             of start and end character sequences shared by candidates and the option. ---*/
            auto countMatchChars = [&option_name](const string& candidate) {
              const size_t sz1 = option_name.size(), sz2 = candidate.size();
              size_t nMatch = 0;
              for (size_t i=0; i<min(sz1,sz2); ++i) {
                if (option_name[i] == candidate[i]) nMatch++;
                else break;
              }
              for (size_t i=0; i<min(sz1,sz2); ++i) {
                if (option_name[sz1-1-i] == candidate[sz2-1-i]) nMatch++;
                else break;
              }
              return nMatch;
            };
            string match;
            size_t maxScore = 0;
            for (auto& candidate : option_map) {
              auto score = countMatchChars(candidate.first);
              if (score > maxScore) {
                maxScore = score;
                match = candidate.first;
              }
            }
            newString.append("Did you mean ");
            newString.append(match);
            newString.append("?\n");
          }
          errorString.append(newString);
          err_count++;
          line_count++;
        continue;
      }

      /*--- Option exists, check if the option has already been in the config file ---*/

      if (included_options.find(option_name) != included_options.end()) {
        string newString;
        newString.append("Line " + to_string(line_count)  + " " + option_name);
        newString.append(": option appears twice");
        newString.append("\n");
        errorString.append(newString);
        err_count++;
        line_count++;
        continue;
      }

      /*--- New found option. Add it to the map, and delete from all options ---*/

      included_options.insert(pair<string, bool>(option_name, true));
      all_options.erase(option_name);

      /*--- Set the value and check error ---*/

      string out = option_map[option_name]->SetValue(option_value);
      if (out.compare("") != 0) {
        /*--- valid option, but deprecated value ---*/
        if (!option_name.compare("KIND_TURB_MODEL")) {
          if (option_value[0] == "SST_SUST")
            errorString.append("Option KIND_TURB_MODEL=SST_SUST is deprecated. Use KIND_TURB_MODEL=SST, SST_OPTIONS=SUSTAINING instead.\n");
          else if (option_value[0] == "SA_NEG")
            errorString.append("Option KIND_TURB_MODEL=SA_NEG is deprecated. Use KIND_TURB_MODEL=SA, SA_OPTIONS=NEGATIVE instead.\n");
          else if (option_value[0] == "SA_E")
            errorString.append("Option KIND_TURB_MODEL=SA_E is deprecated. Use KIND_TURB_MODEL=SA, SA_OPTIONS=EDWARDS instead.\n");
          else if (option_value[0] == "SA_COMP")
            errorString.append("Option KIND_TURB_MODEL=SA_COMP is deprecated. Use KIND_TURB_MODEL=SA, SA_OPTIONS=COMPRESSIBILITY instead.\n");
          else if (option_value[0] == "SA_E_COMP")
            errorString.append("Option KIND_TURB_MODEL=SA_E_COMP is deprecated. Use KIND_TURB_MODEL=SA, SA_OPTIONS=EDWARDS,COMPRESSIBILITY instead.\n");
        } else if (!option_name.compare("KIND_TRANS_MODEL")) {
          if (option_value[0] == "BC")
            errorString.append("Option KIND_TRANS_MODEL=BC is deprecated. Use KIND_TURB_MODEL=SA, SA_OPTIONS=BCM instead.\n");
        }
        errorString.append(out);
        errorString.append("\n");
        err_count++;
      }
    }
    line_count++;
  }

  /*--- See if there were any errors parsing the config file ---*/

  if (!errorString.empty()) {
    SU2_MPI::Error(errorString, CURRENT_FUNCTION);
  }
}

void CConfig::SetDefaultFromConfig(CConfig *config){

  map<string, bool> noInheritance = {{"SCREEN_OUTPUT", true},{"HISTORY_OUTPUT", true}};

  map<string, bool>::iterator iter = all_options.begin(), curr_iter;

  while (iter != all_options.end()){
    curr_iter = iter++;
    if (!config->option_map[curr_iter->first]->GetValue().empty() && !noInheritance[curr_iter->first]){
      option_map[curr_iter->first]->SetValue(config->option_map[curr_iter->first]->GetValue());
      all_options.erase(curr_iter);
    }
  }
}

void CConfig::SetDefault(){

  /*--- Set the default values for all of the options that weren't set ---*/

  for (auto iter = all_options.begin(); iter != all_options.end(); ++iter) {
    if (option_map[iter->first]->GetValue().empty())
      option_map[iter->first]->SetDefault();
  }
}

bool CConfig::SetRunTime_Parsing(char case_filename[MAX_STRING_SIZE]) {
  string text_line, option_name;
  ifstream case_file;
  vector<string> option_value;

  /*--- Read the configuration file ---*/

  case_file.open(case_filename, ios::in);

  if (case_file.fail()) { return false; }

  string errorString;

  int err_count = 0;  // How many errors have we found in the config file
  const int max_err_count = 30; // Maximum number of errors to print before stopping

  map<string, bool> included_options;

  /*--- Parse the configuration file and set the options ---*/

  while (getline (case_file, text_line)) {

    if (err_count >= max_err_count) {
      errorString.append("Too many errors, stopping parse.");
      break;
    }

    if (TokenizeString(text_line, option_name, option_value)) {

      if (option_map.find(option_name) == option_map.end()) {

        /*--- See if it's a python option ---*/

        string newString;
        newString.append(option_name);
        newString.append(": invalid option name");
        newString.append("\n");
        errorString.append(newString);
        err_count++;
        continue;
      }

      /*--- Option exists, check if the option has already been in the config file ---*/

      if (included_options.find(option_name) != included_options.end()) {
        string newString;
        newString.append(option_name);
        newString.append(": option appears twice");
        newString.append("\n");
        errorString.append(newString);
        err_count++;
        continue;
      }

      /*--- New found option. Add it to the map, and delete from all options ---*/

      included_options.insert(pair<string, bool>(option_name, true));
      all_options.erase(option_name);

      /*--- Set the value and check error ---*/

      string out = option_map[option_name]->SetValue(option_value);
      if (out.compare("") != 0) {
        errorString.append(out);
        errorString.append("\n");
        err_count++;
      }

    }
  }

  /*--- Set the default values for all of the options that weren't set ---*/

  for (auto iter = all_options.begin(); iter != all_options.end(); ++iter) {
    option_map[iter->first]->SetDefault();
  }

  /*--- See if there were any errors parsing the runtime file ---*/

  if (!errorString.empty()) {
    SU2_MPI::Error(errorString, CURRENT_FUNCTION);
  }

  case_file.close();

  return true;

}

void CConfig::SetHeader(SU2_COMPONENT val_software) const{

  if ((iZone == 0) && (rank == MASTER_NODE)) {
    cout << "\n";
    cout << "-------------------------------------------------------------------------\n";
    cout << "|    ___ _   _ ___                                                      |\n";
    cout << "|   / __| | | |_  )   Release 8.2.0 \"Harrier\"                           |\n";
    cout << "|   \\__ \\ |_| |/ /                                                      |\n";
    switch (val_software) {
    case SU2_COMPONENT::SU2_CFD: cout << "|   |___/\\___//___|   Suite (Computational Fluid Dynamics Code)         |\n"; break;
    case SU2_COMPONENT::SU2_DEF: cout << "|   |___/\\___//___|   Suite (Mesh Deformation Code)                     |\n"; break;
    case SU2_COMPONENT::SU2_DOT: cout << "|   |___/\\___//___|   Suite (Gradient Projection Code)                  |\n"; break;
    case SU2_COMPONENT::SU2_GEO: cout << "|   |___/\\___//___|   Suite (Geometry Definition Code)                  |\n"; break;
    case SU2_COMPONENT::SU2_SOL: cout << "|   |___/\\___//___|   Suite (Solution Exporting Code)                   |\n"; break;
    }
    cout << "|                                                                       |\n";
    cout << "-------------------------------------------------------------------------\n";
    cout << "| SU2 Project Website: https://su2code.github.io                        |\n";
    cout << "|                                                                       |\n";
    cout << "| The SU2 Project is maintained by the SU2 Foundation                   |\n";
    cout << "| (http://su2foundation.org)                                            |\n";
    cout << "-------------------------------------------------------------------------\n";
    cout << "| Copyright 2012-2025, SU2 Contributors                                 |\n";
    cout << "|                                                                       |\n";
    cout << "| SU2 is free software; you can redistribute it and/or                  |\n";
    cout << "| modify it under the terms of the GNU Lesser General Public            |\n";
    cout << "| License as published by the Free Software Foundation; either          |\n";
    cout << "| version 2.1 of the License, or (at your option) any later version.    |\n";
    cout << "|                                                                       |\n";
    cout << "| SU2 is distributed in the hope that it will be useful,                |\n";
    cout << "| but WITHOUT ANY WARRANTY; without even the implied warranty of        |\n";
    cout << "| MERCHANTABILITY or FITNESS FOR A PARTICULAR PURPOSE. See the GNU      |\n";
    cout << "| Lesser General Public License for more details.                       |\n";
    cout << "|                                                                       |\n";
    cout << "| You should have received a copy of the GNU Lesser General Public      |\n";
    cout << "| License along with SU2. If not, see <http://www.gnu.org/licenses/>.   |\n";
    cout << "-------------------------------------------------------------------------" << endl;
  }

}

void CConfig::SetnZone(){

  /*--- Just as a clarification --- */

  if (Multizone_Problem == NO && Kind_Solver != MAIN_SOLVER::MULTIPHYSICS){
    nZone = 1;
  }

  if (Kind_Solver == MAIN_SOLVER::MULTIPHYSICS){
    Multizone_Problem = YES;
    if (nConfig_Files == 0){
      SU2_MPI::Error("CONFIG_LIST must be provided if PHYSICAL_PROBLEM=MULTIPHYSICS", CURRENT_FUNCTION);
    }
  }

  if (Multizone_Problem == YES){

    /*--- Some basic multizone checks ---*/

    if (nMarker_ZoneInterface % 2 != 0){
      SU2_MPI::Error("Number of markers in MARKER_ZONE_INTERFACE must be a multiple of 2", CURRENT_FUNCTION);
    }

    if (Multizone_Mesh){

      /*--- Get the number of zones from the mesh file --- */

      nZone = GetnZone(GetMesh_FileName(), Mesh_FileFormat);

      /*--- If config list is set, make sure number matches number of zones in mesh file --- */

      if (nConfig_Files != 0 && (nZone != nConfig_Files)){
        SU2_MPI::Error("Number of CONFIG_LIST must match number of zones in mesh file.", CURRENT_FUNCTION);
      }
    } else {

      /*--- Number of zones is determined from the number of config files provided --- */

      if (nConfig_Files == 0){
        SU2_MPI::Error("If MULTIZONE_MESH is set to YES, you must provide a list of config files using CONFIG_LIST option", CURRENT_FUNCTION);
      }
      nZone = nConfig_Files;

    }

    /*--- Check if subconfig files exist --- */

    if (nConfig_Files != 0){
      for (unsigned short iConfig = 0; iConfig < nConfig_Files; iConfig++){
        ifstream f(Config_Filenames[iConfig].c_str());
        if (!f.good()){
          SU2_MPI::Error("Config file " + Config_Filenames[iConfig] + " defined in CONFIG_FILES does not exist", CURRENT_FUNCTION);
        }
      }
    }

  }

}

void CConfig::SetPostprocessing(SU2_COMPONENT val_software, unsigned short val_izone, unsigned short val_nDim) {

  unsigned short iCFL, iMarker;
  bool ideal_gas = ((Kind_FluidModel == STANDARD_AIR) ||
                    (Kind_FluidModel == IDEAL_GAS) ||
                    (Kind_FluidModel == INC_IDEAL_GAS) ||
                    (Kind_FluidModel == FLUID_MIXTURE) ||
                    (Kind_FluidModel == FLUID_FLAMELET) ||
                    (Kind_FluidModel == INC_IDEAL_GAS_POLY) ||
                    (Kind_FluidModel == CONSTANT_DENSITY));
  bool noneq_gas = ((Kind_FluidModel == MUTATIONPP) ||
                    (Kind_FluidModel == SU2_NONEQ));
  bool standard_air = ((Kind_FluidModel == STANDARD_AIR));
  bool nemo = GetNEMOProblem();

  if (nZone > 1){
    Multizone_Problem = YES;
  }

  /*--- Set the default output files ---*/
  if (!OptionIsSet("OUTPUT_FILES")){
    nVolumeOutputFiles = 3;
    VolumeOutputFiles = new OUTPUT_TYPE[nVolumeOutputFiles];
    VolumeOutputFiles[0] = OUTPUT_TYPE::RESTART_BINARY;
    VolumeOutputFiles[1] = OUTPUT_TYPE::PARAVIEW_XML;
    VolumeOutputFiles[2] = OUTPUT_TYPE::SURFACE_PARAVIEW_XML;
  }

  /*--- Set the default output frequencies ---*/
  if (!OptionIsSet("OUTPUT_WRT_FREQ")){
    nVolumeOutputFrequencies = nVolumeOutputFiles;
    VolumeOutputFrequencies = new unsigned long [nVolumeOutputFrequencies];

    /*---  Using default frequency of 250 for all files when steady, and 1 for unsteady. ---*/
    for (auto iVolumeFreq = 0; iVolumeFreq < nVolumeOutputFrequencies; iVolumeFreq++){
      if (Multizone_Problem && DiscreteAdjoint) {
        VolumeOutputFrequencies[iVolumeFreq] = Time_Domain ? 1 : nOuterIter;
      }
      else {
        VolumeOutputFrequencies[iVolumeFreq] = Time_Domain ? 1 : 250;
      }
    }
  } else if (nVolumeOutputFrequencies < nVolumeOutputFiles) {
    /*--- If there are fewer frequencies than files, repeat the last frequency.
     *    This is useful to define 1 frequency for the restart file and 1 frequency for all the visualization files.  ---*/
    auto* newFrequencies = new unsigned long[nVolumeOutputFiles];
    for (unsigned short i = 0; i < nVolumeOutputFrequencies; ++i) {
      newFrequencies[i] = VolumeOutputFrequencies[i];
    }
    for (auto i = nVolumeOutputFrequencies; i < nVolumeOutputFiles; ++i) {
      newFrequencies[i] = newFrequencies[i-1];
    }
    delete [] VolumeOutputFrequencies;
    VolumeOutputFrequencies = newFrequencies;
    nVolumeOutputFrequencies = nVolumeOutputFiles;
  }

  /*--- Check if SU2 was build with TecIO support, as that is required for Tecplot Binary output. ---*/
#ifndef HAVE_TECIO
  for (unsigned short iVolumeFile = 0; iVolumeFile < nVolumeOutputFiles; iVolumeFile++){
    if (VolumeOutputFiles[iVolumeFile] == OUTPUT_TYPE::TECPLOT_BINARY ||
        VolumeOutputFiles[iVolumeFile] == OUTPUT_TYPE::SURFACE_TECPLOT_BINARY) {
      SU2_MPI::Error(string("Tecplot binary file requested in option OUTPUT_FILES but SU2 was built without TecIO support.\n"), CURRENT_FUNCTION);
    }
  }
#endif

  /*--- Check if SU2 was build with CGNS support, as that is required for CGNS output. ---*/
#ifndef HAVE_CGNS
  for (unsigned short iVolumeFile = 0; iVolumeFile < nVolumeOutputFiles; iVolumeFile++) {
    if (VolumeOutputFiles[iVolumeFile] == OUTPUT_TYPE::CGNS ||
        VolumeOutputFiles[iVolumeFile] == OUTPUT_TYPE::SURFACE_CGNS) {
      SU2_MPI::Error(string("CGNS file requested in option OUTPUT_FILES but SU2 was built without CGNS support.\n"),CURRENT_FUNCTION);
    }
  }
#endif

  /*--- Check if CoolProp is used with non-dimensionalization. ---*/
  if (Kind_FluidModel == COOLPROP && Ref_NonDim != DIMENSIONAL) {
    SU2_MPI::Error("CoolProp can not be used with non-dimensionalization.", CURRENT_FUNCTION);
  }

  /*--- STL_BINARY output not implemented yet, but already a value in option_structure.hpp---*/
  for (unsigned short iVolumeFile = 0; iVolumeFile < nVolumeOutputFiles; iVolumeFile++) {
    if (VolumeOutputFiles[iVolumeFile] == OUTPUT_TYPE::STL_BINARY){
      SU2_MPI::Error(string("OUTPUT_FILES: 'STL_BINARY' output not implemented. Use 'STL' for ASCII output.\n"), CURRENT_FUNCTION);
    }
    if (val_nDim == 2 && (VolumeOutputFiles[iVolumeFile] == OUTPUT_TYPE::STL_ASCII || VolumeOutputFiles[iVolumeFile] == OUTPUT_TYPE::STL_BINARY)) {
      SU2_MPI::Error(string("OUTPUT_FILES: 'STL(_BINARY)' output only reasonable for 3D cases.\n"), CURRENT_FUNCTION);
    }
  }

  /*--- Check if MESH_QUALITY is requested in VOLUME_OUTPUT and set the config boolean accordingly. ---*/
  Wrt_MeshQuality = false;
  for (unsigned short iField = 0; iField < nVolumeOutput; iField++) {
    if(VolumeOutput[iField].find("MESH_QUALITY") != string::npos) {
      Wrt_MeshQuality = true;
    }
  }

  /*--- Check if MULTIGRID is requested in VOLUME_OUTPUT and set the config boolean accordingly. ---*/
  Wrt_MultiGrid = false;
  for (unsigned short iField = 0; iField < nVolumeOutput; iField++) {
    if(VolumeOutput[iField].find("MULTIGRID") != string::npos) {
      Wrt_MultiGrid = true;
    }
  }

  if (Kind_Solver == MAIN_SOLVER::NAVIER_STOKES && Kind_Turb_Model != TURB_MODEL::NONE){
    SU2_MPI::Error("KIND_TURB_MODEL must be NONE if SOLVER= NAVIER_STOKES", CURRENT_FUNCTION);
  }
  if (Kind_Solver == MAIN_SOLVER::INC_NAVIER_STOKES && Kind_Turb_Model != TURB_MODEL::NONE){
    SU2_MPI::Error("KIND_TURB_MODEL must be NONE if SOLVER= INC_NAVIER_STOKES", CURRENT_FUNCTION);
  }
  if (Kind_Solver == MAIN_SOLVER::RANS && Kind_Turb_Model == TURB_MODEL::NONE){
    SU2_MPI::Error("A turbulence model must be specified with KIND_TURB_MODEL if SOLVER= RANS", CURRENT_FUNCTION);
  }
  if (Kind_Solver == MAIN_SOLVER::INC_RANS && Kind_Turb_Model == TURB_MODEL::NONE){
    SU2_MPI::Error("A turbulence model must be specified with KIND_TURB_MODEL if SOLVER= INC_RANS", CURRENT_FUNCTION);
  }
  if (Kind_Turb_Model == TURB_MODEL::NONE && Kind_Trans_Model != TURB_TRANS_MODEL::NONE) {
    SU2_MPI::Error("KIND_TURB_MODEL cannot be NONE to use a transition model", CURRENT_FUNCTION);
  }
  switch (Kind_Solver) {
    case MAIN_SOLVER::EULER:
    case MAIN_SOLVER::INC_EULER:
    case MAIN_SOLVER::FEM_EULER:
    case MAIN_SOLVER::NEMO_EULER:
      if (nMarker_HeatFlux + nMarker_Isothermal + nMarker_HeatTransfer +
          nMarker_Smoluchowski_Maxwell + nMarker_CHTInterface > 0) {
        SU2_MPI::Error("Euler solvers are only compatible with slip walls (MARKER_EULER)", CURRENT_FUNCTION);
      }
      break;
    default:
      break;
  }

  /*--- Postprocess SST_OPTIONS into structure. ---*/
  if (Kind_Turb_Model == TURB_MODEL::SST) {
    sstParsedOptions = ParseSSTOptions(SST_Options, nSST_Options, rank);
  } else if (Kind_Turb_Model == TURB_MODEL::SA) {
    saParsedOptions = ParseSAOptions(SA_Options, nSA_Options, rank);
  }

  if (Kind_Solver == MAIN_SOLVER::INC_RANS && sstParsedOptions.compSarkar){
    SU2_MPI::Error("COMPRESSIBILITY-SARKAR only supported for SOLVER= RANS", CURRENT_FUNCTION);
  }

  if (Kind_Solver == MAIN_SOLVER::INC_RANS && sstParsedOptions.compWilcox){
    SU2_MPI::Error("COMPRESSIBILITY-WILCOX only supported for SOLVER= RANS", CURRENT_FUNCTION);
  }

  /*--- Postprocess LM_OPTIONS into structure. ---*/
  if (Kind_Trans_Model == TURB_TRANS_MODEL::LM) {
    lmParsedOptions = ParseLMOptions(LM_Options, nLM_Options, rank, Kind_Turb_Model);

    /*--- Check if problem is 2D and LM2015 has been selected ---*/
    if (lmParsedOptions.LM2015 && val_nDim == 2) {
      SU2_MPI::Error("LM2015 is available only for 3D problems", CURRENT_FUNCTION);
    }
  }

  /*--- Set the boolean Wall_Functions equal to true if there is a
   definition for the wall founctions ---*/

  Wall_Functions = false;
  if (nMarker_WallFunctions > 0) {
    for (iMarker = 0; iMarker < nMarker_WallFunctions; iMarker++) {
      if (Kind_WallFunctions[iMarker] != WALL_FUNCTIONS::NONE)
        Wall_Functions = true;

      if ((Kind_WallFunctions[iMarker] == WALL_FUNCTIONS::ADAPTIVE_FUNCTION) ||
          (Kind_WallFunctions[iMarker] == WALL_FUNCTIONS::SCALABLE_FUNCTION) ||
          (Kind_WallFunctions[iMarker] == WALL_FUNCTIONS::NONEQUILIBRIUM_MODEL))
        SU2_MPI::Error(string("For RANS problems, use NONE, STANDARD_WALL_FUNCTION or EQUILIBRIUM_WALL_MODEL.\n"), CURRENT_FUNCTION);

      if (Kind_WallFunctions[iMarker] == WALL_FUNCTIONS::STANDARD_FUNCTION) {
        if ((Kind_Solver != MAIN_SOLVER::RANS) && (Kind_Solver != MAIN_SOLVER::INC_RANS))
          SU2_MPI::Error(string("Wall model STANDARD_FUNCTION only available for RANS or INC_RANS.\n"), CURRENT_FUNCTION);
        if (nRough_Wall != 0)
          SU2_MPI::Error(string("Wall model STANDARD_FUNCTION and WALL_ROUGHNESS migh not be compatible. Checking required!\n"), CURRENT_FUNCTION);
      }

    }
  }

  /*--- Initialize the AoA and Sideslip variables for the incompressible
   solver. This is typically unused (often internal flows). Also fixed CL
   mode for incompressible flows is not implemented ---*/

  if (Kind_Solver == MAIN_SOLVER::INC_EULER ||
      Kind_Solver == MAIN_SOLVER::INC_NAVIER_STOKES ||
      Kind_Solver == MAIN_SOLVER::INC_RANS) {

    /*--- Compute x-velocity with a safegaurd for 0.0. ---*/

    su2double Vx = 1e-10;
    if (vel_init[0] != 0.0) {
      Vx = vel_init[0];
    }

    /*--- Compute the angle-of-attack and sideslip. ---*/

    su2double alpha = 0.0, beta = 0.0;
    if (val_nDim == 2) {
      alpha = atan(vel_init[1]/Vx)*180.0/PI_NUMBER;
    } else {
      alpha = atan(vel_init[2]/Vx)*180.0/PI_NUMBER;
      beta  = atan(vel_init[1]/Vx)*180.0/PI_NUMBER;
    }

    /*--- Set alpha and beta in the config class. ---*/

    SetAoA(alpha);
    SetAoS(beta);

    if (Fixed_CL_Mode) {
      SU2_MPI::Error(string("Fixed CL mode not implemented for the incompressible solver. \n"), CURRENT_FUNCTION);
    }

    /*--- Inc CHT simulation, but energy equation of fluid is inactive. ---*/
    if (Multizone_Problem && (nMarker_CHTInterface > 0) && !Energy_Equation)
      SU2_MPI::Error(string("You probably want to set INC_ENERGY_EQUATION= YES for the fluid solver. \n"), CURRENT_FUNCTION);
  }

  /*--- Check correctness and consistency of contact resistance options. ---*/
  if (nMarker_ContactResistance > 0) {

    /*--- Set constant contact resistance across CHT interfaces if a single value is provided. ---*/
    if (nMarker_ContactResistance == 1) {
      auto val_CHTInterface = CHT_ContactResistance[0];
      delete [] CHT_ContactResistance;
      CHT_ContactResistance = new su2double[nMarker_CHTInterface];
      for (auto iCHTMarker=0u; iCHTMarker < nMarker_CHTInterface; iCHTMarker++)
        CHT_ContactResistance[iCHTMarker] = val_CHTInterface;
    }else if((nMarker_CHTInterface/2) != nMarker_ContactResistance){
      SU2_MPI::Error("Number of CHT interfaces does not match number of contact resistances.", CURRENT_FUNCTION);
    }
    for (auto iCHTMarker=0u; iCHTMarker < nMarker_ContactResistance; iCHTMarker++){
      if (CHT_ContactResistance[iCHTMarker] < 0)
        SU2_MPI::Error("Contact resistance value should be positive.", CURRENT_FUNCTION);
    }
  }

  /*--- By default, in 2D we should use TWOD_AIRFOIL (independenly from the input file) ---*/

  if (val_nDim == 2) Geo_Description = TWOD_AIRFOIL;

  /*--- Store the SU2 module that we are executing. ---*/

  Kind_SU2 = val_software;

  /*--- Set limiter for no MUSCL reconstructions ---*/

  auto SetScalarDefaults = [](bool muscl, unsigned short& KindConvScheme, UPWIND& KindUpwind, LIMITER& KindLimiter) {
    if (KindConvScheme == NO_CONVECTIVE) {
      KindConvScheme = SPACE_UPWIND;
      KindUpwind = UPWIND::SCALAR_UPWIND;
    } else if (KindConvScheme == SPACE_CENTERED) {
      SU2_MPI::Error("Centered schemes are not available for scalar transport", CURRENT_FUNCTION);
    }
    if (!muscl) KindLimiter = LIMITER::NONE;
  };
  SetScalarDefaults(MUSCL_Turb, Kind_ConvNumScheme_Turb, Kind_Upwind_Turb, Kind_SlopeLimit_Turb);
  SetScalarDefaults(MUSCL_Heat, Kind_ConvNumScheme_Heat, Kind_Upwind_Heat, Kind_SlopeLimit_Heat);
  SetScalarDefaults(MUSCL_Species, Kind_ConvNumScheme_Species, Kind_Upwind_Species, Kind_SlopeLimit_Species);

  if (MUSCL_Flow && (Kind_ConvNumScheme_Flow == SPACE_CENTERED)) {
    if (OptionIsSet("MUSCL_FLOW")) {
      SU2_MPI::Error("Centered schemes do not use MUSCL reconstruction (use MUSCL_FLOW= NO).", CURRENT_FUNCTION);
    } else {
      MUSCL_Flow = false;
    }
  }
  if (MUSCL_AdjFlow && (Kind_ConvNumScheme_AdjFlow == SPACE_CENTERED)) {
    if (OptionIsSet("MUSCL_ADJFLOW")) {
      SU2_MPI::Error("Centered schemes do not use MUSCL reconstruction (use MUSCL_ADJFLOW= NO).", CURRENT_FUNCTION);
    } else {
      MUSCL_AdjFlow = false;
    }
  }

  if (!MUSCL_Flow || (Kind_ConvNumScheme_Flow == SPACE_CENTERED)) Kind_SlopeLimit_Flow = LIMITER::NONE;
  if (!MUSCL_AdjFlow || (Kind_ConvNumScheme_AdjFlow == SPACE_CENTERED)) Kind_SlopeLimit_AdjFlow = LIMITER::NONE;
  if (!MUSCL_AdjTurb || (Kind_ConvNumScheme_AdjTurb == SPACE_CENTERED)) Kind_SlopeLimit_AdjTurb = LIMITER::NONE;

  /*--- Set the default for thrust in ActDisk ---*/

  if ((Kind_ActDisk == NET_THRUST) || (Kind_ActDisk == BC_THRUST)
      || (Kind_ActDisk == DRAG_MINUS_THRUST) || (Kind_ActDisk == MASSFLOW)
      || (Kind_ActDisk == POWER))
    ActDisk_Jump = RATIO;

  if(Marker_ActDiskBemInlet_CG && Marker_ActDiskBemInlet_Axis){
    if(nMarker_ActDiskBemInlet_CG != nMarker_ActDiskBemInlet_Axis){
      SU2_MPI::Error("Marker lists supplied to MARKER_ACTDISK_BEM_CG and MARKER_ACTDISK_BEM_AXIS must be identical.", CURRENT_FUNCTION);
    }
    for(iMarker=0; iMarker<nMarker_ActDiskBemInlet_CG; iMarker++){
      if(Marker_ActDiskBemInlet_CG[iMarker]!=Marker_ActDiskBemInlet_Axis[iMarker]){
          SU2_MPI::Error("Marker lists supplied to MARKER_ACTDISK_BEM_CG and MARKER_ACTDISK_BEM_AXIS must be identical.", CURRENT_FUNCTION);
      }
    }
  }

  if(Marker_ActDiskBemOutlet_CG && Marker_ActDiskBemOutlet_Axis){
    if(nMarker_ActDiskBemOutlet_CG != nMarker_ActDiskBemOutlet_Axis){
      SU2_MPI::Error("Marker lists supplied to MARKER_ACTDISK_BEM_CG and MARKER_ACTDISK_BEM_AXIS must be identical.", CURRENT_FUNCTION);
    }
    for(iMarker=0; iMarker<nMarker_ActDiskBemOutlet_CG; iMarker++){
      if(Marker_ActDiskBemOutlet_CG[iMarker]!=Marker_ActDiskBemOutlet_Axis[iMarker]){
          SU2_MPI::Error("Marker lists supplied to MARKER_ACTDISK_BEM_CG and MARKER_ACTDISK_BEM_AXIS must be identical.", CURRENT_FUNCTION);
      }
    }
  }

  /*--- Error-catching and automatic array adjustments for objective, marker, and weights arrays --- */

  /*--- If Kind_Obj has not been specified, these arrays need to take a default --*/

  if (Weight_ObjFunc == nullptr && Kind_ObjFunc == nullptr) {
    Kind_ObjFunc = new unsigned short[1];
    Kind_ObjFunc[0] = DRAG_COEFFICIENT;
    Weight_ObjFunc = new su2double[1];
    Weight_ObjFunc[0] = 1.0;
    nObj=1;
    nObjW=1;
  }

  /*--- Maker sure that arrays are the same length ---*/

  if (nObj>0) {
    if (nMarker_Monitoring!=nObj && Marker_Monitoring!= nullptr) {
      if (nMarker_Monitoring==1) {
        /*-- If only one marker was listed with multiple objectives, set that marker as the marker for each objective ---*/
        nMarker_Monitoring = nObj;
        string marker = Marker_Monitoring[0];
        delete[] Marker_Monitoring;
        Marker_Monitoring = new string[nMarker_Monitoring];
        for (iMarker=0; iMarker<nMarker_Monitoring; iMarker++)
          Marker_Monitoring[iMarker] = marker;
      }
      else if(nObj==1){
        /*--- If one objective and more than one marker: repeat objective over each marker, evenly weighted ---*/
        unsigned int obj = Kind_ObjFunc[0];
        su2double wt=1.0;
        delete[] Kind_ObjFunc;
        if (Weight_ObjFunc!=nullptr){
         wt = Weight_ObjFunc[0];
         delete[] Weight_ObjFunc;
        }
        Kind_ObjFunc = new short unsigned int[nMarker_Monitoring];
        Weight_ObjFunc = new su2double[nMarker_Monitoring];
        for (unsigned short iObj=0; iObj<nMarker_Monitoring; iObj++){
          Kind_ObjFunc[iObj] = obj;
          Weight_ObjFunc[iObj] = wt;
        }
        nObjW = nObj;
      }
      else if(nObj>1) {
        SU2_MPI::Error("When using more than one OBJECTIVE_FUNCTION, MARKER_MONITORING must be the same length or length 1.\n"
                       "For multiple surfaces per objective, either use one objective or list the objective multiple times.\n"
                       "For multiple objectives per marker either use one marker or list the marker multiple times.\n"
                       "Similar rules apply for multi-objective optimization using OPT_OBJECTIVE rather than OBJECTIVE_FUNCTION.",
                       CURRENT_FUNCTION);
      }
    }
  }

  /*-- Correct for case where Weight_ObjFunc has not been provided or has length < kind_objfunc---*/

  if (nObjW<nObj) {
    if (Weight_ObjFunc!= nullptr && nObjW>1) {
      SU2_MPI::Error("The option OBJECTIVE_WEIGHT must either have the same length as OBJECTIVE_FUNCTION,\n"
                     "be lenght 1, or be deleted from the config file (equal weights will be applied).", CURRENT_FUNCTION);
    }
    Weight_ObjFunc = new su2double[nObj];
    for (unsigned short iObj=0; iObj<nObj; iObj++)
      Weight_ObjFunc[iObj] = 1.0;
  }

  /*--- One final check for multi-objective with the set of objectives
   that are not counted per-surface. We will disable multi-objective here. ---*/

  if (nObj > 1) {
    unsigned short Obj_0 = Kind_ObjFunc[0];
    for (unsigned short iObj=1; iObj<nObj; iObj++){
      switch(Kind_ObjFunc[iObj]) {
        case INVERSE_DESIGN_PRESSURE:
        case INVERSE_DESIGN_HEATFLUX:
        case THRUST_COEFFICIENT:
        case TORQUE_COEFFICIENT:
        case FIGURE_OF_MERIT:
        case SURFACE_TOTAL_PRESSURE:
        case SURFACE_STATIC_PRESSURE:
        case SURFACE_STATIC_TEMPERATURE:
        case SURFACE_MASSFLOW:
        case SURFACE_UNIFORMITY:
        case SURFACE_SECONDARY:
        case SURFACE_MOM_DISTORTION:
        case SURFACE_SECOND_OVER_UNIFORM:
        case SURFACE_PRESSURE_DROP:
        case SURFACE_SPECIES_0:
        case SURFACE_SPECIES_VARIANCE:
        case CUSTOM_OBJFUNC:
          if (Kind_ObjFunc[iObj] != Obj_0) {
            SU2_MPI::Error("The following objectives can only be used for the first surface in a multi-objective \n"
                           "problem or as a single objective applied to multiple monitoring markers:\n"
                           "INVERSE_DESIGN_PRESSURE, INVERSE_DESIGN_HEATFLUX, THRUST_COEFFICIENT, TORQUE_COEFFICIENT\n"
                           "FIGURE_OF_MERIT, SURFACE_TOTAL_PRESSURE, SURFACE_STATIC_PRESSURE, SURFACE_MASSFLOW\n"
                           "SURFACE_UNIFORMITY, SURFACE_SECONDARY, SURFACE_MOM_DISTORTION, SURFACE_SECOND_OVER_UNIFORM\n"
                           "SURFACE_PRESSURE_DROP, SURFACE_STATIC_TEMPERATURE, SURFACE_SPECIES_0\n"
                           "SURFACE_SPECIES_VARIANCE, CUSTOM_OBJFUNC.\n", CURRENT_FUNCTION);
          }
          break;
        default:
          break;
      }
    }
  }

  if (nObj > 0){
    if (Kind_ObjFunc[0] == CUSTOM_OBJFUNC && CustomObjFunc.empty() && !Multizone_Problem) {
      SU2_MPI::Error("The expression for the custom objective function was not set.\n"
                    "For example, CUSTOM_OBJFUNC= LIFT/DRAG", CURRENT_FUNCTION);
    }
  }

  /*--- Check for unsteady problem ---*/

  if ((TimeMarching == TIME_MARCHING::TIME_STEPPING ||
       TimeMarching == TIME_MARCHING::DT_STEPPING_1ST ||
       TimeMarching == TIME_MARCHING::DT_STEPPING_2ND) && !Time_Domain){
    SU2_MPI::Error("TIME_DOMAIN must be set to YES if TIME_MARCHING is "
                   "TIME_STEPPING, DUAL_TIME_STEPPING-1ST_ORDER or DUAL_TIME_STEPPING-2ND_ORDER", CURRENT_FUNCTION);
  }

  if (Time_Domain){
    Delta_UnstTime = Time_Step;

    if (TimeMarching == TIME_MARCHING::TIME_STEPPING){ InnerIter = 1; }

    /*--- Set History write freq for inner and outer iteration to zero by default, so only time iterations write. ---*/
    if (!OptionIsSet("HISTORY_WRT_FREQ_INNER")) { HistoryWrtFreq[2] = 0; }
    if (!OptionIsSet("HISTORY_WRT_FREQ_OUTER")) { HistoryWrtFreq[1] = 0; }

    if (Restart == NO) {
      Restart_Iter = 0;
    } else {
      if(nTimeIter <= Restart_Iter) SU2_MPI::Error("TIME_ITER must be larger than RESTART_ITER.", CURRENT_FUNCTION);
    }

    /*--- WINDOW_START_ITER must be larger than or equal to: RESTART_ITER. Otherwise, the running average is wrong. ---*/
    if (OptionIsSet("WINDOW_START_ITER")) {
      if (StartWindowIteration < Restart_Iter) {
        SU2_MPI::Error("WINDOW_START_ITER must be larger than or equal to: RESTART_ITER!", CURRENT_FUNCTION);
      }
    } else {
      /*--- Enforced default behavior: start of the window is the first new iteration. ---*/
      if (rank == MASTER_NODE) cout << "WARNING: Setting WINDOW_START_ITER = RESTART_ITER for meaningful running average.\n";
      StartWindowIteration = Restart_Iter;
    }

    if (Time_Step <= 0.0 && Unst_CFL == 0.0){ SU2_MPI::Error("Invalid value for TIME_STEP.", CURRENT_FUNCTION); }
  } else {
    nTimeIter = 1;
    Time_Step = 0;

    /*--- Entry 0 corresponds to unsteady simulation so for steady simulation are just set to 1. ---*/
    ScreenWrtFreq[0]  = 1;
    HistoryWrtFreq[0] = 1;

    if (TimeMarching != TIME_MARCHING::HARMONIC_BALANCE) { TimeMarching = TIME_MARCHING::STEADY; }
  }

  if (Time_Domain && !GetWrt_Restart_Overwrite()){
    SU2_MPI::Error("Appending iterations to the filename (WRT_RESTART_OVERWRITE=NO) is incompatible with transient problems.", CURRENT_FUNCTION);
  }
  if (Time_Domain && !GetWrt_Surface_Overwrite()){
    SU2_MPI::Error("Appending iterations to the filename (WRT_SURFACE_OVERWRITE=NO) is incompatible with transient problems.", CURRENT_FUNCTION);
  }
  if (Time_Domain && !GetWrt_Volume_Overwrite()){
    SU2_MPI::Error("Appending iterations to the filename (WRT_VOLUME_OVERWRITE=NO) is incompatible with transient problems.", CURRENT_FUNCTION);
  }


  /*--- Ensure that Discard_InFiles is false, owerwise the gradient could be wrong ---*/

  if ((ContinuousAdjoint || DiscreteAdjoint) && Fixed_CL_Mode && !Eval_dOF_dCX)
    Discard_InFiles = false;

  /*--- Deactivate the multigrid in the adjoint problem ---*/

  if ((ContinuousAdjoint && !MG_AdjointFlow) ||
      (TimeMarching == TIME_MARCHING::TIME_STEPPING)) { nMGLevels = 0; }

  if (Kind_Solver == MAIN_SOLVER::EULER ||
      Kind_Solver == MAIN_SOLVER::NAVIER_STOKES ||
      Kind_Solver == MAIN_SOLVER::RANS ||
      Kind_Solver == MAIN_SOLVER::NEMO_EULER ||
      Kind_Solver == MAIN_SOLVER::NEMO_NAVIER_STOKES ||
      Kind_Solver == MAIN_SOLVER::FEM_EULER ||
      Kind_Solver == MAIN_SOLVER::FEM_NAVIER_STOKES ||
      Kind_Solver == MAIN_SOLVER::FEM_RANS ||
      Kind_Solver == MAIN_SOLVER::FEM_LES){
    Kind_Regime = ENUM_REGIME::COMPRESSIBLE;
  } else if (Kind_Solver == MAIN_SOLVER::INC_EULER ||
             Kind_Solver == MAIN_SOLVER::INC_NAVIER_STOKES ||
             Kind_Solver == MAIN_SOLVER::INC_RANS){
    Kind_Regime = ENUM_REGIME::INCOMPRESSIBLE;
  }  else {
    Kind_Regime = ENUM_REGIME::NO_FLOW;
  }

  if ((rank == MASTER_NODE) && ContinuousAdjoint && (Ref_NonDim == DIMENSIONAL) && (Kind_SU2 == SU2_COMPONENT::SU2_CFD)) {
    cout << "WARNING: The adjoint solver should use a non-dimensional flow solution." << endl;
  }

  /*--- Initialize non-physical points/reconstructions to zero ---*/

  Nonphys_Points   = 0;
  Nonphys_Reconstr = 0;

  /*--- Set the number of external iterations to 1 for the steady state problem ---*/

  if (Kind_Solver == MAIN_SOLVER::FEM_ELASTICITY) {
    nMGLevels = 0;
    if (Kind_Struct_Solver == STRUCT_DEFORMATION::SMALL){
      MinLogResidual = log10(Linear_Solver_Error);
    }
  }

  Radiation = (Kind_Radiation != RADIATION_MODEL::NONE);

  /*--- Check for unsupported features. ---*/

  if ((Kind_Solver != MAIN_SOLVER::EULER && Kind_Solver != MAIN_SOLVER::NAVIER_STOKES && Kind_Solver != MAIN_SOLVER::RANS) && (TimeMarching == TIME_MARCHING::HARMONIC_BALANCE)){
    SU2_MPI::Error("Harmonic Balance not yet implemented for the incompressible solver.", CURRENT_FUNCTION);
  }

  /*--- Check for Fluid model consistency ---*/

  if (standard_air) {
    if (Gamma != 1.4 || Gas_Constant != 287.058) {
      Gamma = 1.4;
      Gas_Constant = 287.058;
    }
  }

/*--- Set default values for various fluid properties. ---*/

  const su2double Molecular_Weight_Default = 28.96;
  const su2double Mu_Constant_Default = (SystemMeasurements == SI) ? 1.716E-5 : (1.716E-5 / 47.88025898);
  const su2double Mu_Ref_Default = Mu_Constant_Default;
  const su2double Mu_Temperature_Ref_Default = (SystemMeasurements == SI) ? 273.15 : (273.15 * 1.8);
  const su2double Mu_S_Default = (SystemMeasurements == SI) ? 110.4 : (110.4 * 1.8);
  const su2double Specific_Heat_Cp_Default = 1004.703;
  const su2double Thermal_Conductivity_Constant_Default = (SystemMeasurements == SI) ? 2.57E-2 : (2.57E-2 * 0.577789317);
  const su2double Prandtl_Lam_Default = 0.72;
  const su2double Prandtl_Turb_Default = 0.9;
  const su2double Lewis_Number_Default = 1.0;

  auto SetDefaultIfEmpty = [](su2double*& array, unsigned short& size, const su2double& default_val) {
    if (array == nullptr) {
      array = new su2double[1];
      array[0] = default_val;
      size = 1;
    }
  };

  SetDefaultIfEmpty(Molecular_Weight, nMolecular_Weight, Molecular_Weight_Default);
  SetDefaultIfEmpty(Specific_Heat_Cp, nSpecific_Heat_Cp, Specific_Heat_Cp_Default);
  SetDefaultIfEmpty(Mu_Constant, nMu_Constant, Mu_Constant_Default);
  if (Mu_Ref == nullptr && Mu_Temperature_Ref == nullptr && Mu_S == nullptr) {
    SetDefaultIfEmpty(Mu_Ref, nMu_Ref, Mu_Ref_Default);
    SetDefaultIfEmpty(Mu_Temperature_Ref, nMu_Temperature_Ref, Mu_Temperature_Ref_Default);
    SetDefaultIfEmpty(Mu_S, nMu_S, Mu_S_Default);
  }
  SetDefaultIfEmpty(Thermal_Conductivity_Constant, nThermal_Conductivity_Constant,
                    Thermal_Conductivity_Constant_Default);
  SetDefaultIfEmpty(Prandtl_Lam, nPrandtl_Lam, Prandtl_Lam_Default);
  SetDefaultIfEmpty(Prandtl_Turb, nPrandtl_Turb, Prandtl_Turb_Default);
  SetDefaultIfEmpty(Constant_Lewis_Number, nConstant_Lewis_Number, Lewis_Number_Default);

  Variable_Density = ((Kind_DensityModel == INC_DENSITYMODEL::VARIABLE) || (Kind_DensityModel == INC_DENSITYMODEL::FLAMELET));

  /*--- Check whether inputs for FLUID_MIXTURE are correctly specified. ---*/

    if (Kind_FluidModel == FLUID_MIXTURE) {
      /*--- Check whether the number of entries of each specified fluid property equals the number of transported scalar
       equations solved + 1. nMolecular_Weight and nSpecific_Heat_Cp are used because it is required for the fluid mixing models.
       * Cp is required in case of MIXTURE_FLUID_MODEL because the energy equation needs to be active.--- */
      if (nMolecular_Weight != nSpecies_Init + 1 || nSpecific_Heat_Cp != nSpecies_Init + 1) {
        SU2_MPI::Error(
            "The use of FLUID_MIXTURE requires the number of entries for MOLECULAR_WEIGHT and SPECIFIC_HEAT_CP,\n"
            "to be equal to the number of entries of SPECIES_INIT + 1",
            CURRENT_FUNCTION);
      }
      /*--- Check whether the density model used is correct, in the case of FLUID_MIXTURE the density model must be
       VARIABLE. Otherwise, if the density model is CONSTANT, the scalars will not have influence the mixture density
       and it will remain constant through the complete domain. --- */
      if (Kind_DensityModel != INC_DENSITYMODEL::VARIABLE) {
        SU2_MPI::Error("The use of FLUID_MIXTURE requires the INC_DENSITY_MODEL option to be VARIABLE",
                       CURRENT_FUNCTION);
      }
      /*--- Check whether the Kind scalar model used is correct, in the case of FLUID_MIXTURE the kind scalar model must
       be SPECIES_TRANSPORT. Otherwise, if the scalar model is NONE, the species transport equations will not be solved.
       --- */
      if (Kind_Species_Model != SPECIES_MODEL::SPECIES_TRANSPORT) {
        SU2_MPI::Error("The use of FLUID_MIXTURE requires the KIND_SCALAR_MODEL option to be SPECIES_TRANSPORT",
                       CURRENT_FUNCTION);
      }

      switch (Kind_ViscosityModel) {
        case VISCOSITYMODEL::CONSTANT:
          if (nMu_Constant != nSpecies_Init + 1) {
            SU2_MPI::Error(
                "The use of FLUID_MIXTURE requires the number of entries for MU_CONSTANT,\n"
                "to be equal to the number of entries of SPECIES_INIT + 1",
                CURRENT_FUNCTION);
          }
          break;
        case VISCOSITYMODEL::SUTHERLAND:
          if ((nMu_Ref != nSpecies_Init + 1) || (nMu_Temperature_Ref != nSpecies_Init + 1) ||
              (nMu_S != nSpecies_Init + 1)) {
            SU2_MPI::Error(
                "The use of FLUID_MIXTURE requires the number of entries for MU_REF, MU_T_REF and "
                "SUTHERLAND_CONSTANT,\n"
                "to be equal to the number of entries of SPECIES_INIT + 1",
                CURRENT_FUNCTION);
          }
          break;
        default:
          if (nSpecies_Init + 1 != 1) SU2_MPI::Error("Fluid mixture: viscosity model not available.", CURRENT_FUNCTION);
          break;
      }

      switch (Kind_ConductivityModel) {
        case CONDUCTIVITYMODEL::CONSTANT:
          if ((Kind_ConductivityModel_Turb == CONDUCTIVITYMODEL_TURB::CONSTANT_PRANDTL) &&
              (Kind_Turb_Model != TURB_MODEL::NONE)) {
            if ((nThermal_Conductivity_Constant != nSpecies_Init + 1) || (nPrandtl_Turb != nSpecies_Init + 1)) {
              SU2_MPI::Error(
                  "The use of FLUID_MIXTURE requires the number of entries for THERMAL_CONDUCTIVITY_CONSTANT and "
                  "PRANDTL_TURB,\n"
                  "to be equal to the number of entries of SPECIES_INIT + 1",
                  CURRENT_FUNCTION);
            }
          } else {
            if (nThermal_Conductivity_Constant != nSpecies_Init + 1) {
              SU2_MPI::Error(
                  "The use of FLUID_MIXTURE requires the number of entries for THERMAL_CONDUCTIVITY_CONSTANT,\n"
                  "to be equal to the number of entries of SPECIES_INIT + 1",
                  CURRENT_FUNCTION);
            }
          }
          break;
        case CONDUCTIVITYMODEL::CONSTANT_PRANDTL:
          if (Kind_ConductivityModel_Turb == CONDUCTIVITYMODEL_TURB::CONSTANT_PRANDTL) {
            if ((nPrandtl_Lam != nSpecies_Init + 1) || (nPrandtl_Turb != nSpecies_Init + 1)) {
              SU2_MPI::Error(
                  "The use of FLUID_MIXTURE requires the number of entries for PRANDTL_LAM and PRANDTL_TURB,\n"
                  "to be equal to the number of entries of SPECIES_INIT + 1",
                  CURRENT_FUNCTION);
            }
          } else {
            if (nPrandtl_Lam != nSpecies_Init + 1) {
              SU2_MPI::Error(
                  "The use of FLUID_MIXTURE requires the number of entries for PRANDTL_LAM,\n"
                  "to be equal to the number of entries of SPECIES_INIT + 1",
                  CURRENT_FUNCTION);
            }
          }
          break;
        default:
          if (nSpecies_Init + 1 != 1) SU2_MPI::Error("Conductivity model not available.", CURRENT_FUNCTION);
          break;
      }
    }


    if (Kind_Species_Model == SPECIES_MODEL::FLAMELET) {

      if (Kind_FluidModel != FLUID_FLAMELET) {
        SU2_MPI::Error("The use of SCALAR_MODEL= FLAMELET requires the FLUID_MODEL option to be FLUID_FLAMELET",
                       CURRENT_FUNCTION);
      }

      if (!Variable_Density) {
        SU2_MPI::Error("The use of FLUID_FLAMELET requires the INC_DENSITY_MODEL option to be VARIABLE or FLAMELET",
                       CURRENT_FUNCTION);
      }

      if (Kind_ConductivityModel != CONDUCTIVITYMODEL::FLAMELET) {
        SU2_MPI::Error("The use of FLUID_FLAMELET requires the CONDUCTIVITY_MODEL option to be FLAMELET",
                       CURRENT_FUNCTION);
      }

      if (Kind_Diffusivity_Model != DIFFUSIVITYMODEL::FLAMELET) {
        SU2_MPI::Error("The use of FLUID_FLAMELET requires the DIFFUSIVITY_MODEL option to be FLAMELET",
                       CURRENT_FUNCTION);
      }

      if (Kind_ViscosityModel != VISCOSITYMODEL::FLAMELET) {
        SU2_MPI::Error("The use of FLUID_FLAMELET requires the VISCOSITY_MODEL option to be FLAMELET",
                       CURRENT_FUNCTION);
      }

      if (Weakly_Coupled_Heat) {
        SU2_MPI::Error("The use of FLUID_FLAMELET is incompatible with WEAKLY_COUPLED_HEAT in the same zone.",
                       CURRENT_FUNCTION);
      }
    }

    /*--- Check for Measurement System ---*/

    if (SystemMeasurements == US && !standard_air) {
      SU2_MPI::Error("Only STANDARD_AIR fluid model can be used with US Measurement System", CURRENT_FUNCTION);
    }

    /* --- Check for NEMO compatibility issues ---*/
    if (Kind_FluidModel == SU2_NONEQ && (Kind_TransCoeffModel != TRANSCOEFFMODEL::WILKE && Kind_TransCoeffModel != TRANSCOEFFMODEL::SUTHERLAND && Kind_TransCoeffModel != TRANSCOEFFMODEL::GUPTAYOS) ) {
      SU2_MPI::Error("Transport model not available for NEMO solver using SU2TCLIB. Please use the WILKE, SUTHERLAND or GUPTAYOS transport model instead.", CURRENT_FUNCTION);
    }

    if (Kind_Solver == MAIN_SOLVER::NEMO_NAVIER_STOKES) {
      if (Kind_FluidModel == SU2_NONEQ && GasModel == "AIR-7" && Kind_TransCoeffModel != TRANSCOEFFMODEL::GUPTAYOS) {
        SU2_MPI::Error("Only Gupta-Yos transport model available for ionized flows using SU2TCLIB.", CURRENT_FUNCTION);
      }
    }

    if (Kind_FluidModel == MUTATIONPP && (Kind_TransCoeffModel == TRANSCOEFFMODEL::SUTHERLAND)) {
      SU2_MPI::Error("Transport model not available for NEMO solver using MUTATIONPP. Please use the WILKE, GUPTAYOS, or CHAPMANN_ENSKOG transport model instead.",
                     CURRENT_FUNCTION);
    }

    if (Kind_FluidModel == SU2_NONEQ && GasModel == "AIR-7" && nWall_Catalytic != 0) {
      SU2_MPI::Error("Catalytic wall recombination is not yet available for ionized flows in SU2_NEMO.", CURRENT_FUNCTION);
    }

    if (!ideal_gas && !nemo) {
      if (Kind_Upwind_Flow != UPWIND::ROE && Kind_Upwind_Flow != UPWIND::HLLC && Kind_Centered_Flow != CENTERED::JST) {
        SU2_MPI::Error("Only ROE Upwind, HLLC Upwind scheme, and JST scheme can be used for Non-Ideal Compressible Fluids", CURRENT_FUNCTION);
      }
    }

    if (GetBoolTurbomachinery()) {
      nBlades = new su2double[nZone];
      FreeStreamTurboNormal = new su2double[3];
    }

    /*--- Check if Giles are used with turbo markers ---*/

    if (nMarker_Giles > 0 && !GetBoolTurbomachinery()) {
      SU2_MPI::Error("Giles Boundary conditions can only be used with turbomachinery markers", CURRENT_FUNCTION);
    }

    /*--- Check if turbomachinery performance kind is specified with turbo markers ---*/
    if (GetBoolTurbomachinery() && !(nTurboMachineryKind/nZone == 1)){
      SU2_MPI::Error("Insufficient TURBO_PERF_KIND options specified with turbomachinery markers", CURRENT_FUNCTION);
    }

    /*--- Check for Boundary condition available for NICFD ---*/

    if ((!ideal_gas) && (!noneq_gas)) {
      if (nMarker_Inlet != 0) {
        SU2_MPI::Error(
            "Riemann Boundary conditions or Giles must be used for inlet and outlet with Not Ideal Compressible "
            "Fluids ",
            CURRENT_FUNCTION);
      }
      if (nMarker_Outlet != 0) {
        SU2_MPI::Error("Riemann Boundary conditions or Giles must be used outlet with Not Ideal Compressible Fluids ",
                       CURRENT_FUNCTION);
      }

      if (nMarker_FarField != 0) {
        SU2_MPI::Error("Riemann Boundary conditions or Giles must be used outlet with Not Ideal Compressible Fluids ",
                       CURRENT_FUNCTION);
      }
    }

    /*--- Check for Boundary condition available for NICF ---*/

    if (ideal_gas && (Kind_Solver != MAIN_SOLVER::INC_EULER && Kind_Solver != MAIN_SOLVER::INC_NAVIER_STOKES &&
                      Kind_Solver != MAIN_SOLVER::INC_RANS)) {
      if (SystemMeasurements == US && standard_air) {
        if (Kind_ViscosityModel != VISCOSITYMODEL::SUTHERLAND) {
          SU2_MPI::Error("Only SUTHERLAND viscosity model can be used with US Measurement", CURRENT_FUNCTION);
        }
      }
      if (Kind_ConductivityModel != CONDUCTIVITYMODEL::CONSTANT_PRANDTL) {
        SU2_MPI::Error("Only CONSTANT_PRANDTL thermal conductivity model can be used with STANDARD_AIR and IDEAL_GAS",
                       CURRENT_FUNCTION);
      }
    }
    /*--- Check for Boundary condition option agreement ---*/
  if (Kind_InitOption == REYNOLDS){
    if ((Kind_Solver == MAIN_SOLVER::NAVIER_STOKES || Kind_Solver == MAIN_SOLVER::RANS) && Reynolds <=0){
      SU2_MPI::Error("Reynolds number required for NAVIER_STOKES and RANS !!", CURRENT_FUNCTION);
    }
  }

  if (nKind_SurfaceMovement != nMarker_Moving) {
    SU2_MPI::Error("Number of SURFACE_MOVEMENT must match number of MARKER_MOVING", CURRENT_FUNCTION);
  }

  if (TimeMarching == TIME_MARCHING::TIME_STEPPING){
    nIter      = 1;
    nInnerIter  = 1;
  }

  if (!Multizone_Problem){
    ScreenWrtFreq[1]  = 0;
    HistoryWrtFreq[1] = 0;
    if (!Time_Domain){
      /*--- If not running multizone or unsteady, INNER_ITER and ITER are interchangeable,
       * but precedence will be given to INNER_ITER if both options are present. ---*/
      if (!OptionIsSet("INNER_ITER")){
        nInnerIter = nIter;
      }
    }
  }


  if ((Multizone_Problem || Time_Domain) && OptionIsSet("ITER")){
    SU2_MPI::Error("ITER must not be used when running multizone and/or unsteady problems.\n"
                   "Use TIME_ITER, OUTER_ITER or INNER_ITER to specify number of time iterations,\n"
                   "outer iterations or inner iterations, respectively.", CURRENT_FUNCTION);
  }

  /*--- If we're solving a purely steady problem with no prescribed grid
   movement (both rotating frame and moving walls can be steady), make sure that
   there is no grid motion ---*/

  if (GetGrid_Movement()){
    if ((Kind_SU2 == SU2_COMPONENT::SU2_CFD || Kind_SU2 == SU2_COMPONENT::SU2_SOL) &&
        (TimeMarching == TIME_MARCHING::STEADY && !Time_Domain)){

      if((Kind_GridMovement != ROTATING_FRAME) &&
         (Kind_GridMovement != STEADY_TRANSLATION) &&
         (Kind_GridMovement != NONE)){
        SU2_MPI::Error("Unsupported kind of grid movement for steady state problems.", CURRENT_FUNCTION);
      }
      for (iMarker = 0; iMarker < nMarker_Moving; iMarker++){
        if (Kind_SurfaceMovement[iMarker] != MOVING_WALL){
          SU2_MPI::Error("Unsupported kind of surface movement for steady state problems.", CURRENT_FUNCTION);
        }
      }
    }
  }

  /*--- The Line Search should be applied only in the deformation stage. ---*/

  if (Kind_SU2 != SU2_COMPONENT::SU2_DEF) {
    Opt_RelaxFactor = 1.0;
  }

  /*--- If it is not specified, set the mesh motion mach number
   equal to the freestream value. ---*/

  if (GetDynamic_Grid() && Mach_Motion == 0.0)
    Mach_Motion = Mach;

  /*--- Set the boolean flag if we are in a rotating frame (source term). ---*/

  Rotating_Frame = (Kind_GridMovement == ROTATING_FRAME);

  /*--- In case the grid movement parameters have not been declared in the
   config file, set them equal to zero for safety. Also check to make sure
   that for each option, a value has been declared for each moving marker. ---*/

  if (nMarker_Moving > 0){
    if (nMarkerMotion_Origin == 0){
      nMarkerMotion_Origin = 3*nMarker_Moving;
      MarkerMotion_Origin = new su2double[nMarkerMotion_Origin] ();
    }
    if (nMarkerMotion_Origin/3 != nMarker_Moving){
      SU2_MPI::Error("Number of SURFACE_MOTION_ORIGIN must be three times the number of MARKER_MOVING, (x,y,z) per marker.", CURRENT_FUNCTION);
    }
    if (nMarkerTranslation == 0){
      nMarkerTranslation = 3*nMarker_Moving;
      MarkerTranslation_Rate = new su2double[nMarkerTranslation] ();
    }
    if (nMarkerTranslation/3 != nMarker_Moving){
      SU2_MPI::Error("Number of SURFACE_TRANSLATION_RATE must be three times the number of MARKER_MOVING, (x,y,z) per marker.", CURRENT_FUNCTION);
    }
    if (nMarkerRotation_Rate == 0){
      nMarkerRotation_Rate = 3*nMarker_Moving;
      MarkerRotation_Rate = new su2double[nMarkerRotation_Rate] ();
    }
    if (nMarkerRotation_Rate/3 != nMarker_Moving){
      SU2_MPI::Error("Number of SURFACE_ROTATION_RATE must be three times the number of MARKER_MOVING, (x,y,z) per marker.", CURRENT_FUNCTION);
    }
    if (nMarkerPlunging_Ampl == 0){
      nMarkerPlunging_Ampl = 3*nMarker_Moving;
      MarkerPlunging_Ampl = new su2double[nMarkerPlunging_Ampl] ();
    }
    if (nMarkerPlunging_Ampl/3 != nMarker_Moving){
      SU2_MPI::Error("Number of SURFACE_PLUNGING_AMPL must be three times the number of MARKER_MOVING, (x,y,z) per marker.", CURRENT_FUNCTION);
    }
    if (nMarkerPlunging_Omega == 0){
      nMarkerPlunging_Omega = 3*nMarker_Moving;
      MarkerPlunging_Omega = new su2double[nMarkerPlunging_Omega] ();
    }
    if (nMarkerPlunging_Omega/3 != nMarker_Moving){
      SU2_MPI::Error("Number of SURFACE_PLUNGING_OMEGA must be three times the number of MARKER_MOVING, (x,y,z) per marker.", CURRENT_FUNCTION);
    }
    if (nMarkerPitching_Ampl == 0){
      nMarkerPitching_Ampl = 3*nMarker_Moving;
      MarkerPitching_Ampl = new su2double[nMarkerPitching_Ampl] ();
    }
    if (nMarkerPitching_Ampl/3 != nMarker_Moving){
      SU2_MPI::Error("Number of SURFACE_PITCHING_AMPL must be three times the number of MARKER_MOVING, (x,y,z) per marker.", CURRENT_FUNCTION);
    }
    if (nMarkerPitching_Omega == 0){
      nMarkerPitching_Omega = 3*nMarker_Moving;
      MarkerPitching_Omega = new su2double[nMarkerPitching_Omega] ();
    }
    if (nMarkerPitching_Omega/3 != nMarker_Moving){
      SU2_MPI::Error("Number of SURFACE_PITCHING_OMEGA must be three times the number of MARKER_MOVING, (x,y,z) per marker.", CURRENT_FUNCTION);
    }
    if (nMarkerPitching_Phase == 0){
      nMarkerPitching_Phase = 3*nMarker_Moving;
      MarkerPitching_Phase = new su2double[nMarkerPitching_Phase] ();
    }
    if (nMarkerPitching_Phase/3 != nMarker_Moving){
      SU2_MPI::Error("Number of SURFACE_PITCHING_PHASE must be three times the number of MARKER_MOVING, (x,y,z) per marker.", CURRENT_FUNCTION);
    }

    if (nMoveMotion_Origin == 0){
      nMoveMotion_Origin = nMarker_Moving;
      MoveMotion_Origin = new unsigned short[nMoveMotion_Origin];
      for (iMarker = 0; iMarker < nMarker_Moving; iMarker++){
        MoveMotion_Origin[iMarker] = NO;
      }
    }
    if (nMoveMotion_Origin != nMarker_Moving){
      SU2_MPI::Error("Number of MOVE_MOTION_ORIGIN must match number of MARKER_MOVING.", CURRENT_FUNCTION);
    }
  }

  /*-- Setting Harmonic Balance period from the config file */

  if (TimeMarching == TIME_MARCHING::HARMONIC_BALANCE) {
    HarmonicBalance_Period = GetHarmonicBalance_Period();
    if (HarmonicBalance_Period < 0)  {
      SU2_MPI::Error("Not a valid value for time period!!", CURRENT_FUNCTION);
    }
    /* Initialize the Harmonic balance Frequency pointer */
    if (Omega_HB == nullptr) {
      Omega_HB = new su2double[nOmega_HB];
      for (unsigned short iZone = 0; iZone < nOmega_HB; iZone++ )
        Omega_HB[iZone] = 0.0;
  } else {
      if (nOmega_HB != nTimeInstances) {
        SU2_MPI::Error("Length of omega_HB  must match the number TIME_INSTANCES!!" , CURRENT_FUNCTION);
      }
    }
  }

  /*--- Force number of span-wise section to 1 if 2D case ---*/
  if(val_nDim ==2){
    nSpanWiseSections_User=1;
    Kind_SpanWise= EQUISPACED;
  }

  /*--- Set number of TurboPerformance markers ---*/
  if(nMarker_Turbomachinery > 0){
    if(nMarker_Turbomachinery > 1){
      nMarker_TurboPerformance = nMarker_Turbomachinery + SU2_TYPE::Int(nMarker_Turbomachinery/2) + 1;
    }else{
      nMarker_TurboPerformance = nMarker_Turbomachinery;
    }
  } else {
    nMarker_TurboPerformance = 0;
    nSpanWiseSections =1;
  }

  /*--- Set number of TurboPerformance markers ---*/
  if(nMarker_Turbomachinery != 0){
    nSpan_iZones = new unsigned short[nZone];
  }

  /*--- Set number of TurboPerformance markers ---*/
  if(GetGrid_Movement() && RampRotatingFrame && !DiscreteAdjoint){
    FinalRotation_Rate_Z = Rotation_Rate[2];
    if(abs(FinalRotation_Rate_Z) > 0.0){
      Rotation_Rate[2] = rampRotFrame_coeff[0];
    }
  }

  if(RampOutletPressure && !DiscreteAdjoint){
    for (iMarker = 0; iMarker < nMarker_Giles; iMarker++){
      if (Kind_Data_Giles[iMarker] == STATIC_PRESSURE || Kind_Data_Giles[iMarker] == STATIC_PRESSURE_1D || Kind_Data_Giles[iMarker] == RADIAL_EQUILIBRIUM ){
        FinalOutletPressure = Giles_Var1[iMarker];
        Giles_Var1[iMarker] = rampOutPres_coeff[0];
      }
    }
    for (iMarker = 0; iMarker < nMarker_Riemann; iMarker++){
      if (Kind_Data_Riemann[iMarker] == STATIC_PRESSURE || Kind_Data_Riemann[iMarker] == RADIAL_EQUILIBRIUM){
        FinalOutletPressure = Riemann_Var1[iMarker];
        Riemann_Var1[iMarker] = rampOutPres_coeff[0];
      }
    }
  }

  /*--- Check on extra Relaxation factor for Giles---*/
  if(extrarelfac[1] > 0.5){
    extrarelfac[1] = 0.5;
  }
    /*--- Use the various rigid-motion input frequencies to determine the period to be used with harmonic balance cases.
     There are THREE types of motion to consider, namely: rotation, pitching, and plunging.
     The largest period of motion is the one to be used for harmonic balance  calculations. ---*/

  /*if (Unsteady_Simulation == HARMONIC_BALANCE) {
    if (!(GetGrid_Movement())) {
      // No grid movement - Time period from config file //
      HarmonicBalance_Period = GetHarmonicBalance_Period();
    }

    else {
      unsigned short N_MOTION_TYPES = 3;
      su2double *periods;
      periods = new su2double[N_MOTION_TYPES];

      //--- rotation: ---//

      su2double Omega_mag_rot = sqrt(pow(Rotation_Rate_X[ZONE_0],2)+pow(Rotation_Rate_Y[ZONE_0],2)+pow(Rotation_Rate_Z[ZONE_0],2));
      if (Omega_mag_rot > 0)
          periods[0] = 2*PI_NUMBER/Omega_mag_rot;
      else
          periods[0] = 0.0;

      //--- pitching: ---//

      su2double Omega_mag_pitch = sqrt(pow(Pitching_Omega_X[ZONE_0],2)+pow(Pitching_Omega_Y[ZONE_0],2)+pow(Pitching_Omega_Z[ZONE_0],2));
      if (Omega_mag_pitch > 0)
          periods[1] = 2*PI_NUMBER/Omega_mag_pitch;
      else
          periods[1] = 0.0;

      //--- plunging: ---//

      su2double Omega_mag_plunge = sqrt(pow(Plunging_Omega_X[ZONE_0],2)+pow(Plunging_Omega_Y[ZONE_0],2)+pow(Plunging_Omega_Z[ZONE_0],2));
      if (Omega_mag_plunge > 0)
          periods[2] = 2*PI_NUMBER/Omega_mag_plunge;
      else
          periods[2] = 0.0;

      //--- determine which period is largest ---//

      unsigned short iVar;
      HarmonicBalance_Period = 0.0;
      for (iVar = 0; iVar < N_MOTION_TYPES; iVar++) {
          if (periods[iVar] > HarmonicBalance_Period)
              HarmonicBalance_Period = periods[iVar];
      }

      delete periods;
    }

  }*/


  /*--- In case the moment origin coordinates have not been declared in the
   config file, set them equal to zero for safety. Also check to make sure
   that for each marker, a value has been declared for the moment origin.
   Unless only one value was specified, then set this value for all the markers
   being monitored. ---*/


  if ((nRefOriginMoment_X != nRefOriginMoment_Y) || (nRefOriginMoment_X != nRefOriginMoment_Z) ) {
    SU2_MPI::Error("ERROR: Length of REF_ORIGIN_MOMENT_X, REF_ORIGIN_MOMENT_Y and REF_ORIGIN_MOMENT_Z must be the same!!", CURRENT_FUNCTION);
  }

  if (RefOriginMoment_X == nullptr) {
    RefOriginMoment_X = new su2double[nMarker_Monitoring];
    for (iMarker = 0; iMarker < nMarker_Monitoring; iMarker++ )
      RefOriginMoment_X[iMarker] = 0.0;
  } else {
    if (nRefOriginMoment_X == 1) {

      su2double aux_RefOriginMoment_X = RefOriginMoment_X[0];
      delete [] RefOriginMoment_X;
      RefOriginMoment_X = new su2double[nMarker_Monitoring];
      nRefOriginMoment_X = nMarker_Monitoring;

      for (iMarker = 0; iMarker < nMarker_Monitoring; iMarker++ )
        RefOriginMoment_X[iMarker] = aux_RefOriginMoment_X;
    }
    else if (nRefOriginMoment_X != nMarker_Monitoring) {
      SU2_MPI::Error("ERROR: Length of REF_ORIGIN_MOMENT_X must match number of Monitoring Markers!!", CURRENT_FUNCTION);
    }
  }

  if (RefOriginMoment_Y == nullptr) {
    RefOriginMoment_Y = new su2double[nMarker_Monitoring];
    for (iMarker = 0; iMarker < nMarker_Monitoring; iMarker++ )
      RefOriginMoment_Y[iMarker] = 0.0;
  } else {
    if (nRefOriginMoment_Y == 1) {

      su2double aux_RefOriginMoment_Y = RefOriginMoment_Y[0];
      delete [] RefOriginMoment_Y;
      RefOriginMoment_Y = new su2double[nMarker_Monitoring];
      nRefOriginMoment_Y = nMarker_Monitoring;

      for (iMarker = 0; iMarker < nMarker_Monitoring; iMarker++ )
        RefOriginMoment_Y[iMarker] = aux_RefOriginMoment_Y;
    }
    else if (nRefOriginMoment_Y != nMarker_Monitoring) {
      SU2_MPI::Error("ERROR: Length of REF_ORIGIN_MOMENT_Y must match number of Monitoring Markers!!", CURRENT_FUNCTION);
    }
  }

  if (RefOriginMoment_Z == nullptr) {
    RefOriginMoment_Z = new su2double[nMarker_Monitoring];
    for (iMarker = 0; iMarker < nMarker_Monitoring; iMarker++ )
      RefOriginMoment_Z[iMarker] = 0.0;
  } else {
    if (nRefOriginMoment_Z == 1) {

      su2double aux_RefOriginMoment_Z = RefOriginMoment_Z[0];
      delete [] RefOriginMoment_Z;
      RefOriginMoment_Z = new su2double[nMarker_Monitoring];
      nRefOriginMoment_Z = nMarker_Monitoring;

      for (iMarker = 0; iMarker < nMarker_Monitoring; iMarker++ )
        RefOriginMoment_Z[iMarker] = aux_RefOriginMoment_Z;
    }
    else if (nRefOriginMoment_Z != nMarker_Monitoring) {
      SU2_MPI::Error("ERROR: Length of REF_ORIGIN_MOMENT_Z must match number of Monitoring Markers!!", CURRENT_FUNCTION);
    }
  }

  /*--- Set the boolean flag if we are carrying out an aeroelastic simulation. ---*/

  Aeroelastic_Simulation = GetGrid_Movement() && (GetSurface_Movement(AEROELASTIC) || GetSurface_Movement(AEROELASTIC_RIGID_MOTION));

  /*--- Initializing the size for the solutions of the Aeroelastic problem. ---*/


  if (GetGrid_Movement() && Aeroelastic_Simulation) {
    Aeroelastic_np1.resize(nMarker_Monitoring);
    Aeroelastic_n.resize(nMarker_Monitoring);
    Aeroelastic_n1.resize(nMarker_Monitoring);
    for (iMarker = 0; iMarker < nMarker_Monitoring; iMarker++) {
      Aeroelastic_np1[iMarker].resize(2);
      Aeroelastic_n[iMarker].resize(2);
      Aeroelastic_n1[iMarker].resize(2);
      for (int i =0; i<2; i++) {
        Aeroelastic_np1[iMarker][i].resize(2);
        Aeroelastic_n[iMarker][i].resize(2);
        Aeroelastic_n1[iMarker][i].resize(2);
        for (int j=0; j<2; j++) {
          Aeroelastic_np1[iMarker][i][j] = 0.0;
          Aeroelastic_n[iMarker][i][j] = 0.0;
          Aeroelastic_n1[iMarker][i][j] = 0.0;
        }
      }
    }
  }

  /*--- Allocate memory for the plunge and pitch and initialized them to zero ---*/

  if (GetGrid_Movement() && Aeroelastic_Simulation) {
    Aeroelastic_pitch = new su2double[nMarker_Monitoring];
    Aeroelastic_plunge = new su2double[nMarker_Monitoring];
    for (iMarker = 0; iMarker < nMarker_Monitoring; iMarker++ ) {
      Aeroelastic_pitch[iMarker] = 0.0;
      Aeroelastic_plunge[iMarker] = 0.0;
    }
  }

  FinestMesh = MESH_0;
  if (MGCycle == FULLMG_CYCLE) FinestMesh = nMGLevels;

  if ((Kind_Solver == MAIN_SOLVER::NAVIER_STOKES) &&
      (Kind_Turb_Model != TURB_MODEL::NONE))
    Kind_Solver = MAIN_SOLVER::RANS;

  if ((Kind_Solver == MAIN_SOLVER::INC_NAVIER_STOKES) &&
      (Kind_Turb_Model != TURB_MODEL::NONE))
    Kind_Solver = MAIN_SOLVER::INC_RANS;

  if (Kind_Solver == MAIN_SOLVER::EULER ||
      Kind_Solver == MAIN_SOLVER::INC_EULER ||
      Kind_Solver == MAIN_SOLVER::NEMO_EULER ||
      Kind_Solver == MAIN_SOLVER::FEM_EULER)
    Kind_Turb_Model = TURB_MODEL::NONE;

  Kappa_2nd_Flow = jst_coeff[0];
  Kappa_4th_Flow = jst_coeff[1];
  Kappa_2nd_AdjFlow = jst_adj_coeff[0];
  Kappa_4th_AdjFlow = jst_adj_coeff[1];

  /*--- Make the MG_PreSmooth, MG_PostSmooth, and MG_CorrecSmooth
   arrays consistent with nMGLevels ---*/

  auto * tmp_smooth = new unsigned short[nMGLevels+1];

  if ((nMG_PreSmooth != nMGLevels+1) && (nMG_PreSmooth != 0)) {
    if (nMG_PreSmooth > nMGLevels+1) {

      /*--- Truncate by removing unnecessary elements at the end ---*/

      for (unsigned int i = 0; i <= nMGLevels; i++)
        tmp_smooth[i] = MG_PreSmooth[i];
      delete [] MG_PreSmooth;
      MG_PreSmooth=nullptr;
    }
    else {

      /*--- Add additional elements equal to last element ---*/

      for (unsigned int i = 0; i < nMG_PreSmooth; i++)
        tmp_smooth[i] = MG_PreSmooth[i];
      for (unsigned int i = nMG_PreSmooth; i <= nMGLevels; i++)
        tmp_smooth[i] = MG_PreSmooth[nMG_PreSmooth-1];
      delete [] MG_PreSmooth;
      MG_PreSmooth=nullptr;
    }

    nMG_PreSmooth = nMGLevels+1;
    MG_PreSmooth = new unsigned short[nMG_PreSmooth];
    for (unsigned int i = 0; i < nMG_PreSmooth; i++)
      MG_PreSmooth[i] = tmp_smooth[i];
  }
  if ((nMGLevels != 0) && (nMG_PreSmooth == 0)) {
    delete [] MG_PreSmooth;
    nMG_PreSmooth = nMGLevels+1;
    MG_PreSmooth = new unsigned short[nMG_PreSmooth];
    for (unsigned int i = 0; i < nMG_PreSmooth; i++)
      MG_PreSmooth[i] = i+1;
  }

  if ((nMG_PostSmooth != nMGLevels+1) && (nMG_PostSmooth != 0)) {
    if (nMG_PostSmooth > nMGLevels+1) {

      /*--- Truncate by removing unnecessary elements at the end ---*/

      for (unsigned int i = 0; i <= nMGLevels; i++)
        tmp_smooth[i] = MG_PostSmooth[i];
      delete [] MG_PostSmooth;
      MG_PostSmooth=nullptr;
    }
    else {

      /*--- Add additional elements equal to last element ---*/

      for (unsigned int i = 0; i < nMG_PostSmooth; i++)
        tmp_smooth[i] = MG_PostSmooth[i];
      for (unsigned int i = nMG_PostSmooth; i <= nMGLevels; i++)
        tmp_smooth[i] = MG_PostSmooth[nMG_PostSmooth-1];
      delete [] MG_PostSmooth;
      MG_PostSmooth=nullptr;
    }

    nMG_PostSmooth = nMGLevels+1;
    MG_PostSmooth = new unsigned short[nMG_PostSmooth];
    for (unsigned int i = 0; i < nMG_PostSmooth; i++)
      MG_PostSmooth[i] = tmp_smooth[i];

  }

  if ((nMGLevels != 0) && (nMG_PostSmooth == 0)) {
    delete [] MG_PostSmooth;
    nMG_PostSmooth = nMGLevels+1;
    MG_PostSmooth = new unsigned short[nMG_PostSmooth];
    for (unsigned int i = 0; i < nMG_PostSmooth; i++)
      MG_PostSmooth[i] = 0;
  }

  if ((nMG_CorrecSmooth != nMGLevels+1) && (nMG_CorrecSmooth != 0)) {
    if (nMG_CorrecSmooth > nMGLevels+1) {

      /*--- Truncate by removing unnecessary elements at the end ---*/

      for (unsigned int i = 0; i <= nMGLevels; i++)
        tmp_smooth[i] = MG_CorrecSmooth[i];
      delete [] MG_CorrecSmooth;
      MG_CorrecSmooth = nullptr;
    }
    else {

      /*--- Add additional elements equal to last element ---*/

      for (unsigned int i = 0; i < nMG_CorrecSmooth; i++)
        tmp_smooth[i] = MG_CorrecSmooth[i];
      for (unsigned int i = nMG_CorrecSmooth; i <= nMGLevels; i++)
        tmp_smooth[i] = MG_CorrecSmooth[nMG_CorrecSmooth-1];
      delete [] MG_CorrecSmooth;
      MG_CorrecSmooth = nullptr;
    }
    nMG_CorrecSmooth = nMGLevels+1;
    MG_CorrecSmooth = new unsigned short[nMG_CorrecSmooth];
    for (unsigned int i = 0; i < nMG_CorrecSmooth; i++)
      MG_CorrecSmooth[i] = tmp_smooth[i];
  }

  if ((nMGLevels != 0) && (nMG_CorrecSmooth == 0)) {
    delete [] MG_CorrecSmooth;
    nMG_CorrecSmooth = nMGLevels+1;
    MG_CorrecSmooth = new unsigned short[nMG_CorrecSmooth];
    for (unsigned int i = 0; i < nMG_CorrecSmooth; i++)
      MG_CorrecSmooth[i] = 0;
  }

  /*--- Override MG Smooth parameters ---*/

  if (nMG_PreSmooth != 0) MG_PreSmooth[MESH_0] = 1;
  if (nMG_PostSmooth != 0) {
    MG_PostSmooth[MESH_0] = 0;
    MG_PostSmooth[nMGLevels] = 0;
  }
  if (nMG_CorrecSmooth != 0) MG_CorrecSmooth[nMGLevels] = 0;

  if (Restart) MGCycle = V_CYCLE;

  if (ContinuousAdjoint) {
    if (Kind_Solver == MAIN_SOLVER::EULER) Kind_Solver = MAIN_SOLVER::ADJ_EULER;
    if (Kind_Solver == MAIN_SOLVER::NAVIER_STOKES) Kind_Solver = MAIN_SOLVER::ADJ_NAVIER_STOKES;
    if (Kind_Solver == MAIN_SOLVER::RANS) Kind_Solver = MAIN_SOLVER::ADJ_RANS;
  }

  nCFL = nMGLevels+1;
  CFL = new su2double[nCFL];
  CFL[0] = CFLFineGrid;

  /*--- Handle optional CFL adapt parameter values ---*/

  if (nCFL_AdaptParam < default_cfl_adapt.size()) {
    auto newParam = new su2double [default_cfl_adapt.size()];
    for (iCFL = 0; iCFL < default_cfl_adapt.size(); ++iCFL) {
      if (iCFL < nCFL_AdaptParam) newParam[iCFL] = CFL_AdaptParam[iCFL];
      else newParam[iCFL] = default_cfl_adapt[iCFL];
    }
    swap(newParam, CFL_AdaptParam);
    delete [] newParam;
    nCFL_AdaptParam = default_cfl_adapt.size();
  }

  /*--- Evaluate when the Cl should be evaluated ---*/

  Iter_Fixed_CM        = SU2_TYPE::Int(nInnerIter / (su2double(Update_iH)+1));
  Iter_Fixed_NetThrust = SU2_TYPE::Int(nInnerIter / (su2double(Update_BCThrust)+1));

  /*--- Setting relaxation factor and CFL for the adjoint runs ---*/

  if (ContinuousAdjoint) {
    CFL[0] = CFL[0] * CFLRedCoeff_AdjFlow;
    CFL_AdaptParam[2] *= CFLRedCoeff_AdjFlow;
    CFL_AdaptParam[3] *= CFLRedCoeff_AdjFlow;
    Iter_Fixed_CM = SU2_TYPE::Int(su2double (Iter_Fixed_CM) / CFLRedCoeff_AdjFlow);
    Iter_Fixed_NetThrust = SU2_TYPE::Int(su2double (Iter_Fixed_NetThrust) / CFLRedCoeff_AdjFlow);
  }

  if ((DiscreteAdjoint) && (Inconsistent_Disc)) {
    Kind_ConvNumScheme_Flow = Kind_ConvNumScheme_AdjFlow;
    Kind_Centered_Flow = Kind_Centered_AdjFlow;
    Kind_Upwind_Flow = Kind_Upwind_AdjFlow;
    Kappa_2nd_Flow = jst_adj_coeff[0];
    Kappa_4th_Flow = jst_adj_coeff[1];
  }

  if (Update_AoA_Iter_Limit == 0 && Fixed_CL_Mode) {
    SU2_MPI::Error("ERROR: Please specify non-zero UPDATE_AOA_ITER_LIMIT.", CURRENT_FUNCTION);
  }
  if (Iter_Fixed_CM == 0) { Iter_Fixed_CM = nInnerIter+1; Update_iH = 0; }
  if (Iter_Fixed_NetThrust == 0) { Iter_Fixed_NetThrust = nInnerIter+1; Update_BCThrust = 0; }

  for (iCFL = 1; iCFL < nCFL; iCFL++)
    CFL[iCFL] = CFL[iCFL-1];

  if (nRKStep == 0) {
    nRKStep = 1;
    RK_Alpha_Step = new su2double[1]; RK_Alpha_Step[0] = 1.0;
  }

  /* Check if the byte alignment of the matrix multiplications is a
     multiple of 64. */
  if( byteAlignmentMatMul%64 ) {
    SU2_MPI::Error("ALIGNED_BYTES_MATMUL must be a multiple of 64.", CURRENT_FUNCTION);
  }

  /* Determine the value of sizeMatMulPadding, which is the matrix size in
     the vectorization direction when padding is applied to have optimal
     performance in the matrix multiplications. */
  sizeMatMulPadding = byteAlignmentMatMul/sizeof(passivedouble);

  /* Correct the number of time levels for time accurate local time
     stepping, if needed.  */
  if (nLevels_TimeAccurateLTS == 0)  nLevels_TimeAccurateLTS =  1;
  if (nLevels_TimeAccurateLTS  > 15) nLevels_TimeAccurateLTS = 15;

  /* Check that no time accurate local time stepping is specified for time
     integration schemes other than ADER. */
  if (Kind_TimeIntScheme_FEM_Flow != ADER_DG && nLevels_TimeAccurateLTS != 1) {

    if (rank==MASTER_NODE) {
      cout << endl << "WARNING: "
           << nLevels_TimeAccurateLTS << " levels specified for time accurate local time stepping." << endl
           << "Time accurate local time stepping is only possible for ADER, hence this option is not used." << endl
           << endl;
    }

    nLevels_TimeAccurateLTS = 1;
  }

  if (Kind_TimeIntScheme_FEM_Flow == ADER_DG) {

    TimeMarching = TIME_MARCHING::TIME_STEPPING;  // Only time stepping for ADER.

    /* If time accurate local time stepping is used, make sure that an unsteady
       CFL is specified. If not, terminate. */
    if (nLevels_TimeAccurateLTS != 1) {
      if(Unst_CFL == 0.0)
        SU2_MPI::Error("ERROR: Unsteady CFL not specified for time accurate local time stepping.",
                       CURRENT_FUNCTION);
    }

    /* Determine the location of the ADER time DOFs, which are the Gauss-Legendre
       integration points corresponding to the number of time DOFs. */
    vector<passivedouble> GLPoints(nTimeDOFsADER_DG), GLWeights(nTimeDOFsADER_DG);
    CGaussJacobiQuadrature GaussJacobi;
    GaussJacobi.GetQuadraturePoints(0.0, 0.0, -1.0, 1.0, GLPoints, GLWeights);

    TimeDOFsADER_DG = new su2double[nTimeDOFsADER_DG];
    for(unsigned short i=0; i<nTimeDOFsADER_DG; ++i)
      TimeDOFsADER_DG[i] = GLPoints[i];

    /* Determine the number of integration points in time, their locations
       on the interval [-1..1] and their integration weights. */
    unsigned short orderExact = ceil(Quadrature_Factor_Time_ADER_DG*(nTimeDOFsADER_DG-1));
    nTimeIntegrationADER_DG = orderExact/2 + 1;
    nTimeIntegrationADER_DG = max(nTimeIntegrationADER_DG, nTimeDOFsADER_DG);
    GLPoints.resize(nTimeIntegrationADER_DG);
    GLWeights.resize(nTimeIntegrationADER_DG);
    GaussJacobi.GetQuadraturePoints(0.0, 0.0, -1.0, 1.0, GLPoints, GLWeights);

    TimeIntegrationADER_DG    = new su2double[nTimeIntegrationADER_DG];
    WeightsIntegrationADER_DG = new su2double[nTimeIntegrationADER_DG];
    for(unsigned short i=0; i<nTimeIntegrationADER_DG; ++i) {
      TimeIntegrationADER_DG[i]    = GLPoints[i];
      WeightsIntegrationADER_DG[i] = GLWeights[i];
    }
  }

  if(Kind_TimeIntScheme_Turb != EULER_IMPLICIT &&
     Kind_TimeIntScheme_Turb != EULER_EXPLICIT){
    SU2_MPI::Error("Only TIME_DISCRE_TURB = EULER_IMPLICIT, EULER_EXPLICIT have been implemented.", CURRENT_FUNCTION);
  }

  if (nIntCoeffs == 0) {
    nIntCoeffs = 2;
    Int_Coeffs = new su2double[2]; Int_Coeffs[0] = 0.25; Int_Coeffs[1] = 0.5;
  }

  if (nElasticityMod == 0) {
    nElasticityMod = 1;
    ElasticityMod = new su2double[1]; ElasticityMod[0] = 2E11;
  }

  if (nPoissonRatio == 0) {
    nPoissonRatio = 1;
    PoissonRatio = new su2double[1]; PoissonRatio[0] = 0.30;
  }

  if (nMaterialDensity == 0) {
    nMaterialDensity = 1;
    MaterialDensity = new su2double[1]; MaterialDensity[0] = 7854;
  }

  if (nMaterialThermalExpansion == 0) {
    nMaterialThermalExpansion = 1;
    MaterialThermalExpansion = new su2double[1]();
  }

  if (nElasticityMod != nPoissonRatio || nElasticityMod != nMaterialDensity ||
      nElasticityMod != nMaterialThermalExpansion) {
    SU2_MPI::Error("ELASTICITY_MODULUS, POISSON_RATIO, MATERIAL_DENSITY, and THERMAL_EXPANSION_COEFF need "
                   "to have the same number of entries (the number of materials).", CURRENT_FUNCTION);
  }

  if (nElectric_Constant == 0) {
    nElectric_Constant = 1;
    Electric_Constant = new su2double[1]; Electric_Constant[0] = 0.0;
  }

  if (nElectric_Field == 0) {
    nElectric_Field = 1;
    Electric_Field_Mod = new su2double[1]; Electric_Field_Mod[0] = 0.0;
  }

  if (nDim_RefNode == 0) {
    nDim_RefNode = 3;
    RefNode_Displacement = new su2double[3];
    RefNode_Displacement[0] = 0.0; RefNode_Displacement[1] = 0.0; RefNode_Displacement[2] = 0.0;
  }

  if (nDim_Electric_Field == 0) {
    nDim_Electric_Field = 2;
    Electric_Field_Dir = new su2double[2]; Electric_Field_Dir[0] = 0.0;  Electric_Field_Dir[1] = 1.0;
  }

  if ((Kind_SU2 == SU2_COMPONENT::SU2_CFD) && (Kind_Solver == MAIN_SOLVER::NONE)) {
    SU2_MPI::Error("PHYSICAL_PROBLEM must be set in the configuration file", CURRENT_FUNCTION);
  }

  /*--- Set a flag for viscous simulations ---*/

  Viscous = (( Kind_Solver == MAIN_SOLVER::NAVIER_STOKES          ) ||
             ( Kind_Solver == MAIN_SOLVER::NEMO_NAVIER_STOKES     ) ||
             ( Kind_Solver == MAIN_SOLVER::ADJ_NAVIER_STOKES      ) ||
             ( Kind_Solver == MAIN_SOLVER::RANS                   ) ||
             ( Kind_Solver == MAIN_SOLVER::ADJ_RANS               ) ||
             ( Kind_Solver == MAIN_SOLVER::FEM_NAVIER_STOKES      ) ||
             ( Kind_Solver == MAIN_SOLVER::FEM_RANS               ) ||
             ( Kind_Solver == MAIN_SOLVER::FEM_LES                ) ||
             ( Kind_Solver == MAIN_SOLVER::INC_NAVIER_STOKES      ) ||
             ( Kind_Solver == MAIN_SOLVER::INC_RANS               ) );

  /*--- To avoid boundary intersections, let's add a small constant to the planes. ---*/

  if (Geo_Description == NACELLE) {
    for (unsigned short iSections = 0; iSections < nLocationStations; iSections++) {
      if (LocationStations[iSections] == 0) LocationStations[iSections] = 1E-6;
      if (LocationStations[iSections] == 360) LocationStations[iSections] = 359.999999;
    }
  }
  else {
    for (unsigned short iSections = 0; iSections < nLocationStations; iSections++) {
      LocationStations[iSections] += EPS;
    }
    geo_loc[0] += EPS;
    geo_loc[1] += EPS;
  }

  /*--- Length based parameter for slope limiters uses a default value of
   1.0m ---*/

  RefElemLength = 1.0;
  if (SystemMeasurements == US) RefElemLength /= 0.3048;

  /*--- Re-scale the length based parameters. The US system uses feet,
   but SU2 assumes that the grid is in inches ---*/

  if ((SystemMeasurements == US) && (Kind_SU2 == SU2_COMPONENT::SU2_CFD)) {

    for (iMarker = 0; iMarker < nMarker_Monitoring; iMarker++) {
      RefOriginMoment_X[iMarker] = RefOriginMoment_X[iMarker]/12.0;
      RefOriginMoment_Y[iMarker] = RefOriginMoment_Y[iMarker]/12.0;
      RefOriginMoment_Z[iMarker] = RefOriginMoment_Z[iMarker]/12.0;
    }

    for (iMarker = 0; iMarker < nMarker_Moving; iMarker++){
      for (unsigned short iDim = 0; iDim < 3; iDim++){
        MarkerMotion_Origin[3*iMarker+iDim] /= 12.0;
      }
    }

    RefLength = RefLength/12.0;

    if ((val_nDim == 2) && (!Axisymmetric)) RefArea = RefArea/12.0;
    else RefArea = RefArea/144.0;
    Length_Reynolds = Length_Reynolds/12.0;
    Highlite_Area = Highlite_Area/144.0;
    SemiSpan = SemiSpan/12.0;

    ea_lim[0] /= 12.0;
    ea_lim[1] /= 12.0;
    ea_lim[2] /= 12.0;

    if (Geo_Description != NACELLE) {
      for (unsigned short iSections = 0; iSections < nLocationStations; iSections++) {
        LocationStations[iSections] = LocationStations[iSections]/12.0;
      }
      geo_loc[0] /= 12.0;
      geo_loc[1] /= 12.0;
    }

    for (int i=0; i<7; ++i) eng_cyl[i] /= 12.0;
  }

  if(Turb_Fixed_Values && !OptionIsSet("TURB_FIXED_VALUES_DOMAIN")){
    SU2_MPI::Error("TURB_FIXED_VALUES activated, but no domain set with TURB_FIXED_VALUES_DOMAIN.", CURRENT_FUNCTION);
  }

  /*--- Check for constant lift mode. Initialize the update flag for
   the AoA with each iteration to false  ---*/

  if (Fixed_CL_Mode) Update_AoA = false;

  if (DirectDiff != NO_DERIVATIVE) {
#ifndef CODI_FORWARD_TYPE
    if (Kind_SU2 == SU2_COMPONENT::SU2_CFD) {
      SU2_MPI::Error("SU2_CFD: Config option DIRECT_DIFF= YES requires AD support.\n"
                     "Please use SU2_CFD_DIRECTDIFF (meson.py ... -Denable-directdiff=true ...).",
                     CURRENT_FUNCTION);
    }
#endif
    /*--- Initialize the derivative values ---*/
    switch (DirectDiff) {
      case D_MACH:
        SU2_TYPE::SetDerivative(Mach, 1.0);
        break;
      case D_AOA:
        SU2_TYPE::SetDerivative(AoA, 1.0);
        break;
      case D_SIDESLIP:
        SU2_TYPE::SetDerivative(AoS, 1.0);
        break;
      case D_REYNOLDS:
        SU2_TYPE::SetDerivative(Reynolds, 1.0);
        break;
      case D_TURB2LAM:
       SU2_TYPE::SetDerivative(TurbIntensityAndViscRatioFreeStream[1], 1.0);
        break;
      default:
        /*--- All other cases are handled in the specific solver ---*/
        break;
      }
  }

#if defined CODI_REVERSE_TYPE
  AD_Mode = YES;

  AD::PreaccEnabled = AD_Preaccumulation;

#else
  if (AD_Mode == YES) {
    SU2_MPI::Error("Config option AUTO_DIFF= YES requires AD support.\n"
                   "Please use SU2_???_AD (meson.py ... -Denable-autodiff=true ...).",
                   CURRENT_FUNCTION);
  }
#endif

  delete [] tmp_smooth;

  /*--- Make sure that implicit time integration is disabled
        for the FEM fluid solver (numerics). ---*/
  if ((Kind_Solver == MAIN_SOLVER::FEM_EULER)         ||
      (Kind_Solver == MAIN_SOLVER::FEM_NAVIER_STOKES) ||
      (Kind_Solver == MAIN_SOLVER::FEM_RANS)          ||
      (Kind_Solver == MAIN_SOLVER::FEM_LES)) {
     Kind_TimeIntScheme_Flow = Kind_TimeIntScheme_FEM_Flow;
  }

  /*--- Set up the time stepping / unsteady CFL options. ---*/
  if ((TimeMarching == TIME_MARCHING::TIME_STEPPING) && (Unst_CFL != 0.0)) {
    for (iCFL = 0; iCFL < nCFL; iCFL++)
      CFL[iCFL] = Unst_CFL;
  }


  /*--- If it is a fixed mode problem, then we will add Iter_dCL_dAlpha iterations to
    evaluate the derivatives with respect to a change in the AoA and CL ---*/

  if (!ContinuousAdjoint & !DiscreteAdjoint) {
    if (Fixed_CL_Mode) nInnerIter += Iter_dCL_dAlpha;
  }

  /* --- Set Finite Difference mode to false by default --- */

  Finite_Difference_Mode = false;

  /*--- If there are not design variables defined in the file ---*/

  if (nDV == 0) {
    nDV = 1;
    Design_Variable = new unsigned short [nDV];
    Design_Variable[0] = NO_DEFORMATION;
  }

  /*--- Checks for incompressible flow problems. ---*/

  if (Kind_Solver == MAIN_SOLVER::INC_EULER) {
    /*--- Force inviscid problems to use constant density and disable energy. ---*/
    if (Kind_DensityModel != INC_DENSITYMODEL::CONSTANT || Energy_Equation) {
      SU2_MPI::Error("Inviscid incompressible problems must be constant density (no energy eqn.).\n Use DENSITY_MODEL= CONSTANT and ENERGY_EQUATION= NO.", CURRENT_FUNCTION);
    }
  }

  /*--- Default values should recover original incompressible behavior (for old config files). ---*/

  if (Kind_Solver == MAIN_SOLVER::INC_EULER || Kind_Solver == MAIN_SOLVER::INC_NAVIER_STOKES || Kind_Solver == MAIN_SOLVER::INC_RANS) {
    if ((Kind_DensityModel == INC_DENSITYMODEL::CONSTANT) || (Kind_DensityModel == INC_DENSITYMODEL::BOUSSINESQ))
      Kind_FluidModel = CONSTANT_DENSITY;
  }

  if ((Kind_DensityModel != INC_DENSITYMODEL::CONSTANT) && (Kind_Species_Model==SPECIES_MODEL::NONE)) Energy_Equation = true;
  /*--- For the flamelet combustion model, energy equation is a passive field, we lookup T and write it to the field ---*/
  if (Kind_Species_Model == SPECIES_MODEL::FLAMELET ) Energy_Equation = false;

  if (Kind_DensityModel == INC_DENSITYMODEL::BOUSSINESQ) {
    Energy_Equation = true;
    if (Body_Force) {
      SU2_MPI::Error("Body force and Boussinesq source terms are not currently compatible.", CURRENT_FUNCTION);
    }
  }

  if (Kind_DensityModel == INC_DENSITYMODEL::VARIABLE) {
    if (Kind_FluidModel != INC_IDEAL_GAS && Kind_FluidModel != INC_IDEAL_GAS_POLY && Kind_FluidModel != FLUID_MIXTURE && Kind_FluidModel != FLUID_FLAMELET) {
      SU2_MPI::Error("Variable density incompressible solver limited to ideal gases.\n Check the fluid model options (use INC_IDEAL_GAS, INC_IDEAL_GAS_POLY).", CURRENT_FUNCTION);
    }
  }

  if (Kind_Solver != MAIN_SOLVER::INC_EULER && Kind_Solver != MAIN_SOLVER::INC_NAVIER_STOKES && Kind_Solver != MAIN_SOLVER::INC_RANS) {
    if ((Kind_FluidModel == CONSTANT_DENSITY) || (Kind_FluidModel == INC_IDEAL_GAS) || (Kind_FluidModel == INC_IDEAL_GAS_POLY)) {
      SU2_MPI::Error("Fluid model not compatible with compressible flows.\n CONSTANT_DENSITY/INC_IDEAL_GAS/INC_IDEAL_GAS_POLY are for incompressible only.", CURRENT_FUNCTION);
    }
  }

  if (Kind_Solver == MAIN_SOLVER::INC_NAVIER_STOKES || Kind_Solver == MAIN_SOLVER::INC_RANS) {
    if (Kind_ViscosityModel == VISCOSITYMODEL::SUTHERLAND) {
      if ((Kind_FluidModel != INC_IDEAL_GAS) && (Kind_FluidModel != INC_IDEAL_GAS_POLY) && (Kind_FluidModel != FLUID_MIXTURE)) {
        SU2_MPI::Error("Sutherland's law only valid for ideal gases in incompressible flows.\n Must use VISCOSITY_MODEL=CONSTANT_VISCOSITY and set viscosity with\n MU_CONSTANT, or use DENSITY_MODEL= VARIABLE with FLUID_MODEL= INC_IDEAL_GAS or INC_IDEAL_GAS_POLY for VISCOSITY_MODEL=SUTHERLAND.\n NOTE: FREESTREAM_VISCOSITY is no longer used for incompressible flows!", CURRENT_FUNCTION);
      }
    }
  }

  /*--- Vorticity confinement feature currently not supported for incompressible or non-equilibrium model or axisymmetric flows. ---*/

  if ((Kind_Solver == MAIN_SOLVER::INC_EULER
    || Kind_Solver == MAIN_SOLVER::INC_NAVIER_STOKES
    || Kind_Solver == MAIN_SOLVER::INC_RANS
    || Kind_Solver == MAIN_SOLVER::NEMO_EULER
    || Kind_Solver == MAIN_SOLVER::NEMO_NAVIER_STOKES
    || Axisymmetric)
    && VorticityConfinement) {
    SU2_MPI::Error("Vorticity confinement feature currently not supported for incompressible or non-equilibrium model or axisymmetric flows.", CURRENT_FUNCTION);
  }

  /*--- Actuator disk BEM method for propellers feature currently not supported for incompressible or non-equilibrium model or axisymmetric flows. ---*/

  if ((Kind_Solver == MAIN_SOLVER::INC_EULER
    || Kind_Solver == MAIN_SOLVER::INC_NAVIER_STOKES
    || Kind_Solver == MAIN_SOLVER::INC_RANS
    || Kind_Solver == MAIN_SOLVER::NEMO_EULER
    || Kind_Solver == MAIN_SOLVER::NEMO_NAVIER_STOKES
    || Axisymmetric)
    && ActDisk_DoubleSurface) {
    SU2_MPI::Error("Actuator disk BEM method for propellers feature currently not supported for incompressible or non-equilibrium model or axisymmetric flows.", CURRENT_FUNCTION);
  }

  /*--- Check the coefficients for the polynomial models. ---*/

  if (Kind_Solver != MAIN_SOLVER::INC_EULER && Kind_Solver != MAIN_SOLVER::INC_NAVIER_STOKES && Kind_Solver != MAIN_SOLVER::INC_RANS) {
    if ((Kind_ViscosityModel == VISCOSITYMODEL::POLYNOMIAL) || (Kind_ConductivityModel == CONDUCTIVITYMODEL::POLYNOMIAL) || (Kind_FluidModel == INC_IDEAL_GAS_POLY)) {
      SU2_MPI::Error("POLYNOMIAL_VISCOSITY and POLYNOMIAL_CONDUCTIVITY are for incompressible only currently.", CURRENT_FUNCTION);
    }
  }

  /*--- Data-driven fluid model is currently only supported for compressible flow problems. ---*/
  if ((Kind_Solver == MAIN_SOLVER::INC_EULER || Kind_Solver == MAIN_SOLVER::INC_NAVIER_STOKES || Kind_Solver == MAIN_SOLVER::INC_RANS) && (Kind_FluidModel == DATADRIVEN_FLUID)) {
    SU2_MPI::Error("Data-driven fluid model can only be used for compressible flows.", CURRENT_FUNCTION);
  }

  if ((Kind_Solver == MAIN_SOLVER::INC_EULER || Kind_Solver == MAIN_SOLVER::INC_NAVIER_STOKES || Kind_Solver == MAIN_SOLVER::INC_RANS) && (Kind_FluidModel == INC_IDEAL_GAS_POLY)) {
    su2double sum = 0.0;
    for (unsigned short iVar = 0; iVar < N_POLY_COEFFS; iVar++) {
      sum += GetCp_PolyCoeff(iVar);
    }
    if ((N_POLY_COEFFS < 1) || (sum == 0.0))
      SU2_MPI::Error(string("CP_POLYCOEFFS not set for fluid model INC_IDEAL_GAS_POLY. \n"), CURRENT_FUNCTION);
  }

  if (((Kind_Solver == MAIN_SOLVER::INC_EULER || Kind_Solver == MAIN_SOLVER::INC_NAVIER_STOKES || Kind_Solver == MAIN_SOLVER::INC_RANS)) && (Kind_ViscosityModel == VISCOSITYMODEL::POLYNOMIAL)) {
    su2double sum = 0.0;
    for (unsigned short iVar = 0; iVar < N_POLY_COEFFS; iVar++) {
      sum += GetMu_PolyCoeff(iVar);
    }
    if ((N_POLY_COEFFS < 1) || (sum == 0.0))
      SU2_MPI::Error(string("MU_POLYCOEFFS not set for viscosity model POLYNOMIAL_VISCOSITY. \n"), CURRENT_FUNCTION);
  }

  if ((Kind_Solver == MAIN_SOLVER::INC_EULER || Kind_Solver == MAIN_SOLVER::INC_NAVIER_STOKES || Kind_Solver == MAIN_SOLVER::INC_RANS) && (Kind_ConductivityModel == CONDUCTIVITYMODEL::POLYNOMIAL)) {
    su2double sum = 0.0;
    for (unsigned short iVar = 0; iVar < N_POLY_COEFFS; iVar++) {
      sum += GetKt_PolyCoeff(iVar);
    }
    if ((N_POLY_COEFFS < 1) || (sum == 0.0))
      SU2_MPI::Error(string("KT_POLYCOEFFS not set for conductivity model POLYNOMIAL_CONDUCTIVITY. \n"), CURRENT_FUNCTION);
  }

  /*--- Incompressible solver currently limited to SI units. ---*/

  if ((Kind_Solver == MAIN_SOLVER::INC_EULER || Kind_Solver == MAIN_SOLVER::INC_NAVIER_STOKES || Kind_Solver == MAIN_SOLVER::INC_RANS) && (SystemMeasurements == US)) {
    SU2_MPI::Error("Must use SI units for incompressible solver.", CURRENT_FUNCTION);
  }

  /*--- Check that the non-dim type is valid. ---*/

  if ((Kind_Solver == MAIN_SOLVER::INC_EULER || Kind_Solver == MAIN_SOLVER::INC_NAVIER_STOKES || Kind_Solver == MAIN_SOLVER::INC_RANS)) {
    if ((Ref_Inc_NonDim != INITIAL_VALUES) && (Ref_Inc_NonDim != REFERENCE_VALUES) && (Ref_Inc_NonDim != DIMENSIONAL)) {
      SU2_MPI::Error("Incompressible non-dim. scheme invalid.\n Must use INITIAL_VALUES, REFERENCE_VALUES, or DIMENSIONAL.", CURRENT_FUNCTION);
    }
  }

  /*--- Check that the incompressible inlets are correctly specified. ---*/

  if ((Kind_Solver == MAIN_SOLVER::INC_EULER || Kind_Solver == MAIN_SOLVER::INC_NAVIER_STOKES || Kind_Solver == MAIN_SOLVER::INC_RANS) && (nMarker_Inlet != 0)) {
    if (nMarker_Inlet != nInc_Inlet) {
      SU2_MPI::Error("Inlet types for incompressible problem improperly specified.\n Use INC_INLET_TYPE= VELOCITY_INLET or PRESSURE_INLET.\n Must list a type for each inlet marker, including duplicates, e.g.,\n INC_INLET_TYPE= VELOCITY_INLET VELOCITY_INLET PRESSURE_INLET", CURRENT_FUNCTION);
    }
    for (unsigned short iInlet = 0; iInlet < nInc_Inlet; iInlet++){
      if ((Kind_Inc_Inlet[iInlet] != INLET_TYPE::VELOCITY_INLET) && (Kind_Inc_Inlet[iInlet] != INLET_TYPE::PRESSURE_INLET)) {
        SU2_MPI::Error("Undefined incompressible inlet type. VELOCITY_INLET or PRESSURE_INLET possible.", CURRENT_FUNCTION);
      }
    }
  }

  /*--- Check that the incompressible inlets are correctly specified. ---*/

  if ((Kind_Solver == MAIN_SOLVER::INC_EULER || Kind_Solver == MAIN_SOLVER::INC_NAVIER_STOKES || Kind_Solver == MAIN_SOLVER::INC_RANS) && (nMarker_Outlet != 0)) {
    if (nMarker_Outlet != nInc_Outlet) {
      SU2_MPI::Error("Outlet types for incompressible problem improperly specified.\n Use INC_OUTLET_TYPE= PRESSURE_OUTLET or MASS_FLOW_OUTLET.\n Must list a type for each inlet marker, including duplicates, e.g.,\n INC_OUTLET_TYPE= PRESSURE_OUTLET PRESSURE_OUTLET MASS_FLOW_OUTLET", CURRENT_FUNCTION);
    }
    for (unsigned short iInlet = 0; iInlet < nInc_Outlet; iInlet++){
      if ((Kind_Inc_Outlet[iInlet] != INC_OUTLET_TYPE::PRESSURE_OUTLET) && (Kind_Inc_Outlet[iInlet] != INC_OUTLET_TYPE::MASS_FLOW_OUTLET)) {
        SU2_MPI::Error("Undefined incompressible outlet type. PRESSURE_OUTLET or MASS_FLOW_OUTLET possible.", CURRENT_FUNCTION);
      }
    }
  }

  /*--- Assert that there are two markers being analyzed if the
   pressure drop objective function is selected. ---*/

  for (unsigned short iObj = 0; iObj < nObj; iObj++) {
    if ((Kind_ObjFunc[iObj] == SURFACE_PRESSURE_DROP) && (nMarker_Analyze < 2)) {
      SU2_MPI::Error("Must list the first two markers for the pressure drop objective function.\n Expected format: MARKER_ANALYZE= (outlet_name, inlet_name, ...).", CURRENT_FUNCTION);
    }
  }

  /*--- Check feasibility for Streamwise Periodic flow ---*/
  if (Kind_Streamwise_Periodic != ENUM_STREAMWISE_PERIODIC::NONE) {
    if (Kind_Regime != ENUM_REGIME::INCOMPRESSIBLE)
      SU2_MPI::Error("Streamwise Periodic Flow currently only implemented for incompressible flow.", CURRENT_FUNCTION);
    if (Kind_Solver == MAIN_SOLVER::INC_EULER)
      SU2_MPI::Error("Streamwise Periodic Flow + Incompressible Euler: Not tested yet.", CURRENT_FUNCTION);
    if (nMarker_PerBound == 0)
      SU2_MPI::Error("A MARKER_PERIODIC pair has to be set with KIND_STREAMWISE_PERIODIC != NONE.", CURRENT_FUNCTION);
    if (Energy_Equation && Streamwise_Periodic_Temperature && nMarker_Isothermal != 0)
      SU2_MPI::Error("No MARKER_ISOTHERMAL marker allowed with STREAMWISE_PERIODIC_TEMPERATURE= YES, only MARKER_HEATFLUX & MARKER_SYM.", CURRENT_FUNCTION);
    if (Ref_Inc_NonDim != DIMENSIONAL)
      SU2_MPI::Error("Streamwise Periodicity only works with \"INC_NONDIM= DIMENSIONAL\", the nondimensionalization with source terms doesn;t work in general.", CURRENT_FUNCTION);
    if (Axisymmetric)
      SU2_MPI::Error("Streamwise Periodicity terms does not not have axisymmetric corrections.", CURRENT_FUNCTION);
    if (!Energy_Equation) Streamwise_Periodic_Temperature = false;
  } else {
    /*--- Safety measure ---*/
    Streamwise_Periodic_Temperature = false;
  }

  if (nRough_Wall > 0) {
    /*--- Validate name of the markers. ---*/
    for (iMarker = 0; iMarker < nRough_Wall; ++iMarker) {
      auto CheckMarker = [&](unsigned short nMarker, const string* markerName) {
        for (auto jMarker = 0u; jMarker < nMarker; ++jMarker) {
          if (markerName[jMarker].compare(Marker_RoughWall[iMarker]) == 0) {
            return true;
          }
        }
        return false;
      };
      if (!CheckMarker(nMarker_HeatFlux, Marker_HeatFlux) &&
          !CheckMarker(nMarker_Isothermal, Marker_Isothermal) &&
          !CheckMarker(nMarker_HeatTransfer, Marker_HeatTransfer) &&
          !CheckMarker(nMarker_CHTInterface, Marker_CHTInterface)) {
        SU2_MPI::Error("Marker " + Marker_RoughWall[iMarker] + " is not a viscous wall.", CURRENT_FUNCTION);
      }
    }
  }

  /*--- Handle default options for topology optimization ---*/

  if (topology_optimization && top_optim_nKernel==0) {
    top_optim_nKernel = 1;
    top_optim_kernels = new ENUM_FILTER_KERNEL [1];
    top_optim_kernels[0] = ENUM_FILTER_KERNEL::CONICAL_WEIGHT;
  }

  if (top_optim_nKernel != 0) {
    /*--- Set default value of kernel parameters ---*/
    if (top_optim_nKernelParams == 0) {
      top_optim_nKernelParams = top_optim_nKernel;
      top_optim_kernel_params = new su2double [top_optim_nKernel];
      for (unsigned short i=0; i<top_optim_nKernel; ++i) top_optim_kernel_params[i] = 1.0;
    }
    /*--- Broadcast the only value provided ---*/
    else if (top_optim_nKernelParams==1 && top_optim_nKernel>1) {
      su2double tmp = top_optim_kernel_params[0];
      delete [] top_optim_kernel_params;
      top_optim_nKernelParams = top_optim_nKernel;
      top_optim_kernel_params = new su2double [top_optim_nKernel];
      for (unsigned short i=0; i<top_optim_nKernel; ++i) top_optim_kernel_params[i] = tmp;
    }
    /*--- Numbers do not match ---*/
    else if (top_optim_nKernelParams != top_optim_nKernel) {
      SU2_MPI::Error("Different number of topology filter kernels and respective parameters.", CURRENT_FUNCTION);
    }

    /*--- Set default value of filter radius ---*/
    if (top_optim_nRadius == 0) {
      top_optim_nRadius = top_optim_nKernel;
      top_optim_filter_radius = new su2double [top_optim_nKernel];
      for (unsigned short i=0; i<top_optim_nKernel; ++i) top_optim_filter_radius[i] = 1.0e-6;
    }
    /*--- Broadcast the only value provided ---*/
    else if (top_optim_nRadius==1 && top_optim_nKernel>1) {
      su2double tmp = top_optim_filter_radius[0];
      delete [] top_optim_filter_radius;
      top_optim_nRadius = top_optim_nKernel;
      top_optim_filter_radius = new su2double [top_optim_nKernel];
      for (unsigned short i=0; i<top_optim_nKernel; ++i) top_optim_filter_radius[i] = tmp;
    }
    /*--- Numbers do not match ---*/
    else if (top_optim_nRadius != top_optim_nKernel) {
      SU2_MPI::Error("Different number of topology filter kernels and respective radii.", CURRENT_FUNCTION);
    }
  }

  /*--- If we are executing SU2_DOT in surface file mode, then
   force the projected surface sensitivity file to be written. ---*/

  Wrt_Projected_Sensitivity = false;
  if ((Kind_SU2 == SU2_COMPONENT::SU2_DOT) && (Design_Variable[0] == SURFACE_FILE)) {
    Wrt_Projected_Sensitivity = true;
  }

  /*--- Delay the output until exit for minimal communication mode. ---*/

  if (Comm_Level != COMM_FULL) {

    /*--- Disable the use of Comm_Level = NONE until we have properly
     implemented it. ---*/

    if (Comm_Level == COMM_NONE)
      SU2_MPI::Error("COMM_LEVEL = NONE not yet implemented.", CURRENT_FUNCTION);
  }

  /*--- Check the conductivity model. Deactivate the turbulent component
   if we are not running RANS. ---*/

  if ((Kind_Solver != MAIN_SOLVER::RANS) &&
      (Kind_Solver != MAIN_SOLVER::ADJ_RANS) &&
      (Kind_Solver != MAIN_SOLVER::DISC_ADJ_RANS) &&
      (Kind_Solver != MAIN_SOLVER::INC_RANS) &&
      (Kind_Solver != MAIN_SOLVER::DISC_ADJ_INC_RANS)){
    Kind_ConductivityModel_Turb = CONDUCTIVITYMODEL_TURB::NONE;
  }

  /* Set a default for the size of the RECTANGLE / BOX grid sizes. */

  if (nMesh_Box_Size == 0) {
    nMesh_Box_Size = 3;
    Mesh_Box_Size = new short [nMesh_Box_Size];
    Mesh_Box_Size[0] = 33;
    Mesh_Box_Size[1] = 33;
    Mesh_Box_Size[2] = 33;
  } else if (nMesh_Box_Size != 3) {
    SU2_MPI::Error("MESH_BOX_SIZE specified without 3 values.\n", CURRENT_FUNCTION);
  }

  /* Force the lowest memory preconditioner when direct solvers are used. */

  auto isPastix = [](unsigned short kindSolver) {
    return kindSolver == PASTIX_LDLT || kindSolver == PASTIX_LU;
  };

  if (isPastix(Kind_Linear_Solver)) Kind_Linear_Solver_Prec = LU_SGS;
  if (isPastix(Kind_DiscAdj_Linear_Solver)) Kind_DiscAdj_Linear_Prec = LU_SGS;
  if (isPastix(Kind_Deform_Linear_Solver)) Kind_Deform_Linear_Solver_Prec = LU_SGS;


  if (DiscreteAdjoint) {
#if !defined CODI_REVERSE_TYPE
    if (Kind_SU2 == SU2_COMPONENT::SU2_CFD) {
      SU2_MPI::Error("SU2_CFD: Config option MATH_PROBLEM= DISCRETE_ADJOINT requires AD support!\n"
                     "Please use SU2_CFD_AD (configuration/compilation is done using the preconfigure.py script).",
                     CURRENT_FUNCTION);
    }
#endif

    /*--- Use the same linear solver on the primal as the one used in the adjoint. ---*/
    Kind_Linear_Solver = Kind_DiscAdj_Linear_Solver;
    Kind_Linear_Solver_Prec = Kind_DiscAdj_Linear_Prec;

    if (Time_Domain) {

      Restart_Flow = false;

      if (Unst_AdjointIter- long(nTimeIter) < 0){
        SU2_MPI::Error("Invalid iteration number requested for unsteady adjoint.\n"
                       "Make sure EXT_ITER is larger or equal than UNST_ADJOINT_ITER.",
                       CURRENT_FUNCTION);
      }

      /*--- If the averaging interval is not set, we average over all time-steps ---*/

      if (Iter_Avg_Objective == 0.0) {
        Iter_Avg_Objective = nTimeIter;
      }

    }

    /*--- Note that this is deliberately done at the end of this routine! ---*/
    switch(Kind_Solver) {
      case MAIN_SOLVER::EULER:
        Kind_Solver = MAIN_SOLVER::DISC_ADJ_EULER;
        break;
      case MAIN_SOLVER::RANS:
        Kind_Solver = MAIN_SOLVER::DISC_ADJ_RANS;
        break;
      case MAIN_SOLVER::NAVIER_STOKES:
        Kind_Solver = MAIN_SOLVER::DISC_ADJ_NAVIER_STOKES;
        break;
      case MAIN_SOLVER::INC_EULER:
        Kind_Solver = MAIN_SOLVER::DISC_ADJ_INC_EULER;
        break;
      case MAIN_SOLVER::INC_RANS:
        Kind_Solver = MAIN_SOLVER::DISC_ADJ_INC_RANS;
        break;
      case MAIN_SOLVER::INC_NAVIER_STOKES:
        Kind_Solver = MAIN_SOLVER::DISC_ADJ_INC_NAVIER_STOKES;
        break;
      case MAIN_SOLVER::FEM_EULER :
        Kind_Solver = MAIN_SOLVER::DISC_ADJ_FEM_EULER;
        break;
      case MAIN_SOLVER::FEM_RANS :
        Kind_Solver = MAIN_SOLVER::DISC_ADJ_FEM_RANS;
        break;
      case MAIN_SOLVER::FEM_NAVIER_STOKES :
        Kind_Solver = MAIN_SOLVER::DISC_ADJ_FEM_NS;
        break;
      case MAIN_SOLVER::FEM_ELASTICITY:
        Kind_Solver = MAIN_SOLVER::DISC_ADJ_FEM;
        break;
      case MAIN_SOLVER::HEAT_EQUATION:
        Kind_Solver = MAIN_SOLVER::DISC_ADJ_HEAT;
        break;
      default:
        break;
    }

    RampOutletPressure = false;
    RampRotatingFrame = false;
  }

  /* 2nd-order MUSCL is not possible for the continuous adjoint
   turbulence model. */

  if (MUSCL_AdjTurb) {
    SU2_MPI::Error("MUSCL_ADJTURB= YES not currently supported.\nPlease select MUSCL_ADJTURB= NO (first-order).",
                   CURRENT_FUNCTION);
  }

  /* Check for whether we need a second gradient method to calculate
   gradients for uwpind reconstruction. Set additional booleans to
   minimize overhead as appropriate. */

  if (MUSCL_Flow || MUSCL_Turb || MUSCL_Species || MUSCL_Heat || MUSCL_AdjFlow) {

    ReconstructionGradientRequired = true;

    if ((Kind_Gradient_Method_Recon == NO_GRADIENT) ||
        (Kind_Gradient_Method_Recon == Kind_Gradient_Method)) {

      /* The default behavior if no reconstruction gradient is specified
       is to use the same gradient as needed for the viscous/source terms
       without recomputation. If they are using the same method, then
       we also want to avoid recomputation. */

      ReconstructionGradientRequired = false;
      Kind_Gradient_Method_Recon = Kind_Gradient_Method;
    }

  } else {
    ReconstructionGradientRequired = false;
  }

  if (ReconstructionGradientRequired && GetFluidProblem() && Kind_ConvNumScheme_Flow == SPACE_CENTERED)
    SU2_MPI::Error("For centered schemes the option NUM_METHOD_GRAD_RECON should not be set.", CURRENT_FUNCTION);

  /* Simpler boolean to control allocation of least-squares memory. */

  LeastSquaresRequired = false;
  if ((Kind_Gradient_Method_Recon == LEAST_SQUARES) ||
      (Kind_Gradient_Method_Recon == WEIGHTED_LEAST_SQUARES) ||
      (Kind_Gradient_Method       == LEAST_SQUARES) ||
      (Kind_Gradient_Method       == WEIGHTED_LEAST_SQUARES)) {
    LeastSquaresRequired = true;
  }

  if (Kind_Gradient_Method == LEAST_SQUARES) {
    SU2_MPI::Error(string("LEAST_SQUARES gradient method not allowed for viscous / source terms.\n") +
                   string("Please select either WEIGHTED_LEAST_SQUARES or GREEN_GAUSS."),
                   CURRENT_FUNCTION);
  }

  /* Protect against using CFL adaption for non-flow or certain
   unsteady flow problems. */

  if (CFL_Adapt && !GetFluidProblem()) {
    SU2_MPI::Error(string("CFL adaption only available for finite-volume fluid solvers.\n") +
                   string("Please select CFL_ADAPT = NO."),
                   CURRENT_FUNCTION);
  }

  if (CFL_Adapt && (TimeMarching == TIME_MARCHING::TIME_STEPPING)) {
    SU2_MPI::Error(string("CFL adaption not available for TIME_STEPPING integration.\n") +
                   string("Please select CFL_ADAPT = NO."),
                   CURRENT_FUNCTION);
  }

  /* Protect against using incorrect CFL adaption parameters. */

  if (CFL_Adapt && (CFL_AdaptParam[0] > 1.0)) {
    SU2_MPI::Error(string("CFL adaption factor down should be less than 1.0."), CURRENT_FUNCTION);
  }

  if (CFL_Adapt && (CFL_AdaptParam[1] < 1.0)) {
    SU2_MPI::Error(string("CFL adaption factor up should be greater than 1.0."), CURRENT_FUNCTION);
  }

  if (CFL_Adapt && (CFL_AdaptParam[2] > CFL_AdaptParam[3])) {
    SU2_MPI::Error(string("CFL adaption minimum CFL is larger than the maximum CFL."), CURRENT_FUNCTION);
  }

  /*--- 0 in the config file means "disable" which can be done using a very large group. ---*/
  if (edgeColorGroupSize==0) edgeColorGroupSize = 1<<30;

  /*--- Specifying a deforming surface requires a mesh deformation solver. ---*/
  if (GetSurface_Movement(DEFORMING)) Deform_Mesh = true;

  monoatomic = GetGasModel() == "ARGON";

  /*--- Set number of Turbulence Variables. ---*/
  switch (TurbModelFamily(Kind_Turb_Model)) {
    case TURB_FAMILY::NONE:
      nTurbVar = 0; break;
    case TURB_FAMILY::SA:
      nTurbVar = 1; break;
    case TURB_FAMILY::KW:
      nTurbVar = 2; break;
  }
  /*--- Check whether the number of entries of the MARKER_INLET_TURBULENT equals the number of turbulent properties
       used for the respective turbulent model. nTurb_Properties must be equal to 1 or 2 depending on whether SA or
       SST model are used.--- */
  if (Marker_Inlet_Turb != nullptr && Kind_Turb_Model == TURB_MODEL::SST && nTurb_Properties != 2)
    SU2_MPI::Error(
        "The use of MARKER_INLET_TURBULENT requires the number of entries when SST Model is used \n"
        "to be equal to 2 : Turbulent intensity and ratio turbulent to laminar viscosity",
        CURRENT_FUNCTION);
  if (Marker_Inlet_Turb != nullptr && Kind_Turb_Model == TURB_MODEL::SA && nTurb_Properties != 1)
    SU2_MPI::Error(
        "The use of MARKER_INLET_TURBULENT requires the number of entries when SA Model is used \n"
        "to be equal to 1 : ratio turbulent to laminar viscosity",
        CURRENT_FUNCTION);

  /*--- Checks for additional species transport. ---*/
  if ((Kind_Species_Model == SPECIES_MODEL::SPECIES_TRANSPORT) || (Kind_Species_Model == SPECIES_MODEL::FLAMELET)) {
    if (Kind_Solver != MAIN_SOLVER::INC_NAVIER_STOKES &&
        Kind_Solver != MAIN_SOLVER::INC_RANS &&
        Kind_Solver != MAIN_SOLVER::DISC_ADJ_INC_NAVIER_STOKES &&
        Kind_Solver != MAIN_SOLVER::DISC_ADJ_INC_RANS &&
        Kind_Solver != MAIN_SOLVER::NAVIER_STOKES &&
        Kind_Solver != MAIN_SOLVER::RANS &&
        Kind_Solver != MAIN_SOLVER::DISC_ADJ_NAVIER_STOKES &&
        Kind_Solver != MAIN_SOLVER::DISC_ADJ_RANS &&
        Kind_Solver != MAIN_SOLVER::MULTIPHYSICS)
      SU2_MPI::Error("Species transport currently only available for compressible and incompressible flow.", CURRENT_FUNCTION);

    /*--- Species specific OF currently can only handle one entry in Marker_Analyze. ---*/
    for (unsigned short iObj = 0; iObj < nObj; iObj++) {
      if ((Kind_ObjFunc[iObj] == SURFACE_SPECIES_0 ||
           Kind_ObjFunc[iObj] == SURFACE_SPECIES_VARIANCE) &&
          nMarker_Analyze > 1) {
        SU2_MPI::Error("SURFACE_SPECIES_0 and SURFACE_SPECIES_VARIANCE currently can only handle one entry to MARKER_ANALYZE.", CURRENT_FUNCTION);
      }
    }

    if(Kind_TimeIntScheme_Species != EULER_IMPLICIT &&
       Kind_TimeIntScheme_Species != EULER_EXPLICIT){
      SU2_MPI::Error("Only TIME_DISCRE_TURB = EULER_IMPLICIT, EULER_EXPLICIT have been implemented in the scalar solver.", CURRENT_FUNCTION);
    }

    /*--- If Species clipping is on, make sure bounds are given by the user. ---*/
    if (Species_Clipping)
      if (!(OptionIsSet("SPECIES_CLIPPING_MIN") && OptionIsSet("SPECIES_CLIPPING_MAX")))
        SU2_MPI::Error("SPECIES_CLIPPING= YES requires the options SPECIES_CLIPPING_MIN/MAX to set the clipping values.", CURRENT_FUNCTION);

    /*--- Make sure a Diffusivity has been set for Constant Diffusivity. ---*/
    if (Kind_Diffusivity_Model == DIFFUSIVITYMODEL::CONSTANT_DIFFUSIVITY &&
        !(OptionIsSet("DIFFUSIVITY_CONSTANT")))
      SU2_MPI::Error("A DIFFUSIVITY_CONSTANT=<value> has to be set with DIFFUSIVITY_MODEL= CONSTANT_DIFFUSIVITY.", CURRENT_FUNCTION);

    /*--- Check whether the number of entries of the constant Lewis number equals the number of transported scalar
       equations solved. nConstant_Lewis_Number is used because it is required for the diffusivity fluid mixing
       models--- */
    if (Kind_Diffusivity_Model == DIFFUSIVITYMODEL::CONSTANT_LEWIS && nConstant_Lewis_Number != nSpecies_Init + 1)
      SU2_MPI::Error(
          "The use of CONSTANT_LEWIS requires the number of entries for CONSTANT_LEWIS_NUMBER ,\n"
          "to be equal to the number of entries of SPECIES_INIT +1",
          CURRENT_FUNCTION);

    // Helper function that checks scalar variable bounds,
    auto checkScalarBounds = [&](su2double scalar, const string& name, su2double lowerBound, su2double upperBound) {
      if (scalar < lowerBound || scalar > upperBound)
        SU2_MPI::Error(string("Variable: ") + name + string(", is out of bounds."), CURRENT_FUNCTION);
    };

    /*--- Some options have to provide as many entries as there are additional species equations. ---*/
    /*--- Fill a vector with the entires and then check if each element is equal to the first one. ---*/
    std::vector<unsigned short> nSpecies_options;
    nSpecies_options.push_back(nSpecies_Init);
    if (Species_Clipping)
      nSpecies_options.insert(nSpecies_options.end(), {nSpecies_Clipping_Min, nSpecies_Clipping_Max});
    if (nMarker_Inlet_Species > 0)
      nSpecies_options.push_back(nSpecies_per_Inlet);
    // Add more options for size check here.

    /*--- nSpecies_Init is the master, but it simply checks for consistency. ---*/
    for (auto elem : nSpecies_options)
      if (nSpecies_options[0] != elem)
        SU2_MPI::Error("Make sure all species inputs have the same size.", CURRENT_FUNCTION);

    /*--- Once consistency is checked set the var that is used throughout the code. ---*/
    nSpecies = nSpecies_Init;

    /*--- Check whether some variables (or their sums) are in physical bounds. [0,1] for species related quantities. ---*/
    /*--- Note, only for species transport, not for flamelet model ---*/
    if (Kind_Species_Model == SPECIES_MODEL::SPECIES_TRANSPORT) {
      su2double Species_Init_Sum = 0.0;
      for (unsigned short iSpecies = 0; iSpecies < nSpecies; iSpecies++) {
        checkScalarBounds(Species_Init[iSpecies], "SPECIES_INIT individual", 0.0, 1.0);
        Species_Init_Sum += Species_Init[iSpecies];
      }
      checkScalarBounds(Species_Init_Sum, "SPECIES_INIT sum", 0.0, 1.0);

      for (iMarker = 0; iMarker < nMarker_Inlet_Species; iMarker++) {
        su2double Inlet_SpeciesVal_Sum = 0.0;
        for (unsigned short iSpecies = 0; iSpecies < nSpecies; iSpecies++) {
          checkScalarBounds(Inlet_SpeciesVal[iMarker][iSpecies], "MARKER_INLET_SPECIES individual", 0.0, 1.0);
          Inlet_SpeciesVal_Sum += Inlet_SpeciesVal[iMarker][iSpecies];
        }
        checkScalarBounds(Inlet_SpeciesVal_Sum, "MARKER_INLET_SPECIES sum", 0.0, 1.0);
      }
    }

  } // species transport checks

  /*--- Define some variables for flamelet model. ---*/
  if (Kind_Species_Model == SPECIES_MODEL::FLAMELET) {
    /*--- The controlling variables are progress variable, total enthalpy, and optionally mixture fraction ---*/
    if (flamelet_ParsedOptions.n_control_vars != (nSpecies - flamelet_ParsedOptions.n_user_scalars))
      SU2_MPI::Error("Number of initial species incompatible with number of controlling variables and user scalars.", CURRENT_FUNCTION);
    /*--- We can have additional user defined transported scalars ---*/
    flamelet_ParsedOptions.n_scalars = flamelet_ParsedOptions.n_control_vars + flamelet_ParsedOptions.n_user_scalars;
  }

  if (Kind_Regime == ENUM_REGIME::COMPRESSIBLE && GetBounded_Scalar()) {
    SU2_MPI::Error("BOUNDED_SCALAR discretization can only be used for incompressible problems.", CURRENT_FUNCTION);
  }

}

void CConfig::SetMarkers(SU2_COMPONENT val_software) {

  unsigned short iMarker_All, iMarker_CfgFile, iMarker_Euler, iMarker_Custom,
  iMarker_FarField, iMarker_SymWall, iMarker_PerBound,
  iMarker_NearFieldBound, iMarker_Fluid_InterfaceBound,
  iMarker_Inlet, iMarker_Riemann, iMarker_Giles, iMarker_Outlet,
  iMarker_Smoluchowski_Maxwell,
  iMarker_Isothermal,iMarker_HeatFlux,iMarker_HeatTansfer,
  iMarker_EngineInflow, iMarker_EngineExhaust, iMarker_Damper,
  iMarker_Displacement, iMarker_Load, iMarker_Internal,
  iMarker_Monitoring, iMarker_Designing, iMarker_GeoEval, iMarker_Plotting, iMarker_Analyze,
  iMarker_DV, iMarker_Moving, iMarker_SobolevBC, iMarker_PyCustom, iMarker_Supersonic_Inlet, iMarker_Supersonic_Outlet,
  iMarker_Clamped, iMarker_ZoneInterface, iMarker_CHTInterface, iMarker_Load_Dir, iMarker_Disp_Dir,
  iMarker_Fluid_Load, iMarker_Deform_Mesh, iMarker_Deform_Mesh_Sym_Plane,
  iMarker_ActDiskInlet, iMarker_ActDiskOutlet,
  iMarker_Turbomachinery, iMarker_MixingPlaneInterface;

  int size = SINGLE_NODE;
  SU2_MPI::Comm_size(SU2_MPI::GetComm(), &size);

  /*--- Compute the total number of markers in the config file ---*/
  nMarker_CfgFile = nMarker_Euler + nMarker_FarField + nMarker_SymWall +
  nMarker_PerBound + nMarker_NearFieldBound + nMarker_Fluid_InterfaceBound +
  nMarker_CHTInterface + nMarker_Inlet + nMarker_Riemann + nMarker_Smoluchowski_Maxwell +
  nMarker_Giles + nMarker_Outlet + nMarker_Isothermal +
  nMarker_HeatFlux + nMarker_HeatTransfer +
  nMarker_EngineInflow + nMarker_EngineExhaust + nMarker_Internal +
  nMarker_Supersonic_Inlet + nMarker_Supersonic_Outlet + nMarker_Displacement + nMarker_Load +
  nMarker_Custom + nMarker_Damper + nMarker_Fluid_Load +
  nMarker_Clamped + nMarker_Load_Dir + nMarker_Disp_Dir +
  nMarker_ActDiskInlet + nMarker_ActDiskOutlet +
  nMarker_ActDiskBemInlet_CG + nMarker_ActDiskBemOutlet_CG +
  nMarker_ZoneInterface;

  /*--- Add the possible send/receive domains ---*/

  nMarker_Max = nMarker_CfgFile + OVERHEAD*size;

  /*--- Basic dimensionalization of the markers (worst scenario) ---*/

  nMarker_All = nMarker_Max;

  /*--- Allocate the memory (markers in each domain) ---*/

  Marker_All_TagBound       = new string[nMarker_All];    // Store the tag that correspond with each marker.
  Marker_All_SendRecv       = new short[nMarker_All] ();   // +#domain (send), -#domain (receive).
  Marker_All_KindBC         = new unsigned short[nMarker_All] (); // Store the kind of boundary condition.
  Marker_All_Monitoring     = new unsigned short[nMarker_All] (); // Store whether the boundary should be monitored.
  Marker_All_Designing      = new unsigned short[nMarker_All] (); // Store whether the boundary should be designed.
  Marker_All_Plotting       = new unsigned short[nMarker_All] (); // Store whether the boundary should be plotted.
  Marker_All_Analyze        = new unsigned short[nMarker_All] (); // Store whether the boundary should be plotted.
  Marker_All_ZoneInterface  = new unsigned short[nMarker_All] (); // Store whether the boundary is in the FSI interface.
  Marker_All_GeoEval        = new unsigned short[nMarker_All] (); // Store whether the boundary should be geometry evaluation.
  Marker_All_DV             = new unsigned short[nMarker_All] (); // Store whether the boundary should be affected by design variables.
  Marker_All_Moving         = new unsigned short[nMarker_All] (); // Store whether the boundary should be in motion.
  Marker_All_Deform_Mesh    = new unsigned short[nMarker_All] (); // Store whether the boundary is deformable.
  Marker_All_Deform_Mesh_Sym_Plane = new unsigned short[nMarker_All] (); //Store wheter the boundary will follow the deformation
  Marker_All_Fluid_Load     = new unsigned short[nMarker_All] (); // Store whether the boundary computes/applies fluid loads.
  Marker_All_PyCustom       = new unsigned short[nMarker_All] (); // Store whether the boundary is Python customizable.
  Marker_All_PerBound       = new short[nMarker_All] ();          // Store whether the boundary belongs to a periodic boundary.
  Marker_All_Turbomachinery       = new unsigned short[nMarker_All] (); // Store whether the boundary is in needed for Turbomachinery computations.
  Marker_All_TurbomachineryFlag   = new unsigned short[nMarker_All] (); // Store whether the boundary has a flag for Turbomachinery computations.
  Marker_All_MixingPlaneInterface = new unsigned short[nMarker_All] (); // Store whether the boundary has a in the MixingPlane interface.
  Marker_All_Giles                = new unsigned short[nMarker_All] (); // Store whether the boundary has is a Giles boundary.
  Marker_All_SobolevBC      = new unsigned short[nMarker_All] (); // Store wether the boundary should apply to the gradient smoothing.

  for (iMarker_All = 0; iMarker_All < nMarker_All; iMarker_All++) {
    Marker_All_TagBound[iMarker_All] = "SEND_RECEIVE";
  }

  /*--- Allocate the memory (markers in the config file) ---*/

  Marker_CfgFile_TagBound             = new string[nMarker_CfgFile];
  Marker_CfgFile_KindBC               = new unsigned short[nMarker_CfgFile] ();
  Marker_CfgFile_Monitoring           = new unsigned short[nMarker_CfgFile] ();
  Marker_CfgFile_Designing            = new unsigned short[nMarker_CfgFile] ();
  Marker_CfgFile_Plotting             = new unsigned short[nMarker_CfgFile] ();
  Marker_CfgFile_Analyze              = new unsigned short[nMarker_CfgFile] ();
  Marker_CfgFile_GeoEval              = new unsigned short[nMarker_CfgFile] ();
  Marker_CfgFile_ZoneInterface        = new unsigned short[nMarker_CfgFile] ();
  Marker_CfgFile_DV                   = new unsigned short[nMarker_CfgFile] ();
  Marker_CfgFile_Moving               = new unsigned short[nMarker_CfgFile] ();
  Marker_CfgFile_Deform_Mesh          = new unsigned short[nMarker_CfgFile] ();
  Marker_CfgFile_Deform_Mesh_Sym_Plane= new unsigned short[nMarker_CfgFile] ();
  Marker_CfgFile_Fluid_Load           = new unsigned short[nMarker_CfgFile] ();
  Marker_CfgFile_PerBound             = new unsigned short[nMarker_CfgFile] ();
  Marker_CfgFile_Turbomachinery       = new unsigned short[nMarker_CfgFile] ();
  Marker_CfgFile_TurbomachineryFlag   = new unsigned short[nMarker_CfgFile] ();
  Marker_CfgFile_MixingPlaneInterface = new unsigned short[nMarker_CfgFile] ();
  Marker_CfgFile_Giles                = new unsigned short[nMarker_CfgFile] ();
  Marker_CfgFile_PyCustom             = new unsigned short[nMarker_CfgFile] ();
  Marker_CfgFile_SobolevBC            = new unsigned short[nMarker_CfgFile] ();

  for (iMarker_CfgFile = 0; iMarker_CfgFile < nMarker_CfgFile; iMarker_CfgFile++) {
    Marker_CfgFile_TagBound[iMarker_CfgFile] = "SEND_RECEIVE";
  }

  /*--- Allocate memory to store surface information (Analyze BC) ---*/

  Surface_MassFlow = new su2double[nMarker_Analyze] ();
  Surface_Mach = new su2double[nMarker_Analyze] ();
  Surface_Temperature = new su2double[nMarker_Analyze] ();
  Surface_Pressure = new su2double[nMarker_Analyze] ();
  Surface_Density = new su2double[nMarker_Analyze] ();
  Surface_Enthalpy = new su2double[nMarker_Analyze] ();
  Surface_NormalVelocity = new su2double[nMarker_Analyze] ();
  Surface_Uniformity = new su2double[nMarker_Analyze] ();
  Surface_SecondaryStrength = new su2double[nMarker_Analyze] ();
  Surface_SecondOverUniform = new su2double[nMarker_Analyze] ();
  Surface_MomentumDistortion = new su2double[nMarker_Analyze] ();
  Surface_TotalTemperature = new su2double[nMarker_Analyze] ();
  Surface_TotalPressure = new su2double[nMarker_Analyze] ();
  Surface_PressureDrop = new su2double[nMarker_Analyze] ();
  Surface_Species_0 = new su2double[nMarker_Analyze] ();
  Surface_Species_Variance = new su2double[nMarker_Analyze] ();
  Surface_DC60 = new su2double[nMarker_Analyze] ();
  Surface_IDC = new su2double[nMarker_Analyze] ();
  Surface_IDC_Mach = new su2double[nMarker_Analyze] ();
  Surface_IDR = new su2double[nMarker_Analyze] ();

  /*--- Populate the marker information in the config file (all domains) ---*/

  iMarker_CfgFile = 0;
  for (iMarker_Euler = 0; iMarker_Euler < nMarker_Euler; iMarker_Euler++) {
    Marker_CfgFile_TagBound[iMarker_CfgFile] = Marker_Euler[iMarker_Euler];
    Marker_CfgFile_KindBC[iMarker_CfgFile] = EULER_WALL;
    iMarker_CfgFile++;
  }

  for (iMarker_FarField = 0; iMarker_FarField < nMarker_FarField; iMarker_FarField++) {
    Marker_CfgFile_TagBound[iMarker_CfgFile] = Marker_FarField[iMarker_FarField];
    Marker_CfgFile_KindBC[iMarker_CfgFile] = FAR_FIELD;
    iMarker_CfgFile++;
  }

  for (iMarker_SymWall = 0; iMarker_SymWall < nMarker_SymWall; iMarker_SymWall++) {
    Marker_CfgFile_TagBound[iMarker_CfgFile] = Marker_SymWall[iMarker_SymWall];
    Marker_CfgFile_KindBC[iMarker_CfgFile] = SYMMETRY_PLANE;
    iMarker_CfgFile++;
  }

  for (iMarker_PerBound = 0; iMarker_PerBound < nMarker_PerBound; iMarker_PerBound++) {
    Marker_CfgFile_TagBound[iMarker_CfgFile] = Marker_PerBound[iMarker_PerBound];
    Marker_CfgFile_KindBC[iMarker_CfgFile] = PERIODIC_BOUNDARY;
    Marker_CfgFile_PerBound[iMarker_CfgFile] = iMarker_PerBound + 1;
    iMarker_CfgFile++;
  }

  ActDisk_DeltaPress = new su2double[nMarker_ActDiskInlet] ();
  ActDisk_DeltaTemp = new su2double[nMarker_ActDiskInlet] ();
  ActDisk_TotalPressRatio = new su2double[nMarker_ActDiskInlet] ();
  ActDisk_TotalTempRatio = new su2double[nMarker_ActDiskInlet] ();
  ActDisk_StaticPressRatio = new su2double[nMarker_ActDiskInlet] ();
  ActDisk_StaticTempRatio = new su2double[nMarker_ActDiskInlet] ();
  ActDisk_Power = new su2double[nMarker_ActDiskInlet] ();
  ActDisk_MassFlow = new su2double[nMarker_ActDiskInlet] ();
  ActDisk_Mach = new su2double[nMarker_ActDiskInlet] ();
  ActDisk_Force = new su2double[nMarker_ActDiskInlet] ();
  ActDisk_NetThrust = new su2double[nMarker_ActDiskInlet] ();
  ActDisk_BCThrust = new su2double[nMarker_ActDiskInlet] ();
  ActDisk_BCThrust_Old = new su2double[nMarker_ActDiskInlet] ();
  ActDisk_GrossThrust = new su2double[nMarker_ActDiskInlet] ();
  ActDisk_Area = new su2double[nMarker_ActDiskInlet] ();
  ActDisk_ReverseMassFlow = new su2double[nMarker_ActDiskInlet] ();

  ActDiskInlet_MassFlow = new su2double[nMarker_ActDiskInlet] ();
  ActDiskInlet_Temperature = new su2double[nMarker_ActDiskInlet] ();
  ActDiskInlet_TotalTemperature = new su2double[nMarker_ActDiskInlet] ();
  ActDiskInlet_Pressure = new su2double[nMarker_ActDiskInlet] ();
  ActDiskInlet_TotalPressure = new su2double[nMarker_ActDiskInlet] ();
  ActDiskInlet_RamDrag = new su2double[nMarker_ActDiskInlet] ();
  ActDiskInlet_Force = new su2double[nMarker_ActDiskInlet] ();
  ActDiskInlet_Power = new su2double[nMarker_ActDiskInlet] ();

  for (iMarker_ActDiskInlet = 0; iMarker_ActDiskInlet < nMarker_ActDiskInlet; iMarker_ActDiskInlet++) {
    Marker_CfgFile_TagBound[iMarker_CfgFile] = Marker_ActDiskInlet[iMarker_ActDiskInlet];
    Marker_CfgFile_KindBC[iMarker_CfgFile] = ACTDISK_INLET;
    iMarker_CfgFile++;
  }

  ActDiskOutlet_MassFlow = new su2double[nMarker_ActDiskOutlet] ();
  ActDiskOutlet_Temperature = new su2double[nMarker_ActDiskOutlet] ();
  ActDiskOutlet_TotalTemperature = new su2double[nMarker_ActDiskOutlet] ();
  ActDiskOutlet_Pressure = new su2double[nMarker_ActDiskOutlet] ();
  ActDiskOutlet_TotalPressure = new su2double[nMarker_ActDiskOutlet] ();
  ActDiskOutlet_GrossThrust = new su2double[nMarker_ActDiskOutlet] ();
  ActDiskOutlet_Force = new su2double[nMarker_ActDiskOutlet] ();
  ActDiskOutlet_Power = new su2double[nMarker_ActDiskOutlet] ();

  ActDiskOutlet_Thrust_BEM = new su2double[nMarker_ActDiskOutlet]();
  ActDiskOutlet_Torque_BEM = new su2double[nMarker_ActDiskOutlet]();

  for (iMarker_ActDiskOutlet = 0; iMarker_ActDiskOutlet < nMarker_ActDiskOutlet; iMarker_ActDiskOutlet++) {
    Marker_CfgFile_TagBound[iMarker_CfgFile] = Marker_ActDiskOutlet[iMarker_ActDiskOutlet];
    Marker_CfgFile_KindBC[iMarker_CfgFile] = ACTDISK_OUTLET;
    iMarker_CfgFile++;
  }

  Outlet_MassFlow = new su2double[nMarker_Outlet] ();
  Outlet_Density  = new su2double[nMarker_Outlet] ();
  Outlet_Area     = new su2double[nMarker_Outlet] ();

  for (iMarker_NearFieldBound = 0; iMarker_NearFieldBound < nMarker_NearFieldBound; iMarker_NearFieldBound++) {
    Marker_CfgFile_TagBound[iMarker_CfgFile] = Marker_NearFieldBound[iMarker_NearFieldBound];
    Marker_CfgFile_KindBC[iMarker_CfgFile] = NEARFIELD_BOUNDARY;
    iMarker_CfgFile++;
  }

  for (iMarker_Fluid_InterfaceBound = 0; iMarker_Fluid_InterfaceBound < nMarker_Fluid_InterfaceBound; iMarker_Fluid_InterfaceBound++) {
    Marker_CfgFile_TagBound[iMarker_CfgFile] = Marker_Fluid_InterfaceBound[iMarker_Fluid_InterfaceBound];
    Marker_CfgFile_KindBC[iMarker_CfgFile] = BC_TYPE::FLUID_INTERFACE;
    iMarker_CfgFile++;
  }

  for (iMarker_CHTInterface = 0; iMarker_CHTInterface < nMarker_CHTInterface; iMarker_CHTInterface++) {
    Marker_CfgFile_TagBound[iMarker_CfgFile] = Marker_CHTInterface[iMarker_CHTInterface];
    Marker_CfgFile_KindBC[iMarker_CfgFile] = CHT_WALL_INTERFACE;
    iMarker_CfgFile++;
  }

  for (iMarker_Inlet = 0; iMarker_Inlet < nMarker_Inlet; iMarker_Inlet++) {
    Marker_CfgFile_TagBound[iMarker_CfgFile] = Marker_Inlet[iMarker_Inlet];
    Marker_CfgFile_KindBC[iMarker_CfgFile] = INLET_FLOW;
    iMarker_CfgFile++;
  }

  for (iMarker_Riemann = 0; iMarker_Riemann < nMarker_Riemann; iMarker_Riemann++) {
    Marker_CfgFile_TagBound[iMarker_CfgFile] = Marker_Riemann[iMarker_Riemann];
    Marker_CfgFile_KindBC[iMarker_CfgFile] = RIEMANN_BOUNDARY;
    iMarker_CfgFile++;
  }

  for (iMarker_Giles = 0; iMarker_Giles < nMarker_Giles; iMarker_Giles++) {
    Marker_CfgFile_TagBound[iMarker_CfgFile] = Marker_Giles[iMarker_Giles];
    Marker_CfgFile_KindBC[iMarker_CfgFile] = GILES_BOUNDARY;
    iMarker_CfgFile++;
  }

  Engine_Power       = new su2double[nMarker_EngineInflow] ();
  Engine_Mach        = new su2double[nMarker_EngineInflow] ();
  Engine_Force       = new su2double[nMarker_EngineInflow] ();
  Engine_NetThrust   = new su2double[nMarker_EngineInflow] ();
  Engine_GrossThrust = new su2double[nMarker_EngineInflow] ();
  Engine_Area        = new su2double[nMarker_EngineInflow] ();

  Inflow_Mach = new su2double[nMarker_EngineInflow] ();
  Inflow_Pressure = new su2double[nMarker_EngineInflow] ();
  Inflow_MassFlow = new su2double[nMarker_EngineInflow] ();
  Inflow_ReverseMassFlow = new su2double[nMarker_EngineInflow] ();
  Inflow_TotalPressure = new su2double[nMarker_EngineInflow] ();
  Inflow_Temperature = new su2double[nMarker_EngineInflow] ();
  Inflow_TotalTemperature = new su2double[nMarker_EngineInflow] ();
  Inflow_RamDrag = new su2double[nMarker_EngineInflow] ();
  Inflow_Force = new su2double[nMarker_EngineInflow] ();
  Inflow_Power = new su2double[nMarker_EngineInflow] ();

  for (iMarker_EngineInflow = 0; iMarker_EngineInflow < nMarker_EngineInflow; iMarker_EngineInflow++) {
    Marker_CfgFile_TagBound[iMarker_CfgFile] = Marker_EngineInflow[iMarker_EngineInflow];
    Marker_CfgFile_KindBC[iMarker_CfgFile] = ENGINE_INFLOW;
    iMarker_CfgFile++;
  }

  Exhaust_Pressure = new su2double[nMarker_EngineExhaust] ();
  Exhaust_Temperature = new su2double[nMarker_EngineExhaust] ();
  Exhaust_MassFlow = new su2double[nMarker_EngineExhaust] ();
  Exhaust_TotalPressure = new su2double[nMarker_EngineExhaust] ();
  Exhaust_TotalTemperature = new su2double[nMarker_EngineExhaust] ();
  Exhaust_GrossThrust = new su2double[nMarker_EngineExhaust] ();
  Exhaust_Force = new su2double[nMarker_EngineExhaust] ();
  Exhaust_Power = new su2double[nMarker_EngineExhaust] ();

  for (iMarker_EngineExhaust = 0; iMarker_EngineExhaust < nMarker_EngineExhaust; iMarker_EngineExhaust++) {
    Marker_CfgFile_TagBound[iMarker_CfgFile] = Marker_EngineExhaust[iMarker_EngineExhaust];
    Marker_CfgFile_KindBC[iMarker_CfgFile] = ENGINE_EXHAUST;
    iMarker_CfgFile++;
  }

  for (iMarker_Supersonic_Inlet = 0; iMarker_Supersonic_Inlet < nMarker_Supersonic_Inlet; iMarker_Supersonic_Inlet++) {
    Marker_CfgFile_TagBound[iMarker_CfgFile] = Marker_Supersonic_Inlet[iMarker_Supersonic_Inlet];
    Marker_CfgFile_KindBC[iMarker_CfgFile] = SUPERSONIC_INLET;
    iMarker_CfgFile++;
  }

  for (iMarker_Supersonic_Outlet = 0; iMarker_Supersonic_Outlet < nMarker_Supersonic_Outlet; iMarker_Supersonic_Outlet++) {
    Marker_CfgFile_TagBound[iMarker_CfgFile] = Marker_Supersonic_Outlet[iMarker_Supersonic_Outlet];
    Marker_CfgFile_KindBC[iMarker_CfgFile] = SUPERSONIC_OUTLET;
    iMarker_CfgFile++;
  }

  for (iMarker_Internal = 0; iMarker_Internal < nMarker_Internal; iMarker_Internal++) {
    Marker_CfgFile_TagBound[iMarker_CfgFile] = Marker_Internal[iMarker_Internal];
    Marker_CfgFile_KindBC[iMarker_CfgFile] = INTERNAL_BOUNDARY;
    iMarker_CfgFile++;
  }

  for (iMarker_Custom = 0; iMarker_Custom < nMarker_Custom; iMarker_Custom++) {
    Marker_CfgFile_TagBound[iMarker_CfgFile] = Marker_Custom[iMarker_Custom];
    Marker_CfgFile_KindBC[iMarker_CfgFile] = CUSTOM_BOUNDARY;
    iMarker_CfgFile++;
  }

  for (iMarker_Outlet = 0; iMarker_Outlet < nMarker_Outlet; iMarker_Outlet++) {
    Marker_CfgFile_TagBound[iMarker_CfgFile] = Marker_Outlet[iMarker_Outlet];
    Marker_CfgFile_KindBC[iMarker_CfgFile] = OUTLET_FLOW;
    iMarker_CfgFile++;
  }

  for (iMarker_Isothermal = 0; iMarker_Isothermal < nMarker_Isothermal; iMarker_Isothermal++) {
    Marker_CfgFile_TagBound[iMarker_CfgFile] = Marker_Isothermal[iMarker_Isothermal];
    Marker_CfgFile_KindBC[iMarker_CfgFile] = ISOTHERMAL;
    iMarker_CfgFile++;
  }

  for (iMarker_Smoluchowski_Maxwell = 0; iMarker_Smoluchowski_Maxwell < nMarker_Smoluchowski_Maxwell; iMarker_Smoluchowski_Maxwell++) {
    Marker_CfgFile_TagBound[iMarker_CfgFile] = Marker_Smoluchowski_Maxwell[iMarker_Smoluchowski_Maxwell];
    Marker_CfgFile_KindBC[iMarker_CfgFile] = SMOLUCHOWSKI_MAXWELL;
    iMarker_CfgFile++;
  }

  for (iMarker_HeatFlux = 0; iMarker_HeatFlux < nMarker_HeatFlux; iMarker_HeatFlux++) {
    Marker_CfgFile_TagBound[iMarker_CfgFile] = Marker_HeatFlux[iMarker_HeatFlux];
    Marker_CfgFile_KindBC[iMarker_CfgFile] = HEAT_FLUX;
    iMarker_CfgFile++;
  }

  for (iMarker_HeatTansfer = 0; iMarker_HeatTansfer < nMarker_HeatTransfer; iMarker_HeatTansfer++) {
    Marker_CfgFile_TagBound[iMarker_CfgFile] = Marker_HeatTransfer[iMarker_HeatTansfer];
    Marker_CfgFile_KindBC[iMarker_CfgFile] = HEAT_TRANSFER;
    iMarker_CfgFile++;
  }

  for (iMarker_Clamped = 0; iMarker_Clamped < nMarker_Clamped; iMarker_Clamped++) {
    Marker_CfgFile_TagBound[iMarker_CfgFile] = Marker_Clamped[iMarker_Clamped];
    Marker_CfgFile_KindBC[iMarker_CfgFile] = CLAMPED_BOUNDARY;
    iMarker_CfgFile++;
  }

  for (iMarker_Displacement = 0; iMarker_Displacement < nMarker_Displacement; iMarker_Displacement++) {
    Marker_CfgFile_TagBound[iMarker_CfgFile] = Marker_Displacement[iMarker_Displacement];
    Marker_CfgFile_KindBC[iMarker_CfgFile] = DISPLACEMENT_BOUNDARY;
    iMarker_CfgFile++;
  }

  for (iMarker_Load = 0; iMarker_Load < nMarker_Load; iMarker_Load++) {
    Marker_CfgFile_TagBound[iMarker_CfgFile] = Marker_Load[iMarker_Load];
    Marker_CfgFile_KindBC[iMarker_CfgFile] = LOAD_BOUNDARY;
    iMarker_CfgFile++;
  }

  for (iMarker_Damper = 0; iMarker_Damper < nMarker_Damper; iMarker_Damper++) {
    Marker_CfgFile_TagBound[iMarker_CfgFile] = Marker_Damper[iMarker_Damper];
    Marker_CfgFile_KindBC[iMarker_CfgFile] = DAMPER_BOUNDARY;
    iMarker_CfgFile++;
  }

  for (iMarker_Load_Dir = 0; iMarker_Load_Dir < nMarker_Load_Dir; iMarker_Load_Dir++) {
    Marker_CfgFile_TagBound[iMarker_CfgFile] = Marker_Load_Dir[iMarker_Load_Dir];
    Marker_CfgFile_KindBC[iMarker_CfgFile] = LOAD_DIR_BOUNDARY;
    iMarker_CfgFile++;
  }

  for (iMarker_Disp_Dir = 0; iMarker_Disp_Dir < nMarker_Disp_Dir; iMarker_Disp_Dir++) {
    Marker_CfgFile_TagBound[iMarker_CfgFile] = Marker_Disp_Dir[iMarker_Disp_Dir];
    Marker_CfgFile_KindBC[iMarker_CfgFile] = DISP_DIR_BOUNDARY;
    iMarker_CfgFile++;
  }

  for (iMarker_Fluid_Load = 0; iMarker_Fluid_Load < nMarker_Fluid_Load; iMarker_Fluid_Load++) {
    Marker_CfgFile_TagBound[iMarker_CfgFile] = Marker_Fluid_Load[iMarker_Fluid_Load];
    iMarker_CfgFile++;
  }

  for (iMarker_CfgFile = 0; iMarker_CfgFile < nMarker_CfgFile; iMarker_CfgFile++) {
    Marker_CfgFile_Monitoring[iMarker_CfgFile] = NO;
    for (iMarker_Monitoring = 0; iMarker_Monitoring < nMarker_Monitoring; iMarker_Monitoring++)
      if (Marker_CfgFile_TagBound[iMarker_CfgFile] == Marker_Monitoring[iMarker_Monitoring])
        Marker_CfgFile_Monitoring[iMarker_CfgFile] = YES;
  }

  for (iMarker_CfgFile = 0; iMarker_CfgFile < nMarker_CfgFile; iMarker_CfgFile++) {
    Marker_CfgFile_GeoEval[iMarker_CfgFile] = NO;
    for (iMarker_GeoEval = 0; iMarker_GeoEval < nMarker_GeoEval; iMarker_GeoEval++)
      if (Marker_CfgFile_TagBound[iMarker_CfgFile] == Marker_GeoEval[iMarker_GeoEval])
        Marker_CfgFile_GeoEval[iMarker_CfgFile] = YES;
  }

  for (iMarker_CfgFile = 0; iMarker_CfgFile < nMarker_CfgFile; iMarker_CfgFile++) {
    Marker_CfgFile_Designing[iMarker_CfgFile] = NO;
    for (iMarker_Designing = 0; iMarker_Designing < nMarker_Designing; iMarker_Designing++)
      if (Marker_CfgFile_TagBound[iMarker_CfgFile] == Marker_Designing[iMarker_Designing])
        Marker_CfgFile_Designing[iMarker_CfgFile] = YES;
  }

  for (iMarker_CfgFile = 0; iMarker_CfgFile < nMarker_CfgFile; iMarker_CfgFile++) {
    Marker_CfgFile_Plotting[iMarker_CfgFile] = NO;
    for (iMarker_Plotting = 0; iMarker_Plotting < nMarker_Plotting; iMarker_Plotting++)
      if (Marker_CfgFile_TagBound[iMarker_CfgFile] == Marker_Plotting[iMarker_Plotting])
        Marker_CfgFile_Plotting[iMarker_CfgFile] = YES;
  }

  for (iMarker_CfgFile = 0; iMarker_CfgFile < nMarker_CfgFile; iMarker_CfgFile++) {
    Marker_CfgFile_Analyze[iMarker_CfgFile] = NO;
    for (iMarker_Analyze = 0; iMarker_Analyze < nMarker_Analyze; iMarker_Analyze++)
      if (Marker_CfgFile_TagBound[iMarker_CfgFile] == Marker_Analyze[iMarker_Analyze])
        Marker_CfgFile_Analyze[iMarker_CfgFile] = YES;
  }

  /*--- Identification of multi-physics interface markers ---*/

  for (iMarker_CfgFile = 0; iMarker_CfgFile < nMarker_CfgFile; iMarker_CfgFile++) {
    Marker_CfgFile_ZoneInterface[iMarker_CfgFile] = NO;
    for (iMarker_ZoneInterface = 0; iMarker_ZoneInterface < nMarker_ZoneInterface; iMarker_ZoneInterface++)
      if (Marker_CfgFile_TagBound[iMarker_CfgFile] == Marker_ZoneInterface[iMarker_ZoneInterface])
        Marker_CfgFile_ZoneInterface[iMarker_CfgFile] = YES;
  }

  /*--- Identification of Turbomachinery markers and flag them---*/

  for (iMarker_CfgFile = 0; iMarker_CfgFile < nMarker_CfgFile; iMarker_CfgFile++) {
    unsigned short indexMarker=0;
    Marker_CfgFile_Turbomachinery[iMarker_CfgFile] = NO;
    Marker_CfgFile_TurbomachineryFlag[iMarker_CfgFile] = NO;
    for (iMarker_Turbomachinery = 0; iMarker_Turbomachinery < nMarker_Turbomachinery; iMarker_Turbomachinery++){
      if (Marker_CfgFile_TagBound[iMarker_CfgFile] == Marker_TurboBoundIn[iMarker_Turbomachinery]){
        indexMarker=(iMarker_Turbomachinery+1);
        Marker_CfgFile_Turbomachinery[iMarker_CfgFile] = indexMarker;
        Marker_CfgFile_TurbomachineryFlag[iMarker_CfgFile] = INFLOW;
      }
      if (Marker_CfgFile_TagBound[iMarker_CfgFile] == Marker_TurboBoundOut[iMarker_Turbomachinery]){
        indexMarker=(iMarker_Turbomachinery+1);
        Marker_CfgFile_Turbomachinery[iMarker_CfgFile] = indexMarker;
        Marker_CfgFile_TurbomachineryFlag[iMarker_CfgFile] = OUTFLOW;
      }
    }
  }

  /*--- Idenftification fo Giles Markers ---*/
  // This is seperate from MP and Turbomachinery Markers as all mixing plane markers are Giles,
  // but not all Giles markers are mixing plane
  for (iMarker_CfgFile = 0; iMarker_CfgFile < nMarker_CfgFile; iMarker_CfgFile++) {
    Marker_CfgFile_Giles[iMarker_CfgFile] = NO;
    for (iMarker_Giles = 0; iMarker_Giles < nMarker_Giles; iMarker_Giles++) {
      if (Marker_CfgFile_TagBound[iMarker_CfgFile] == Marker_Giles[iMarker_Giles])
        Marker_CfgFile_Giles[iMarker_CfgFile] = YES;
    }
  }

  /*--- Identification of MixingPlane interface markers ---*/

  for (iMarker_CfgFile = 0; iMarker_CfgFile < nMarker_CfgFile; iMarker_CfgFile++) {
    unsigned short indexMarker=0;
    Marker_CfgFile_MixingPlaneInterface[iMarker_CfgFile] = NO;
    for (iMarker_MixingPlaneInterface = 0; iMarker_MixingPlaneInterface < nMarker_MixingPlaneInterface; iMarker_MixingPlaneInterface++)
      if (Marker_CfgFile_TagBound[iMarker_CfgFile] == Marker_MixingPlaneInterface[iMarker_MixingPlaneInterface])
        indexMarker=(int)(iMarker_MixingPlaneInterface/2+1);
    Marker_CfgFile_MixingPlaneInterface[iMarker_CfgFile] = indexMarker;
  }

  /*--- Once we have identified the MixingPlane and Turbomachinery markers
   *    we next need to determine what type of interface between zones is
   *    used. It is convenient to do this here as it tidies up the interface
   *    preproccesing in CDriver ---*/
  if (nMarker_Turbomachinery != 0) {
    nTurboInterfaces = (nMarker_Turbomachinery -  1)*2; //Two markers per zone minus inlet & outlet
    Kind_TurboInterface.resize(nTurboInterfaces);
    /*--- Loop over all markers ---*/
    for (iMarker_CfgFile = 0; iMarker_CfgFile < nMarker_CfgFile; iMarker_CfgFile++) {
      /*--- Identify mixing plane markers ---*/
      if (Marker_MixingPlaneInterface != nullptr){ // Necessary in cases where no mixing plane interfaces are defined
        if (Marker_CfgFile_MixingPlaneInterface[iMarker_CfgFile] != 0) { //Is a mixing plane
          /*--- Find which list position this marker is in turbomachinery markers ---*/
          const auto* target = std::find(Marker_Turbomachinery, &Marker_Turbomachinery[nMarker_Turbomachinery*2-1], Marker_CfgFile_TagBound[iMarker_CfgFile]);
          const auto target_index = target - Marker_Turbomachinery;
          /*--- Assert that we find the marker within the turbomachienry markers ---*/
          assert(target != &Marker_Turbomachinery[nMarker_Turbomachinery*2-1]);
          /*--- Assign the correct interface ---*/
          Kind_TurboInterface[target_index-1] = TURBO_INTERFACE_KIND::MIXING_PLANE; // Need to subtract 1 from index as to not consider the inlet an interface
        }
      }
      if (Marker_Fluid_InterfaceBound != nullptr){ // No fluid interfaces are defined in the config file (nullptr if no interfaces defined)
        if (Marker_CfgFile_KindBC[iMarker_CfgFile] == BC_TYPE::FLUID_INTERFACE) { // iMarker_CfgFile is a fluid interface
          const auto* target = std::find(Marker_Turbomachinery, &Marker_Turbomachinery[nMarker_Turbomachinery*2-1], Marker_CfgFile_TagBound[iMarker_CfgFile]);
          const auto target_index = target - Marker_Turbomachinery;
          Kind_TurboInterface[target_index-1] = TURBO_INTERFACE_KIND::FROZEN_ROTOR;
        }
      }
    }
  }

  for (iMarker_CfgFile = 0; iMarker_CfgFile < nMarker_CfgFile; iMarker_CfgFile++) {
    Marker_CfgFile_DV[iMarker_CfgFile] = NO;
    for (iMarker_DV = 0; iMarker_DV < nMarker_DV; iMarker_DV++)
      if (Marker_CfgFile_TagBound[iMarker_CfgFile] == Marker_DV[iMarker_DV])
        Marker_CfgFile_DV[iMarker_CfgFile] = YES;
  }

  /*--- Add an extra check for DV_MARKER to make sure that any given marker
   *    name is recognized as an existing boundary in the problem. ---*/

  for (iMarker_DV = 0; iMarker_DV < nMarker_DV; iMarker_DV++) {
    bool found = false;
    for (iMarker_CfgFile = 0; iMarker_CfgFile < nMarker_CfgFile; iMarker_CfgFile++) {
      if (Marker_CfgFile_TagBound[iMarker_CfgFile] == Marker_DV[iMarker_DV]) {
        found = true;
        break;
      }
    }

    if(!found) {
      if (nZone==1)
        SU2_MPI::Error("DV_MARKER contains marker names that do not exist in the lists of BCs in the config file.", CURRENT_FUNCTION);
      // In case of multiple zones, the markers might appear only in zonal config and not in the Master.
      // A loop over all zones would need to be included which is not straight forward as this can only be
      // checked once all zonal configs are read.
      else if (rank == MASTER_NODE)
        cout << "Warning: DV_MARKER contains marker names that do not exist in the lists of BCs of the master config file.\n"
                "Make sure the marker names exist in the zonal config files" << endl;
    }
  }

  for (iMarker_CfgFile = 0; iMarker_CfgFile < nMarker_CfgFile; iMarker_CfgFile++) {
    Marker_CfgFile_Moving[iMarker_CfgFile] = NO;
    for (iMarker_Moving = 0; iMarker_Moving < nMarker_Moving; iMarker_Moving++)
      if (Marker_CfgFile_TagBound[iMarker_CfgFile] == Marker_Moving[iMarker_Moving])
        Marker_CfgFile_Moving[iMarker_CfgFile] = YES;
  }

  for (iMarker_CfgFile = 0; iMarker_CfgFile < nMarker_CfgFile; iMarker_CfgFile++) {
    Marker_CfgFile_Deform_Mesh[iMarker_CfgFile] = NO;
    for (iMarker_Deform_Mesh = 0; iMarker_Deform_Mesh < nMarker_Deform_Mesh; iMarker_Deform_Mesh++)
      if (Marker_CfgFile_TagBound[iMarker_CfgFile] == Marker_Deform_Mesh[iMarker_Deform_Mesh])
        Marker_CfgFile_Deform_Mesh[iMarker_CfgFile] = YES;
  }

  for (iMarker_CfgFile = 0; iMarker_CfgFile < nMarker_CfgFile; iMarker_CfgFile++) {
    Marker_CfgFile_Deform_Mesh_Sym_Plane[iMarker_CfgFile] = NO;
    for (iMarker_Deform_Mesh_Sym_Plane = 0; iMarker_Deform_Mesh_Sym_Plane < nMarker_Deform_Mesh_Sym_Plane; iMarker_Deform_Mesh_Sym_Plane++)
      if (Marker_CfgFile_TagBound[iMarker_CfgFile] == Marker_Deform_Mesh_Sym_Plane[iMarker_Deform_Mesh_Sym_Plane])
        Marker_CfgFile_Deform_Mesh_Sym_Plane[iMarker_CfgFile] = YES;
  }

  for (iMarker_CfgFile = 0; iMarker_CfgFile < nMarker_CfgFile; iMarker_CfgFile++) {
    Marker_CfgFile_Fluid_Load[iMarker_CfgFile] = NO;
    for (iMarker_Fluid_Load = 0; iMarker_Fluid_Load < nMarker_Fluid_Load; iMarker_Fluid_Load++)
      if (Marker_CfgFile_TagBound[iMarker_CfgFile] == Marker_Fluid_Load[iMarker_Fluid_Load])
        Marker_CfgFile_Fluid_Load[iMarker_CfgFile] = YES;
  }

  for (iMarker_CfgFile=0; iMarker_CfgFile < nMarker_CfgFile; iMarker_CfgFile++) {
    Marker_CfgFile_PyCustom[iMarker_CfgFile] = NO;
    for(iMarker_PyCustom=0; iMarker_PyCustom < nMarker_PyCustom; iMarker_PyCustom++)
      if (Marker_CfgFile_TagBound[iMarker_CfgFile] == Marker_PyCustom[iMarker_PyCustom])
        Marker_CfgFile_PyCustom[iMarker_CfgFile] = YES;
  }

  for (iMarker_CfgFile = 0; iMarker_CfgFile < nMarker_CfgFile; iMarker_CfgFile++) {
    Marker_CfgFile_SobolevBC[iMarker_CfgFile] = NO;
    for (iMarker_SobolevBC = 0; iMarker_SobolevBC < nMarker_SobolevBC; iMarker_SobolevBC++)
      if (Marker_CfgFile_TagBound[iMarker_CfgFile] == Marker_SobolevBC[iMarker_SobolevBC])
        Marker_CfgFile_SobolevBC[iMarker_CfgFile] = YES;
  }

}

void CConfig::SetOutput(SU2_COMPONENT val_software, unsigned short val_izone) {

  unsigned short iMarker_Euler, iMarker_Custom, iMarker_FarField,
  iMarker_SymWall, iMarker_PerBound, iMarker_NearFieldBound,
  iMarker_Fluid_InterfaceBound, iMarker_Inlet, iMarker_Riemann,
  iMarker_Deform_Mesh, iMarker_Deform_Mesh_Sym_Plane, iMarker_Fluid_Load,
  iMarker_Smoluchowski_Maxwell, iWall_Catalytic,
  iMarker_Giles, iMarker_Outlet, iMarker_Isothermal, iMarker_HeatFlux, iMarker_HeatTransfer,
  iMarker_EngineInflow, iMarker_EngineExhaust, iMarker_Displacement, iMarker_Damper,
  iMarker_Load, iMarker_Internal, iMarker_Monitoring,
  iMarker_Designing, iMarker_GeoEval, iMarker_Plotting, iMarker_Analyze, iMarker_DV, iDV_Value,
  iMarker_ZoneInterface, iMarker_PyCustom, iMarker_Load_Dir, iMarker_Disp_Dir, iMarker_Clamped,
  iMarker_Moving, iMarker_Supersonic_Inlet, iMarker_Supersonic_Outlet, iMarker_ActDiskInlet,
  iMarker_Emissivity, iMarker_StrongBC,
  iMarker_ActDiskOutlet, iMarker_MixingPlaneInterface,
  iMarker_SobolevBC;

  bool fea = ((Kind_Solver == MAIN_SOLVER::FEM_ELASTICITY) || (Kind_Solver == MAIN_SOLVER::DISC_ADJ_FEM));

  cout << endl <<"----------------- Physical Case Definition ( Zone "  << iZone << " ) -------------------" << endl;
  if (val_software == SU2_COMPONENT::SU2_CFD) {
    if (FSI_Problem)
     cout << "Fluid-Structure Interaction." << endl;

    if (DiscreteAdjoint) {
     cout <<"Discrete Adjoint equations using Algorithmic Differentiation\n";
     cout <<"based on the physical case: ";
    }
    switch (Kind_Solver) {
      case MAIN_SOLVER::EULER:     case MAIN_SOLVER::DISC_ADJ_EULER:
      case MAIN_SOLVER::INC_EULER: case MAIN_SOLVER::DISC_ADJ_INC_EULER:
      case MAIN_SOLVER::FEM_EULER: case MAIN_SOLVER::DISC_ADJ_FEM_EULER:
        if (Kind_Regime == ENUM_REGIME::COMPRESSIBLE) cout << "Compressible Euler equations." << endl;
        if (Kind_Regime == ENUM_REGIME::INCOMPRESSIBLE) cout << "Incompressible Euler equations." << endl;
        break;
      case MAIN_SOLVER::NAVIER_STOKES:     case MAIN_SOLVER::DISC_ADJ_NAVIER_STOKES:
      case MAIN_SOLVER::INC_NAVIER_STOKES: case MAIN_SOLVER::DISC_ADJ_INC_NAVIER_STOKES:
      case MAIN_SOLVER::FEM_NAVIER_STOKES: case MAIN_SOLVER::DISC_ADJ_FEM_NS:
        if (Kind_Regime == ENUM_REGIME::COMPRESSIBLE) cout << "Compressible Laminar Navier-Stokes' equations." << endl;
        if (Kind_Regime == ENUM_REGIME::INCOMPRESSIBLE) cout << "Incompressible Laminar Navier-Stokes' equations." << endl;
        break;
      case MAIN_SOLVER::RANS:     case MAIN_SOLVER::DISC_ADJ_RANS:
      case MAIN_SOLVER::INC_RANS: case MAIN_SOLVER::DISC_ADJ_INC_RANS:
      case MAIN_SOLVER::FEM_RANS: case MAIN_SOLVER::DISC_ADJ_FEM_RANS:
        if (Kind_Regime == ENUM_REGIME::COMPRESSIBLE) cout << "Compressible RANS equations." << endl;
        if (Kind_Regime == ENUM_REGIME::INCOMPRESSIBLE) cout << "Incompressible RANS equations." << endl;
        cout << "Turbulence model: ";
        switch (Kind_Turb_Model) {
          case TURB_MODEL::NONE: break;
          case TURB_MODEL::SA:
            switch (saParsedOptions.version) {
              case SA_OPTIONS::NEG:
                cout << "Negative-";
                break;
              case SA_OPTIONS::EDW:
                cout << "Edwards-";
                break;
              default:
                break;
            }
            cout << "Spalart-Allmaras";

            if (!saParsedOptions.ft2) cout << "-noft2";
            if (saParsedOptions.rot) cout << "-R";
            if (saParsedOptions.comp) cout << "-comp";
            if (saParsedOptions.qcr2000) cout << "-QCR2000";
            if (saParsedOptions.bc) cout << "-BCM";
            cout << endl;
            break;
          case TURB_MODEL::SST:
            cout << "Menter's k-omega SST";
            if (sstParsedOptions.version == SST_OPTIONS::V1994) cout << "-1994";
            else cout << "-2003";
            if (sstParsedOptions.modified) cout << "m";
            if (sstParsedOptions.sust) cout << " with sustaining terms,";

            switch (sstParsedOptions.production) {
              case SST_OPTIONS::KL:
                cout << " with Kato-Launder production";
                break;
              case SST_OPTIONS::V:
                cout << " with Vorticity production";
                break;
              case SST_OPTIONS::UQ:
                cout << "\nperturbing the Reynold's Stress Matrix towards " << eig_val_comp << " component turbulence";
                if (uq_permute) cout << " (permuting eigenvectors)";
                break;
              case SST_OPTIONS::COMP_Wilcox:
                cout << " with compressibility correction of Wilcox";
                break;
              case SST_OPTIONS::COMP_Sarkar:
                cout << " with compressibility correction of Sarkar";
                break;
              default:
                cout << " with no production modification";
                break;
            }

            if (sstParsedOptions.dll){
              cout << "\nusing non dimensional lower limits relative to infinity values clipping by Coefficients:" ;
              cout << " C_w= " << OmegaFactor_LowerLimit << " and C_k= " <<KFactor_LowerLimit ;
            }
            else cout << "\nusing default hard coded lower limit clipping";

            cout << "." << endl;
            break;
        }
        switch (Kind_Trans_Model) {
          case TURB_TRANS_MODEL::NONE:  break;
          case TURB_TRANS_MODEL::LM: {
            cout << "Transition model: Langtry and Menter's 4 equation model";
            if (lmParsedOptions.LM2015) {
              cout << " w/ cross-flow corrections (2015)" << endl;
            } else {
              cout << " (2009)" << endl;
            }
            break;
          }
        }
        if (Kind_Trans_Model == TURB_TRANS_MODEL::LM) {

          cout << "Correlation Functions: ";
          switch (lmParsedOptions.Correlation) {
            case TURB_TRANS_CORRELATION::MALAN: cout << "Malan et al. (2009)" << endl;  break;
            case TURB_TRANS_CORRELATION::SULUKSNA: cout << "Suluksna et al. (2009)" << endl;  break;
            case TURB_TRANS_CORRELATION::KRAUSE: cout << "Krause et al. (2008)" << endl;  break;
            case TURB_TRANS_CORRELATION::KRAUSE_HYPER: cout << "Krause et al. (2008, paper)" << endl;  break;
            case TURB_TRANS_CORRELATION::MEDIDA_BAEDER: cout << "Medida and Baeder (2011)" << endl;  break;
            case TURB_TRANS_CORRELATION::MEDIDA: cout << "Medida PhD (2014)" << endl;  break;
            case TURB_TRANS_CORRELATION::MENTER_LANGTRY: cout << "Menter and Langtry (2009)" << endl;  break;
            case TURB_TRANS_CORRELATION::DEFAULT:
              switch (Kind_Turb_Model) {
                case TURB_MODEL::SA: cout << "Malan et al. (2009)" << endl;  break;
                case TURB_MODEL::SST: cout << "Menter and Langtry (2009)" << endl;  break;
                case TURB_MODEL::NONE: SU2_MPI::Error("No turbulence model has been selected but LM transition model is active.", CURRENT_FUNCTION); break;
              }
              break;
          }
        }
        cout << "Hybrid RANS/LES: ";
        switch (Kind_HybridRANSLES) {
          case NO_HYBRIDRANSLES: cout << "No Hybrid RANS/LES" << endl; break;
          case SA_DES:   cout << "Detached Eddy Simulation (DES97) " << endl; break;
          case SA_DDES:  cout << "Delayed Detached Eddy Simulation (DDES) with Standard SGS" << endl; break;
          case SA_ZDES:  cout << "Delayed Detached Eddy Simulation (DDES) with Vorticity-based SGS" << endl; break;
          case SA_EDDES: cout << "Delayed Detached Eddy Simulation (DDES) with Shear-layer Adapted SGS" << endl; break;
        }
        break;
      case MAIN_SOLVER::NEMO_EULER:
        if (Kind_Regime == ENUM_REGIME::COMPRESSIBLE) cout << "Compressible two-temperature thermochemical non-equilibrium Euler equations." << endl;
        if (Kind_FluidModel == SU2_NONEQ){
          if ((GasModel != "N2") && (GasModel != "AIR-5") && (GasModel != "AIR-7") && (GasModel != "ARGON"))
            SU2_MPI::Error("The GAS_MODEL given is unavailable using CSU2TCLIB. Choose one of the options: N2, AIR-5, AIR-7, or ARGON.", CURRENT_FUNCTION);
        }
        break;
      case MAIN_SOLVER::NEMO_NAVIER_STOKES:
        if (Kind_Regime == ENUM_REGIME::COMPRESSIBLE) cout << "Compressible two-temperature thermochemical non-equilibrium Navier-Stokes equations." << endl;
        if (Kind_FluidModel == SU2_NONEQ){
          if ((GasModel != "N2") && (GasModel != "AIR-5") && (GasModel != "AIR-7") && (GasModel != "ARGON"))
          SU2_MPI::Error("The GAS_MODEL given is unavailable using CSU2TCLIB. Choose one of the options: N2, AIR-5, AIR-7, or ARGON.", CURRENT_FUNCTION);
        }
        break;
      case MAIN_SOLVER::FEM_LES:
        if (Kind_Regime == ENUM_REGIME::COMPRESSIBLE)   cout << "Compressible LES equations." << endl;
        if (Kind_Regime == ENUM_REGIME::INCOMPRESSIBLE) cout << "Incompressible LES equations." << endl;
        cout << "LES Subgrid Scale model: ";
        switch (Kind_SGS_Model) {
          case TURB_SGS_MODEL::IMPLICIT_LES: cout << "Implicit LES" << endl; break;
          case TURB_SGS_MODEL::SMAGORINSKY:  cout << "Smagorinsky " << endl; break;
          case TURB_SGS_MODEL::WALE:         cout << "WALE"         << endl; break;
          case TURB_SGS_MODEL::VREMAN:       cout << "VREMAN"         << endl; break;
          default:
            SU2_MPI::Error("Subgrid Scale model not specified.", CURRENT_FUNCTION);

        }
        break;
      case MAIN_SOLVER::FEM_ELASTICITY: case MAIN_SOLVER::DISC_ADJ_FEM:
        if (Kind_Struct_Solver == STRUCT_DEFORMATION::SMALL) cout << "Geometrically linear elasticity solver." << endl;
        if (Kind_Struct_Solver == STRUCT_DEFORMATION::LARGE) cout << "Geometrically non-linear elasticity solver." << endl;
        if (Kind_Material == STRUCT_MODEL::LINEAR_ELASTIC) cout << "Linear elastic material." << endl;
        if (Kind_Material == STRUCT_MODEL::NEO_HOOKEAN) {
          if (Kind_Material_Compress == STRUCT_COMPRESS::COMPRESSIBLE)
            cout << "Compressible Neo-Hookean material model." << endl;
        }
        break;
      case MAIN_SOLVER::ADJ_EULER: cout << "Continuous Euler adjoint equations." << endl; break;
      case MAIN_SOLVER::ADJ_NAVIER_STOKES:
        if (Frozen_Visc_Cont)
          cout << "Continuous Navier-Stokes adjoint equations with frozen (laminar) viscosity." << endl;
        else
          cout << "Continuous Navier-Stokes adjoint equations." << endl;
        break;
      case MAIN_SOLVER::ADJ_RANS:
        if (Frozen_Visc_Cont)
          cout << "Continuous RANS adjoint equations with frozen (laminar and eddy) viscosity." << endl;
        else
          cout << "Continuous RANS adjoint equations." << endl;
        break;
      case MAIN_SOLVER::HEAT_EQUATION: case MAIN_SOLVER::DISC_ADJ_HEAT:
        cout << "Heat solver" << endl;
        break;
      case MAIN_SOLVER::MULTIPHYSICS:
        cout << "Multiphysics solver" << endl;
        break;
      default:
        SU2_MPI::Error("No valid solver was chosen", CURRENT_FUNCTION);

    }

    if ((Kind_Regime == ENUM_REGIME::COMPRESSIBLE) && (Kind_Solver != MAIN_SOLVER::FEM_ELASTICITY)) {
      cout << "Mach number: " << Mach <<"."<< endl;
      cout << "Angle of attack (AoA): " << AoA <<" deg, and angle of sideslip (AoS): " << AoS <<" deg."<< endl;
      if ((Kind_Solver == MAIN_SOLVER::NAVIER_STOKES) || (Kind_Solver == MAIN_SOLVER::ADJ_NAVIER_STOKES) ||
          (Kind_Solver == MAIN_SOLVER::RANS) || (Kind_Solver == MAIN_SOLVER::ADJ_RANS) ||
          (Kind_Solver == MAIN_SOLVER::NEMO_NAVIER_STOKES))
        cout << "Reynolds number: " << Reynolds <<". Reference length "  << Length_Reynolds << "." << endl;
      if (Fixed_CL_Mode) {
        cout << "Fixed CL mode, target value: " << Target_CL << "." << endl;
      }
    }

    if (EquivArea) {
      cout <<"The equivalent area is going to be evaluated on the near-field."<< endl;
      cout <<"The lower integration limit is "<<ea_lim[0]<<", and the upper is "<<ea_lim[1]<<"."<< endl;
      cout <<"The near-field is situated at "<<ea_lim[2]<<"."<< endl;
    }

    if (GetGrid_Movement()) {
      cout << "Performing a dynamic mesh simulation: ";
      switch (Kind_GridMovement) {
        case NO_MOVEMENT:     cout << "no direct movement." << endl; break;
        case RIGID_MOTION:    cout << "rigid mesh motion." << endl; break;
        case ROTATING_FRAME:  cout << "rotating reference frame." << endl; break;
        case EXTERNAL:        cout << "externally prescribed motion." << endl; break;
      }
    }

    if (Restart) {
      if (Read_Binary_Restart) cout << "Reading and writing binary SU2 native restart files." << endl;
      else cout << "Reading and writing ASCII SU2 native restart files." << endl;
      if (!ContinuousAdjoint && Kind_Solver != MAIN_SOLVER::FEM_ELASTICITY) cout << "Read flow solution from: " << Solution_FileName << "." << endl;
      if (ContinuousAdjoint) cout << "Read adjoint solution from: " << Solution_AdjFileName << "." << endl;
    }
    else {
        if (fea) cout << "No restart solution, initialize from undeformed configuration." << endl;
        else cout << "No restart solution, use the values at infinity (freestream)." << endl;
    }

    if (ContinuousAdjoint)
      cout << "Read flow solution from: " << Solution_FileName << "." << endl;

    if (!fea){
      if (Kind_Regime == ENUM_REGIME::COMPRESSIBLE) {
        if (Ref_NonDim == DIMENSIONAL) { cout << "Dimensional simulation." << endl; }
        else if (Ref_NonDim == FREESTREAM_PRESS_EQ_ONE) { cout << "Non-Dimensional simulation (P=1.0, Rho=1.0, T=1.0 at the farfield)." << endl; }
        else if (Ref_NonDim == FREESTREAM_VEL_EQ_MACH) { cout << "Non-Dimensional simulation (V=Mach, Rho=1.0, T=1.0 at the farfield)." << endl; }
        else if (Ref_NonDim == FREESTREAM_VEL_EQ_ONE) { cout << "Non-Dimensional simulation (V=1.0, Rho=1.0, T=1.0 at the farfield)." << endl; }
    } else if (Kind_Regime == ENUM_REGIME::INCOMPRESSIBLE) {
        if (Ref_Inc_NonDim == DIMENSIONAL) { cout << "Dimensional simulation." << endl; }
        else if (Ref_Inc_NonDim == INITIAL_VALUES) { cout << "Non-Dimensional simulation using intialization values." << endl; }
        else if (Ref_Inc_NonDim == REFERENCE_VALUES) { cout << "Non-Dimensional simulation using user-specified reference values." << endl; }
      }

      if (RefArea == 0.0) cout << "The reference area will be computed using y(2D) or z(3D) projection." << endl;
      else { cout << "The reference area is " << RefArea;
        if (SystemMeasurements == US) cout << " ft^2." << endl; else cout << " m^2." << endl;
      }

      if (SemiSpan == 0.0) cout << "The semi-span will be computed using the max y(3D) value." << endl;
      else { cout << "The semi-span length area is " << SemiSpan;
        if (SystemMeasurements == US) cout << " ft." << endl; else cout << " m." << endl;
      }

      cout << "The reference length is " << RefLength;
      if (SystemMeasurements == US) cout << " ft." << endl; else cout << " m." << endl;

      if (nMarker_Monitoring != 0){
        if ((nRefOriginMoment_X > 1) || (nRefOriginMoment_Y > 1) || (nRefOriginMoment_Z > 1)) {
          cout << "Surface(s) where the force coefficients are evaluated and \n";
          cout << "their reference origin for moment computation: \n";

          for (iMarker_Monitoring = 0; iMarker_Monitoring < nMarker_Monitoring; iMarker_Monitoring++) {
            cout << "   - " << Marker_Monitoring[iMarker_Monitoring] << " (" << RefOriginMoment_X[iMarker_Monitoring] <<", "<<RefOriginMoment_Y[iMarker_Monitoring] <<", "<< RefOriginMoment_Z[iMarker_Monitoring] << ")";
            if (iMarker_Monitoring < nMarker_Monitoring-1) cout << ".\n";
            else {
              if (SystemMeasurements == US) cout <<" ft."<< endl;
              else cout <<" m."<< endl;
            }

          }
        }
        else {
          cout << "Reference origin for moment evaluation is (" << RefOriginMoment_X[0] << ", " << RefOriginMoment_Y[0] << ", " << RefOriginMoment_Z[0] << ")." << endl;
          cout << "Surface(s) where the force coefficients are evaluated: ";
          for (iMarker_Monitoring = 0; iMarker_Monitoring < nMarker_Monitoring; iMarker_Monitoring++) {
            cout << Marker_Monitoring[iMarker_Monitoring];
            if (iMarker_Monitoring < nMarker_Monitoring-1) cout << ", ";
            else cout <<"."<< endl;
          }
          cout<< endl;
        }
      }
    }

    if (nMarker_Designing != 0) {
      cout << "Surface(s) where the objective function is evaluated: ";
      for (iMarker_Designing = 0; iMarker_Designing < nMarker_Designing; iMarker_Designing++) {
        cout << Marker_Designing[iMarker_Designing];
        if (iMarker_Designing < nMarker_Designing-1) cout << ", ";
        else cout <<".";
      }
      cout<< endl;
    }

    if (nMarker_Plotting != 0) {
      cout << "Surface(s) plotted in the output file: ";
      for (iMarker_Plotting = 0; iMarker_Plotting < nMarker_Plotting; iMarker_Plotting++) {
        cout << Marker_Plotting[iMarker_Plotting];
        if (iMarker_Plotting < nMarker_Plotting-1) cout << ", ";
        else cout <<".";
      }
      cout<< endl;
    }

    if (nMarker_Analyze != 0) {
      cout << "Surface(s) to be analyzed in detail: ";
      for (iMarker_Analyze = 0; iMarker_Analyze < nMarker_Analyze; iMarker_Analyze++) {
        cout << Marker_Analyze[iMarker_Analyze];
        if (iMarker_Analyze < nMarker_Analyze-1) cout << ", ";
        else cout <<".";
      }
      cout<< endl;
    }

    if (nMarker_ZoneInterface != 0) {
      cout << "Surface(s) acting as an interface among zones: ";
      for (iMarker_ZoneInterface = 0; iMarker_ZoneInterface < nMarker_ZoneInterface; iMarker_ZoneInterface++) {
        cout << Marker_ZoneInterface[iMarker_ZoneInterface];
        if (iMarker_ZoneInterface < nMarker_ZoneInterface-1) cout << ", ";
        else cout <<".";
      }
      cout<<endl;
    }

    if(nMarker_PyCustom != 0) {
      cout << "Surface(s) that are customizable in Python: ";
      for(iMarker_PyCustom=0; iMarker_PyCustom < nMarker_PyCustom; iMarker_PyCustom++){
        cout << Marker_PyCustom[iMarker_PyCustom];
        if (iMarker_PyCustom < nMarker_PyCustom-1) cout << ", ";
        else cout << ".";
      }
      cout << endl;
    }

    if (nMarker_DV != 0) {
      cout << "Surface(s) affected by the design variables: ";
      for (iMarker_DV = 0; iMarker_DV < nMarker_DV; iMarker_DV++) {
        cout << Marker_DV[iMarker_DV];
        if (iMarker_DV < nMarker_DV-1) cout << ", ";
        else cout <<".";
      }
      cout<< endl;
    }

    if (nMarker_Moving != 0) {
      cout << "Surface(s) in motion: ";
      for (iMarker_Moving = 0; iMarker_Moving < nMarker_Moving; iMarker_Moving++) {
        cout << Marker_Moving[iMarker_Moving];
        if (iMarker_Moving < nMarker_Moving-1) cout << ", ";
        else cout <<".";
      }
      cout<< endl;
    }

  }

  if (val_software == SU2_COMPONENT::SU2_GEO) {
    if (nMarker_GeoEval != 0) {
      cout << "Surface(s) where the geometrical based functions is evaluated: ";
      for (iMarker_GeoEval = 0; iMarker_GeoEval < nMarker_GeoEval; iMarker_GeoEval++) {
        cout << Marker_GeoEval[iMarker_GeoEval];
        if (iMarker_GeoEval < nMarker_GeoEval-1) cout << ", ";
        else cout <<".";
      }
      cout<< endl;
    }
  }

  cout << "Input mesh file name: " << GetMesh_FileName() << endl;

  if (val_software == SU2_COMPONENT::SU2_DOT) {
    if (DiscreteAdjoint) {
      cout << "Input sensitivity file name: " << GetObjFunc_Extension(Solution_AdjFileName) << "." << endl;
    }else {
    cout << "Input sensitivity file name: " << SurfAdjCoeff_FileName << "." << endl;
  }
  }

  if (val_software == SU2_COMPONENT::SU2_DEF) {
    cout << endl <<"---------------- Grid deformation parameters ( Zone "  << iZone << " )  ----------------" << endl;
    cout << "Grid deformation using a linear elasticity method." << endl;

    if (Hold_GridFixed == YES) cout << "Hold some regions of the mesh fixed (hardcode implementation)." << endl;
  }

  if (val_software == SU2_COMPONENT::SU2_DOT) {
  cout << endl <<"-------------- Surface deformation parameters ( Zone "  << iZone << " ) ----------------" << endl;
  }

  if (((val_software == SU2_COMPONENT::SU2_DEF) || (val_software == SU2_COMPONENT::SU2_DOT)) && (Design_Variable[0] != NO_DEFORMATION)) {

    for (unsigned short iDV = 0; iDV < nDV; iDV++) {


      if ((Design_Variable[iDV] != NO_DEFORMATION) &&
          (Design_Variable[iDV] != FFD_SETTING) &&
          (Design_Variable[iDV] != SCALE_GRID) &&
          (Design_Variable[iDV] != TRANSLATE_GRID) &&
          (Design_Variable[iDV] != ROTATE_GRID) &&
          (Design_Variable[iDV] != SURFACE_FILE)) {

        if (iDV == 0)
          cout << "Design variables definition (markers <-> value <-> param):" << endl;

        switch (Design_Variable[iDV]) {
          case FFD_CONTROL_POINT_2D:  cout << "FFD 2D (control point) <-> "; break;
          case FFD_CAMBER_2D:         cout << "FFD 2D (camber) <-> "; break;
          case FFD_THICKNESS_2D:      cout << "FFD 2D (thickness) <-> "; break;
          case HICKS_HENNE:           cout << "Hicks Henne <-> " ; break;
          case SURFACE_BUMP:          cout << "Surface bump <-> " ; break;
          case ANGLE_OF_ATTACK:       cout << "Angle of attack <-> " ; break;
          case CST:                   cout << "Kulfan parameter number (CST) <-> " ; break;
          case TRANSLATION:           cout << "Translation design variable."; break;
          case SCALE:                 cout << "Scale design variable."; break;
          case NACA_4DIGITS:          cout << "NACA four digits <-> "; break;
          case PARABOLIC:             cout << "Parabolic <-> "; break;
          case AIRFOIL:               cout << "Airfoil <-> "; break;
          case ROTATION:              cout << "Rotation <-> "; break;
          case FFD_CONTROL_POINT:     cout << "FFD (control point) <-> "; break;
          case FFD_NACELLE:           cout << "FFD (nacelle) <-> "; break;
          case FFD_GULL:              cout << "FFD (gull) <-> "; break;
          case FFD_TWIST:             cout << "FFD (twist) <-> "; break;
          case FFD_ROTATION:          cout << "FFD (rotation) <-> "; break;
          case FFD_CONTROL_SURFACE:   cout << "FFD (control surface) <-> "; break;
          case FFD_CAMBER:            cout << "FFD (camber) <-> "; break;
          case FFD_THICKNESS:         cout << "FFD (thickness) -> "; break;
          case FFD_ANGLE_OF_ATTACK:   cout << "FFD (angle of attack) <-> "; break;
        }

        for (iMarker_DV = 0; iMarker_DV < nMarker_DV; iMarker_DV++) {
          cout << Marker_DV[iMarker_DV];
          if (iMarker_DV < nMarker_DV-1) cout << ", ";
          else cout << " <-> ";
        }

        for (iDV_Value = 0; iDV_Value < nDV_Value[iDV]; iDV_Value++) {
          cout << DV_Value[iDV][iDV_Value];
          if (iDV_Value != nDV_Value[iDV]-1) cout << ", ";
        }
        cout << " <-> ";

        if ((Design_Variable[iDV] == NO_DEFORMATION) ||
            (Design_Variable[iDV] == FFD_SETTING) ||
            (Design_Variable[iDV] == SCALE) ) nParamDV = 0;
        if (Design_Variable[iDV] == ANGLE_OF_ATTACK) nParamDV = 1;
        if ((Design_Variable[iDV] == FFD_CAMBER_2D) ||
            (Design_Variable[iDV] == FFD_THICKNESS_2D) ||
            (Design_Variable[iDV] == HICKS_HENNE) ||
            (Design_Variable[iDV] == PARABOLIC) ||
            (Design_Variable[iDV] == AIRFOIL) ||
            (Design_Variable[iDV] == FFD_GULL) ||
            (Design_Variable[iDV] == FFD_ANGLE_OF_ATTACK) ) nParamDV = 2;
        if ((Design_Variable[iDV] ==  TRANSLATION) ||
            (Design_Variable[iDV] ==  NACA_4DIGITS) ||
            (Design_Variable[iDV] ==  CST) ||
            (Design_Variable[iDV] ==  SURFACE_BUMP) ||
            (Design_Variable[iDV] ==  FFD_CAMBER) ||
            (Design_Variable[iDV] ==  FFD_THICKNESS) ) nParamDV = 3;
        if (Design_Variable[iDV] == FFD_CONTROL_POINT_2D) nParamDV = 5;
        if (Design_Variable[iDV] == ROTATION) nParamDV = 6;
        if ((Design_Variable[iDV] ==  FFD_CONTROL_POINT) ||
            (Design_Variable[iDV] ==  FFD_ROTATION) ||
            (Design_Variable[iDV] ==  FFD_CONTROL_SURFACE) ) nParamDV = 7;
        if (Design_Variable[iDV] == FFD_TWIST) nParamDV = 8;

        for (unsigned short iParamDV = 0; iParamDV < nParamDV; iParamDV++) {

          if (iParamDV == 0) cout << "( ";

          if ((iParamDV == 0) &&
              ((Design_Variable[iDV] == NO_DEFORMATION) ||
               (Design_Variable[iDV] == FFD_SETTING) ||
               (Design_Variable[iDV] == FFD_ANGLE_OF_ATTACK) ||
               (Design_Variable[iDV] == FFD_CONTROL_POINT_2D) ||
               (Design_Variable[iDV] == FFD_CAMBER_2D) ||
               (Design_Variable[iDV] == FFD_THICKNESS_2D) ||
               (Design_Variable[iDV] == FFD_CONTROL_POINT) ||
               (Design_Variable[iDV] == FFD_NACELLE) ||
               (Design_Variable[iDV] == FFD_GULL) ||
               (Design_Variable[iDV] == FFD_TWIST) ||
               (Design_Variable[iDV] == FFD_ROTATION) ||
               (Design_Variable[iDV] == FFD_CONTROL_SURFACE) ||
               (Design_Variable[iDV] == FFD_CAMBER) ||
               (Design_Variable[iDV] == FFD_THICKNESS))) cout << FFDTag[iDV];
          else cout << ParamDV[iDV][iParamDV];

          if (iParamDV < nParamDV-1) cout << ", ";
          else cout <<" )"<< endl;

        }

      }

      else if (Design_Variable[iDV] == NO_DEFORMATION) {
        cout << "No deformation of the numerical grid. Just output .su2 file." << endl;
      }

      else if (Design_Variable[iDV] == SCALE_GRID) {
        nParamDV = 0;
        cout << "Scaling of the volume grid by a constant factor." << endl;
      }

      else if (Design_Variable[iDV] == TRANSLATE_GRID) {
        nParamDV = 3;
        cout << "Rigid translation of the volume grid." << endl;
      }

      else if (Design_Variable[iDV] == ROTATE_GRID) {
        nParamDV = 6;
        cout << "Rigid rotation of the volume grid." << endl;
      }

      else if (Design_Variable[iDV] == FFD_SETTING) {

        cout << "Setting the FFD box structure." << endl;
        cout << "FFD boxes definition (FFD tag <-> degree <-> coord):" << endl;

        for (unsigned short iFFDBox = 0; iFFDBox < nFFDBox; iFFDBox++) {

          cout << TagFFDBox[iFFDBox] << " <-> ";

          for (unsigned short iDegreeFFD = 0; iDegreeFFD < 3; iDegreeFFD++) {
            if (iDegreeFFD == 0) cout << "( ";
            cout << DegreeFFDBox[iFFDBox][iDegreeFFD];
            if (iDegreeFFD < 2) cout << ", ";
            else cout <<" )";
          }

          cout << " <-> ";

          for (unsigned short iCoordFFD = 0; iCoordFFD < 24; iCoordFFD++) {
            if (iCoordFFD == 0) cout << "( ";
            cout << CoordFFDBox[iFFDBox][iCoordFFD];
            if (iCoordFFD < 23) cout << ", ";
            else cout <<" )"<< endl;
          }

        }

      }

      else cout << endl;

    }
  }

  if (((val_software == SU2_COMPONENT::SU2_CFD) && ( ContinuousAdjoint || DiscreteAdjoint)) || (val_software == SU2_COMPONENT::SU2_DOT)) {

    cout << endl <<"---------------- Design problem definition  ( Zone "  << iZone << " ) ------------------" << endl;
    if (nObj==1) {
      switch (Kind_ObjFunc[0]) {
        case DRAG_COEFFICIENT:           cout << "CD objective function";
          if (Fixed_CL_Mode) {           cout << " using fixed CL mode, dCD/dCL = " << dCD_dCL << "." << endl; }
          else {                         cout << "." << endl; }
          break;
        case LIFT_COEFFICIENT:           cout << "CL objective function." << endl; break;
        case MOMENT_X_COEFFICIENT:       cout << "CMx objective function" << endl;
          if (Fixed_CL_Mode) {           cout << " using fixed CL mode, dCMx/dCL = " << dCMx_dCL << "." << endl; }
          else {                         cout << "." << endl; }
          break;
        case MOMENT_Y_COEFFICIENT:       cout << "CMy objective function" << endl;
          if (Fixed_CL_Mode) {           cout << " using fixed CL mode, dCMy/dCL = " << dCMy_dCL << "." << endl; }
          else {                         cout << "." << endl; }
          break;
        case MOMENT_Z_COEFFICIENT:       cout << "CMz objective function" << endl;
          if (Fixed_CL_Mode) {           cout << " using fixed CL mode, dCMz/dCL = " << dCMz_dCL << "." << endl; }
          else {                         cout << "." << endl; }
          break;
        case INVERSE_DESIGN_PRESSURE:    cout << "Inverse design (Cp) objective function." << endl; break;
        case INVERSE_DESIGN_HEATFLUX:    cout << "Inverse design (Heat Flux) objective function." << endl; break;
        case SIDEFORCE_COEFFICIENT:      cout << "Side force objective function." << endl; break;
        case EFFICIENCY:                 cout << "CL/CD objective function." << endl; break;
        case EQUIVALENT_AREA:            cout << "Equivalent area objective function. CD weight: " << WeightCd <<"."<< endl;  break;
        case NEARFIELD_PRESSURE:         cout << "Nearfield pressure objective function. CD weight: " << WeightCd <<"."<< endl;  break;
        case FORCE_X_COEFFICIENT:        cout << "X-force objective function." << endl; break;
        case FORCE_Y_COEFFICIENT:        cout << "Y-force objective function." << endl; break;
        case FORCE_Z_COEFFICIENT:        cout << "Z-force objective function." << endl; break;
        case THRUST_COEFFICIENT:         cout << "Thrust objective function." << endl; break;
        case TORQUE_COEFFICIENT:         cout << "Torque efficiency objective function." << endl; break;
        case TOTAL_HEATFLUX:             cout << "Total heat flux objective function." << endl; break;
        case MAXIMUM_HEATFLUX:           cout << "Maximum heat flux objective function." << endl; break;
        case FIGURE_OF_MERIT:            cout << "Rotor Figure of Merit objective function." << endl; break;
        case BUFFET_SENSOR:              cout << "Buffet sensor objective function." << endl; break;
        case SURFACE_TOTAL_PRESSURE:     cout << "Average total pressure objective function." << endl; break;
        case SURFACE_STATIC_PRESSURE:    cout << "Average static pressure objective function." << endl; break;
        case SURFACE_STATIC_TEMPERATURE: cout << "Average static temperature objective function." << endl; break;
        case SURFACE_MASSFLOW:           cout << "Mass flow rate objective function." << endl; break;
        case SURFACE_MACH:               cout << "Mach number objective function." << endl; break;
        case CUSTOM_OBJFUNC:             cout << "Custom objective function." << endl; break;
        case REFERENCE_GEOMETRY:         cout << "Target geometry objective function." << endl; break;
        case REFERENCE_NODE:             cout << "Target node displacement objective function." << endl; break;
        case VOLUME_FRACTION:            cout << "Volume fraction objective function." << endl; break;
        case TOPOL_DISCRETENESS:         cout << "Topology discreteness objective function." << endl; break;
        case TOPOL_COMPLIANCE:           cout << "Topology compliance objective function." << endl; break;
        case STRESS_PENALTY:             cout << "Stress penalty objective function." << endl; break;
      }
    }
    else {
      cout << "Weighted sum objective function." << endl;
    }

  }

  if (val_software == SU2_COMPONENT::SU2_CFD) {

    auto PrintLimiterInfo = [&](const LIMITER kind_limiter) {
      cout << "Second order integration in space, with slope limiter.\n";
      switch (kind_limiter) {
        case LIMITER::NONE:
          cout << "No slope-limiting method. " << endl;
          break;
        case LIMITER::VENKATAKRISHNAN:
          cout << "Venkatakrishnan slope-limiting method, with constant: " << Venkat_LimiterCoeff << ".\n";
          cout << "The reference element size is: " << RefElemLength << ". " << endl;
          break;
        case LIMITER::NISHIKAWA_R3:
          cout << "Nishikawa's R3 slope-limiting method, with constant: " << Venkat_LimiterCoeff << ".\n";
          cout << "The reference element size is: " << RefElemLength << ". " << endl;
          break;
        case LIMITER::NISHIKAWA_R4:
          cout << "Nishikawa's R4 slope-limiting method, with constant: " << Venkat_LimiterCoeff << ".\n";
          cout << "The reference element size is: " << RefElemLength << ". " << endl;
          break;
        case LIMITER::NISHIKAWA_R5:
          cout << "Nishikawa's R5 slope-limiting method, with constant: " << Venkat_LimiterCoeff << ".\n";
          cout << "The reference element size is: " << RefElemLength << ". " << endl;
          break;
        case LIMITER::VENKATAKRISHNAN_WANG:
          cout << "Venkatakrishnan-Wang slope-limiting method, with constant: " << Venkat_LimiterCoeff << "." << endl;
          break;
        case LIMITER::BARTH_JESPERSEN:
          cout << "Barth-Jespersen slope-limiting method." << endl;
          break;
        case LIMITER::VAN_ALBADA_EDGE:
          cout << "Van Albada slope-limiting method implemented by edges." << endl;
          break;
        case LIMITER::SHARP_EDGES:
          cout << "Sharp edges slope-limiting method, with constant: " << Venkat_LimiterCoeff << ".\n";
          cout << "The reference element size is: " << RefElemLength << ".\n";
          cout << "The reference sharp edge distance is: " << AdjSharp_LimiterCoeff*RefElemLength*Venkat_LimiterCoeff << "." << endl;
          break;
        case LIMITER::WALL_DISTANCE:
          cout << "Wall distance slope-limiting method, with constant: " << Venkat_LimiterCoeff << ".\n";
          cout << "The reference element size is: " << RefElemLength << ".\n";
          cout << "The reference wall distance is: " << AdjSharp_LimiterCoeff*RefElemLength*Venkat_LimiterCoeff << "." << endl;
          break;
        default:
          SU2_MPI::Error("Unknown or invalid limiter type.", CURRENT_FUNCTION);
          break;
      }
    };

    cout << endl <<"--------------- Space Numerical Integration ( Zone "  << iZone << " ) ------------------" << endl;

    if ((Kind_Solver == MAIN_SOLVER::EULER)          || (Kind_Solver == MAIN_SOLVER::NAVIER_STOKES)          || (Kind_Solver == MAIN_SOLVER::RANS) ||
        (Kind_Solver == MAIN_SOLVER::INC_EULER)      || (Kind_Solver == MAIN_SOLVER::INC_NAVIER_STOKES)      || (Kind_Solver == MAIN_SOLVER::INC_RANS) ||
        (Kind_Solver == MAIN_SOLVER::NEMO_EULER)     || (Kind_Solver == MAIN_SOLVER::NEMO_NAVIER_STOKES)     ||
        (Kind_Solver == MAIN_SOLVER::DISC_ADJ_EULER) || (Kind_Solver == MAIN_SOLVER::DISC_ADJ_NAVIER_STOKES) || (Kind_Solver == MAIN_SOLVER::DISC_ADJ_RANS) ) {

      if (Kind_ConvNumScheme_Flow == SPACE_CENTERED) {
        if (Kind_Centered_Flow == CENTERED::LAX) {
          cout << "Lax-Friedrich scheme (1st order in space) for the flow inviscid terms.\n";
          cout << "Lax viscous coefficients (1st): " << Kappa_1st_Flow << ".\n";
          cout << "First order integration." << endl;
        }
        else {
          cout << "Jameson-Schmidt-Turkel scheme (2nd order in space) for the flow inviscid terms.\n";
          cout << "JST viscous coefficients (2nd & 4th): " << Kappa_2nd_Flow << ", " << Kappa_4th_Flow << ".\n";
          cout << "The method includes a grid stretching correction (p = 0.3)."<< endl;
        }
      }

      if (Kind_ConvNumScheme_Flow == SPACE_UPWIND) {
        if (Kind_Upwind_Flow == UPWIND::ROE)    cout << "Roe (with entropy fix = "<< EntropyFix_Coeff <<") solver for the flow inviscid terms."<< endl;
        if (Kind_Upwind_Flow == UPWIND::TURKEL) cout << "Roe-Turkel solver for the flow inviscid terms."<< endl;
        if (Kind_Upwind_Flow == UPWIND::AUSM)   cout << "AUSM solver for the flow inviscid terms."<< endl;
        if (Kind_Upwind_Flow == UPWIND::HLLC)   cout << "HLLC solver for the flow inviscid terms."<< endl;
        if (Kind_Upwind_Flow == UPWIND::SW)     cout << "Steger-Warming solver for the flow inviscid terms."<< endl;
        if (Kind_Upwind_Flow == UPWIND::MSW)    cout << "Modified Steger-Warming solver for the flow inviscid terms."<< endl;
        if (Kind_Upwind_Flow == UPWIND::L2ROE)  cout << "L2ROE Low Mach ROE solver for the flow inviscid terms."<< endl;
        if (Kind_Upwind_Flow == UPWIND::LMROE)  cout << "Rieper Low Mach ROE solver for the flow inviscid terms."<< endl;
        if (Kind_Upwind_Flow == UPWIND::SLAU)   cout << "Simple Low-Dissipation AUSM solver for the flow inviscid terms."<< endl;
        if (Kind_Upwind_Flow == UPWIND::SLAU2)  cout << "Simple Low-Dissipation AUSM 2 solver for the flow inviscid terms."<< endl;
        if (Kind_Upwind_Flow == UPWIND::FDS)    cout << "Flux difference splitting (FDS) upwind scheme for the flow inviscid terms."<< endl;
        if (Kind_Upwind_Flow == UPWIND::AUSMPLUSUP)  cout << "AUSM+-up solver for the flow inviscid terms."<< endl;
        if (Kind_Upwind_Flow == UPWIND::AUSMPLUSUP2) cout << "AUSM+-up2 solver for the flow inviscid terms."<< endl;
        if (Kind_Upwind_Flow == UPWIND::AUSMPLUSM)  cout << "AUSM+M solver for the flow inviscid terms."<< endl;

        if (Kind_Solver == MAIN_SOLVER::EULER         || Kind_Solver == MAIN_SOLVER::DISC_ADJ_EULER ||
            Kind_Solver == MAIN_SOLVER::NAVIER_STOKES || Kind_Solver == MAIN_SOLVER::DISC_ADJ_NAVIER_STOKES ||
            Kind_Solver == MAIN_SOLVER::RANS          || Kind_Solver == MAIN_SOLVER::DISC_ADJ_RANS) {
          switch (Kind_RoeLowDiss) {
            case NO_ROELOWDISS: cout << "Standard Roe without low-dissipation function."<< endl; break;
            case NTS: cout << "Roe with NTS low-dissipation function."<< endl; break;
            case FD: cout << "Roe with DDES's FD low-dissipation function."<< endl; break;
            case NTS_DUCROS: cout << "Roe with NTS low-dissipation function + Ducros shock sensor."<< endl; break;
            case FD_DUCROS: cout << "Roe with DDES's FD low-dissipation function + Ducros shock sensor."<< endl; break;
          }
        }

        if (MUSCL_Flow) {
          PrintLimiterInfo(Kind_SlopeLimit_Flow);
        } else {
          cout << "First order integration in space." << endl;
        }

      }

    }

    if ((Kind_Solver == MAIN_SOLVER::RANS) || (Kind_Solver == MAIN_SOLVER::DISC_ADJ_RANS)) {
      if (Kind_ConvNumScheme_Turb == SPACE_UPWIND) {
        if (Kind_Upwind_Turb == UPWIND::SCALAR_UPWIND) cout << "Scalar upwind solver for the turbulence model." << endl;
        if (MUSCL_Turb) {
          PrintLimiterInfo(Kind_SlopeLimit_Turb);
        } else {
          cout << "First order integration in space." << endl;
        }
      }
    }

    if ((Kind_Solver == MAIN_SOLVER::ADJ_EULER) || (Kind_Solver == MAIN_SOLVER::ADJ_NAVIER_STOKES) || (Kind_Solver == MAIN_SOLVER::ADJ_RANS)) {

      if (Kind_ConvNumScheme_AdjFlow == SPACE_CENTERED) {
        if (Kind_Centered_AdjFlow == CENTERED::JST) {
          cout << "Jameson-Schmidt-Turkel scheme for the adjoint inviscid terms."<< endl;
          cout << "JST viscous coefficients (1st, 2nd, & 4th): " << Kappa_1st_AdjFlow
          << ", " << Kappa_2nd_AdjFlow << ", " << Kappa_4th_AdjFlow <<"."<< endl;
          cout << "The method includes a grid stretching correction (p = 0.3)."<< endl;
          cout << "Second order integration." << endl;
        }
        if (Kind_Centered_AdjFlow == CENTERED::LAX) {
          cout << "Lax-Friedrich scheme for the adjoint inviscid terms."<< endl;
          cout << "First order integration." << endl;
        }
      }

      if (Kind_ConvNumScheme_AdjFlow == SPACE_UPWIND) {
        if (Kind_Upwind_AdjFlow == UPWIND::ROE) cout << "Roe (with entropy fix = "<< EntropyFix_Coeff <<") solver for the adjoint inviscid terms."<< endl;
        if (MUSCL_AdjFlow) {
          PrintLimiterInfo(Kind_SlopeLimit_AdjFlow);
        } else {
          cout << "First order integration." << endl;
        }
      }

      cout << "The reference sharp edge distance is: " << AdjSharp_LimiterCoeff*RefElemLength*Venkat_LimiterCoeff <<". "<< endl;

    }

    if ((Kind_Solver == MAIN_SOLVER::ADJ_RANS) && (!Frozen_Visc_Cont)) {
      if (Kind_ConvNumScheme_AdjTurb == SPACE_UPWIND) {
        if (Kind_Upwind_Turb == UPWIND::SCALAR_UPWIND) cout << "Scalar upwind solver for the adjoint turbulence model." << endl;
        if (MUSCL_AdjTurb) {
          PrintLimiterInfo(Kind_SlopeLimit_AdjTurb);
        } else {
          cout << "First order integration." << endl;
        }
      }
    }

    if ((Kind_Solver == MAIN_SOLVER::NAVIER_STOKES) || (Kind_Solver == MAIN_SOLVER::RANS) ||
        (Kind_Solver == MAIN_SOLVER::INC_NAVIER_STOKES) || (Kind_Solver == MAIN_SOLVER::INC_RANS) ||
        (Kind_Solver == MAIN_SOLVER::NEMO_NAVIER_STOKES) ||
        (Kind_Solver == MAIN_SOLVER::DISC_ADJ_INC_NAVIER_STOKES) || (Kind_Solver == MAIN_SOLVER::DISC_ADJ_INC_RANS) ||
        (Kind_Solver == MAIN_SOLVER::DISC_ADJ_NAVIER_STOKES) || (Kind_Solver == MAIN_SOLVER::DISC_ADJ_RANS)) {
        cout << "Average of gradients with correction (viscous flow terms)." << endl;
    }

    if ((Kind_Solver == MAIN_SOLVER::ADJ_NAVIER_STOKES) || (Kind_Solver == MAIN_SOLVER::ADJ_RANS)) {
      cout << "Average of gradients with correction (viscous adjoint terms)." << endl;
    }

    if ((Kind_Solver == MAIN_SOLVER::RANS) || (Kind_Solver == MAIN_SOLVER::DISC_ADJ_RANS) || (Kind_Solver == MAIN_SOLVER::INC_RANS) || (Kind_Solver == MAIN_SOLVER::DISC_ADJ_INC_RANS) ) {
      cout << "Average of gradients with correction (viscous turbulence terms)." << endl;
    }

    if ((Kind_Solver == MAIN_SOLVER::ADJ_RANS) && (!Frozen_Visc_Cont)) {
      cout << "Average of gradients with correction (2nd order) for computation of adjoint viscous turbulence terms." << endl;
      if (Kind_TimeIntScheme_AdjTurb == EULER_IMPLICIT) cout << "Euler implicit method for the turbulent adjoint equation." << endl;
    }

    if(Kind_Solver != MAIN_SOLVER::FEM_EULER && Kind_Solver != MAIN_SOLVER::FEM_NAVIER_STOKES &&
       Kind_Solver != MAIN_SOLVER::FEM_RANS  && Kind_Solver != MAIN_SOLVER::FEM_LES &&
       Kind_Solver != MAIN_SOLVER::DISC_ADJ_FEM_EULER && Kind_Solver != MAIN_SOLVER::DISC_ADJ_FEM_NS &&
       Kind_Solver != MAIN_SOLVER::DISC_ADJ_FEM_RANS) {
      if (!fea){
        switch (Kind_Gradient_Method_Recon) {
          case GREEN_GAUSS: cout << "Gradient for upwind reconstruction: Green-Gauss." << endl; break;
          case LEAST_SQUARES: cout << "Gradient for upwind reconstruction: unweighted Least-Squares." << endl; break;
          case WEIGHTED_LEAST_SQUARES: cout << "Gradient for upwind reconstruction: inverse-distance weighted Least-Squares." << endl; break;
        }
        switch (Kind_Gradient_Method) {
          case GREEN_GAUSS: cout << "Gradient for viscous and source terms: Green-Gauss." << endl; break;
          case LEAST_SQUARES: cout << "Gradient for viscous and source terms: unweighted Least-Squares." << endl; break;
          case WEIGHTED_LEAST_SQUARES: cout << "Gradient for viscous and source terms: inverse-distance weighted Least-Squares." << endl; break;
        }
      }
      else{
        cout << "Spatial discretization using the Finite Element Method." << endl;
      }
    }

    if(Kind_Solver == MAIN_SOLVER::FEM_EULER || Kind_Solver == MAIN_SOLVER::FEM_NAVIER_STOKES ||
       Kind_Solver == MAIN_SOLVER::FEM_RANS  || Kind_Solver == MAIN_SOLVER::FEM_LES ||
       Kind_Solver == MAIN_SOLVER::DISC_ADJ_FEM_EULER || Kind_Solver == MAIN_SOLVER::DISC_ADJ_FEM_NS ||
       Kind_Solver == MAIN_SOLVER::DISC_ADJ_FEM_RANS) {
      if(Kind_FEM_Flow == DG) {
        cout << "Discontinuous Galerkin Finite element solver" << endl;

        switch( Riemann_Solver_FEM ) {
          case UPWIND::ROE:           cout << "Roe (with entropy fix) solver for inviscid fluxes over the faces" << endl; break;
          case UPWIND::LAX_FRIEDRICH: cout << "Lax-Friedrich solver for inviscid fluxes over the faces" << endl; break;
          case UPWIND::AUSM:          cout << "AUSM solver inviscid fluxes over the faces" << endl; break;
          case UPWIND::HLLC:          cout << "HLLC solver inviscid fluxes over the faces" << endl; break;
          default: break;
        }

        if(Kind_Solver != MAIN_SOLVER::FEM_EULER && Kind_Solver != MAIN_SOLVER::DISC_ADJ_FEM_EULER) {
          cout << "Theta symmetrizing terms interior penalty: " << Theta_Interior_Penalty_DGFEM << endl;
        }
      }

      cout << "Quadrature factor for elements with constant Jacobian:     " << Quadrature_Factor_Straight << endl;
      cout << "Quadrature factor for elements with non-constant Jacobian: " << Quadrature_Factor_Curved << endl;

      cout << "Byte alignment matrix multiplications:      " << byteAlignmentMatMul << endl;
      cout << "Padded matrix size for optimal performance: " << sizeMatMulPadding << endl;
    }

    cout << endl <<"--------------- Time Numerical Integration  ( Zone "  << iZone << " ) ------------------" << endl;

    if (!fea) {
    switch (TimeMarching) {
      case TIME_MARCHING::STEADY:
        cout << "Local time stepping (steady state simulation)." << endl; break;

      case TIME_MARCHING::TIME_STEPPING:
        cout << "Unsteady simulation using a time stepping strategy."<< endl;
        if (Unst_CFL != 0.0) {
          cout << "Time step computed by the code. Unsteady CFL number: " << Unst_CFL <<"."<< endl;
          if (Delta_UnstTime != 0.0) {
            cout << "Synchronization time provided by the user (s): "<< Delta_UnstTime << "." << endl;
          }
        }
        else cout << "Unsteady time step provided by the user (s): "<< Delta_UnstTime << "." << endl;
        break;

      case TIME_MARCHING::DT_STEPPING_1ST: case TIME_MARCHING::DT_STEPPING_2ND:
        if (TimeMarching == TIME_MARCHING::DT_STEPPING_1ST) cout << "Unsteady simulation, dual time stepping strategy (first order in time)."<< endl;
        if (TimeMarching == TIME_MARCHING::DT_STEPPING_2ND) cout << "Unsteady simulation, dual time stepping strategy (second order in time)."<< endl;
        if (Unst_CFL != 0.0) cout << "Time step computed by the code. Unsteady CFL number: " << Unst_CFL <<"."<< endl;
        else cout << "Unsteady time step provided by the user (s): "<< Delta_UnstTime << "." << endl;
        break;

      default:
        break;
      }
    }
    else {
      if (Time_Domain) {
        cout << "Dynamic structural analysis."<< endl;
        cout << "Time step provided by the user for the dynamic analysis(s): "<< Time_Step << "." << endl;
      } else {
        cout << "Static structural analysis." << endl;
      }
    }

    if ((Kind_Solver == MAIN_SOLVER::EULER) || (Kind_Solver == MAIN_SOLVER::NAVIER_STOKES) || (Kind_Solver == MAIN_SOLVER::RANS) ||
        (Kind_Solver == MAIN_SOLVER::INC_EULER) || (Kind_Solver == MAIN_SOLVER::INC_NAVIER_STOKES) || (Kind_Solver == MAIN_SOLVER::INC_RANS) ||
        (Kind_Solver == MAIN_SOLVER::NEMO_EULER) || (Kind_Solver == MAIN_SOLVER::NEMO_NAVIER_STOKES) ||
        (Kind_Solver == MAIN_SOLVER::DISC_ADJ_INC_EULER) || (Kind_Solver == MAIN_SOLVER::DISC_ADJ_INC_NAVIER_STOKES) || (Kind_Solver == MAIN_SOLVER::DISC_ADJ_INC_RANS) ||
        (Kind_Solver == MAIN_SOLVER::DISC_ADJ_EULER) || (Kind_Solver == MAIN_SOLVER::DISC_ADJ_NAVIER_STOKES) || (Kind_Solver == MAIN_SOLVER::DISC_ADJ_RANS) ||
        (Kind_Solver == MAIN_SOLVER::DISC_ADJ_FEM_EULER) || (Kind_Solver == MAIN_SOLVER::DISC_ADJ_FEM_NS) || (Kind_Solver == MAIN_SOLVER::DISC_ADJ_FEM_RANS)) {
      switch (Kind_TimeIntScheme_Flow) {
        case RUNGE_KUTTA_EXPLICIT:
          cout << "Runge-Kutta explicit method for the flow equations." << endl;
          cout << "Number of steps: " << nRKStep << endl;
          cout << "Alpha coefficients: ";
          for (unsigned short iRKStep = 0; iRKStep < nRKStep; iRKStep++) {
            cout << "\t" << RK_Alpha_Step[iRKStep];
          }
          cout << endl;
          break;
        case EULER_EXPLICIT:
          cout << "Euler explicit method for the flow equations." << endl;
          break;
        case EULER_IMPLICIT:
          cout << "Euler implicit method for the flow equations." << endl;
          if (Kind_FluidModel == MUTATIONPP)
            SU2_MPI::Error("Implicit time scheme is not yet implemented with Mutation++. Use EULER_EXPLICIT.", CURRENT_FUNCTION);
          switch (Kind_Linear_Solver) {
            case BCGSTAB:
            case FGMRES:
            case RESTARTED_FGMRES:
              if (Kind_Linear_Solver == BCGSTAB)
                cout << "BCGSTAB is used for solving the linear system." << endl;
              else
                cout << "FGMRES is used for solving the linear system." << endl;
              switch (Kind_Linear_Solver_Prec) {
                case ILU: cout << "Using a ILU("<< Linear_Solver_ILU_n <<") preconditioning."<< endl; break;
                case LINELET: cout << "Using a linelet preconditioning."<< endl; break;
                case LU_SGS:  cout << "Using a LU-SGS preconditioning."<< endl; break;
                case JACOBI:  cout << "Using a Jacobi preconditioning."<< endl; break;
              }
              break;
            case SMOOTHER:
              switch (Kind_Linear_Solver_Prec) {
                case ILU:     cout << "A ILU(" << Linear_Solver_ILU_n << ")"; break;
                case LINELET: cout << "A Linelet"; break;
                case LU_SGS:  cout << "A LU-SGS"; break;
                case JACOBI:  cout << "A Jacobi"; break;
              }
              cout << " method is used for smoothing the linear system." << endl;
              break;
          }
          cout << "Convergence criteria of the linear solver: "<< Linear_Solver_Error <<"."<< endl;
          cout << "Max number of linear iterations: "<< Linear_Solver_Iter <<"."<< endl;
          break;
        case CLASSICAL_RK4_EXPLICIT:
          cout << "Classical RK4 explicit method for the flow equations." << endl;
          cout << "Number of steps: " << 4 << endl;
          cout << "Time coefficients: {0.5, 0.5, 1, 1}" << endl;
          cout << "Function coefficients: {1/6, 1/3, 1/3, 1/6}" << endl;
          break;
      }
    }

    if (fea) {
      switch (Kind_TimeIntScheme_FEA) {
        case STRUCT_TIME_INT::GENERALIZED_ALPHA:
          cout << "Generalized-alpha method." << endl;
          break;
        case STRUCT_TIME_INT::NEWMARK_IMPLICIT:
          if (Time_Domain) cout << "Newmark implicit method for the structural time integration." << endl;
          switch (Kind_Linear_Solver) {
            case BCGSTAB:
              cout << "BCGSTAB is used for solving the linear system." << endl;
              cout << "Convergence criteria of the linear solver: "<< Linear_Solver_Error <<"."<< endl;
              cout << "Max number of iterations: "<< Linear_Solver_Iter <<"."<< endl;
              break;
            case FGMRES: case RESTARTED_FGMRES:
              cout << "FGMRES is used for solving the linear system." << endl;
              cout << "Convergence criteria of the linear solver: "<< Linear_Solver_Error <<"."<< endl;
              cout << "Max number of iterations: "<< Linear_Solver_Iter <<"."<< endl;
              break;
            case CONJUGATE_GRADIENT:
              cout << "A Conjugate Gradient method is used for solving the linear system." << endl;
              cout << "Convergence criteria of the linear solver: "<< Linear_Solver_Error <<"."<< endl;
              cout << "Max number of iterations: "<< Linear_Solver_Iter <<"."<< endl;
              break;
          }
          break;
      }
    }

    if ((Kind_Solver == MAIN_SOLVER::ADJ_EULER) || (Kind_Solver == MAIN_SOLVER::ADJ_NAVIER_STOKES) || (Kind_Solver == MAIN_SOLVER::ADJ_RANS)) {
      switch (Kind_TimeIntScheme_AdjFlow) {
        case RUNGE_KUTTA_EXPLICIT:
          cout << "Runge-Kutta explicit method for the adjoint equations." << endl;
          cout << "Number of steps: " << nRKStep << endl;
          cout << "Alpha coefficients: ";
          for (unsigned short iRKStep = 0; iRKStep < nRKStep; iRKStep++) {
            cout << "\t" << RK_Alpha_Step[iRKStep];
          }
          cout << endl;
          break;
        case EULER_EXPLICIT: cout << "Euler explicit method for the adjoint equations." << endl; break;
        case EULER_IMPLICIT: cout << "Euler implicit method for the adjoint equations." << endl; break;
      }
    }

    if(Kind_Solver == MAIN_SOLVER::FEM_EULER || Kind_Solver == MAIN_SOLVER::FEM_NAVIER_STOKES ||
       Kind_Solver == MAIN_SOLVER::FEM_RANS  || Kind_Solver == MAIN_SOLVER::FEM_LES) {
      switch (Kind_TimeIntScheme_FEM_Flow) {
        case RUNGE_KUTTA_EXPLICIT:
          cout << "Runge-Kutta explicit method for the flow equations." << endl;
          cout << "Number of steps: " << nRKStep << endl;
          cout << "Alpha coefficients: ";
          for (unsigned short iRKStep = 0; iRKStep < nRKStep; iRKStep++) {
            cout << "\t" << RK_Alpha_Step[iRKStep];
          }
          cout << endl;
          break;
        case CLASSICAL_RK4_EXPLICIT:
          cout << "Classical RK4 explicit method for the flow equations." << endl;
          cout << "Number of steps: " << 4 << endl;
          cout << "Time coefficients: {0.5, 0.5, 1, 1}" << endl;
          cout << "Function coefficients: {1/6, 1/3, 1/3, 1/6}" << endl;
          break;

        case ADER_DG:
          if(nLevels_TimeAccurateLTS == 1)
            cout << "ADER-DG for the flow equations with global time stepping." << endl;
          else
            cout << "ADER-DG for the flow equations with " << nLevels_TimeAccurateLTS
                 << " levels for time accurate local time stepping." << endl;

          switch( Kind_ADER_Predictor ) {
            case ADER_ALIASED_PREDICTOR:
              cout << "An aliased approach is used in the predictor step. " << endl;
              break;
            case ADER_NON_ALIASED_PREDICTOR:
              cout << "A non-aliased approach is used in the predictor step. " << endl;
              break;
          }
          cout << "Number of time DOFs ADER-DG predictor step: " << nTimeDOFsADER_DG << endl;
          cout << "Location of time DOFs ADER-DG on the interval [-1,1]: ";
          for (unsigned short iDOF=0; iDOF<nTimeDOFsADER_DG; iDOF++) {
            cout << "\t" << TimeDOFsADER_DG[iDOF];
          }
          cout << endl;
          cout << "Time quadrature factor for ADER-DG: " << Quadrature_Factor_Time_ADER_DG << endl;
          cout << "Number of time integration points ADER-DG: " << nTimeIntegrationADER_DG << endl;
          cout << "Location of time integration points ADER-DG on the interval [-1,1]: ";
          for (unsigned short iDOF=0; iDOF<nTimeIntegrationADER_DG; iDOF++) {
            cout << "\t" << TimeIntegrationADER_DG[iDOF];
          }
          cout << endl;
          cout << "Weights of time integration points ADER-DG on the interval [-1,1]: ";
          for (unsigned short iDOF=0; iDOF<nTimeIntegrationADER_DG; iDOF++) {
            cout << "\t" << WeightsIntegrationADER_DG[iDOF];
          }
          cout << endl;
          break;
      }
    }

    if (nMGLevels !=0) {

      if (MGCycle == V_CYCLE) cout << "V Multigrid Cycle, with " << nMGLevels << " multigrid levels."<< endl;
      if (MGCycle == W_CYCLE) cout << "W Multigrid Cycle, with " << nMGLevels << " multigrid levels."<< endl;
      if (MGCycle == FULLMG_CYCLE) cout << "Full Multigrid Cycle, with " << nMGLevels << " multigrid levels."<< endl;

      cout << "Damping factor for the residual restriction: " << Damp_Res_Restric <<"."<< endl;
      cout << "Damping factor for the correction prolongation: " << Damp_Correc_Prolong <<"."<< endl;
    }

    if ((Kind_Solver != MAIN_SOLVER::FEM_ELASTICITY) && (Kind_Solver != MAIN_SOLVER::DISC_ADJ_FEM)) {

      if (!CFL_Adapt) cout << "No CFL adaptation." << endl;
      else cout << "CFL adaptation. Factor down: "<< CFL_AdaptParam[0] <<", factor up: "<< CFL_AdaptParam[1]
        <<",\n                lower limit: "<< CFL_AdaptParam[2] <<", upper limit: " << CFL_AdaptParam[3]
        <<",\n                acceptable linear residual: "<< CFL_AdaptParam[4]
        <<"'\n                starting iteration: "<< CFL_AdaptParam[5] << "." << endl;

      if (nMGLevels !=0) {
        PrintingToolbox::CTablePrinter MGTable(&std::cout);

        MGTable.AddColumn("MG Level",         10);
        MGTable.AddColumn("Presmooth",     10);
        MGTable.AddColumn("PostSmooth",    10);
        MGTable.AddColumn("CorrectSmooth", 10);
        MGTable.SetAlign(PrintingToolbox::CTablePrinter::RIGHT);
        MGTable.PrintHeader();
        for (unsigned short iLevel = 0; iLevel < nMGLevels+1; iLevel++) {
          MGTable << iLevel << MG_PreSmooth[iLevel] << MG_PostSmooth[iLevel] << MG_CorrecSmooth[iLevel];
        }
        MGTable.PrintFooter();
      }
      if (TimeMarching != TIME_MARCHING::TIME_STEPPING) {
        cout << "Courant-Friedrichs-Lewy number:   ";
        cout.precision(3);
        cout.width(6); cout << CFL[0];
        cout << endl;
      }

    }

    if ((Kind_Solver == MAIN_SOLVER::RANS) || (Kind_Solver == MAIN_SOLVER::DISC_ADJ_RANS) ||
        (Kind_Solver == MAIN_SOLVER::INC_RANS) || (Kind_Solver == MAIN_SOLVER::DISC_ADJ_INC_RANS))
      if (Kind_TimeIntScheme_Turb == EULER_IMPLICIT)
        cout << "Euler implicit time integration for the turbulence model." << endl;
  }

  if (val_software == SU2_COMPONENT::SU2_CFD) {

    cout << endl <<"------------------ Convergence Criteria  ( Zone "  << iZone << " ) ---------------------" << endl;

    cout << "Maximum number of solver subiterations: " << nInnerIter <<"."<< endl;
    if (Multizone_Problem)
      cout << "Maximum number of solver outer iterations: " << nOuterIter <<"."<< endl;
    if (Time_Domain)
      cout << "Maximum number of physical time-steps: " << nTimeIter <<"."<< endl;

    cout << "Begin convergence monitoring at iteration " << StartConv_Iter << "." << endl;
    cout << "Residual minimum value: 1e" << MinLogResidual << "." << endl;
    cout << "Cauchy series min. value: " << Cauchy_Eps << "." << endl;
    cout << "Number of Cauchy elements: " << Cauchy_Elems << "." << endl;
    if(Cauchy_Elems <1){
      SU2_MPI::Error(to_string(Cauchy_Elems) + string(" Cauchy elements are no viable input. Please check your configuration file."), CURRENT_FUNCTION);
    }
    cout << "Begin windowed time average at iteration " << StartWindowIteration << "." << endl;

    if(Wnd_Cauchy_Crit){
      cout << "Begin time convergence monitoring at iteration " << Wnd_StartConv_Iter + StartWindowIteration << "." << endl;
      cout << "Time cauchy series min. value: " << Wnd_Cauchy_Eps << "." << endl;
      cout << "Number of Cauchy elements: " << Wnd_Cauchy_Elems << "." << endl;
      if(Wnd_Cauchy_Elems <1){
        SU2_MPI::Error(to_string(Wnd_Cauchy_Elems) +string(" Cauchy elements are no viable input. Please check your configuration file."), CURRENT_FUNCTION);
      }
    }
  }

  cout << endl <<"-------------------- Output Information ( Zone "  << iZone << " ) ----------------------" << endl;

  if (val_software == SU2_COMPONENT::SU2_CFD) {

    if (nVolumeOutputFiles != 0) {
      cout << "File writing frequency: " << endl;
      PrintingToolbox::CTablePrinter FileFreqTable(&std::cout);
      FileFreqTable.AddColumn("File", 25);
      FileFreqTable.AddColumn("Frequency", 10);
      FileFreqTable.SetAlign(PrintingToolbox::CTablePrinter::RIGHT);
      FileFreqTable.PrintHeader();

      for (auto iFreq = 0; iFreq < nVolumeOutputFiles; iFreq++){
        /*--- find the key belonging to the value in the map---*/
        for (auto& it : Output_Map) {
          if (it.second == VolumeOutputFiles[iFreq]) {
            FileFreqTable << it.first << VolumeOutputFrequencies[iFreq];
            break;
          }
        }
      }

      FileFreqTable.PrintFooter();
    }

    cout << "Writing the convergence history file every " << HistoryWrtFreq[2] <<" inner iterations."<< endl;
    if (Multizone_Problem){
      cout << "Writing the convergence history file every " << HistoryWrtFreq[1] <<" outer iterations."<< endl;
    }
    if (Time_Domain) {
      cout << "Writing the convergence history file every " << HistoryWrtFreq[0] <<" time iterations."<< endl;
    }
    cout << "Writing the screen convergence history every " << ScreenWrtFreq[2] <<" inner iterations."<< endl;
    if (Multizone_Problem){
      cout << "Writing the screen convergence history every " << ScreenWrtFreq[1] <<" outer iterations."<< endl;
    }
    if (Time_Domain) {
      cout << "Writing the screen convergence history every " << ScreenWrtFreq[0] <<" time iterations."<< endl;
    }

    switch (Tab_FileFormat) {
      case TAB_OUTPUT::TAB_CSV: cout << "The tabular file format is CSV (.csv)." << endl; break;
      case TAB_OUTPUT::TAB_TECPLOT: cout << "The tabular file format is Tecplot (.dat)." << endl; break;
    }

    cout << "Convergence history file name: " << Conv_FileName << "." << endl;

    cout << "Forces breakdown file name: " << Breakdown_FileName << "." << endl;


    if (!ContinuousAdjoint && !DiscreteAdjoint) {
      cout << "Surface file name: " << SurfCoeff_FileName << "." << endl;
      cout << "Volume file name: " << Volume_FileName << "." << endl;
      cout << "Restart file name: " << Restart_FileName << "." << endl;
    }

    if (ContinuousAdjoint || DiscreteAdjoint) {
      cout << "Adjoint solution file name: " << Solution_AdjFileName << "." << endl;
      cout << "Restart adjoint file name: " << Restart_AdjFileName << "." << endl;
      cout << "Adjoint variables file name: " << Adj_FileName << "." << endl;
      cout << "Surface adjoint file name: " << SurfAdjCoeff_FileName << "." << endl;
    }

  }

  if (val_software == SU2_COMPONENT::SU2_SOL) {
    switch (Tab_FileFormat) {
      case TAB_OUTPUT::TAB_CSV: cout << "The tabular file format is CSV (.csv)." << endl; break;
      case TAB_OUTPUT::TAB_TECPLOT: cout << "The tabular file format is Tecplot (.dat)." << endl; break;
    }
    cout << "Flow variables file name: " << Volume_FileName << "." << endl;
  }

  if (val_software == SU2_COMPONENT::SU2_DEF) {
    cout << "Output mesh file name: " << Mesh_Out_FileName  << ".su2 . " << endl;
    switch (GetDeform_Stiffness_Type()) {
      case INVERSE_VOLUME:
        cout << "Cell stiffness scaled by inverse of the cell volume." << endl;
        break;
      case SOLID_WALL_DISTANCE:
        cout << "Cell stiffness scaled by distance to nearest solid surface." << endl;
        break;
      case CONSTANT_STIFFNESS:
        cout << "Imposing constant cell stiffness." << endl;
        break;
    }
  }

  if (val_software == SU2_COMPONENT::SU2_DOT) {
    if (DiscreteAdjoint) {
      cout << "Output Volume Sensitivity file name: " << VolSens_FileName << ". " << endl;
      cout << "Output Surface Sensitivity file name: " << SurfSens_FileName << ". " << endl;
    }
    cout << "Output gradient file name: " << ObjFunc_Grad_FileName << ". " << endl;
  }

  cout << endl <<"------------- Config File Boundary Information ( Zone "  << iZone << " ) ---------------" << endl;

  PrintingToolbox::CTablePrinter BoundaryTable(&std::cout);
  BoundaryTable.AddColumn("Marker Type", 35);
  BoundaryTable.AddColumn("Marker Name", 35);

  BoundaryTable.PrintHeader();

  if (nMarker_Euler != 0) {
    BoundaryTable << "Euler wall";
    for (iMarker_Euler = 0; iMarker_Euler < nMarker_Euler; iMarker_Euler++) {
      BoundaryTable << Marker_Euler[iMarker_Euler];
      if (iMarker_Euler < nMarker_Euler-1)  BoundaryTable << " ";
    }
    BoundaryTable.PrintFooter();
  }

  if (nMarker_FarField != 0) {
    BoundaryTable << "Far-field";
    for (iMarker_FarField = 0; iMarker_FarField < nMarker_FarField; iMarker_FarField++) {
      BoundaryTable << Marker_FarField[iMarker_FarField];
      if (iMarker_FarField < nMarker_FarField-1)  BoundaryTable << " ";
    }
    BoundaryTable.PrintFooter();
  }

  if (nMarker_SymWall != 0) {
    BoundaryTable << "Symmetry plane";
    for (iMarker_SymWall = 0; iMarker_SymWall < nMarker_SymWall; iMarker_SymWall++) {
      BoundaryTable << Marker_SymWall[iMarker_SymWall];
      if (iMarker_SymWall < nMarker_SymWall-1)  BoundaryTable << " ";
    }
    BoundaryTable.PrintFooter();
  }

  if (nMarker_PerBound != 0) {
    BoundaryTable << "Periodic boundary";
    for (iMarker_PerBound = 0; iMarker_PerBound < nMarker_PerBound; iMarker_PerBound++) {
      BoundaryTable << Marker_PerBound[iMarker_PerBound];
      if (iMarker_PerBound < nMarker_PerBound-1)  BoundaryTable << " ";
    }
    BoundaryTable.PrintFooter();
  }

  if (nMarker_NearFieldBound != 0) {
    BoundaryTable << "Near-field boundary";
    for (iMarker_NearFieldBound = 0; iMarker_NearFieldBound < nMarker_NearFieldBound; iMarker_NearFieldBound++) {
      BoundaryTable << Marker_NearFieldBound[iMarker_NearFieldBound];
      if (iMarker_NearFieldBound < nMarker_NearFieldBound-1)  BoundaryTable << " ";
    }
    BoundaryTable.PrintFooter();
  }

  if (nMarker_Deform_Mesh != 0) {
    BoundaryTable << "Deformable mesh boundary";
    for (iMarker_Deform_Mesh = 0; iMarker_Deform_Mesh < nMarker_Deform_Mesh; iMarker_Deform_Mesh++) {
      BoundaryTable << Marker_Deform_Mesh[iMarker_Deform_Mesh];
      if (iMarker_Deform_Mesh < nMarker_Deform_Mesh-1)  BoundaryTable << " ";
    }
    BoundaryTable.PrintFooter();
  }

  if (nMarker_Deform_Mesh_Sym_Plane != 0) {
    BoundaryTable << "Symmetric deformable mesh boundary";
    for (iMarker_Deform_Mesh_Sym_Plane = 0; iMarker_Deform_Mesh_Sym_Plane < nMarker_Deform_Mesh_Sym_Plane; iMarker_Deform_Mesh_Sym_Plane++) {
      BoundaryTable << Marker_Deform_Mesh_Sym_Plane[iMarker_Deform_Mesh_Sym_Plane];
      if (iMarker_Deform_Mesh_Sym_Plane < nMarker_Deform_Mesh_Sym_Plane-1)  BoundaryTable << " ";
    }
    BoundaryTable.PrintFooter();
  }

  if (nMarker_Fluid_Load != 0) {
    BoundaryTable << "Fluid loads boundary";
    for (iMarker_Fluid_Load = 0; iMarker_Fluid_Load < nMarker_Fluid_Load; iMarker_Fluid_Load++) {
      BoundaryTable << Marker_Fluid_Load[iMarker_Fluid_Load];
      if (iMarker_Fluid_Load < nMarker_Fluid_Load-1)  BoundaryTable << " ";
    }
    BoundaryTable.PrintFooter();
  }

  if (nMarker_Fluid_InterfaceBound != 0) {
    BoundaryTable << "Fluid interface boundary";
    for (iMarker_Fluid_InterfaceBound = 0; iMarker_Fluid_InterfaceBound < nMarker_Fluid_InterfaceBound; iMarker_Fluid_InterfaceBound++) {
      BoundaryTable << Marker_Fluid_InterfaceBound[iMarker_Fluid_InterfaceBound];
      if (iMarker_Fluid_InterfaceBound < nMarker_Fluid_InterfaceBound-1)  BoundaryTable << " ";
    }
    BoundaryTable.PrintFooter();
  }

  if (nMarker_Internal != 0) {
    BoundaryTable << "Internal boundary";
    for (iMarker_Internal = 0; iMarker_Internal < nMarker_Internal; iMarker_Internal++) {
      BoundaryTable << Marker_Internal[iMarker_Internal];
      if (iMarker_Internal < nMarker_Internal-1)  BoundaryTable << " ";
    }
    BoundaryTable.PrintFooter();
  }

  if (nMarker_Inlet != 0) {
    BoundaryTable << "Inlet boundary";
    for (iMarker_Inlet = 0; iMarker_Inlet < nMarker_Inlet; iMarker_Inlet++) {
      BoundaryTable << Marker_Inlet[iMarker_Inlet];
      if (iMarker_Inlet < nMarker_Inlet-1)  BoundaryTable << " ";
    }
    BoundaryTable.PrintFooter();
  }

  if (nMarker_Inlet_Species != 0) {
    BoundaryTable << "Species Inlet boundary";
    for (iMarker_Inlet = 0; iMarker_Inlet < nMarker_Inlet_Species; iMarker_Inlet++) {
      BoundaryTable << Marker_Inlet_Species[iMarker_Inlet];
      if (iMarker_Inlet < nMarker_Inlet_Species-1)  BoundaryTable << " ";
    }
    BoundaryTable.PrintFooter();
  }

  if (nMarker_Riemann != 0) {
    BoundaryTable << "Riemann boundary";
    for (iMarker_Riemann = 0; iMarker_Riemann < nMarker_Riemann; iMarker_Riemann++) {
      BoundaryTable << Marker_Riemann[iMarker_Riemann];
      if (iMarker_Riemann < nMarker_Riemann-1)  BoundaryTable << " ";
    }
    BoundaryTable.PrintFooter();
  }

  if (nMarker_Giles != 0) {
    BoundaryTable << "Giles boundary";
    for (iMarker_Giles = 0; iMarker_Giles < nMarker_Giles; iMarker_Giles++) {
      BoundaryTable << Marker_Giles[iMarker_Giles];
      if (iMarker_Giles < nMarker_Giles-1)  BoundaryTable << " ";
    }
    BoundaryTable.PrintFooter();
  }

  if (nMarker_MixingPlaneInterface != 0) {
    BoundaryTable << "MixingPlane boundary";
    for (iMarker_MixingPlaneInterface = 0; iMarker_MixingPlaneInterface < nMarker_MixingPlaneInterface; iMarker_MixingPlaneInterface++) {
      BoundaryTable << Marker_MixingPlaneInterface[iMarker_MixingPlaneInterface];
      if (iMarker_MixingPlaneInterface < nMarker_MixingPlaneInterface-1)  BoundaryTable << " ";
    }
    BoundaryTable.PrintFooter();
  }

  if (nMarker_EngineInflow != 0) {
    BoundaryTable << "Engine inflow boundary";
    for (iMarker_EngineInflow = 0; iMarker_EngineInflow < nMarker_EngineInflow; iMarker_EngineInflow++) {
      BoundaryTable << Marker_EngineInflow[iMarker_EngineInflow];
      if (iMarker_EngineInflow < nMarker_EngineInflow-1)  BoundaryTable << " ";
    }
    BoundaryTable.PrintFooter();
  }

  if (nMarker_EngineExhaust != 0) {
    BoundaryTable << "Engine exhaust boundary";
    for (iMarker_EngineExhaust = 0; iMarker_EngineExhaust < nMarker_EngineExhaust; iMarker_EngineExhaust++) {
      BoundaryTable << Marker_EngineExhaust[iMarker_EngineExhaust];
      if (iMarker_EngineExhaust < nMarker_EngineExhaust-1)  BoundaryTable << " ";
    }
    BoundaryTable.PrintFooter();
  }

  if (nMarker_Supersonic_Inlet != 0) {
    BoundaryTable << "Supersonic inlet boundary";
    for (iMarker_Supersonic_Inlet = 0; iMarker_Supersonic_Inlet < nMarker_Supersonic_Inlet; iMarker_Supersonic_Inlet++) {
      BoundaryTable << Marker_Supersonic_Inlet[iMarker_Supersonic_Inlet];
      if (iMarker_Supersonic_Inlet < nMarker_Supersonic_Inlet-1)  BoundaryTable << " ";
    }
    BoundaryTable.PrintFooter();
  }

  if (nMarker_Supersonic_Outlet != 0) {
    BoundaryTable << "Supersonic outlet boundary";
    for (iMarker_Supersonic_Outlet = 0; iMarker_Supersonic_Outlet < nMarker_Supersonic_Outlet; iMarker_Supersonic_Outlet++) {
      BoundaryTable << Marker_Supersonic_Outlet[iMarker_Supersonic_Outlet];
      if (iMarker_Supersonic_Outlet < nMarker_Supersonic_Outlet-1)  BoundaryTable << " ";
    }
    BoundaryTable.PrintFooter();
  }

  if (nMarker_Outlet != 0) {
    BoundaryTable << "Outlet boundary";
    for (iMarker_Outlet = 0; iMarker_Outlet < nMarker_Outlet; iMarker_Outlet++) {
      BoundaryTable << Marker_Outlet[iMarker_Outlet];
      if (iMarker_Outlet < nMarker_Outlet-1)  BoundaryTable << " ";
    }
    BoundaryTable.PrintFooter();
  }

  if (nMarker_Isothermal != 0) {
    BoundaryTable << "Isothermal wall";
    for (iMarker_Isothermal = 0; iMarker_Isothermal < nMarker_Isothermal; iMarker_Isothermal++) {
      BoundaryTable << Marker_Isothermal[iMarker_Isothermal];
      if (iMarker_Isothermal < nMarker_Isothermal-1)  BoundaryTable << " ";
    }
    BoundaryTable.PrintFooter();
  }

  if (nMarker_Smoluchowski_Maxwell != 0) {
    BoundaryTable << "Smoluchowski/Maxwell jump wall";
    for (iMarker_Smoluchowski_Maxwell = 0; iMarker_Smoluchowski_Maxwell < nMarker_Smoluchowski_Maxwell; iMarker_Smoluchowski_Maxwell++) {
      BoundaryTable << Marker_Smoluchowski_Maxwell[iMarker_Smoluchowski_Maxwell];
      if (iMarker_Smoluchowski_Maxwell< nMarker_Smoluchowski_Maxwell-1)  BoundaryTable << " ";
    }
    BoundaryTable.PrintFooter();
  }

  if (nMarker_HeatFlux != 0) {
    BoundaryTable << "Heat flux wall";
    for (iMarker_HeatFlux = 0; iMarker_HeatFlux < nMarker_HeatFlux; iMarker_HeatFlux++) {
      BoundaryTable << Marker_HeatFlux[iMarker_HeatFlux];
      if (iMarker_HeatFlux < nMarker_HeatFlux-1)  BoundaryTable << " ";
    }
    BoundaryTable.PrintFooter();
  }

  if (nMarker_HeatTransfer != 0) {
    BoundaryTable << "Heat transfer wall";
    for (iMarker_HeatTransfer = 0; iMarker_HeatTransfer < nMarker_HeatTransfer; iMarker_HeatTransfer++) {
      BoundaryTable << Marker_HeatTransfer[iMarker_HeatTransfer];
      if (iMarker_HeatTransfer < nMarker_HeatTransfer-1)  BoundaryTable << " ";
    }
    BoundaryTable.PrintFooter();
  }

  if (nWall_Catalytic != 0) {
    BoundaryTable << "Catalytic wall";
    for (iWall_Catalytic = 0; iWall_Catalytic < nWall_Catalytic; iWall_Catalytic++) {
      BoundaryTable << Wall_Catalytic[iWall_Catalytic];
      if (iWall_Catalytic < nWall_Catalytic-1)  BoundaryTable << " ";
    }
    BoundaryTable.PrintFooter();
  }

  if (nMarker_Clamped != 0) {
    BoundaryTable << "Clamped boundary";
    for (iMarker_Clamped = 0; iMarker_Clamped < nMarker_Clamped; iMarker_Clamped++) {
      BoundaryTable << Marker_Clamped[iMarker_Clamped];
      if (iMarker_Clamped < nMarker_Clamped-1)  BoundaryTable << " ";
    }
    BoundaryTable.PrintFooter();
  }

  if (nMarker_Displacement != 0) {
    BoundaryTable << "Displacement boundary";
    for (iMarker_Displacement = 0; iMarker_Displacement < nMarker_Displacement; iMarker_Displacement++) {
      BoundaryTable << Marker_Displacement[iMarker_Displacement];
      if (iMarker_Displacement < nMarker_Displacement-1)  BoundaryTable << " ";
    }
    BoundaryTable.PrintFooter();
  }

  if (nMarker_Load != 0) {
    BoundaryTable << "Normal load boundary";
    for (iMarker_Load = 0; iMarker_Load < nMarker_Load; iMarker_Load++) {
      BoundaryTable << Marker_Load[iMarker_Load];
      if (iMarker_Load < nMarker_Load-1)  BoundaryTable << " ";
    }
    BoundaryTable.PrintFooter();
  }

  if (nMarker_Damper != 0) {
    BoundaryTable << "Damper boundary";
    for (iMarker_Damper = 0; iMarker_Damper < nMarker_Damper; iMarker_Damper++) {
      BoundaryTable << Marker_Damper[iMarker_Damper];
      if (iMarker_Damper < nMarker_Damper-1)  BoundaryTable << " ";
    }
    BoundaryTable.PrintFooter();
  }

  if (nMarker_Load_Dir != 0) {
    BoundaryTable << "Load boundary";
    for (iMarker_Load_Dir = 0; iMarker_Load_Dir < nMarker_Load_Dir; iMarker_Load_Dir++) {
      BoundaryTable << Marker_Load_Dir[iMarker_Load_Dir];
      if (iMarker_Load_Dir < nMarker_Load_Dir-1)  BoundaryTable << " ";
    }
    BoundaryTable.PrintFooter();
  }

  if (nMarker_Disp_Dir != 0) {
    BoundaryTable << "Disp boundary";
    for (iMarker_Disp_Dir = 0; iMarker_Disp_Dir < nMarker_Disp_Dir; iMarker_Disp_Dir++) {
      BoundaryTable << Marker_Disp_Dir[iMarker_Disp_Dir];
      if (iMarker_Disp_Dir < nMarker_Disp_Dir-1)  BoundaryTable << " ";
    }
    BoundaryTable.PrintFooter();
  }

  if (nMarker_Emissivity != 0) {
    BoundaryTable << "Radiative boundary";
    for (iMarker_Emissivity = 0; iMarker_Emissivity < nMarker_Emissivity; iMarker_Emissivity++) {
      BoundaryTable << Marker_Emissivity[iMarker_Emissivity]; // << "(" << Wall_Emissivity[iMarker_Emissivity] << ")";
      if (iMarker_Emissivity < nMarker_Emissivity-1)  BoundaryTable << " ";
    }
    BoundaryTable.PrintFooter();
  }

  if (nMarker_StrongBC != 0) {
    BoundaryTable << "Strong boundary";
    for (iMarker_StrongBC = 0; iMarker_StrongBC < nMarker_StrongBC; iMarker_StrongBC++) {
      BoundaryTable << Marker_StrongBC[iMarker_StrongBC];
      if (iMarker_StrongBC < nMarker_StrongBC-1)  BoundaryTable << " ";
    }
    BoundaryTable.PrintFooter();
  }

  if (nMarker_Custom != 0) {
    BoundaryTable << "Custom boundary";
    for (iMarker_Custom = 0; iMarker_Custom < nMarker_Custom; iMarker_Custom++) {
      BoundaryTable << Marker_Custom[iMarker_Custom];
      if (iMarker_Custom < nMarker_Custom-1)  BoundaryTable << " ";
    }
    BoundaryTable.PrintFooter();
  }

  if (nMarker_ActDiskInlet != 0) {
    BoundaryTable << "Actuator disk (inlet) boundary";
    for (iMarker_ActDiskInlet = 0; iMarker_ActDiskInlet < nMarker_ActDiskInlet; iMarker_ActDiskInlet++) {
      BoundaryTable << Marker_ActDiskInlet[iMarker_ActDiskInlet];
      if (iMarker_ActDiskInlet < nMarker_ActDiskInlet-1)  BoundaryTable << " ";
    }
    BoundaryTable.PrintFooter();
  }

  if (nMarker_ActDiskOutlet != 0) {
    BoundaryTable << "Actuator disk (outlet) boundary";
    for (iMarker_ActDiskOutlet = 0; iMarker_ActDiskOutlet < nMarker_ActDiskOutlet; iMarker_ActDiskOutlet++) {
      BoundaryTable << Marker_ActDiskOutlet[iMarker_ActDiskOutlet];
      if (iMarker_ActDiskOutlet < nMarker_ActDiskOutlet-1)  BoundaryTable << " ";
    }
    BoundaryTable.PrintFooter();
  }

  if (nMarker_SobolevBC != 0) {
    BoundaryTable << "Sobolev boundary";
    for (iMarker_SobolevBC = 0; iMarker_SobolevBC < nMarker_SobolevBC; iMarker_SobolevBC++) {
      BoundaryTable << Marker_SobolevBC[iMarker_SobolevBC];
      if (iMarker_SobolevBC < nMarker_SobolevBC-1)  BoundaryTable << " ";
    }
    BoundaryTable.PrintFooter();
  }

  if (nMarker_ActDiskOutlet != 0) {
    if (GetKind_ActDisk() == VARIABLE_LOAD) {
      cout << endl << "Actuator disk with variable load." << endl;
      cout << "Actuator disk data read from file: " << GetActDisk_FileName() << endl;
    }
  }

  if (nMarker_ActDiskOutlet != 0) {
    if (GetKind_ActDisk() == BLADE_ELEMENT) {
      cout << endl << "Actuator disk with blade element momentum (BEM) method." << endl;
      cout << "Actuator disk BEM method propeller data read from file: " << GetBEM_prop_filename() << endl;
    }
  }
}

bool CConfig::TokenizeString(string & str, string & option_name,
                             vector<string> & option_value) {
  const string delimiters(" (){}:,\t\n\v\f\r");
  // check for comments or empty string
  string::size_type pos, last_pos;
  pos = str.find_first_of('%');
  if ( (str.length() == 0) || (pos == 0) ) {
    // str is empty or a comment line, so no option here
    return false;
  }
  if (pos != string::npos) {
    // remove comment at end if necessary
    str.erase(pos);
  }

  // look for line composed on only delimiters (usually whitespace)
  pos = str.find_first_not_of(delimiters);
  if (pos == string::npos) {
    return false;
  }

  // find the equals sign and split string
  string name_part, value_part;
  pos = str.find('=');
  if (pos == string::npos) {
    cerr << "Error in TokenizeString(): "
    << "line in the configuration file with no \"=\" sign."
    << endl;
    cout << "Look for: " << str << endl;
    cout << "str.length() = " << str.length() << endl;
    throw(-1);
  }
  name_part = str.substr(0, pos);
  value_part = str.substr(pos+1, string::npos);
  //cout << "name_part  = |" << name_part  << "|" << endl;
  //cout << "value_part = |" << value_part << "|" << endl;

  // the first_part should consist of one string with no interior delimiters
  last_pos = name_part.find_first_not_of(delimiters, 0);
  pos = name_part.find_first_of(delimiters, last_pos);
  if ( (name_part.length() == 0) || (last_pos == string::npos) ) {
    cerr << "Error in CConfig::TokenizeString(): "
    << "line in the configuration file with no name before the \"=\" sign."
    << endl;
    throw(-1);
  }
  if (pos == string::npos) pos = name_part.length();
  option_name = name_part.substr(last_pos, pos - last_pos);
  last_pos = name_part.find_first_not_of(delimiters, pos);
  if (last_pos != string::npos) {
    cerr << "Error in TokenizeString(): "
    << "two or more options before an \"=\" sign in the configuration file."
    << endl;
    throw(-1);
  }
  StringToUpperCase(option_name);

  //cout << "option_name = |" << option_name << "|" << endl;
  //cout << "pos = " << pos << ": last_pos = " << last_pos << endl;

  // now fill the option value vector
  option_value.clear();
  last_pos = value_part.find_first_not_of(delimiters, 0);

  // detect a raw string
  if (value_part[last_pos] == '\'' && value_part.back() == '\'') {
    option_value.push_back(value_part.substr(last_pos+1, value_part.size()-last_pos-2));
    return true;
  }

  pos = value_part.find_first_of(delimiters, last_pos);
  while (string::npos != pos || string::npos != last_pos) {
    // add token to the vector<string>
    option_value.push_back(value_part.substr(last_pos, pos - last_pos));
    // skip delimiters
    last_pos = value_part.find_first_not_of(delimiters, pos);
    // find next "non-delimiter"
    pos = value_part.find_first_of(delimiters, last_pos);
  }
  if (option_value.empty()) {
    cerr << "Error in TokenizeString(): "
    << "option " << option_name << " in configuration file with no value assigned."
    << endl;
    throw(-1);
  }

#if 0
  cout << "option value(s) = ";
  for (unsigned int i = 0; i < option_value.size(); i++)
    cout << option_value[i] << " ";
  cout << endl;
#endif

  // look for ';' DV delimiters attached to values
  vector<string>::iterator it;
  it = option_value.begin();
  while (it != option_value.end()) {
    if (it->compare(";") == 0) {
      it++;
      continue;
    }

    pos = it->find(';');
    if (pos != string::npos) {
      string before_semi = it->substr(0, pos);
      string after_semi= it->substr(pos+1, string::npos);
      if (before_semi.empty()) {
        *it = ";";
        it++;
        option_value.insert(it, after_semi);
      } else {
        *it = before_semi;
        it++;
        vector<string> to_insert;
        to_insert.emplace_back(";");
        if (!after_semi.empty())
          to_insert.push_back(after_semi);
        option_value.insert(it, to_insert.begin(), to_insert.end());
      }
      it = option_value.begin(); // go back to beginning; not efficient
      continue;
    }       it++;

  }
#if 0
  cout << "option value(s) = ";
  for (unsigned int i = 0; i < option_value.size(); i++)
    cout << option_value[i] << " ";
  cout << endl;
#endif
  // remove any consecutive ";"
  it = option_value.begin();
  bool semi_at_prev = false;
  while (it != option_value.end()) {
    if (semi_at_prev) {
      if (it->compare(";") == 0) {
        option_value.erase(it);
        it = option_value.begin();
        semi_at_prev = false;
        continue;
      }
    }
    semi_at_prev = it->compare(";") == 0;
    it++;
  }

#if 0
  cout << "option value(s) = ";
  for (unsigned int i = 0; i < option_value.size(); i++)
    cout << option_value[i] << " ";
  cout << endl;
#endif
  return true;
}

unsigned short CConfig::GetMarker_CfgFile_TagBound(const string& val_marker) const {

  unsigned short iMarker_CfgFile;

  for (iMarker_CfgFile = 0; iMarker_CfgFile < nMarker_CfgFile; iMarker_CfgFile++) {
    if (Marker_CfgFile_TagBound[iMarker_CfgFile] == val_marker)
      return iMarker_CfgFile;
  }
  SU2_MPI::Error(string("The configuration file doesn't have any definition for marker ") + val_marker, CURRENT_FUNCTION);
  return 0;
}

string CConfig::GetMarker_CfgFile_TagBound(unsigned short val_marker) const {
  return Marker_CfgFile_TagBound[val_marker];
}

unsigned short CConfig::GetMarker_CfgFile_KindBC(const string& val_marker) const {
  unsigned short iMarker_CfgFile;
  for (iMarker_CfgFile = 0; iMarker_CfgFile < nMarker_CfgFile; iMarker_CfgFile++)
    if (Marker_CfgFile_TagBound[iMarker_CfgFile] == val_marker) break;
  return Marker_CfgFile_KindBC[iMarker_CfgFile];
}

unsigned short CConfig::GetMarker_CfgFile_Monitoring(const string& val_marker) const {
  unsigned short iMarker_CfgFile;
  for (iMarker_CfgFile = 0; iMarker_CfgFile < nMarker_CfgFile; iMarker_CfgFile++)
    if (Marker_CfgFile_TagBound[iMarker_CfgFile] == val_marker) break;
  return Marker_CfgFile_Monitoring[iMarker_CfgFile];
}

unsigned short CConfig::GetMarker_CfgFile_GeoEval(const string& val_marker) const {
  unsigned short iMarker_CfgFile;
  for (iMarker_CfgFile = 0; iMarker_CfgFile < nMarker_CfgFile; iMarker_CfgFile++)
    if (Marker_CfgFile_TagBound[iMarker_CfgFile] == val_marker) break;
  return Marker_CfgFile_GeoEval[iMarker_CfgFile];
}

unsigned short CConfig::GetMarker_CfgFile_Designing(const string& val_marker) const {
  unsigned short iMarker_CfgFile;
  for (iMarker_CfgFile = 0; iMarker_CfgFile < nMarker_CfgFile; iMarker_CfgFile++)
    if (Marker_CfgFile_TagBound[iMarker_CfgFile] == val_marker) break;
  return Marker_CfgFile_Designing[iMarker_CfgFile];
}

unsigned short CConfig::GetMarker_CfgFile_Plotting(const string& val_marker) const {
  unsigned short iMarker_CfgFile;
  for (iMarker_CfgFile = 0; iMarker_CfgFile < nMarker_CfgFile; iMarker_CfgFile++)
    if (Marker_CfgFile_TagBound[iMarker_CfgFile] == val_marker) break;
  return Marker_CfgFile_Plotting[iMarker_CfgFile];
}

unsigned short CConfig::GetMarker_CfgFile_Analyze(const string& val_marker) const {
  unsigned short iMarker_CfgFile;
  for (iMarker_CfgFile = 0; iMarker_CfgFile < nMarker_CfgFile; iMarker_CfgFile++)
    if (Marker_CfgFile_TagBound[iMarker_CfgFile] == val_marker) break;
  return Marker_CfgFile_Analyze[iMarker_CfgFile];
}

unsigned short CConfig::GetMarker_CfgFile_ZoneInterface(const string& val_marker) const {
  unsigned short iMarker_CfgFile;
  for (iMarker_CfgFile = 0; iMarker_CfgFile < nMarker_CfgFile; iMarker_CfgFile++)
    if (Marker_CfgFile_TagBound[iMarker_CfgFile] == val_marker) break;
  return Marker_CfgFile_ZoneInterface[iMarker_CfgFile];
}

unsigned short CConfig::GetMarker_CfgFile_Turbomachinery(const string& val_marker) const {
  unsigned short iMarker_CfgFile;
  for (iMarker_CfgFile = 0; iMarker_CfgFile < nMarker_CfgFile; iMarker_CfgFile++)
    if (Marker_CfgFile_TagBound[iMarker_CfgFile] == val_marker) break;
  return Marker_CfgFile_Turbomachinery[iMarker_CfgFile];
}

unsigned short CConfig::GetMarker_CfgFile_TurbomachineryFlag(const string& val_marker) const {
  unsigned short iMarker_CfgFile;
  for (iMarker_CfgFile = 0; iMarker_CfgFile < nMarker_CfgFile; iMarker_CfgFile++)
    if (Marker_CfgFile_TagBound[iMarker_CfgFile] == val_marker) break;
  return Marker_CfgFile_TurbomachineryFlag[iMarker_CfgFile];
}

unsigned short CConfig::GetMarker_CfgFile_MixingPlaneInterface(const string& val_marker) const {
  unsigned short iMarker_CfgFile;
  for (iMarker_CfgFile = 0; iMarker_CfgFile < nMarker_CfgFile; iMarker_CfgFile++)
    if (Marker_CfgFile_TagBound[iMarker_CfgFile] == val_marker) break;
  return Marker_CfgFile_MixingPlaneInterface[iMarker_CfgFile];
}

unsigned short CConfig::GetMarker_CfgFile_Giles(const string& val_marker) const {
  unsigned short iMarker_CfgFile;
  for (iMarker_CfgFile = 0; iMarker_CfgFile < nMarker_CfgFile; iMarker_CfgFile++)
    if (Marker_CfgFile_TagBound[iMarker_CfgFile] == val_marker) break;
  return Marker_CfgFile_Giles[iMarker_CfgFile];
}

unsigned short CConfig::GetMarker_CfgFile_DV(const string& val_marker) const {
  unsigned short iMarker_CfgFile;
  for (iMarker_CfgFile = 0; iMarker_CfgFile < nMarker_CfgFile; iMarker_CfgFile++)
    if (Marker_CfgFile_TagBound[iMarker_CfgFile] == val_marker) break;
  return Marker_CfgFile_DV[iMarker_CfgFile];
}

unsigned short CConfig::GetMarker_CfgFile_Moving(const string& val_marker) const {
  unsigned short iMarker_CfgFile;
  for (iMarker_CfgFile = 0; iMarker_CfgFile < nMarker_CfgFile; iMarker_CfgFile++)
    if (Marker_CfgFile_TagBound[iMarker_CfgFile] == val_marker) break;
  return Marker_CfgFile_Moving[iMarker_CfgFile];
}

unsigned short CConfig::GetMarker_CfgFile_Deform_Mesh(const string& val_marker) const {
  unsigned short iMarker_CfgFile;
  for (iMarker_CfgFile = 0; iMarker_CfgFile < nMarker_CfgFile; iMarker_CfgFile++)
    if (Marker_CfgFile_TagBound[iMarker_CfgFile] == val_marker) break;
  return Marker_CfgFile_Deform_Mesh[iMarker_CfgFile];
}

unsigned short CConfig::GetMarker_CfgFile_Deform_Mesh_Sym_Plane(const string& val_marker) const {
  unsigned short iMarker_CfgFile;
  for (iMarker_CfgFile = 0; iMarker_CfgFile < nMarker_CfgFile; iMarker_CfgFile++)
    if (Marker_CfgFile_TagBound[iMarker_CfgFile] == val_marker) break;
  return Marker_CfgFile_Deform_Mesh_Sym_Plane[iMarker_CfgFile];
}

unsigned short CConfig::GetMarker_CfgFile_Fluid_Load(const string& val_marker) const {
  unsigned short iMarker_CfgFile;
  for (iMarker_CfgFile = 0; iMarker_CfgFile < nMarker_CfgFile; iMarker_CfgFile++)
    if (Marker_CfgFile_TagBound[iMarker_CfgFile] == val_marker) break;
  return Marker_CfgFile_Fluid_Load[iMarker_CfgFile];
}

unsigned short CConfig::GetMarker_CfgFile_PyCustom(const string& val_marker) const {
  unsigned short iMarker_CfgFile;
  for (iMarker_CfgFile=0; iMarker_CfgFile < nMarker_CfgFile; iMarker_CfgFile++)
    if (Marker_CfgFile_TagBound[iMarker_CfgFile] == val_marker) break;
  return Marker_CfgFile_PyCustom[iMarker_CfgFile];
}

unsigned short CConfig::GetMarker_CfgFile_PerBound(const string& val_marker) const {
  unsigned short iMarker_CfgFile;
  for (iMarker_CfgFile = 0; iMarker_CfgFile < nMarker_CfgFile; iMarker_CfgFile++)
    if (Marker_CfgFile_TagBound[iMarker_CfgFile] == val_marker) break;
  return Marker_CfgFile_PerBound[iMarker_CfgFile];
}

unsigned short CConfig::GetMarker_ZoneInterface(const string& val_marker) const {
  unsigned short iMarker_CfgFile;
  for (iMarker_CfgFile = 0; iMarker_CfgFile < nMarker_CfgFile; iMarker_CfgFile++)
    if (Marker_CfgFile_TagBound[iMarker_CfgFile] == val_marker) break;
  return Marker_CfgFile_ZoneInterface[iMarker_CfgFile];
}

unsigned short CConfig::GetMarker_CfgFile_SobolevBC(const string& val_marker) const {
  unsigned short iMarker_CfgFile;
  for (iMarker_CfgFile = 0; iMarker_CfgFile < nMarker_CfgFile; iMarker_CfgFile++)
    if (Marker_CfgFile_TagBound[iMarker_CfgFile] == val_marker) break;
  return Marker_CfgFile_SobolevBC[iMarker_CfgFile];
}

bool CConfig::GetViscous_Wall(unsigned short iMarker) const {

  return (Marker_All_KindBC[iMarker] == HEAT_FLUX  ||
          Marker_All_KindBC[iMarker] == ISOTHERMAL ||
          Marker_All_KindBC[iMarker] == HEAT_TRANSFER ||
          Marker_All_KindBC[iMarker] == SMOLUCHOWSKI_MAXWELL ||
          Marker_All_KindBC[iMarker] == CHT_WALL_INTERFACE);
}

bool CConfig::GetCatalytic_Wall(unsigned short iMarker) const {

  bool catalytic = false;
  for (unsigned short iMarker_Catalytic = 0; iMarker_Catalytic < nWall_Catalytic; iMarker_Catalytic++){
    string Catalytic_Tag = Wall_Catalytic[iMarker_Catalytic];
    if (Catalytic_Tag == Marker_All_TagBound[iMarker]) { catalytic = true; break; }
  }

  return catalytic;
}

bool CConfig::GetSolid_Wall(unsigned short iMarker) const {

  return GetViscous_Wall(iMarker) ||
         Marker_All_KindBC[iMarker] == EULER_WALL;
}

void CConfig::SetSurface_Movement(unsigned short iMarker, unsigned short kind_movement) {

  auto* new_surface_movement = new unsigned short[nMarker_Moving + 1];
  auto* new_marker_moving = new string[nMarker_Moving+1];

  for (unsigned short iMarker_Moving = 0; iMarker_Moving < nMarker_Moving; iMarker_Moving++){
    new_surface_movement[iMarker_Moving] = Kind_SurfaceMovement[iMarker_Moving];
    new_marker_moving[iMarker_Moving] = Marker_Moving[iMarker_Moving];
  }

  if (nKind_SurfaceMovement > 0){
    delete [] Marker_Moving;
    delete [] Kind_SurfaceMovement;
  }

  Kind_SurfaceMovement = new_surface_movement;
  Marker_Moving        = new_marker_moving;

  Kind_SurfaceMovement[nMarker_Moving] = kind_movement;
  Marker_Moving[nMarker_Moving] = Marker_All_TagBound[iMarker];

  nMarker_Moving++;
  nKind_SurfaceMovement++;

}

CConfig::~CConfig() {

  unsigned long iDV, iMarker;

  /*--- Delete all of the option objects in the global option map ---*/

  for(auto itr = option_map.begin(); itr != option_map.end(); itr++) {
    delete itr->second;
  }

  delete [] TimeDOFsADER_DG;
  delete [] TimeIntegrationADER_DG;
  delete [] WeightsIntegrationADER_DG;

  /*--- Free memory for Aeroelastic problems. ---*/

  delete[] Aeroelastic_pitch;
  delete[] Aeroelastic_plunge;

  /*--- Marker pointers ---*/

  delete[] Marker_CfgFile_GeoEval;
  delete[] Marker_All_GeoEval;

  delete[] Marker_CfgFile_TagBound;
  delete[] Marker_All_TagBound;

  delete[] Marker_CfgFile_KindBC;
  delete[] Marker_All_KindBC;

  delete[] Marker_CfgFile_Monitoring;
  delete[] Marker_All_Monitoring;

  delete[] Marker_CfgFile_Designing;
  delete[] Marker_All_Designing;

  delete[] Marker_CfgFile_Plotting;
  delete[] Marker_All_Plotting;

  delete[] Marker_CfgFile_Analyze;
  delete[] Marker_All_Analyze;

  delete[] Marker_CfgFile_ZoneInterface;
  delete[] Marker_All_ZoneInterface;

  delete[] Marker_CfgFile_DV;
  delete[] Marker_All_DV;

  delete[] Marker_CfgFile_Moving;
  delete[] Marker_All_Moving;

  delete[] Marker_CfgFile_Deform_Mesh;
  delete[] Marker_All_Deform_Mesh;

  delete[] Marker_CfgFile_Deform_Mesh_Sym_Plane;
  delete[] Marker_All_Deform_Mesh_Sym_Plane;

  delete[] Marker_CfgFile_Fluid_Load;
  delete[] Marker_All_Fluid_Load;

  delete[] Marker_CfgFile_PyCustom;
  delete[] Marker_All_PyCustom;

  delete[] Marker_CfgFile_PerBound;
  delete[] Marker_All_PerBound;

  delete[] Marker_CfgFile_Turbomachinery;
  delete[] Marker_All_Turbomachinery;

  delete[] Marker_CfgFile_TurbomachineryFlag;
  delete[] Marker_All_TurbomachineryFlag;

  delete[] Marker_CfgFile_Giles;
  delete[] Marker_All_Giles;

  delete[] Marker_CfgFile_MixingPlaneInterface;
  delete[] Marker_All_MixingPlaneInterface;

  delete[] Marker_CfgFile_SobolevBC;
  delete[] Marker_All_SobolevBC;

  delete[] Marker_All_SendRecv;

  if (DV_Value != nullptr) {
    for (iDV = 0; iDV < nDV; iDV++) delete[] DV_Value[iDV];
    delete [] DV_Value;
  }

  if (ParamDV != nullptr) {
    for (iDV = 0; iDV < nDV; iDV++) delete[] ParamDV[iDV];
    delete [] ParamDV;
  }

  delete[] Exhaust_Pressure;
  delete[] Exhaust_Temperature;
  delete[] Exhaust_MassFlow;
  delete[] Exhaust_TotalPressure;
  delete[] Exhaust_TotalTemperature;
  delete[] Exhaust_GrossThrust;
  delete[] Exhaust_Force;
  delete[] Exhaust_Power;

  delete[] Inflow_Mach;
  delete[] Inflow_Pressure;
  delete[] Inflow_MassFlow;
  delete[] Inflow_ReverseMassFlow;
  delete[] Inflow_TotalPressure;
  delete[] Inflow_Temperature;
  delete[] Inflow_TotalTemperature;
  delete[] Inflow_RamDrag;
  delete[] Inflow_Force;
  delete[] Inflow_Power;

  delete[] Engine_Power;
  delete[] Engine_Mach;
  delete[] Engine_Force;
  delete[] Engine_NetThrust;
  delete[] Engine_GrossThrust;
  delete[] Engine_Area;

  delete[] ActDiskInlet_MassFlow;
  delete[] ActDiskInlet_Temperature;
  delete[] ActDiskInlet_TotalTemperature;
  delete[] ActDiskInlet_Pressure;
  delete[] ActDiskInlet_TotalPressure;
  delete[] ActDiskInlet_RamDrag;
  delete[] ActDiskInlet_Force;
  delete[] ActDiskInlet_Power;

  delete[] ActDiskOutlet_MassFlow;
  delete[] ActDiskOutlet_Temperature;
  delete[] ActDiskOutlet_TotalTemperature;
  delete[] ActDiskOutlet_Pressure;
  delete[] ActDiskOutlet_TotalPressure;
  delete[] ActDiskOutlet_GrossThrust;
  delete[] ActDiskOutlet_Force;
  delete[] ActDiskOutlet_Power;

  delete[] ActDiskOutlet_Thrust_BEM;
  delete[] ActDiskOutlet_Torque_BEM;

  delete[] Outlet_MassFlow;
  delete[] Outlet_Density;
  delete[] Outlet_Area;

  delete[] ActDisk_DeltaPress;
  delete[] ActDisk_DeltaTemp;
  delete[] ActDisk_TotalPressRatio;
  delete[] ActDisk_TotalTempRatio;
  delete[] ActDisk_StaticPressRatio;
  delete[] ActDisk_StaticTempRatio;
  delete[] ActDisk_Power;
  delete[] ActDisk_MassFlow;
  delete[] ActDisk_Mach;
  delete[] ActDisk_Force;
  delete[] ActDisk_NetThrust;
  delete[] ActDisk_BCThrust;
  delete[] ActDisk_BCThrust_Old;
  delete[] ActDisk_GrossThrust;
  delete[] ActDisk_Area;
  delete[] ActDisk_ReverseMassFlow;

  delete[] Surface_MassFlow;
  delete[] Surface_Mach;
  delete[] Surface_Temperature;
  delete[] Surface_Pressure;
  delete[] Surface_Density;
  delete[] Surface_Enthalpy;
  delete[] Surface_NormalVelocity;
  delete[] Surface_Uniformity;
  delete[] Surface_SecondaryStrength;
  delete[] Surface_SecondOverUniform;
  delete[] Surface_MomentumDistortion;
  delete[] Surface_TotalTemperature;
  delete[] Surface_TotalPressure;
  delete[] Surface_PressureDrop;
  delete[] Surface_Species_0;
  delete[] Surface_Species_Variance;
  delete[] Surface_DC60;
  delete[] Surface_IDC;
  delete[] Surface_IDC_Mach;
  delete[] Surface_IDR;

  if (Riemann_FlowDir != nullptr) {
    for (iMarker = 0; iMarker < nMarker_Riemann; iMarker++)
      delete [] Riemann_FlowDir[iMarker];
    delete [] Riemann_FlowDir;
  }

  if (Giles_FlowDir != nullptr) {
    for (iMarker = 0; iMarker < nMarker_Giles; iMarker++)
      delete [] Giles_FlowDir[iMarker];
    delete [] Giles_FlowDir;
  }

  delete[] PlaneTag;
  delete[] CFL;

  /*--- Delete some arrays needed just for initializing options. ---*/

  delete [] FFDTag;
  delete [] nDV_Value;

  delete [] Kind_Data_Riemann;
  delete [] Riemann_Var1;
  delete [] Riemann_Var2;
  delete [] Kind_Data_Giles;
  delete [] Giles_Var1;
  delete [] Giles_Var2;
  delete [] RelaxFactorAverage;
  delete [] RelaxFactorFourier;
  delete [] nSpan_iZones;

  delete [] Marker_TurboBoundIn;
  delete [] Marker_TurboBoundOut;
  delete [] Marker_Turbomachinery;
  delete [] Marker_Riemann;
  delete [] Marker_Giles;

  delete [] nBlades;
  delete [] FreeStreamTurboNormal;
}

/*--- Input is the filename base, output is the completed filename. ---*/
string CConfig::GetFilename(string filename, const string& ext, int timeIter) const {

  /*--- Append the zone number if multizone problems ---*/
<<<<<<< HEAD
  if (GetMultizone_Problem())
    filename = GetMultizone_FileName(filename, GetiZone(), "");
=======
  if (Multizone_Problem && Multizone_Adapt_FileName)
    filename = GetMultizone_FileName(filename, GetiZone(), ext);
>>>>>>> 814f21ab

  /*--- Append the zone number if multiple instance problems ---*/
  if (GetnTimeInstances() > 1)
    filename = GetMultiInstance_FileName(filename, GetiInst(), "");

  /*--- Append the iteration number for unsteady problems ---*/
  if (GetTime_Domain())
    filename = GetUnsteady_FileName(filename, timeIter, "");

  /*--- Add the extension --- */

  filename += ext;

  return filename;
}

string CConfig::GetFilename_Iter(const string& filename_iter, unsigned long curInnerIter, unsigned long curOuterIter) const {
  const auto iter = GetMultizone_Problem() ? curOuterIter : curInnerIter;
  std::stringstream iter_ss;
  iter_ss << filename_iter << "_" << std::setw(6) << std::setfill('0') << iter;
  return iter_ss.str();
}

string CConfig::GetUnsteady_FileName(string val_filename, int val_iter, const string& ext) const {

  string UnstExt, UnstFilename = std::move(val_filename);
  char buffer[50];

  /*--- Check that a positive value iteration is requested (for now). ---*/

  if (val_iter < 0) {
    SU2_MPI::Error("Requesting a negative iteration number for the restart file!!", CURRENT_FUNCTION);
  }

  /*--- Append iteration number for unsteady cases ---*/

  if (Time_Domain) {
    /*--- Determine dynamic number of zeroes, note that we always add 5 digits. ---*/
    int zeroes = 6 - to_string(val_iter).length();
    cout << "zeroes = " << zeroes << " , val = " << val_iter <<endl;
    SPRINTF (buffer, "_%0*ld", 5,val_iter);
    //if ((val_iter >= 0)    && (val_iter < 10))    SPRINTF (buffer, "_0000%d", val_iter);
    //if ((val_iter >= 10)   && (val_iter < 100))   SPRINTF (buffer, "_000%d",  val_iter);
    //if ((val_iter >= 100)  && (val_iter < 1000))  SPRINTF (buffer, "_00%d",   val_iter);
    //if ((val_iter >= 1000) && (val_iter < 10000)) SPRINTF (buffer, "_0%d",    val_iter);
    //if (val_iter >= 10000) SPRINTF (buffer, "_%d", val_iter);


    UnstExt = string(buffer);
  }
  UnstExt += ext;
  UnstFilename.append(UnstExt);

  return UnstFilename;
}

string CConfig::GetMultizone_FileName(string val_filename, int val_iZone, const string& ext) const {

    string multizone_filename = std::move(val_filename);
    char buffer[50];

    if (Multizone_Problem) {
        SPRINTF (buffer, "_%d", SU2_TYPE::Int(val_iZone));
        multizone_filename.append(string(buffer));
    }

    multizone_filename += ext;
    return multizone_filename;
}

string CConfig::GetMultiInstance_FileName(string val_filename, int val_iInst, const string& ext) const {

  string multizone_filename = std::move(val_filename);
  char buffer[50];

  SPRINTF (buffer, "_%d", SU2_TYPE::Int(val_iInst));
  multizone_filename.append(string(buffer));
  multizone_filename += ext;
  return multizone_filename;
}

string CConfig::GetMultiInstance_HistoryFileName(string val_filename, int val_iInst) const {

  string multizone_filename = std::move(val_filename);
  char buffer[50];

  SPRINTF (buffer, "_%d", SU2_TYPE::Int(val_iInst));
  multizone_filename.append(string(buffer));
  return multizone_filename;
}

string CConfig::GetObjFunc_Extension(string val_filename) const {

  string AdjExt, Filename = std::move(val_filename);

  if (ContinuousAdjoint || DiscreteAdjoint) {

    if (nObj==1) {
      switch (Kind_ObjFunc[0]) {
        case DRAG_COEFFICIENT:            AdjExt = "_cd";       break;
        case LIFT_COEFFICIENT:            AdjExt = "_cl";       break;
        case SIDEFORCE_COEFFICIENT:       AdjExt = "_csf";      break;
        case INVERSE_DESIGN_PRESSURE:     AdjExt = "_invpress"; break;
        case INVERSE_DESIGN_HEATFLUX:     AdjExt = "_invheat";  break;
        case MOMENT_X_COEFFICIENT:        AdjExt = "_cmx";      break;
        case MOMENT_Y_COEFFICIENT:        AdjExt = "_cmy";      break;
        case MOMENT_Z_COEFFICIENT:        AdjExt = "_cmz";      break;
        case EFFICIENCY:                  AdjExt = "_eff";      break;
        case EQUIVALENT_AREA:             AdjExt = "_ea";       break;
        case NEARFIELD_PRESSURE:          AdjExt = "_nfp";      break;
        case FORCE_X_COEFFICIENT:         AdjExt = "_cfx";      break;
        case FORCE_Y_COEFFICIENT:         AdjExt = "_cfy";      break;
        case FORCE_Z_COEFFICIENT:         AdjExt = "_cfz";      break;
        case THRUST_COEFFICIENT:          AdjExt = "_ct";       break;
        case TORQUE_COEFFICIENT:          AdjExt = "_cq";       break;
        case TOTAL_HEATFLUX:              AdjExt = "_totheat";  break;
        case MAXIMUM_HEATFLUX:            AdjExt = "_maxheat";  break;
        case AVG_TEMPERATURE:             AdjExt = "_avtp";     break;
        case FIGURE_OF_MERIT:             AdjExt = "_merit";    break;
        case BUFFET_SENSOR:               AdjExt = "_buffet";   break;
        case SURFACE_TOTAL_PRESSURE:      AdjExt = "_pt";       break;
        case SURFACE_STATIC_PRESSURE:     AdjExt = "_pe";       break;
        case SURFACE_STATIC_TEMPERATURE:  AdjExt = "_T";        break;
        case SURFACE_MASSFLOW:            AdjExt = "_mfr";      break;
        case SURFACE_UNIFORMITY:          AdjExt = "_uniform";  break;
        case SURFACE_SECONDARY:           AdjExt = "_second";   break;
        case SURFACE_MOM_DISTORTION:      AdjExt = "_distort";  break;
        case SURFACE_SECOND_OVER_UNIFORM: AdjExt = "_sou";      break;
        case SURFACE_PRESSURE_DROP:       AdjExt = "_dp";       break;
        case SURFACE_SPECIES_0:           AdjExt = "_avgspec0"; break;
        case SURFACE_SPECIES_VARIANCE:    AdjExt = "_specvar";  break;
        case SURFACE_MACH:                AdjExt = "_mach";     break;
        case CUSTOM_OBJFUNC:              AdjExt = "_custom";   break;
        case REFERENCE_GEOMETRY:          AdjExt = "_refgeom";  break;
        case REFERENCE_NODE:              AdjExt = "_refnode";  break;
        case VOLUME_FRACTION:             AdjExt = "_volfrac";  break;
        case TOPOL_DISCRETENESS:          AdjExt = "_topdisc";  break;
        case TOPOL_COMPLIANCE:            AdjExt = "_topcomp";  break;
        case STRESS_PENALTY:              AdjExt = "_stress";   break;
      }
    }
    else{
      AdjExt = "_combo";
    }
    Filename.append(AdjExt);

    /*--- Lastly, add the .dat extension ---*/
    //Filename.append(".dat");

  }

  return Filename;
}

unsigned short CConfig::GetContainerPosition(unsigned short val_eqsystem) {

  switch (val_eqsystem) {
    case RUNTIME_FLOW_SYS:      return FLOW_SOL;
    case RUNTIME_TURB_SYS:      return TURB_SOL;
    case RUNTIME_TRANS_SYS:     return TRANS_SOL;
    case RUNTIME_SPECIES_SYS:   return SPECIES_SOL;
    case RUNTIME_HEAT_SYS:      return HEAT_SOL;
    case RUNTIME_FEA_SYS:       return FEA_SOL;
    case RUNTIME_ADJFLOW_SYS:   return ADJFLOW_SOL;
    case RUNTIME_ADJTURB_SYS:   return ADJTURB_SOL;
    case RUNTIME_ADJSPECIES_SYS:return ADJSPECIES_SOL;
    case RUNTIME_ADJFEA_SYS:    return ADJFEA_SOL;
    case RUNTIME_RADIATION_SYS: return RAD_SOL;
    case RUNTIME_MULTIGRID_SYS: return 0;
  }
  return 0;
}

void CConfig::SetKind_ConvNumScheme(unsigned short val_kind_convnumscheme,
                                    CENTERED val_kind_centered, UPWIND val_kind_upwind,
                                    LIMITER val_kind_slopelimit, bool val_muscl,
                                    unsigned short val_kind_fem) {
  Kind_ConvNumScheme = val_kind_convnumscheme;
  Kind_Centered = val_kind_centered;
  Kind_Upwind = val_kind_upwind;
  Kind_FEM = val_kind_fem;
  Kind_SlopeLimit = val_kind_slopelimit;
  MUSCL = val_muscl;

}

void CConfig::SetGlobalParam(MAIN_SOLVER val_solver,
                             unsigned short val_system) {

  /*--- Set the simulation global time ---*/

  Current_UnstTime = static_cast<su2double>(TimeIter)*Delta_UnstTime;
  Current_UnstTimeND = static_cast<su2double>(TimeIter)*Delta_UnstTimeND;

  /*--- Set the solver methods ---*/

  auto SetFlowParam = [&]() {
    if (val_system == RUNTIME_FLOW_SYS) {
      SetKind_ConvNumScheme(Kind_ConvNumScheme_Flow, Kind_Centered_Flow,
                            Kind_Upwind_Flow, Kind_SlopeLimit_Flow,
                            MUSCL_Flow, NONE);
      SetKind_TimeIntScheme(Kind_TimeIntScheme_Flow);
    }
  };

  auto SetTurbParam = [&]() {
    if (val_system == RUNTIME_TURB_SYS) {
      SetKind_ConvNumScheme(Kind_ConvNumScheme_Turb, Kind_Centered_Turb,
                            Kind_Upwind_Turb, Kind_SlopeLimit_Turb,
                            MUSCL_Turb, NONE);
      SetKind_TimeIntScheme(Kind_TimeIntScheme_Turb);
    }
  };

  auto SetHeatParam = [&]() {
    if (val_system == RUNTIME_HEAT_SYS) {
      SetKind_ConvNumScheme(Kind_ConvNumScheme_Heat, Kind_Centered_Heat,
                            Kind_Upwind_Heat, Kind_SlopeLimit_Heat, MUSCL_Heat, NONE);
      SetKind_TimeIntScheme(Kind_TimeIntScheme_Heat);
    }
  };

  auto SetSpeciesParam = [&]() {
    if (val_system == RUNTIME_SPECIES_SYS) {
      SetKind_ConvNumScheme(Kind_ConvNumScheme_Species, Kind_Centered_Species,
                            Kind_Upwind_Species, Kind_SlopeLimit_Species,
                            MUSCL_Species, NONE);
      SetKind_TimeIntScheme(Kind_TimeIntScheme_Species);
    }
  };

  auto SetAdjFlowParam = [&]() {
    if (val_system == RUNTIME_ADJFLOW_SYS) {
      SetKind_ConvNumScheme(Kind_ConvNumScheme_AdjFlow, Kind_Centered_AdjFlow,
                            Kind_Upwind_AdjFlow, Kind_SlopeLimit_AdjFlow,
                            MUSCL_AdjFlow, NONE);
      SetKind_TimeIntScheme(Kind_TimeIntScheme_AdjFlow);
    }
  };

  switch (val_solver) {
    case MAIN_SOLVER::EULER: case MAIN_SOLVER::INC_EULER: case MAIN_SOLVER::NEMO_EULER:
    case MAIN_SOLVER::DISC_ADJ_EULER: case MAIN_SOLVER::DISC_ADJ_INC_EULER:
      SetFlowParam();
      break;
    case MAIN_SOLVER::NAVIER_STOKES: case MAIN_SOLVER::INC_NAVIER_STOKES: case MAIN_SOLVER::NEMO_NAVIER_STOKES:
    case MAIN_SOLVER::DISC_ADJ_NAVIER_STOKES: case MAIN_SOLVER::DISC_ADJ_INC_NAVIER_STOKES:
      SetFlowParam();
      SetSpeciesParam();
      SetHeatParam();
      break;
    case MAIN_SOLVER::RANS: case MAIN_SOLVER::INC_RANS:
    case MAIN_SOLVER::DISC_ADJ_RANS: case MAIN_SOLVER::DISC_ADJ_INC_RANS:
      SetFlowParam();
      SetTurbParam();
      SetSpeciesParam();
      SetHeatParam();

      if (val_system == RUNTIME_TRANS_SYS) {
        SetKind_ConvNumScheme(Kind_ConvNumScheme_Turb, Kind_Centered_Turb,
                              Kind_Upwind_Turb, Kind_SlopeLimit_Turb,
                              MUSCL_Turb, NONE);
        SetKind_TimeIntScheme(Kind_TimeIntScheme_Turb);
      }
      break;
    case MAIN_SOLVER::FEM_EULER:
    case MAIN_SOLVER::FEM_NAVIER_STOKES:
    case MAIN_SOLVER::FEM_RANS:
    case MAIN_SOLVER::FEM_LES:
    case MAIN_SOLVER::DISC_ADJ_FEM_EULER:
    case MAIN_SOLVER::DISC_ADJ_FEM_NS:
    case MAIN_SOLVER::DISC_ADJ_FEM_RANS:
      if (val_system == RUNTIME_FLOW_SYS) {
        SetKind_ConvNumScheme(Kind_ConvNumScheme_FEM_Flow, Kind_Centered_Flow,
                              Kind_Upwind_Flow, Kind_SlopeLimit_Flow,
                              MUSCL_Flow, Kind_FEM_Flow);
        SetKind_TimeIntScheme(Kind_TimeIntScheme_FEM_Flow);
      }
      break;
    case MAIN_SOLVER::ADJ_EULER:
    case MAIN_SOLVER::ADJ_NAVIER_STOKES:
      SetFlowParam();
      SetAdjFlowParam();
      break;
    case MAIN_SOLVER::ADJ_RANS:
      SetFlowParam();
      SetTurbParam();
      SetAdjFlowParam();

      if (val_system == RUNTIME_ADJTURB_SYS) {
        SetKind_ConvNumScheme(Kind_ConvNumScheme_AdjTurb, Kind_Centered_AdjTurb,
                              Kind_Upwind_AdjTurb, Kind_SlopeLimit_AdjTurb,
                              MUSCL_AdjTurb, NONE);
        SetKind_TimeIntScheme(Kind_TimeIntScheme_AdjTurb);
      }
      break;
    case MAIN_SOLVER::HEAT_EQUATION:
    case MAIN_SOLVER::DISC_ADJ_HEAT:
      if (val_system == RUNTIME_HEAT_SYS) {
        SetKind_ConvNumScheme(NONE, CENTERED::NONE, UPWIND::NONE, LIMITER::NONE, NONE, NONE);
        SetKind_TimeIntScheme(Kind_TimeIntScheme_Heat);
      }
      break;

    case MAIN_SOLVER::FEM_ELASTICITY:
    case MAIN_SOLVER::DISC_ADJ_FEM:
      if (val_system == RUNTIME_FEA_SYS) {
        SetKind_ConvNumScheme(NONE, CENTERED::NONE, UPWIND::NONE, LIMITER::NONE, NONE, NONE);
        SetKind_TimeIntScheme(NONE);
      }
      break;

    default:
      break;
  }
}

const su2double* CConfig::GetPeriodicRotCenter(const string& val_marker) const {
  unsigned short iMarker_PerBound;
  for (iMarker_PerBound = 0; iMarker_PerBound < nMarker_PerBound; iMarker_PerBound++)
    if (Marker_PerBound[iMarker_PerBound] == val_marker) break;
  return Periodic_RotCenter[iMarker_PerBound];
}

const su2double* CConfig::GetPeriodicRotAngles(const string& val_marker) const {
  unsigned short iMarker_PerBound;
  for (iMarker_PerBound = 0; iMarker_PerBound < nMarker_PerBound; iMarker_PerBound++)
    if (Marker_PerBound[iMarker_PerBound] == val_marker) break;
  return Periodic_RotAngles[iMarker_PerBound];
}

const su2double* CConfig::GetPeriodicTranslation(const string& val_marker) const {
  unsigned short iMarker_PerBound;
  for (iMarker_PerBound = 0; iMarker_PerBound < nMarker_PerBound; iMarker_PerBound++)
    if (Marker_PerBound[iMarker_PerBound] == val_marker) break;
  return Periodic_Translation[iMarker_PerBound];
}

unsigned short CConfig::GetMarker_Periodic_Donor(const string& val_marker) const {
  unsigned short iMarker_PerBound, jMarker_PerBound, kMarker_All;

  /*--- Find the marker for this periodic boundary. ---*/
  for (iMarker_PerBound = 0; iMarker_PerBound < nMarker_PerBound; iMarker_PerBound++)
    if (Marker_PerBound[iMarker_PerBound] == val_marker) break;

  /*--- Find corresponding donor. ---*/
  for (jMarker_PerBound = 0; jMarker_PerBound < nMarker_PerBound; jMarker_PerBound++)
    if (Marker_PerBound[jMarker_PerBound] == Marker_PerDonor[iMarker_PerBound]) break;

  /*--- Find and return global marker index for donor boundary. ---*/
  for (kMarker_All = 0; kMarker_All < nMarker_CfgFile; kMarker_All++)
    if (Marker_PerBound[jMarker_PerBound] == Marker_All_TagBound[kMarker_All]) break;

  return kMarker_All;
}

su2double CConfig::GetActDisk_NetThrust(const string& val_marker) const {
  unsigned short iMarker_ActDisk;
  for (iMarker_ActDisk = 0; iMarker_ActDisk < nMarker_ActDiskInlet; iMarker_ActDisk++)
    if ((Marker_ActDiskInlet[iMarker_ActDisk] == val_marker) ||
        (Marker_ActDiskOutlet[iMarker_ActDisk] == val_marker)) break;
  return ActDisk_NetThrust[iMarker_ActDisk];
}

su2double CConfig::GetActDisk_Power(const string& val_marker) const {
  unsigned short iMarker_ActDisk;
  for (iMarker_ActDisk = 0; iMarker_ActDisk < nMarker_ActDiskInlet; iMarker_ActDisk++)
    if ((Marker_ActDiskInlet[iMarker_ActDisk] == val_marker) ||
        (Marker_ActDiskOutlet[iMarker_ActDisk] == val_marker)) break;
  return ActDisk_Power[iMarker_ActDisk];
}

su2double CConfig::GetActDisk_MassFlow(const string& val_marker) const {
  unsigned short iMarker_ActDisk;
  for (iMarker_ActDisk = 0; iMarker_ActDisk < nMarker_ActDiskInlet; iMarker_ActDisk++)
    if ((Marker_ActDiskInlet[iMarker_ActDisk] == val_marker) ||
        (Marker_ActDiskOutlet[iMarker_ActDisk] == val_marker)) break;
  return ActDisk_MassFlow[iMarker_ActDisk];
}

su2double CConfig::GetActDisk_Mach(const string& val_marker) const {
  unsigned short iMarker_ActDisk;
  for (iMarker_ActDisk = 0; iMarker_ActDisk < nMarker_ActDiskInlet; iMarker_ActDisk++)
    if ((Marker_ActDiskInlet[iMarker_ActDisk] == val_marker) ||
        (Marker_ActDiskOutlet[iMarker_ActDisk] == val_marker)) break;
  return ActDisk_Mach[iMarker_ActDisk];
}

su2double CConfig::GetActDisk_Force(const string& val_marker) const {
  unsigned short iMarker_ActDisk;
  for (iMarker_ActDisk = 0; iMarker_ActDisk < nMarker_ActDiskInlet; iMarker_ActDisk++)
    if ((Marker_ActDiskInlet[iMarker_ActDisk] == val_marker) ||
        (Marker_ActDiskOutlet[iMarker_ActDisk] == val_marker)) break;
  return ActDisk_Force[iMarker_ActDisk];
}

su2double CConfig::GetActDisk_BCThrust(const string& val_marker) const {
  unsigned short iMarker_ActDisk;
  for (iMarker_ActDisk = 0; iMarker_ActDisk < nMarker_ActDiskInlet; iMarker_ActDisk++)
    if ((Marker_ActDiskInlet[iMarker_ActDisk] == val_marker) ||
        (Marker_ActDiskOutlet[iMarker_ActDisk] == val_marker)) break;
  return ActDisk_BCThrust[iMarker_ActDisk];
}

su2double CConfig::GetActDisk_BCThrust_Old(const string& val_marker) const {
  unsigned short iMarker_ActDisk;
  for (iMarker_ActDisk = 0; iMarker_ActDisk < nMarker_ActDiskInlet; iMarker_ActDisk++)
    if ((Marker_ActDiskInlet[iMarker_ActDisk] == val_marker) ||
        (Marker_ActDiskOutlet[iMarker_ActDisk] == val_marker)) break;
  return ActDisk_BCThrust_Old[iMarker_ActDisk];
}

void CConfig::SetActDisk_BCThrust(const string& val_marker, su2double val_actdisk_bcthrust) {
  unsigned short iMarker_ActDisk;
  for (iMarker_ActDisk = 0; iMarker_ActDisk < nMarker_ActDiskInlet; iMarker_ActDisk++)
    if ((Marker_ActDiskInlet[iMarker_ActDisk] == val_marker) ||
        (Marker_ActDiskOutlet[iMarker_ActDisk] == val_marker)) break;
  ActDisk_BCThrust[iMarker_ActDisk] = val_actdisk_bcthrust;
}

void CConfig::SetActDisk_BCThrust_Old(const string& val_marker, su2double val_actdisk_bcthrust_old) {
  unsigned short iMarker_ActDisk;
  for (iMarker_ActDisk = 0; iMarker_ActDisk < nMarker_ActDiskInlet; iMarker_ActDisk++)
    if ((Marker_ActDiskInlet[iMarker_ActDisk] == val_marker) ||
        (Marker_ActDiskOutlet[iMarker_ActDisk] == val_marker)) break;
  ActDisk_BCThrust_Old[iMarker_ActDisk] = val_actdisk_bcthrust_old;
}

su2double CConfig::GetActDisk_Area(const string& val_marker) const {
  unsigned short iMarker_ActDisk;
  for (iMarker_ActDisk = 0; iMarker_ActDisk < nMarker_ActDiskInlet; iMarker_ActDisk++)
    if ((Marker_ActDiskInlet[iMarker_ActDisk] == val_marker) ||
        (Marker_ActDiskOutlet[iMarker_ActDisk] == val_marker)) break;
  return ActDisk_Area[iMarker_ActDisk];
}

su2double CConfig::GetActDisk_ReverseMassFlow(const string& val_marker) const {
  unsigned short iMarker_ActDisk;
  for (iMarker_ActDisk = 0; iMarker_ActDisk < nMarker_ActDiskInlet; iMarker_ActDisk++)
    if ((Marker_ActDiskInlet[iMarker_ActDisk] == val_marker) ||
        (Marker_ActDiskOutlet[iMarker_ActDisk] == val_marker)) break;
  return ActDisk_ReverseMassFlow[iMarker_ActDisk];
}

su2double CConfig::GetActDisk_PressJump(const string& val_marker, unsigned short val_value) const {
  unsigned short iMarker_ActDisk;
  for (iMarker_ActDisk = 0; iMarker_ActDisk < nMarker_ActDiskInlet; iMarker_ActDisk++)
    if ((Marker_ActDiskInlet[iMarker_ActDisk] == val_marker) ||
        (Marker_ActDiskOutlet[iMarker_ActDisk] == val_marker)) break;
  return ActDisk_PressJump[iMarker_ActDisk][val_value];
}

su2double CConfig::GetActDisk_TempJump(const string& val_marker, unsigned short val_value) const {
  unsigned short iMarker_ActDisk;
  for (iMarker_ActDisk = 0; iMarker_ActDisk < nMarker_ActDiskInlet; iMarker_ActDisk++)
    if ((Marker_ActDiskInlet[iMarker_ActDisk] == val_marker) ||
        (Marker_ActDiskOutlet[iMarker_ActDisk] == val_marker)) break;
  return ActDisk_TempJump[iMarker_ActDisk][val_value];;
}

su2double CConfig::GetActDisk_Omega(const string& val_marker, unsigned short val_value) const {
  unsigned short iMarker_ActDisk;
  for (iMarker_ActDisk = 0; iMarker_ActDisk < nMarker_ActDiskInlet; iMarker_ActDisk++)
    if ((Marker_ActDiskInlet[iMarker_ActDisk] == val_marker) ||
        (Marker_ActDiskOutlet[iMarker_ActDisk] == val_marker)) break;
  return ActDisk_Omega[iMarker_ActDisk][val_value];;
}

su2double CConfig::GetActDiskBem_CG(unsigned short iDim, string val_marker, unsigned short val_value) const {
  unsigned short iMarker_ActDisk;
  for (iMarker_ActDisk = 0; iMarker_ActDisk < nMarker_ActDiskBemInlet_CG; iMarker_ActDisk++)
    if ((Marker_ActDiskBemInlet_CG[iMarker_ActDisk] == val_marker) ||
        (Marker_ActDiskBemOutlet_CG[iMarker_ActDisk] == val_marker)) break;
  return ActDiskBem_CG[iDim][iMarker_ActDisk][val_value];
}

su2double CConfig::GetActDiskBem_Axis(unsigned short iDim, string val_marker, unsigned short val_value) const {
  unsigned short iMarker_ActDisk;
  for (iMarker_ActDisk = 0; iMarker_ActDisk < nMarker_ActDiskBemInlet_Axis; iMarker_ActDisk++)
    if ((Marker_ActDiskBemInlet_Axis[iMarker_ActDisk] == val_marker) ||
        (Marker_ActDiskBemOutlet_Axis[iMarker_ActDisk] == val_marker)) break;
  return ActDiskBem_Axis[iDim][iMarker_ActDisk][val_value];
}

su2double CConfig::GetOutlet_MassFlow(const string& val_marker) const {
  unsigned short iMarker_Outlet;
  for (iMarker_Outlet = 0; iMarker_Outlet < nMarker_Outlet; iMarker_Outlet++)
    if ((Marker_Outlet[iMarker_Outlet] == val_marker)) break;
  return Outlet_MassFlow[iMarker_Outlet];
}

su2double CConfig::GetOutlet_Density(const string& val_marker) const {
  unsigned short iMarker_Outlet;
  for (iMarker_Outlet = 0; iMarker_Outlet < nMarker_Outlet; iMarker_Outlet++)
    if ((Marker_Outlet[iMarker_Outlet] == val_marker)) break;
  return Outlet_Density[iMarker_Outlet];
}

su2double CConfig::GetOutlet_Area(const string& val_marker) const {
  unsigned short iMarker_Outlet;
  for (iMarker_Outlet = 0; iMarker_Outlet < nMarker_Outlet; iMarker_Outlet++)
    if ((Marker_Outlet[iMarker_Outlet] == val_marker)) break;
  return Outlet_Area[iMarker_Outlet];
}

unsigned short CConfig::GetMarker_CfgFile_ActDiskOutlet(const string& val_marker) const {
  unsigned short iMarker_ActDisk, kMarker_All;

  /*--- Find the marker for this actuator disk inlet. ---*/

  for (iMarker_ActDisk = 0; iMarker_ActDisk < nMarker_ActDiskInlet; iMarker_ActDisk++)
    if (Marker_ActDiskInlet[iMarker_ActDisk] == val_marker) break;

  /*--- Find and return global marker index for the actuator disk outlet. ---*/

  for (kMarker_All = 0; kMarker_All < nMarker_CfgFile; kMarker_All++)
    if (Marker_ActDiskOutlet[iMarker_ActDisk] == Marker_CfgFile_TagBound[kMarker_All]) break;

  return kMarker_All;
}

unsigned short CConfig::GetMarker_CfgFile_EngineExhaust(const string& val_marker) const {
  unsigned short iMarker_Engine, kMarker_All;

  /*--- Find the marker for this engine inflow. ---*/

  for (iMarker_Engine = 0; iMarker_Engine < nMarker_EngineInflow; iMarker_Engine++)
    if (Marker_EngineInflow[iMarker_Engine] == val_marker) break;

  /*--- Find and return global marker index for the engine exhaust. ---*/

  for (kMarker_All = 0; kMarker_All < nMarker_CfgFile; kMarker_All++)
    if (Marker_EngineExhaust[iMarker_Engine] == Marker_CfgFile_TagBound[kMarker_All]) break;

  return kMarker_All;
}

bool CConfig::GetVolumetric_Movement() const {
  bool volumetric_movement = false;

  if (GetSurface_Movement(AEROELASTIC) ||
      GetSurface_Movement(AEROELASTIC_RIGID_MOTION)||
      GetSurface_Movement(EXTERNAL) ||
      GetSurface_Movement(EXTERNAL_ROTATION)){
    volumetric_movement = true;
  }

  if (Kind_SU2 == SU2_COMPONENT::SU2_DEF ||
      Kind_SU2 == SU2_COMPONENT::SU2_DOT ||
      DirectDiff)
  { volumetric_movement = true;}

  return volumetric_movement;
}

bool CConfig::GetSurface_Movement(unsigned short kind_movement) const {
  for (unsigned short iMarkerMoving = 0; iMarkerMoving < nKind_SurfaceMovement; iMarkerMoving++){
    if (Kind_SurfaceMovement[iMarkerMoving] == kind_movement){
      return true;
    }
  }
  return false;
}

unsigned short CConfig::GetMarker_Moving(const string& val_marker) const {
  unsigned short iMarker;

  /*--- Find the marker for this moving boundary. ---*/
  for (iMarker = 0; iMarker < nMarker_Moving; iMarker++)
    if (Marker_Moving[iMarker] == val_marker) break;

  return iMarker;
}

unsigned short CConfig::GetMarker_Deform_Mesh(const string& val_marker) const {
  unsigned short iMarker;

  /*--- Find the marker for this interface boundary. ---*/
  for (iMarker = 0; iMarker < nMarker_Deform_Mesh; iMarker++)
    if (Marker_Deform_Mesh[iMarker] == val_marker) break;

  return iMarker;
}

unsigned short CConfig::GetMarker_Deform_Mesh_Sym_Plane(const string& val_marker) const {
  unsigned short iMarker;

  /*--- Find the marker for this interface boundary. ---*/
  for (iMarker = 0; iMarker < nMarker_Deform_Mesh_Sym_Plane; iMarker++)
    if (Marker_Deform_Mesh_Sym_Plane[iMarker] == val_marker) break;

  return iMarker;
}

unsigned short CConfig::GetMarker_Fluid_Load(const string& val_marker) const {
  unsigned short iMarker_Fluid_Load;

  /*--- Find the marker for this interface boundary. ---*/
  for (iMarker_Fluid_Load = 0; iMarker_Fluid_Load < nMarker_Fluid_Load; iMarker_Fluid_Load++)
    if (Marker_Fluid_Load[iMarker_Fluid_Load] == val_marker) break;

  return iMarker_Fluid_Load;
}

unsigned short CConfig::GetMarker_SobolevBC(const string& val_marker) const {
  unsigned short iMarker_Sobolev;

  /*--- Find the marker for this moving boundary. ---*/
  for (iMarker_Sobolev = 0; iMarker_Sobolev < nMarker_SobolevBC; iMarker_Sobolev++)
    if (Marker_SobolevBC[iMarker_Sobolev] == val_marker) break;

  return iMarker_Sobolev;
}

su2double CConfig::GetExhaust_Temperature_Target(const string& val_marker) const {
  unsigned short iMarker_EngineExhaust;
  for (iMarker_EngineExhaust = 0; iMarker_EngineExhaust < nMarker_EngineExhaust; iMarker_EngineExhaust++)
    if (Marker_EngineExhaust[iMarker_EngineExhaust] == val_marker) break;
  return Exhaust_Temperature_Target[iMarker_EngineExhaust];
}

su2double CConfig::GetExhaust_Pressure_Target(const string& val_marker) const {
  unsigned short iMarker_EngineExhaust;
  for (iMarker_EngineExhaust = 0; iMarker_EngineExhaust < nMarker_EngineExhaust; iMarker_EngineExhaust++)
    if (Marker_EngineExhaust[iMarker_EngineExhaust] == val_marker) break;
  return Exhaust_Pressure_Target[iMarker_EngineExhaust];
}

INLET_TYPE CConfig::GetKind_Inc_Inlet(const string& val_marker) const {
  unsigned short iMarker_Inlet;
  for (iMarker_Inlet = 0; iMarker_Inlet < nMarker_Inlet; iMarker_Inlet++)
    if (Marker_Inlet[iMarker_Inlet] == val_marker) break;
  return Kind_Inc_Inlet[iMarker_Inlet];
}

INC_OUTLET_TYPE CConfig::GetKind_Inc_Outlet(const string& val_marker) const {
  unsigned short iMarker_Outlet;
  for (iMarker_Outlet = 0; iMarker_Outlet < nMarker_Outlet; iMarker_Outlet++)
    if (Marker_Outlet[iMarker_Outlet] == val_marker) break;
  return Kind_Inc_Outlet[iMarker_Outlet];
}

su2double CConfig::GetInletTtotal(const string& val_marker) const {
  unsigned short iMarker_Inlet;
  for (iMarker_Inlet = 0; iMarker_Inlet < nMarker_Inlet; iMarker_Inlet++)
    if (Marker_Inlet[iMarker_Inlet] == val_marker) break;
  return Inlet_Ttotal[iMarker_Inlet];
}

su2double CConfig::GetInletPtotal(const string& val_marker) const {
  unsigned short iMarker_Inlet;
  for (iMarker_Inlet = 0; iMarker_Inlet < nMarker_Inlet; iMarker_Inlet++)
    if (Marker_Inlet[iMarker_Inlet] == val_marker) break;
  return Inlet_Ptotal[iMarker_Inlet];
}

void CConfig::SetInletPtotal(su2double val_pressure, const string& val_marker) {
  unsigned short iMarker_Inlet;
  for (iMarker_Inlet = 0; iMarker_Inlet < nMarker_Inlet; iMarker_Inlet++)
    if (Marker_Inlet[iMarker_Inlet] == val_marker)
      Inlet_Ptotal[iMarker_Inlet] = val_pressure;
}

const su2double* CConfig::GetInletFlowDir(const string& val_marker) const {
  unsigned short iMarker_Inlet;
  for (iMarker_Inlet = 0; iMarker_Inlet < nMarker_Inlet; iMarker_Inlet++)
    if (Marker_Inlet[iMarker_Inlet] == val_marker) break;
  return Inlet_FlowDir[iMarker_Inlet];
}

su2double CConfig::GetInlet_Temperature(const string& val_marker) const {
  unsigned short iMarker_Supersonic_Inlet;
  for (iMarker_Supersonic_Inlet = 0; iMarker_Supersonic_Inlet < nMarker_Supersonic_Inlet; iMarker_Supersonic_Inlet++)
    if (Marker_Supersonic_Inlet[iMarker_Supersonic_Inlet] == val_marker) break;
  return Inlet_Temperature[iMarker_Supersonic_Inlet];
}

su2double CConfig::GetInlet_Pressure(const string& val_marker) const {
  unsigned short iMarker_Supersonic_Inlet;
  for (iMarker_Supersonic_Inlet = 0; iMarker_Supersonic_Inlet < nMarker_Supersonic_Inlet; iMarker_Supersonic_Inlet++)
    if (Marker_Supersonic_Inlet[iMarker_Supersonic_Inlet] == val_marker) break;
  return Inlet_Pressure[iMarker_Supersonic_Inlet];
}

const su2double* CConfig::GetInlet_Velocity(const string& val_marker) const {
  unsigned short iMarker_Supersonic_Inlet;
  for (iMarker_Supersonic_Inlet = 0; iMarker_Supersonic_Inlet < nMarker_Supersonic_Inlet; iMarker_Supersonic_Inlet++)
    if (Marker_Supersonic_Inlet[iMarker_Supersonic_Inlet] == val_marker) break;
  return Inlet_Velocity[iMarker_Supersonic_Inlet];
}

const su2double* CConfig::GetInlet_SpeciesVal(const string& val_marker) const {
  unsigned short iMarker_Inlet_Species;
  for (iMarker_Inlet_Species = 0; iMarker_Inlet_Species < nMarker_Inlet_Species; iMarker_Inlet_Species++)
    if (Marker_Inlet_Species[iMarker_Inlet_Species] == val_marker) break;
  return Inlet_SpeciesVal[iMarker_Inlet_Species];
}

const su2double* CConfig::GetInlet_TurbVal(const string& val_marker) const {
  /*--- If Turbulent Inlet is not provided for the marker, return free stream values. ---*/
  for (auto iMarker = 0u; iMarker < nMarker_Inlet_Turb; iMarker++) {
    if (Marker_Inlet_Turb[iMarker] == val_marker) return Inlet_TurbVal[iMarker];
  }
  if (Kind_Turb_Model == TURB_MODEL::SST) {
    return TurbIntensityAndViscRatioFreeStream;
  }
  return &NuFactor_FreeStream;
}

su2double CConfig::GetOutlet_Pressure(const string& val_marker) const {
  unsigned short iMarker_Outlet;
  for (iMarker_Outlet = 0; iMarker_Outlet < nMarker_Outlet; iMarker_Outlet++)
    if (Marker_Outlet[iMarker_Outlet] == val_marker) break;
  return Outlet_Pressure[iMarker_Outlet];
}

void CConfig::SetOutlet_Pressure(su2double val_pressure, const string& val_marker) {
  unsigned short iMarker_Outlet;
  for (iMarker_Outlet = 0; iMarker_Outlet < nMarker_Outlet; iMarker_Outlet++)
    if (Marker_Outlet[iMarker_Outlet] == val_marker)
      Outlet_Pressure[iMarker_Outlet] = val_pressure;
}

su2double CConfig::GetRiemann_Var1(const string& val_marker) const {
  unsigned short iMarker_Riemann;
  for (iMarker_Riemann = 0; iMarker_Riemann < nMarker_Riemann; iMarker_Riemann++)
    if (Marker_Riemann[iMarker_Riemann] == val_marker) break;
  return Riemann_Var1[iMarker_Riemann];
}

su2double CConfig::GetRiemann_Var2(const string& val_marker) const {
  unsigned short iMarker_Riemann;
  for (iMarker_Riemann = 0; iMarker_Riemann < nMarker_Riemann; iMarker_Riemann++)
    if (Marker_Riemann[iMarker_Riemann] == val_marker) break;
  return Riemann_Var2[iMarker_Riemann];
}

const su2double* CConfig::GetRiemann_FlowDir(const string& val_marker) const {
  unsigned short iMarker_Riemann;
  for (iMarker_Riemann = 0; iMarker_Riemann < nMarker_Riemann; iMarker_Riemann++)
    if (Marker_Riemann[iMarker_Riemann] == val_marker) break;
  return Riemann_FlowDir[iMarker_Riemann];
}

unsigned short CConfig::GetKind_Data_Riemann(const string& val_marker) const {
  unsigned short iMarker_Riemann;
  for (iMarker_Riemann = 0; iMarker_Riemann < nMarker_Riemann; iMarker_Riemann++)
    if (Marker_Riemann[iMarker_Riemann] == val_marker) break;
  return Kind_Data_Riemann[iMarker_Riemann];
}

su2double CConfig::GetGiles_Var1(const string& val_marker) const {
  unsigned short iMarker_Giles;
  for (iMarker_Giles = 0; iMarker_Giles < nMarker_Giles; iMarker_Giles++)
    if (Marker_Giles[iMarker_Giles] == val_marker) break;
  return Giles_Var1[iMarker_Giles];
}

void CConfig::SetGiles_Var1(su2double newVar1, const string& val_marker) {
  unsigned short iMarker_Giles;
  for (iMarker_Giles = 0; iMarker_Giles < nMarker_Giles; iMarker_Giles++)
    if (Marker_Giles[iMarker_Giles] == val_marker) break;
  Giles_Var1[iMarker_Giles] = newVar1;
}

su2double CConfig::GetGiles_Var2(const string& val_marker) const {
  unsigned short iMarker_Giles;
  for (iMarker_Giles = 0; iMarker_Giles < nMarker_Giles; iMarker_Giles++)
    if (Marker_Giles[iMarker_Giles] == val_marker) break;
  return Giles_Var2[iMarker_Giles];
}

su2double CConfig::GetGiles_RelaxFactorAverage(const string& val_marker) const {
  unsigned short iMarker_Giles;
  for (iMarker_Giles = 0; iMarker_Giles < nMarker_Giles; iMarker_Giles++)
    if (Marker_Giles[iMarker_Giles] == val_marker) break;
  return RelaxFactorAverage[iMarker_Giles];
}

su2double CConfig::GetGiles_RelaxFactorFourier(const string& val_marker) const {
  unsigned short iMarker_Giles;
  for (iMarker_Giles = 0; iMarker_Giles < nMarker_Giles; iMarker_Giles++)
    if (Marker_Giles[iMarker_Giles] == val_marker) break;
  return RelaxFactorFourier[iMarker_Giles];
}

const su2double* CConfig::GetGiles_FlowDir(const string& val_marker) const {
  unsigned short iMarker_Giles;
  for (iMarker_Giles = 0; iMarker_Giles < nMarker_Giles; iMarker_Giles++)
    if (Marker_Giles[iMarker_Giles] == val_marker) break;
  return Giles_FlowDir[iMarker_Giles];
}

unsigned short CConfig::GetKind_Data_Giles(const string& val_marker) const {
  unsigned short iMarker_Giles;
  for (iMarker_Giles = 0; iMarker_Giles < nMarker_Giles; iMarker_Giles++)
    if (Marker_Giles[iMarker_Giles] == val_marker) break;
  return Kind_Data_Giles[iMarker_Giles];
}

su2double CConfig::GetPressureOut_BC() const {
  unsigned short iMarker_BC;
  su2double pres_out = 0.0;
  for (iMarker_BC = 0; iMarker_BC < nMarker_Giles; iMarker_BC++){
    if (Kind_Data_Giles[iMarker_BC] == STATIC_PRESSURE || Kind_Data_Giles[iMarker_BC] == STATIC_PRESSURE_1D || Kind_Data_Giles[iMarker_BC] == RADIAL_EQUILIBRIUM ){
      pres_out = Giles_Var1[iMarker_BC];
    }
  }
  for (iMarker_BC = 0; iMarker_BC < nMarker_Riemann; iMarker_BC++){
    if (Kind_Data_Riemann[iMarker_BC] == STATIC_PRESSURE || Kind_Data_Riemann[iMarker_BC] == RADIAL_EQUILIBRIUM){
      pres_out = Riemann_Var1[iMarker_BC];
    }
  }
  return pres_out/Pressure_Ref;
}

void CConfig::SetPressureOut_BC(su2double val_press) {
  unsigned short iMarker_BC;
  for (iMarker_BC = 0; iMarker_BC < nMarker_Giles; iMarker_BC++){
    if (Kind_Data_Giles[iMarker_BC] == STATIC_PRESSURE || Kind_Data_Giles[iMarker_BC] == STATIC_PRESSURE_1D || Kind_Data_Giles[iMarker_BC] == RADIAL_EQUILIBRIUM ){
      Giles_Var1[iMarker_BC] = val_press*Pressure_Ref;
    }
  }
  for (iMarker_BC = 0; iMarker_BC < nMarker_Riemann; iMarker_BC++){
    if (Kind_Data_Riemann[iMarker_BC] == STATIC_PRESSURE || Kind_Data_Riemann[iMarker_BC] == RADIAL_EQUILIBRIUM){
      Riemann_Var1[iMarker_BC] = val_press*Pressure_Ref;
    }
  }
}

su2double CConfig::GetTotalPressureIn_BC() const {
  unsigned short iMarker_BC;
  su2double tot_pres_in = 0.0;
  for (iMarker_BC = 0; iMarker_BC < nMarker_Giles; iMarker_BC++){
    if (Kind_Data_Giles[iMarker_BC] == TOTAL_CONDITIONS_PT || Kind_Data_Giles[iMarker_BC] == TOTAL_CONDITIONS_PT_1D){
      tot_pres_in = Giles_Var1[iMarker_BC];
    }
  }
  for (iMarker_BC = 0; iMarker_BC < nMarker_Riemann; iMarker_BC++){
    if (Kind_Data_Riemann[iMarker_BC] == TOTAL_CONDITIONS_PT ){
      tot_pres_in = Riemann_Var1[iMarker_BC];
    }
  }
  if(nMarker_Inlet == 1 && Kind_Inlet == INLET_TYPE::TOTAL_CONDITIONS){
    tot_pres_in = Inlet_Ptotal[0];
  }
  return tot_pres_in/Pressure_Ref;
}

su2double CConfig::GetTotalTemperatureIn_BC() const {
  unsigned short iMarker_BC;
  su2double tot_temp_in = 0.0;
  for (iMarker_BC = 0; iMarker_BC < nMarker_Giles; iMarker_BC++){
    if (Kind_Data_Giles[iMarker_BC] == TOTAL_CONDITIONS_PT || Kind_Data_Giles[iMarker_BC] == TOTAL_CONDITIONS_PT_1D){
      tot_temp_in = Giles_Var2[iMarker_BC];
    }
  }
  for (iMarker_BC = 0; iMarker_BC < nMarker_Riemann; iMarker_BC++){
    if (Kind_Data_Riemann[iMarker_BC] == TOTAL_CONDITIONS_PT ){
      tot_temp_in = Riemann_Var2[iMarker_BC];
    }
  }

  if(nMarker_Inlet == 1 && Kind_Inlet == INLET_TYPE::TOTAL_CONDITIONS){
    tot_temp_in = Inlet_Ttotal[0];
  }
  return tot_temp_in/Temperature_Ref;
}

void CConfig::SetTotalTemperatureIn_BC(su2double val_temp) {
  unsigned short iMarker_BC;
  for (iMarker_BC = 0; iMarker_BC < nMarker_Giles; iMarker_BC++){
    if (Kind_Data_Giles[iMarker_BC] == TOTAL_CONDITIONS_PT || Kind_Data_Giles[iMarker_BC] == TOTAL_CONDITIONS_PT_1D){
      Giles_Var2[iMarker_BC] = val_temp*Temperature_Ref;
    }
  }
  for (iMarker_BC = 0; iMarker_BC < nMarker_Riemann; iMarker_BC++){
    if (Kind_Data_Riemann[iMarker_BC] == TOTAL_CONDITIONS_PT ){
      Riemann_Var2[iMarker_BC] = val_temp*Temperature_Ref;
    }
  }

  if(nMarker_Inlet == 1 && Kind_Inlet == INLET_TYPE::TOTAL_CONDITIONS){
    Inlet_Ttotal[0] = val_temp*Temperature_Ref;
  }
}

su2double CConfig::GetFlowAngleIn_BC() const {
  unsigned short iMarker_BC;
  su2double alpha_in = 0.0;
  for (iMarker_BC = 0; iMarker_BC < nMarker_Giles; iMarker_BC++){
    if (Kind_Data_Giles[iMarker_BC] == TOTAL_CONDITIONS_PT || Kind_Data_Giles[iMarker_BC] == TOTAL_CONDITIONS_PT_1D){
      alpha_in = atan(Giles_FlowDir[iMarker_BC][1]/Giles_FlowDir[iMarker_BC][0]);
    }
  }
  for (iMarker_BC = 0; iMarker_BC < nMarker_Riemann; iMarker_BC++){
    if (Kind_Data_Riemann[iMarker_BC] == TOTAL_CONDITIONS_PT ){
      alpha_in = atan(Riemann_FlowDir[iMarker_BC][1]/Riemann_FlowDir[iMarker_BC][0]);
    }
  }

  if(nMarker_Inlet == 1 && Kind_Inlet == INLET_TYPE::TOTAL_CONDITIONS){
    alpha_in = atan(Inlet_FlowDir[0][1]/Inlet_FlowDir[0][0]);
  }

  return alpha_in;
}

su2double CConfig::GetIncInlet_BC() const {

  su2double val_out = 0.0;

  if (nMarker_Inlet > 0) {
    if (Kind_Inc_Inlet[0] == INLET_TYPE::VELOCITY_INLET)
      val_out = Inlet_Ptotal[0]/Velocity_Ref;
    else if (Kind_Inc_Inlet[0] == INLET_TYPE::PRESSURE_INLET)
      val_out = Inlet_Ptotal[0]/Pressure_Ref;
  }

  return val_out;
}

void CConfig::SetIncInlet_BC(su2double val_in) {

  if (nMarker_Inlet > 0) {
    if (Kind_Inc_Inlet[0] == INLET_TYPE::VELOCITY_INLET)
      Inlet_Ptotal[0] = val_in*Velocity_Ref;
    else if (Kind_Inc_Inlet[0] == INLET_TYPE::PRESSURE_INLET)
      Inlet_Ptotal[0] = val_in*Pressure_Ref;
  }
}

su2double CConfig::GetIncTemperature_BC() const {

  su2double val_out = 0.0;

  if (nMarker_Inlet > 0)
    val_out = Inlet_Ttotal[0]/Temperature_Ref;

  return val_out;
}

void CConfig::SetIncTemperature_BC(su2double val_temperature) {
  if (nMarker_Inlet > 0)
    Inlet_Ttotal[0] = val_temperature*Temperature_Ref;
}

su2double CConfig::GetIncPressureOut_BC() const {

  su2double pressure_out = 0.0;

  if (nMarker_FarField > 0){
    pressure_out = Pressure_FreeStreamND;
  } else if (nMarker_Outlet > 0) {
    pressure_out = Outlet_Pressure[0]/Pressure_Ref;
  }

  return pressure_out;
}

void CConfig::SetIncPressureOut_BC(su2double val_pressure) {

  if (nMarker_FarField > 0){
    Pressure_FreeStreamND = val_pressure;
  } else if (nMarker_Outlet > 0) {
    Outlet_Pressure[0] = val_pressure*Pressure_Ref;
  }

}

su2double CConfig::GetIsothermal_Temperature(const string& val_marker) const {

  for (unsigned short iMarker_Isothermal = 0; iMarker_Isothermal < nMarker_Isothermal; iMarker_Isothermal++)
    if (Marker_Isothermal[iMarker_Isothermal] == val_marker)
      return Isothermal_Temperature[iMarker_Isothermal];

  return Isothermal_Temperature[0];
}

su2double CConfig::GetWall_HeatFlux(const string& val_marker) const {

  for (unsigned short iMarker_HeatFlux = 0; iMarker_HeatFlux < nMarker_HeatFlux; iMarker_HeatFlux++)
    if (Marker_HeatFlux[iMarker_HeatFlux] == val_marker)
      return Heat_Flux[iMarker_HeatFlux];

  return Heat_Flux[0];
}

su2double CConfig::GetWall_HeatTransfer_Coefficient(const string& val_marker) const {

  for (unsigned short iMarker_HeatTransfer = 0; iMarker_HeatTransfer < nMarker_HeatTransfer; iMarker_HeatTransfer++)
    if (Marker_HeatTransfer[iMarker_HeatTransfer] == val_marker)
      return HeatTransfer_Coeff[iMarker_HeatTransfer];

  return HeatTransfer_Coeff[0];
}

su2double CConfig::GetWall_HeatTransfer_Temperature(const string& val_marker) const {

  for (unsigned short iMarker_HeatTransfer = 0; iMarker_HeatTransfer < nMarker_HeatTransfer; iMarker_HeatTransfer++)
    if (Marker_HeatTransfer[iMarker_HeatTransfer] == val_marker)
      return HeatTransfer_WallTemp[iMarker_HeatTransfer];

  return HeatTransfer_WallTemp[0];
}

pair<WALL_TYPE, su2double> CConfig::GetWallRoughnessProperties(const string& val_marker) const {
  su2double roughness = 0.0;
  for (auto iMarker = 0u; iMarker < nRough_Wall; iMarker++) {
    if (val_marker.compare(Marker_RoughWall[iMarker]) == 0) {
      roughness = Roughness_Height[iMarker];
      break;
    }
  }
  return make_pair(roughness > 0 ? WALL_TYPE::ROUGH : WALL_TYPE::SMOOTH, roughness);
}

WALL_FUNCTIONS CConfig::GetWallFunction_Treatment(const string& val_marker) const {

  WALL_FUNCTIONS WallFunction = WALL_FUNCTIONS::NONE;

  for(unsigned short iMarker=0; iMarker<nMarker_WallFunctions; iMarker++) {
    if(Marker_WallFunctions[iMarker] == val_marker) {
      WallFunction = Kind_WallFunctions[iMarker];
      break;
    }
  }

  return WallFunction;
}

const unsigned short* CConfig::GetWallFunction_IntInfo(const string& val_marker) const {
  unsigned short *intInfo = nullptr;

  for(unsigned short iMarker=0; iMarker<nMarker_WallFunctions; iMarker++) {
    if(Marker_WallFunctions[iMarker] == val_marker) {
      intInfo = IntInfo_WallFunctions[iMarker];
      break;
    }
  }

  return intInfo;
}

const su2double* CConfig::GetWallFunction_DoubleInfo(const string& val_marker) const {
  su2double *doubleInfo = nullptr;

  for(unsigned short iMarker=0; iMarker<nMarker_WallFunctions; iMarker++) {
    if(Marker_WallFunctions[iMarker] == val_marker) {
      doubleInfo = DoubleInfo_WallFunctions[iMarker];
      break;
    }
  }

  return doubleInfo;
}

su2double CConfig::GetEngineInflow_Target(const string& val_marker) const {
  unsigned short iMarker_EngineInflow;
  for (iMarker_EngineInflow = 0; iMarker_EngineInflow < nMarker_EngineInflow; iMarker_EngineInflow++)
    if (Marker_EngineInflow[iMarker_EngineInflow] == val_marker) break;
  return EngineInflow_Target[iMarker_EngineInflow];
}

su2double CConfig::GetInflow_Pressure(const string& val_marker) const {
  unsigned short iMarker_EngineInflow;
  for (iMarker_EngineInflow = 0; iMarker_EngineInflow < nMarker_EngineInflow; iMarker_EngineInflow++)
    if (Marker_EngineInflow[iMarker_EngineInflow] == val_marker) break;
  return Inflow_Pressure[iMarker_EngineInflow];
}

su2double CConfig::GetInflow_MassFlow(const string& val_marker) const {
  unsigned short iMarker_EngineInflow;
  for (iMarker_EngineInflow = 0; iMarker_EngineInflow < nMarker_EngineInflow; iMarker_EngineInflow++)
    if (Marker_EngineInflow[iMarker_EngineInflow] == val_marker) break;
  return Inflow_MassFlow[iMarker_EngineInflow];
}

su2double CConfig::GetInflow_ReverseMassFlow(const string& val_marker) const {
  unsigned short iMarker_EngineInflow;
  for (iMarker_EngineInflow = 0; iMarker_EngineInflow < nMarker_EngineInflow; iMarker_EngineInflow++)
    if (Marker_EngineInflow[iMarker_EngineInflow] == val_marker) break;
  return Inflow_ReverseMassFlow[iMarker_EngineInflow];
}

su2double CConfig::GetInflow_TotalPressure(const string& val_marker) const {
  unsigned short iMarker_EngineInflow;
  for (iMarker_EngineInflow = 0; iMarker_EngineInflow < nMarker_EngineInflow; iMarker_EngineInflow++)
    if (Marker_EngineInflow[iMarker_EngineInflow] == val_marker) break;
  return Inflow_TotalPressure[iMarker_EngineInflow];
}

su2double CConfig::GetInflow_Temperature(const string& val_marker) const {
  unsigned short iMarker_EngineInflow;
  for (iMarker_EngineInflow = 0; iMarker_EngineInflow < nMarker_EngineInflow; iMarker_EngineInflow++)
    if (Marker_EngineInflow[iMarker_EngineInflow] == val_marker) break;
  return Inflow_Temperature[iMarker_EngineInflow];
}

su2double CConfig::GetInflow_TotalTemperature(const string& val_marker) const {
  unsigned short iMarker_EngineInflow;
  for (iMarker_EngineInflow = 0; iMarker_EngineInflow < nMarker_EngineInflow; iMarker_EngineInflow++)
    if (Marker_EngineInflow[iMarker_EngineInflow] == val_marker) break;
  return Inflow_TotalTemperature[iMarker_EngineInflow];
}

su2double CConfig::GetInflow_RamDrag(const string& val_marker) const {
  unsigned short iMarker_EngineInflow;
  for (iMarker_EngineInflow = 0; iMarker_EngineInflow < nMarker_EngineInflow; iMarker_EngineInflow++)
    if (Marker_EngineInflow[iMarker_EngineInflow] == val_marker) break;
  return Inflow_RamDrag[iMarker_EngineInflow];
}

su2double CConfig::GetInflow_Force(const string& val_marker) const {
  unsigned short iMarker_EngineInflow;
  for (iMarker_EngineInflow = 0; iMarker_EngineInflow < nMarker_EngineInflow; iMarker_EngineInflow++)
    if (Marker_EngineInflow[iMarker_EngineInflow] == val_marker) break;
  return Inflow_Force[iMarker_EngineInflow];
}

su2double CConfig::GetInflow_Power(const string& val_marker) const {
  unsigned short iMarker_EngineInflow;
  for (iMarker_EngineInflow = 0; iMarker_EngineInflow < nMarker_EngineInflow; iMarker_EngineInflow++)
    if (Marker_EngineInflow[iMarker_EngineInflow] == val_marker) break;
  return Inflow_Power[iMarker_EngineInflow];
}

su2double CConfig::GetInflow_Mach(const string& val_marker) const {
  unsigned short iMarker_EngineInflow;
  for (iMarker_EngineInflow = 0; iMarker_EngineInflow < nMarker_EngineInflow; iMarker_EngineInflow++)
    if (Marker_EngineInflow[iMarker_EngineInflow] == val_marker) break;
  return Inflow_Mach[iMarker_EngineInflow];
}

su2double CConfig::GetExhaust_Pressure(const string& val_marker) const {
  unsigned short iMarker_EngineExhaust;
  for (iMarker_EngineExhaust = 0; iMarker_EngineExhaust < nMarker_EngineExhaust; iMarker_EngineExhaust++)
    if (Marker_EngineExhaust[iMarker_EngineExhaust] == val_marker) break;
  return Exhaust_Pressure[iMarker_EngineExhaust];
}

su2double CConfig::GetExhaust_Temperature(const string& val_marker) const {
  unsigned short iMarker_EngineExhaust;
  for (iMarker_EngineExhaust = 0; iMarker_EngineExhaust < nMarker_EngineExhaust; iMarker_EngineExhaust++)
    if (Marker_EngineExhaust[iMarker_EngineExhaust] == val_marker) break;
  return Exhaust_Temperature[iMarker_EngineExhaust];
}

su2double CConfig::GetExhaust_MassFlow(const string& val_marker) const {
  unsigned short iMarker_EngineExhaust;
  for (iMarker_EngineExhaust = 0; iMarker_EngineExhaust < nMarker_EngineExhaust; iMarker_EngineExhaust++)
    if (Marker_EngineExhaust[iMarker_EngineExhaust] == val_marker) break;
  return Exhaust_MassFlow[iMarker_EngineExhaust];
}

su2double CConfig::GetExhaust_TotalPressure(const string& val_marker) const {
  unsigned short iMarker_EngineExhaust;
  for (iMarker_EngineExhaust = 0; iMarker_EngineExhaust < nMarker_EngineExhaust; iMarker_EngineExhaust++)
    if (Marker_EngineExhaust[iMarker_EngineExhaust] == val_marker) break;
  return Exhaust_TotalPressure[iMarker_EngineExhaust];
}

su2double CConfig::GetExhaust_TotalTemperature(const string& val_marker) const {
  unsigned short iMarker_EngineExhaust;
  for (iMarker_EngineExhaust = 0; iMarker_EngineExhaust < nMarker_EngineExhaust; iMarker_EngineExhaust++)
    if (Marker_EngineExhaust[iMarker_EngineExhaust] == val_marker) break;
  return Exhaust_TotalTemperature[iMarker_EngineExhaust];
}

su2double CConfig::GetExhaust_GrossThrust(const string& val_marker) const {
  unsigned short iMarker_EngineExhaust;
  for (iMarker_EngineExhaust = 0; iMarker_EngineExhaust < nMarker_EngineExhaust; iMarker_EngineExhaust++)
    if (Marker_EngineExhaust[iMarker_EngineExhaust] == val_marker) break;
  return Exhaust_GrossThrust[iMarker_EngineExhaust];
}

su2double CConfig::GetExhaust_Force(const string& val_marker) const {
  unsigned short iMarker_EngineExhaust;
  for (iMarker_EngineExhaust = 0; iMarker_EngineExhaust < nMarker_EngineExhaust; iMarker_EngineExhaust++)
    if (Marker_EngineExhaust[iMarker_EngineExhaust] == val_marker) break;
  return Exhaust_Force[iMarker_EngineExhaust];
}

su2double CConfig::GetExhaust_Power(const string& val_marker) const {
  unsigned short iMarker_EngineExhaust;
  for (iMarker_EngineExhaust = 0; iMarker_EngineExhaust < nMarker_EngineExhaust; iMarker_EngineExhaust++)
    if (Marker_EngineExhaust[iMarker_EngineExhaust] == val_marker) break;
  return Exhaust_Power[iMarker_EngineExhaust];
}

su2double CConfig::GetActDiskInlet_Pressure(const string& val_marker) const {
  unsigned short iMarker_ActDiskInlet;
  for (iMarker_ActDiskInlet = 0; iMarker_ActDiskInlet < nMarker_ActDiskInlet; iMarker_ActDiskInlet++)
    if (Marker_ActDiskInlet[iMarker_ActDiskInlet] == val_marker) break;
  return ActDiskInlet_Pressure[iMarker_ActDiskInlet];
}

su2double CConfig::GetActDiskInlet_TotalPressure(const string& val_marker) const {
  unsigned short iMarker_ActDiskInlet;
  for (iMarker_ActDiskInlet = 0; iMarker_ActDiskInlet < nMarker_ActDiskInlet; iMarker_ActDiskInlet++)
    if (Marker_ActDiskInlet[iMarker_ActDiskInlet] == val_marker) break;
  return ActDiskInlet_TotalPressure[iMarker_ActDiskInlet];
}

su2double CConfig::GetActDiskInlet_RamDrag(const string& val_marker) const {
  unsigned short iMarker_ActDiskInlet;
  for (iMarker_ActDiskInlet = 0; iMarker_ActDiskInlet < nMarker_ActDiskInlet; iMarker_ActDiskInlet++)
    if (Marker_ActDiskInlet[iMarker_ActDiskInlet] == val_marker) break;
  return ActDiskInlet_RamDrag[iMarker_ActDiskInlet];
}

su2double CConfig::GetActDiskInlet_Force(const string& val_marker) const {
  unsigned short iMarker_ActDiskInlet;
  for (iMarker_ActDiskInlet = 0; iMarker_ActDiskInlet < nMarker_ActDiskInlet; iMarker_ActDiskInlet++)
    if (Marker_ActDiskInlet[iMarker_ActDiskInlet] == val_marker) break;
  return ActDiskInlet_Force[iMarker_ActDiskInlet];
}

su2double CConfig::GetActDiskInlet_Power(const string& val_marker) const {
  unsigned short iMarker_ActDiskInlet;
  for (iMarker_ActDiskInlet = 0; iMarker_ActDiskInlet < nMarker_ActDiskInlet; iMarker_ActDiskInlet++)
    if (Marker_ActDiskInlet[iMarker_ActDiskInlet] == val_marker) break;
  return ActDiskInlet_Power[iMarker_ActDiskInlet];
}

su2double CConfig::GetActDiskOutlet_Pressure(const string& val_marker) const {
  unsigned short iMarker_ActDiskOutlet;
  for (iMarker_ActDiskOutlet = 0; iMarker_ActDiskOutlet < nMarker_ActDiskOutlet; iMarker_ActDiskOutlet++)
    if (Marker_ActDiskOutlet[iMarker_ActDiskOutlet] == val_marker) break;
  return ActDiskOutlet_Pressure[iMarker_ActDiskOutlet];
}

su2double CConfig::GetActDiskOutlet_TotalPressure(const string& val_marker) const {
  unsigned short iMarker_ActDiskOutlet;
  for (iMarker_ActDiskOutlet = 0; iMarker_ActDiskOutlet < nMarker_ActDiskOutlet; iMarker_ActDiskOutlet++)
    if (Marker_ActDiskOutlet[iMarker_ActDiskOutlet] == val_marker) break;
  return ActDiskOutlet_TotalPressure[iMarker_ActDiskOutlet];
}

su2double CConfig::GetActDiskOutlet_GrossThrust(const string& val_marker) const {
  unsigned short iMarker_ActDiskOutlet;
  for (iMarker_ActDiskOutlet = 0; iMarker_ActDiskOutlet < nMarker_ActDiskOutlet; iMarker_ActDiskOutlet++)
    if (Marker_ActDiskOutlet[iMarker_ActDiskOutlet] == val_marker) break;
  return ActDiskOutlet_GrossThrust[iMarker_ActDiskOutlet];
}

su2double CConfig::GetActDiskOutlet_Force(const string& val_marker) const {
  unsigned short iMarker_ActDiskOutlet;
  for (iMarker_ActDiskOutlet = 0; iMarker_ActDiskOutlet < nMarker_ActDiskOutlet; iMarker_ActDiskOutlet++)
    if (Marker_ActDiskOutlet[iMarker_ActDiskOutlet] == val_marker) break;
  return ActDiskOutlet_Force[iMarker_ActDiskOutlet];
}

su2double CConfig::GetActDiskOutlet_Power(const string& val_marker) const {
  unsigned short iMarker_ActDiskOutlet;
  for (iMarker_ActDiskOutlet = 0; iMarker_ActDiskOutlet < nMarker_ActDiskOutlet; iMarker_ActDiskOutlet++)
    if (Marker_ActDiskOutlet[iMarker_ActDiskOutlet] == val_marker) break;
  return ActDiskOutlet_Power[iMarker_ActDiskOutlet];
}

su2double CConfig::GetActDiskOutlet_Thrust_BEM(string val_marker) const {
  unsigned short iMarker_ActDiskOutlet;
  for (iMarker_ActDiskOutlet = 0; iMarker_ActDiskOutlet < nMarker_ActDiskOutlet; iMarker_ActDiskOutlet++)
    if (Marker_ActDiskOutlet[iMarker_ActDiskOutlet] == val_marker) break;
  return ActDiskOutlet_Thrust_BEM[iMarker_ActDiskOutlet];
}

su2double CConfig::GetActDiskOutlet_Torque_BEM(string val_marker) const {
  unsigned short iMarker_ActDiskOutlet;
  for (iMarker_ActDiskOutlet = 0; iMarker_ActDiskOutlet < nMarker_ActDiskOutlet; iMarker_ActDiskOutlet++)
    if (Marker_ActDiskOutlet[iMarker_ActDiskOutlet] == val_marker) break;
  return ActDiskOutlet_Torque_BEM[iMarker_ActDiskOutlet];
}

su2double CConfig::GetActDiskInlet_Temperature(const string& val_marker) const {
  unsigned short iMarker_ActDiskInlet;
  for (iMarker_ActDiskInlet = 0; iMarker_ActDiskInlet < nMarker_ActDiskInlet; iMarker_ActDiskInlet++)
    if (Marker_ActDiskInlet[iMarker_ActDiskInlet] == val_marker) break;
  return ActDiskInlet_Temperature[iMarker_ActDiskInlet];
}

su2double CConfig::GetActDiskInlet_TotalTemperature(const string& val_marker) const {
  unsigned short iMarker_ActDiskInlet;
  for (iMarker_ActDiskInlet = 0; iMarker_ActDiskInlet < nMarker_ActDiskInlet; iMarker_ActDiskInlet++)
    if (Marker_ActDiskInlet[iMarker_ActDiskInlet] == val_marker) break;
  return ActDiskInlet_TotalTemperature[iMarker_ActDiskInlet];
}

su2double CConfig::GetActDiskOutlet_Temperature(const string& val_marker) const {
  unsigned short iMarker_ActDiskOutlet;
  for (iMarker_ActDiskOutlet = 0; iMarker_ActDiskOutlet < nMarker_ActDiskOutlet; iMarker_ActDiskOutlet++)
    if (Marker_ActDiskOutlet[iMarker_ActDiskOutlet] == val_marker) break;
  return ActDiskOutlet_Temperature[iMarker_ActDiskOutlet];
}

su2double CConfig::GetActDiskOutlet_TotalTemperature(const string& val_marker) const {
  unsigned short iMarker_ActDiskOutlet;
  for (iMarker_ActDiskOutlet = 0; iMarker_ActDiskOutlet < nMarker_ActDiskOutlet; iMarker_ActDiskOutlet++)
    if (Marker_ActDiskOutlet[iMarker_ActDiskOutlet] == val_marker) break;
  return ActDiskOutlet_TotalTemperature[iMarker_ActDiskOutlet];
}

su2double CConfig::GetActDiskInlet_MassFlow(const string& val_marker) const {
  unsigned short iMarker_ActDiskInlet;
  for (iMarker_ActDiskInlet = 0; iMarker_ActDiskInlet < nMarker_ActDiskInlet; iMarker_ActDiskInlet++)
    if (Marker_ActDiskInlet[iMarker_ActDiskInlet] == val_marker) break;
  return ActDiskInlet_MassFlow[iMarker_ActDiskInlet];
}

su2double CConfig::GetActDiskOutlet_MassFlow(const string& val_marker) const {
  unsigned short iMarker_ActDiskOutlet;
  for (iMarker_ActDiskOutlet = 0; iMarker_ActDiskOutlet < nMarker_ActDiskOutlet; iMarker_ActDiskOutlet++)
    if (Marker_ActDiskOutlet[iMarker_ActDiskOutlet] == val_marker) break;
  return ActDiskOutlet_MassFlow[iMarker_ActDiskOutlet];
}

su2double CConfig::GetDispl_Value(const string& val_marker) const {
  unsigned short iMarker_Displacement;
  for (iMarker_Displacement = 0; iMarker_Displacement < nMarker_Displacement; iMarker_Displacement++)
    if (Marker_Displacement[iMarker_Displacement] == val_marker) break;
  return Displ_Value[iMarker_Displacement];
}

su2double CConfig::GetLoad_Value(const string& val_marker) const {
  unsigned short iMarker_Load;
  for (iMarker_Load = 0; iMarker_Load < nMarker_Load; iMarker_Load++)
    if (Marker_Load[iMarker_Load] == val_marker) break;
  return Load_Value[iMarker_Load];
}

su2double CConfig::GetDamper_Constant(const string& val_marker) const {
  unsigned short iMarker_Damper;
  for (iMarker_Damper = 0; iMarker_Damper < nMarker_Damper; iMarker_Damper++)
    if (Marker_Damper[iMarker_Damper] == val_marker) break;
  return Damper_Constant[iMarker_Damper];
}

su2double CConfig::GetLoad_Dir_Value(const string& val_marker) const {
  unsigned short iMarker_Load_Dir;
  for (iMarker_Load_Dir = 0; iMarker_Load_Dir < nMarker_Load_Dir; iMarker_Load_Dir++)
    if (Marker_Load_Dir[iMarker_Load_Dir] == val_marker) break;
  return Load_Dir_Value[iMarker_Load_Dir];
}

su2double CConfig::GetLoad_Dir_Multiplier(const string& val_marker) const {
  unsigned short iMarker_Load_Dir;
  for (iMarker_Load_Dir = 0; iMarker_Load_Dir < nMarker_Load_Dir; iMarker_Load_Dir++)
    if (Marker_Load_Dir[iMarker_Load_Dir] == val_marker) break;
  return Load_Dir_Multiplier[iMarker_Load_Dir];
}

su2double CConfig::GetDisp_Dir_Value(const string& val_marker) const {
  unsigned short iMarker_Disp_Dir;
  for (iMarker_Disp_Dir = 0; iMarker_Disp_Dir < nMarker_Disp_Dir; iMarker_Disp_Dir++)
    if (Marker_Disp_Dir[iMarker_Disp_Dir] == val_marker) break;
  return Disp_Dir_Value[iMarker_Disp_Dir];
}

su2double CConfig::GetDisp_Dir_Multiplier(const string& val_marker) const {
  unsigned short iMarker_Disp_Dir;
  for (iMarker_Disp_Dir = 0; iMarker_Disp_Dir < nMarker_Disp_Dir; iMarker_Disp_Dir++)
    if (Marker_Disp_Dir[iMarker_Disp_Dir] == val_marker) break;
  return Disp_Dir_Multiplier[iMarker_Disp_Dir];
}

const su2double* CConfig::GetLoad_Dir(const string& val_marker) const {
  unsigned short iMarker_Load_Dir;
  for (iMarker_Load_Dir = 0; iMarker_Load_Dir < nMarker_Load_Dir; iMarker_Load_Dir++)
    if (Marker_Load_Dir[iMarker_Load_Dir] == val_marker) break;
  return Load_Dir[iMarker_Load_Dir];
}

const su2double* CConfig::GetDisp_Dir(const string& val_marker) const {
  unsigned short iMarker_Disp_Dir;
  for (iMarker_Disp_Dir = 0; iMarker_Disp_Dir < nMarker_Disp_Dir; iMarker_Disp_Dir++)
    if (Marker_Disp_Dir[iMarker_Disp_Dir] == val_marker) break;
  return Disp_Dir[iMarker_Disp_Dir];
}

su2double CConfig::GetWall_Emissivity(const string& val_marker) const {
  for (auto iMarker = 0u; iMarker < nMarker_Emissivity; iMarker++)
    if (Marker_Emissivity[iMarker] == val_marker)
      return Wall_Emissivity[iMarker];
  return 0;
}

bool CConfig::GetMarker_StrongBC(const string& val_marker) const {

  unsigned short iMarker_StrongBC = 0;

  for (iMarker_StrongBC = 0; iMarker_StrongBC < nMarker_StrongBC; iMarker_StrongBC++)
    if (Marker_StrongBC[iMarker_StrongBC] == val_marker) return true;

  return false;
}

short CConfig::FindInterfaceMarker(unsigned short iInterface) const {

  /*--- The names of the two markers that form the interface. ---*/
  const auto& sideA = Marker_ZoneInterface[2*iInterface];
  const auto& sideB = Marker_ZoneInterface[2*iInterface+1];
  for (unsigned short iMarker = 0; iMarker < nMarker_All; iMarker++) {
    /*--- If the marker is sideA or sideB of the interface (order does not matter). ---*/
    const auto& tag = Marker_All_TagBound[iMarker];
    if ((tag == sideA) || (tag == sideB)) return iMarker;
  }
  return -1;
}

void CConfig::Tick(double *val_start_time) {

#ifdef PROFILE
  *val_start_time = SU2_MPI::Wtime();
#endif

}

void CConfig::Tock(double val_start_time, const string& val_function_name, int val_group_id) {

#ifdef PROFILE

  double val_stop_time = 0.0, val_elapsed_time = 0.0;

  val_stop_time = SU2_MPI::Wtime();

  /*--- Compute the elapsed time for this subroutine ---*/
  val_elapsed_time = val_stop_time - val_start_time;

  /*--- Store the subroutine name and the elapsed time ---*/
  Profile_Function_tp.push_back(val_function_name);
  Profile_Time_tp.push_back(val_elapsed_time);
  Profile_ID_tp.push_back(val_group_id);

#endif

}

void CConfig::SetProfilingCSV() {

#ifdef PROFILE

  int rank = MASTER_NODE;
  int size = SINGLE_NODE;
#ifdef HAVE_MPI
  SU2_MPI::Comm_rank(SU2_MPI::GetComm(), &rank);
  SU2_MPI::Comm_size(SU2_MPI::GetComm(), &size);
#endif

  /*--- Each rank has the same stack trace, so the they have the same
   function calls and ordering in the vectors. We're going to reduce
   the timings from each rank and extract the avg, min, and max timings. ---*/

  /*--- First, create a local mapping, so that we can extract the
   min and max values for each function. ---*/

  for (unsigned int i = 0; i < Profile_Function_tp.size(); i++) {

    /*--- Add the function and initialize if not already stored (the ID
     only needs to be stored the first time).---*/
    if (Profile_Map_tp.find(Profile_Function_tp[i]) == Profile_Map_tp.end()) {

      vector<int> profile; profile.push_back(i);
      Profile_Map_tp.insert(pair<string,vector<int> >(Profile_Function_tp[i],profile));

    } else {

      /*--- This function has already been added, so simply increment the
       number of calls and total time for this function. ---*/

      Profile_Map_tp[Profile_Function_tp[i]].push_back(i);

    }
  }

  /*--- We now have everything gathered by function name, so we can loop over
   each function and store the min/max times. ---*/

  int map_size = 0;
  for (map<string,vector<int> >::iterator it=Profile_Map_tp.begin(); it!=Profile_Map_tp.end(); ++it) {
    map_size++;
  }

  /*--- Allocate and initialize memory ---*/

  double *l_min_red = NULL, *l_max_red = NULL, *l_tot_red = NULL, *l_avg_red = NULL;
  int *n_calls_red = NULL;
  double* l_min = new double[map_size];
  double* l_max = new double[map_size];
  double* l_tot = new double[map_size];
  double* l_avg = new double[map_size];
  int* n_calls  = new int[map_size];
  for (int i = 0; i < map_size; i++)
  {
    l_min[i]   = 1e10;
    l_max[i]   = 0.0;
    l_tot[i]   = 0.0;
    l_avg[i]   = 0.0;
    n_calls[i] = 0;
  }

  /*--- Collect the info for each function from the current rank ---*/

  int func_counter = 0;
  for (map<string,vector<int> >::iterator it=Profile_Map_tp.begin(); it!=Profile_Map_tp.end(); ++it) {

    for (unsigned int i = 0; i < (it->second).size(); i++) {
      n_calls[func_counter]++;
      l_tot[func_counter] += Profile_Time_tp[(it->second)[i]];
      if (Profile_Time_tp[(it->second)[i]] < l_min[func_counter])
        l_min[func_counter] = Profile_Time_tp[(it->second)[i]];
      if (Profile_Time_tp[(it->second)[i]] > l_max[func_counter])
        l_max[func_counter] = Profile_Time_tp[(it->second)[i]];

    }
    l_avg[func_counter] = l_tot[func_counter]/((double)n_calls[func_counter]);
    func_counter++;
  }

  /*--- Now reduce the data ---*/

  if (rank == MASTER_NODE) {
    l_min_red = new double[map_size];
    l_max_red = new double[map_size];
    l_tot_red = new double[map_size];
    l_avg_red = new double[map_size];
    n_calls_red  = new int[map_size];
  }

#ifdef HAVE_MPI
  MPI_Reduce(n_calls, n_calls_red, map_size, MPI_INT, MPI_SUM, MASTER_NODE, SU2_MPI::GetComm());
  MPI_Reduce(l_tot, l_tot_red, map_size, MPI_DOUBLE, MPI_SUM, MASTER_NODE, SU2_MPI::GetComm());
  MPI_Reduce(l_avg, l_avg_red, map_size, MPI_DOUBLE, MPI_SUM, MASTER_NODE, SU2_MPI::GetComm());
  MPI_Reduce(l_min, l_min_red, map_size, MPI_DOUBLE, MPI_MIN, MASTER_NODE, SU2_MPI::GetComm());
  MPI_Reduce(l_max, l_max_red, map_size, MPI_DOUBLE, MPI_MAX, MASTER_NODE, SU2_MPI::GetComm());
#else
  memcpy(n_calls_red, n_calls, map_size*sizeof(int));
  memcpy(l_tot_red,   l_tot,   map_size*sizeof(double));
  memcpy(l_avg_red,   l_avg,   map_size*sizeof(double));
  memcpy(l_min_red,   l_min,   map_size*sizeof(double));
  memcpy(l_max_red,   l_max,   map_size*sizeof(double));
#endif

  /*--- The master rank will write the file ---*/

  if (rank == MASTER_NODE) {

    /*--- Take averages over all ranks on the master ---*/

    for (int i = 0; i < map_size; i++) {
      l_tot_red[i]   = l_tot_red[i]/(double)size;
      l_avg_red[i]   = l_avg_red[i]/(double)size;
      n_calls_red[i] = n_calls_red[i]/size;
    }

    /*--- Now write a CSV file with the processed results ---*/

    ofstream Profile_File;
    Profile_File.precision(15);
    Profile_File.open("profiling.csv");

    /*--- Create the CSV header ---*/

    Profile_File << "\"Function_Name\", \"N_Calls\", \"Avg_Total_Time\", \"Avg_Time\", \"Min_Time\", \"Max_Time\", \"Function_ID\"" << endl;

    /*--- Loop through the map and write the results to the file ---*/

    func_counter = 0;
    for (map<string,vector<int> >::iterator it=Profile_Map_tp.begin(); it!=Profile_Map_tp.end(); ++it) {

      Profile_File << scientific << it->first << ", " << n_calls_red[func_counter] << ", " << l_tot_red[func_counter] << ", " << l_avg_red[func_counter] << ", " << l_min_red[func_counter] << ", " << l_max_red[func_counter] << ", " << (int)Profile_ID_tp[(it->second)[0]] << endl;
      func_counter++;
    }

    Profile_File.close();

  }

  delete [] l_min;
  delete [] l_max;
  delete [] l_avg;
  delete [] l_tot;
  delete [] n_calls;
  if (rank == MASTER_NODE) {
    delete [] l_min_red;
    delete [] l_max_red;
    delete [] l_avg_red;
    delete [] l_tot_red;
    delete [] n_calls_red;
  }

#endif

}

void CConfig::GEMM_Tick(double *val_start_time) const {

#ifdef PROFILE

#ifdef HAVE_MKL
  *val_start_time = dsecnd();
#else
  *val_start_time = SU2_MPI::Wtime();
#endif

#endif

}

void CConfig::GEMM_Tock(double val_start_time, int M, int N, int K) const {

#ifdef PROFILE

  /* Determine the timing value. The actual function called depends on
     the type of executable. */
  double val_stop_time = 0.0;

#ifdef HAVE_MKL
  val_stop_time = dsecnd();
#else
  val_stop_time = SU2_MPI::Wtime();
#endif

  /* Compute the elapsed time. */
  const double val_elapsed_time = val_stop_time - val_start_time;

  /* Create the CLong3T from the M-N-K values and check if it is already
     stored in the map GEMM_Profile_MNK. */
  CLong3T MNK(M, N, K);
  map<CLong3T, int>::iterator MI = GEMM_Profile_MNK.find(MNK);

  if(MI == GEMM_Profile_MNK.end()) {

    /* Entry is not present yet. Create it. */
    const int ind = GEMM_Profile_MNK.size();
    GEMM_Profile_MNK[MNK] = ind;

    GEMM_Profile_NCalls.push_back(1);
    GEMM_Profile_TotTime.push_back(val_elapsed_time);
    GEMM_Profile_MinTime.push_back(val_elapsed_time);
    GEMM_Profile_MaxTime.push_back(val_elapsed_time);
  }
  else {

    /* Entry is already present. Determine its index in the
       map and update the corresponding vectors. */
    const int ind = MI->second;
    ++GEMM_Profile_NCalls[ind];
    GEMM_Profile_TotTime[ind] += val_elapsed_time;
    GEMM_Profile_MinTime[ind]  = min(GEMM_Profile_MinTime[ind], val_elapsed_time);
    GEMM_Profile_MaxTime[ind]  = max(GEMM_Profile_MaxTime[ind], val_elapsed_time);
  }

#endif

}

void CConfig::GEMMProfilingCSV() {

#ifdef PROFILE

  /* Initialize the rank to the master node. */
  int rank = MASTER_NODE;

#ifdef HAVE_MPI
  /* Parallel executable. The profiling data must be sent to the master node.
     First determine the rank and size. */
  int size;
  SU2_MPI::Comm_rank(SU2_MPI::GetComm(), &rank);
  SU2_MPI::Comm_size(SU2_MPI::GetComm(), &size);

  /* Check for the master node. */
  if(rank == MASTER_NODE) {

    /* Master node. Loop over the other ranks to receive their data. */
    for(int proc=1; proc<size; ++proc) {

      /* Block until a message from this processor arrives. Determine
         the number of entries in the receive buffers. */
      SU2_MPI::Status status;
      SU2_MPI::Probe(proc, 0, SU2_MPI::GetComm(), &status);

      int nEntries;
      SU2_MPI::Get_count(&status, MPI_LONG, &nEntries);

      /* Allocate the memory for the receive buffers and receive the
         three messages using blocking receives. */
      vector<long>   recvBufNCalls(nEntries);
      vector<double> recvBufTotTime(nEntries);
      vector<double> recvBufMinTime(nEntries);
      vector<double> recvBufMaxTime(nEntries);
      vector<long>   recvBufMNK(3*nEntries);

      SU2_MPI::Recv(recvBufNCalls.data(), recvBufNCalls.size(),
                    MPI_LONG, proc, 0, SU2_MPI::GetComm(), &status);
      SU2_MPI::Recv(recvBufTotTime.data(), recvBufTotTime.size(),
                    MPI_DOUBLE, proc, 1, SU2_MPI::GetComm(), &status);
      SU2_MPI::Recv(recvBufMinTime.data(), recvBufMinTime.size(),
                    MPI_DOUBLE, proc, 2, SU2_MPI::GetComm(), &status);
      SU2_MPI::Recv(recvBufMaxTime.data(), recvBufMaxTime.size(),
                    MPI_DOUBLE, proc, 3, SU2_MPI::GetComm(), &status);
      SU2_MPI::Recv(recvBufMNK.data(), recvBufMNK.size(),
                    MPI_LONG, proc, 4, SU2_MPI::GetComm(), &status);

      /* Loop over the number of entries. */
      for(int i=0; i<nEntries; ++i) {

        /* Create the CLong3T from the M-N-K values and check if it is already
           stored in the map GEMM_Profile_MNK. */
        CLong3T MNK(recvBufMNK[3*i], recvBufMNK[3*i+1], recvBufMNK[3*i+2]);
        map<CLong3T, int>::iterator MI = GEMM_Profile_MNK.find(MNK);

        if(MI == GEMM_Profile_MNK.end()) {

          /* Entry is not present yet. Create it. */
          const int ind = GEMM_Profile_MNK.size();
          GEMM_Profile_MNK[MNK] = ind;

          GEMM_Profile_NCalls.push_back(recvBufNCalls[i]);
          GEMM_Profile_TotTime.push_back(recvBufTotTime[i]);
          GEMM_Profile_MinTime.push_back(recvBufMinTime[i]);
          GEMM_Profile_MaxTime.push_back(recvBufMaxTime[i]);
        }
        else {

          /* Entry is already present. Determine its index in the
             map and update the corresponding vectors. */
          const int ind = MI->second;
          GEMM_Profile_NCalls[ind]  += recvBufNCalls[i];
          GEMM_Profile_TotTime[ind] += recvBufTotTime[i];
          GEMM_Profile_MinTime[ind]  = min(GEMM_Profile_MinTime[ind], recvBufMinTime[i]);
          GEMM_Profile_MaxTime[ind]  = max(GEMM_Profile_MaxTime[ind], recvBufMaxTime[i]);
        }
      }
    }
  }
  else {

    /* Not the master node. Create the send buffer for the MNK data. */
    vector<long> sendBufMNK(3*GEMM_Profile_NCalls.size());
    for(map<CLong3T, int>::iterator MI =GEMM_Profile_MNK.begin();
                                    MI!=GEMM_Profile_MNK.end(); ++MI) {

      const int ind = 3*MI->second;
      sendBufMNK[ind]   = MI->first.long0;
      sendBufMNK[ind+1] = MI->first.long1;
      sendBufMNK[ind+2] = MI->first.long2;
    }

    /* Send the data to the master node using blocking sends. */
    SU2_MPI::Send(GEMM_Profile_NCalls.data(), GEMM_Profile_NCalls.size(),
                  MPI_LONG, MASTER_NODE, 0, SU2_MPI::GetComm());
    SU2_MPI::Send(GEMM_Profile_TotTime.data(), GEMM_Profile_TotTime.size(),
                  MPI_DOUBLE, MASTER_NODE, 1, SU2_MPI::GetComm());
    SU2_MPI::Send(GEMM_Profile_MinTime.data(), GEMM_Profile_MinTime.size(),
                  MPI_DOUBLE, MASTER_NODE, 2, SU2_MPI::GetComm());
    SU2_MPI::Send(GEMM_Profile_MaxTime.data(), GEMM_Profile_MaxTime.size(),
                  MPI_DOUBLE, MASTER_NODE, 3, SU2_MPI::GetComm());
    SU2_MPI::Send(sendBufMNK.data(), sendBufMNK.size(),
                  MPI_LONG, MASTER_NODE, 4, SU2_MPI::GetComm());
  }

#endif

  /*--- The master rank will write the file ---*/
  if (rank == MASTER_NODE) {

    /* Store the elements of the map GEMM_Profile_MNK in
       vectors for post processing reasons. */
    const unsigned int nItems = GEMM_Profile_MNK.size();
    vector<long> M(nItems), N(nItems), K(nItems);
    for(map<CLong3T, int>::iterator MI =GEMM_Profile_MNK.begin();
                                    MI!=GEMM_Profile_MNK.end(); ++MI) {

      const int ind = MI->second;
      M[ind] = MI->first.long0;
      N[ind] = MI->first.long1;
      K[ind] = MI->first.long2;
    }

    /* In order to create a nicer output the profiling data is sorted in
       terms of CPU time spent. Create a vector of pairs for carrying
       out this sort. */
    vector<pair<double, unsigned int> > sortedTime;

    for(unsigned int i=0; i<GEMM_Profile_TotTime.size(); ++i)
      sortedTime.push_back(make_pair(GEMM_Profile_TotTime[i], i));

    sort(sortedTime.begin(), sortedTime.end());

    /* Open the profiling file. */
    ofstream Profile_File;
    Profile_File.precision(15);
    Profile_File.open("gemm_profiling.csv");

    /* Create the CSV header */
    Profile_File << "\"Total_Time\", \"N_Calls\", \"Avg_Time\", \"Min_Time\", \"Max_Time\", \"M\", \"N\", \"K\", \"Avg GFLOPs\"" << endl;

    /* Loop through the different items, where the item with the largest total time is
       written first. As sortedTime is sorted in increasing order, the sequence of
       sortedTime must be reversed. */
    for(vector<pair<double, unsigned int> >::reverse_iterator rit =sortedTime.rbegin();
                                                              rit!=sortedTime.rend(); ++rit) {
      /* Determine the original index in the profiling vectors. */
      const unsigned int ind = rit->second;
      const double AvgTime = GEMM_Profile_TotTime[ind]/GEMM_Profile_NCalls[ind];
      const double GFlops   = 2.0e-9*M[ind]*N[ind]*K[ind]/AvgTime;

      /* Write the data. */
      Profile_File << scientific << GEMM_Profile_TotTime[ind] << ", " << GEMM_Profile_NCalls[ind] << ", "
                   << AvgTime << ", " << GEMM_Profile_MinTime[ind] << ", " << GEMM_Profile_MaxTime[ind] << ", "
                   << M[ind] << ", " << N[ind] << ", " << K[ind] << ", " << GFlops << endl;
    }

    /* Close the file. */
    Profile_File.close();
  }

#endif

}

void CConfig::SetFreeStreamTurboNormal(const su2double* turboNormal){

  FreeStreamTurboNormal[0] = turboNormal[0];
  FreeStreamTurboNormal[1] = turboNormal[1];
  FreeStreamTurboNormal[2] = 0.0;

}

void CConfig::SetMultizone(const CConfig *driver_config, const CConfig* const* config_container){

  for (unsigned short iZone = 0; iZone < nZone; iZone++){

    if (config_container[iZone]->GetTime_Domain() != GetTime_Domain()){
      SU2_MPI::Error("Option TIME_DOMAIN must be the same in all zones.", CURRENT_FUNCTION);
    }
    if (config_container[iZone]->GetnTime_Iter() != GetnTime_Iter()){
      SU2_MPI::Error("Option TIME_ITER must be the same in all zones.", CURRENT_FUNCTION);
    }
    if (config_container[iZone]->GetnOuter_Iter() != GetnOuter_Iter()){
      SU2_MPI::Error("Option OUTER_ITER must be the same in all zones.", CURRENT_FUNCTION);
    }
    if (config_container[iZone]->GetTime_Step() != GetTime_Step()){
      SU2_MPI::Error("Option TIME_STEP must be the same in all zones.", CURRENT_FUNCTION);
    }
    if (config_container[iZone]->GetUnst_CFL() != 0.0){
      SU2_MPI::Error("Option UNST_CFL_NUMBER cannot be used in multizone problems (must be 0),"
                     " use a fixed TIME_STEP instead.", CURRENT_FUNCTION);
    }
    if (config_container[iZone]->GetMultizone_Problem() != GetMultizone_Problem()){
      SU2_MPI::Error("Option MULTIZONE must be the same in all zones.", CURRENT_FUNCTION);
    }
    if (config_container[iZone]->GetMultizone_Mesh() != GetMultizone_Mesh()){
      SU2_MPI::Error("Option MULTIZONE_MESH must be the same in all zones.", CURRENT_FUNCTION);
    }
    if(config_container[iZone]->GetWnd_Cauchy_Crit()){
      SU2_MPI::Error("Option WINDOW_CAUCHY_CRIT must be deactivated for multizone problems.", CURRENT_FUNCTION);
    }
  }
  if(driver_config->GetWnd_Cauchy_Crit()){
    SU2_MPI::Error("Option WINDOW_CAUCHY_CRIT must be deactivated for multizone problems.", CURRENT_FUNCTION);
  }

  bool multiblockDriver = false;
  for (unsigned short iFiles = 0; iFiles < driver_config->GetnVolumeOutputFiles(); iFiles++){
    if (driver_config->GetVolumeOutputFiles()[iFiles] == OUTPUT_TYPE::PARAVIEW_MULTIBLOCK){
      multiblockDriver = true;
    }
  }

  bool multiblockZone = false;
  for (unsigned short iZone = 0; iZone < nZone; iZone++){
    multiblockZone = false;
    for (unsigned short iFiles = 0; iFiles < config_container[iZone]->GetnVolumeOutputFiles(); iFiles++){
      if (config_container[iZone]->GetVolumeOutputFiles()[iFiles] == OUTPUT_TYPE::PARAVIEW_MULTIBLOCK){
        multiblockZone = true;
      }
    }
    if (multiblockZone != multiblockDriver){
      SU2_MPI::Error("To enable PARAVIEW_MULTIBLOCK output, add it to OUTPUT_FILES option in main config and\n"
                     "remove option from sub-config files.", CURRENT_FUNCTION);
    }
  }

  /*--- Fix the Time Step for all subdomains, for the case of time-dependent problems ---*/
  if (driver_config->GetTime_Domain()){
    Delta_UnstTime = driver_config->GetTime_Step();

    Time_Domain = true;
  }

  /*------------------------------------------------------------*/
  /*------ Determine the special properties of the problem -----*/
  /*------------------------------------------------------------*/

  bool fluid_zone = false;
  bool structural_zone = false;

  /*--- If there is at least a fluid and a structural zone ---*/
  for (auto iZone = 0u; iZone < nZone; iZone++) {
    fluid_zone |= config_container[iZone]->GetFluidProblem();
    structural_zone |= config_container[iZone]->GetStructuralProblem();
  }

  if (structural_zone) Relaxation = true;

  /*--- If the problem has FSI properties ---*/
  FSI_Problem = fluid_zone && structural_zone;

  Multizone_Residual = true;
}<|MERGE_RESOLUTION|>--- conflicted
+++ resolved
@@ -8387,13 +8387,8 @@
 string CConfig::GetFilename(string filename, const string& ext, int timeIter) const {
 
   /*--- Append the zone number if multizone problems ---*/
-<<<<<<< HEAD
-  if (GetMultizone_Problem())
+  if (Multizone_Problem && Multizone_Adapt_FileName)
     filename = GetMultizone_FileName(filename, GetiZone(), "");
-=======
-  if (Multizone_Problem && Multizone_Adapt_FileName)
-    filename = GetMultizone_FileName(filename, GetiZone(), ext);
->>>>>>> 814f21ab
 
   /*--- Append the zone number if multiple instance problems ---*/
   if (GetnTimeInstances() > 1)
