--- conflicted
+++ resolved
@@ -4885,17 +4885,9 @@
       Kind_FluidModel = CONSTANT_DENSITY;
   }
 
-  /*--- Energy equation must be active for any fluid models other than constant density. ---*/
-  // nijso commented out 
-  //if (Kind_DensityModel != INC_DENSITYMODEL::CONSTANT) Energy_Equation = true;
-  
+  if ((Kind_DensityModel != INC_DENSITYMODEL::CONSTANT) && (Kind_Species_Model==SPECIES_MODEL::NONE)) Energy_Equation = true;
   /*--- For the flamelet combustion model, energy equation is a passive field, we lookup T and write it to the field ---*/
   if (Kind_Species_Model == SPECIES_MODEL::FLAMELET ) Energy_Equation = false;
-
-<<<<<<< HEAD
-=======
-  if ((Kind_DensityModel != INC_DENSITYMODEL::CONSTANT) && (Kind_Species_Model==SPECIES_MODEL::NONE)) Energy_Equation = true;
->>>>>>> 64e24b15
 
   if (Kind_DensityModel == INC_DENSITYMODEL::BOUSSINESQ) {
     Energy_Equation = true;
@@ -5393,7 +5385,7 @@
   }
 
   /*--- Checks for additional species transport. ---*/
-  if (Kind_Species_Model == SPECIES_MODEL::PASSIVE_SCALAR) {
+  if (Kind_Species_Model == SPECIES_MODEL::SPECIES_TRANSPORT) {
     if (Kind_Solver != MAIN_SOLVER::INC_NAVIER_STOKES &&
         Kind_Solver != MAIN_SOLVER::INC_RANS &&
         Kind_Solver != MAIN_SOLVER::DISC_ADJ_INC_NAVIER_STOKES &&
