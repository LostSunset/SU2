--- conflicted
+++ resolved
@@ -7981,9 +7981,6 @@
   int iProcessor, pProcessor = 0, nProcessor = size;
 
   bool isBadMatch = false;
-  unsigned long checkBadMatch = 0;
-  su2double distToAxis;
-  bool pointOnAxis = false;
 
   string Marker_Tag;
 
@@ -8205,19 +8202,6 @@
             rotCoord[2] = (rotMatrix[2][0]*dx +
                            rotMatrix[2][1]*dy +
                            rotMatrix[2][2]*dz + translation[2]);
-<<<<<<< HEAD
-            
-            /*--- Added by Akshay ---*/
-            /*--- Check if point is on the axis ---*/
-            pointOnAxis = false;
-            distToAxis = 0.0;
-            for (iDim = 0; iDim < nDim; iDim++)
-              distToAxis += pow((rotCoord[iDim] - Coord_i[iDim]),2.0);
-			
-			distToAxis = sqrt(distToAxis);
-            if (distToAxis < epsilon) pointOnAxis = true;
-            
-=======
 
             /*--- Check if the point lies on the axis of rotation. If it does,
              the rotated coordinate and the original coordinate are the same. ---*/
@@ -8230,7 +8214,6 @@
 
             if (distToAxis < epsilon) pointOnAxis = true;
 
->>>>>>> f42191d9
             /*--- Our search is based on the minimum distance, so we
              initialize the distance to a large value. ---*/
 
@@ -8258,14 +8241,9 @@
                "owned" periodic point that we are matching, so first make
                sure that we avoid the original point by checking that the
                global index values are not the same. ---*/
-<<<<<<< HEAD
-              
-			  if ((jPointGlobal != iPointGlobal) || pointOnAxis) {
-=======
 
               if ((jPointGlobal != iPointGlobal) || (pointOnAxis)) {
 
->>>>>>> f42191d9
                 /*--- Compute the distance between the candidate periodic
                  point and the transformed coordinates of the owned point. ---*/
 
@@ -8286,13 +8264,7 @@
                                 ((dist < mindist) && (iProcessor == rank) &&
                                 (jPoint != iPoint)));
 
-<<<<<<< HEAD
-                if (((dist < mindist) && (iProcessor != rank)) ||
-                    ((dist < mindist) && (iProcessor == rank))) {
-                    //((dist < mindist) && (iProcessor == rank) && (jPoint != iPoint))) {
-=======
                 if (chkSamePoint || ((dist < mindist) && (pointOnAxis))) {
->>>>>>> f42191d9
 
                   /*--- We have found an intermediate match. Store the
                    data for this point before continuing the search. ---*/
