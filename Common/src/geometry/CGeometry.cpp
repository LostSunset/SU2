--- conflicted
+++ resolved
@@ -3970,10 +3970,7 @@
       }
     }
 
-<<<<<<< HEAD
-
-=======
->>>>>>> 1e7e7a34
+
     su2vector<su2vector<su2matrix<su2double>>> WallNormal_container;
     WallNormal_container.resize(nZone) = su2vector<su2matrix<su2double>>();
     for (int iZone = 0; iZone < nZone; iZone++){
