--- conflicted
+++ resolved
@@ -371,28 +371,7 @@
 #endif
   
   /*--- Data structures for point-to-point MPI communications. ---*/
-  
-<<<<<<< HEAD
-  int countPerPeriodicPoint;                  /*!< \brief Maximum number of pieces of data sent per vertex in periodic comms. */
-  int nPeriodicSend;                       /*!< \brief Number of sends during periodic comms. */
-  int nPeriodicRecv;                       /*!< \brief Number of receives during periodic comms. */
-  int *nPoint_PeriodicSend;                /*!< \brief Data structure holding number of vertices for each send in periodic comms. */
-  int *nPoint_PeriodicRecv;                /*!< \brief Data structure holding number of vertices for each recv in periodic comms. */
-  int *Neighbors_PeriodicSend;             /*!< \brief Data structure holding the ranks of the neighbors for periodic send comms. */
-  int *Neighbors_PeriodicRecv;             /*!< \brief Data structure holding the ranks of the neighbors for periodic recv comms. */
-  map<int, int> PeriodicSend2Neighbor;     /*!< \brief Data structure holding the reverse mapping of the ranks of the neighbors for periodic send comms. */
-  map<int, int> PeriodicRecv2Neighbor;     /*!< \brief Data structure holding the reverse mapping of the ranks of the neighbors for periodic recv comms. */
-  unsigned long *Local_Point_PeriodicSend; /*!< \brief Data structure holding the local index of all vertices to be sent in periodic comms. */
-  unsigned long *Local_Point_PeriodicRecv; /*!< \brief Data structure holding the local index of all vertices to be received in periodic comms. */
-  unsigned long *Local_Marker_PeriodicSend; /*!< \brief Data structure holding the local index of the periodic marker for a particular vertex to be sent in periodic comms. */
-  unsigned long *Local_Marker_PeriodicRecv; /*!< \brief Data structure holding the local index of the periodic marker for a particular vertex to be received in periodic comms. */
-  su2double *bufD_PeriodicRecv;            /*!< \brief Data structure for su2double periodic receive. */
-  su2double *bufD_PeriodicSend;            /*!< \brief Data structure for su2double periodic send. */
-  unsigned short *bufS_PeriodicRecv;       /*!< \brief Data structure for unsigned long periodic receive. */
-  unsigned short *bufS_PeriodicSend;       /*!< \brief Data structure for unsigned long periodic send. */
-  SU2_MPI::Request *req_PeriodicSend;      /*!< \brief Data structure for periodic send requests. */
-  SU2_MPI::Request *req_PeriodicRecv;      /*!< \brief Data structure for periodic recv requests. */
-=======
+
   int countPerPoint;                  /*!< \brief Maximum number of pieces of data sent per vertex in point-to-point comms. */
   int nP2PSend;                       /*!< \brief Number of sends during point-to-point comms. */
   int nP2PRecv;                       /*!< \brief Number of receives during point-to-point comms. */
@@ -410,7 +389,28 @@
   unsigned short *bufS_P2PSend;       /*!< \brief Data structure for unsigned long point-to-point send. */
   SU2_MPI::Request *req_P2PSend;      /*!< \brief Data structure for point-to-point send requests. */
   SU2_MPI::Request *req_P2PRecv;      /*!< \brief Data structure for point-to-point recv requests. */
->>>>>>> 700dd7c7
+
+  /*--- Data structures for periodic communications. ---*/
+
+  int countPerPeriodicPoint;                /*!< \brief Maximum number of pieces of data sent per vertex in periodic comms. */
+  int nPeriodicSend;                        /*!< \brief Number of sends during periodic comms. */
+  int nPeriodicRecv;                        /*!< \brief Number of receives during periodic comms. */
+  int *nPoint_PeriodicSend;                 /*!< \brief Data structure holding number of vertices for each send in periodic comms. */
+  int *nPoint_PeriodicRecv;                 /*!< \brief Data structure holding number of vertices for each recv in periodic comms. */
+  int *Neighbors_PeriodicSend;              /*!< \brief Data structure holding the ranks of the neighbors for periodic send comms. */
+  int *Neighbors_PeriodicRecv;              /*!< \brief Data structure holding the ranks of the neighbors for periodic recv comms. */
+  map<int, int> PeriodicSend2Neighbor;      /*!< \brief Data structure holding the reverse mapping of the ranks of the neighbors for periodic send comms. */
+  map<int, int> PeriodicRecv2Neighbor;      /*!< \brief Data structure holding the reverse mapping of the ranks of the neighbors for periodic recv comms. */
+  unsigned long *Local_Point_PeriodicSend;  /*!< \brief Data structure holding the local index of all vertices to be sent in periodic comms. */
+  unsigned long *Local_Point_PeriodicRecv;  /*!< \brief Data structure holding the local index of all vertices to be received in periodic comms. */
+  unsigned long *Local_Marker_PeriodicSend; /*!< \brief Data structure holding the local index of the periodic marker for a particular vertex to be sent in periodic comms. */
+  unsigned long *Local_Marker_PeriodicRecv; /*!< \brief Data structure holding the local index of the periodic marker for a particular vertex to be received in periodic comms. */
+  su2double *bufD_PeriodicRecv;             /*!< \brief Data structure for su2double periodic receive. */
+  su2double *bufD_PeriodicSend;             /*!< \brief Data structure for su2double periodic send. */
+  unsigned short *bufS_PeriodicRecv;        /*!< \brief Data structure for unsigned long periodic receive. */
+  unsigned short *bufS_PeriodicSend;        /*!< \brief Data structure for unsigned long periodic send. */
+  SU2_MPI::Request *req_PeriodicSend;       /*!< \brief Data structure for periodic send requests. */
+  SU2_MPI::Request *req_PeriodicRecv;       /*!< \brief Data structure for periodic recv requests. */
   
 	/*!
 	 * \brief Constructor of the class.
@@ -421,24 +421,9 @@
 	 * \brief Destructor of the class.
 	 */
 	virtual ~CGeometry(void);
-
-  /*!
-<<<<<<< HEAD
-   * \brief Routine to set up persistent data structures for periodic MPI communications.
-   * \param[in] geometry - Geometrical definition of the problem.
-   * \param[in] config - Definition of the particular problem.
-   */
-  void PreprocessPeriodicComms(CGeometry *geometry, CConfig *config);
-  
-  /*!
-   * \brief Routine to allocate buffers for periodic MPI communications. Also called to dynamically reallocate if not enough memory is found for comms during runtime.
-   * \param[in] val_countPerPeriodicPoint - Maximum count of the data type per vertex in periodic comms, e.g., nPrimvarGrad*nDim.
-   */
-  void AllocatePeriodicComms(unsigned short val_countPerPeriodicPoint);
   
   /*!
    * \brief Routine to launch non-blocking recvs only for all periodic communications. Note that this routine is called by any class that has loaded data into the generic communication buffers.
-=======
    * \brief Routine to set up persistent data structures for point-to-point MPI communications.
    * \param[in] geometry - Geometrical definition of the problem.
    * \param[in] config - Definition of the particular problem.
@@ -453,32 +438,51 @@
   
   /*!
    * \brief Routine to launch non-blocking recvs only for all point-to-point communication with neighboring partitions. Note that this routine is called by any class that has loaded data into the generic communication buffers.
->>>>>>> 700dd7c7
    * \param[in] geometry - Geometrical definition of the problem.
    * \param[in] config   - Definition of the particular problem.
    * \param[in] commType - Enumerated type for the quantity to be communicated.
    */
-<<<<<<< HEAD
-  void PostPeriodicRecvs(CGeometry *geometry, CConfig *config, unsigned short commType);
-  
-  /*!
-   * \brief Routine to launch a single non-blocking send once the buffer is loaded for a periodic commucation. Note that this routine is called by any class that has loaded data into the generic communication buffers.
-=======
   void PostP2PRecvs(CGeometry *geometry, CConfig *config, unsigned short commType);
   
   /*!
    * \brief Routine to launch a single non-blocking send once the buffer is loaded for a point-to-point commucation. Note that this routine is called by any class that has loaded data into the generic communication buffers.
->>>>>>> 700dd7c7
    * \param[in] geometry     - Geometrical definition of the problem.
    * \param[in] config       - Definition of the particular problem.
    * \param[in] commType     - Enumerated type for the quantity to be communicated.
    * \param[in] val_iMessage - Index of the message in the order they are stored.
    */
-<<<<<<< HEAD
+  void PostP2PSends(CGeometry *geometry, CConfig *config, unsigned short commType, int val_iMessage);
+  
+  /*!
+   * \brief Routine to set up persistent data structures for periodic communications.
+   * \param[in] geometry - Geometrical definition of the problem.
+   * \param[in] config - Definition of the particular problem.
+   */
+  void PreprocessPeriodicComms(CGeometry *geometry, CConfig *config);
+  
+  /*!
+   * \brief Routine to allocate buffers for periodic communications. Also called to dynamically reallocate if not enough memory is found for comms during runtime.
+   * \param[in] val_countPerPeriodicPoint - Maximum count of the data type per vertex in periodic comms, e.g., nPrimvarGrad*nDim.
+   */
+  void AllocatePeriodicComms(unsigned short val_countPerPeriodicPoint);
+
+  /*!
+   * \brief Routine to launch non-blocking recvs only for all periodic communication with neighboring partitions. Note that this routine is called by any class that has loaded data into the generic communication buffers.
+   * \param[in] geometry - Geometrical definition of the problem.
+   * \param[in] config   - Definition of the particular problem.
+   * \param[in] commType - Enumerated type for the quantity to be communicated.
+   */
+  void PostPeriodicRecvs(CGeometry *geometry, CConfig *config, unsigned short commType);
+  
+  /*!
+   * \brief Routine to launch a single non-blocking send once the buffer is loaded for a periodic commucation. Note that this routine is called by any class that has loaded data into the generic communication buffers.
+   * \param[in] geometry     - Geometrical definition of the problem.
+   * \param[in] config       - Definition of the particular problem.
+   * \param[in] commType     - Enumerated type for the quantity to be communicated.
+   * \param[in] val_iMessage - Index of the message in the order they are stored.
+   */
   void PostPeriodicSends(CGeometry *geometry, CConfig *config, unsigned short commType, int val_iMessage);
-=======
-  void PostP2PSends(CGeometry *geometry, CConfig *config, unsigned short commType, int val_iMessage);
-  
+
   /*!
    * \brief Routine to load a geometric quantity into the data structures for MPI point-to-point communication and to launch non-blocking sends and recvs for all point-to-point communication with neighboring partitions.
    * \param[in] geometry - Geometrical definition of the problem.
@@ -494,7 +498,6 @@
    * \param[in] commType - Enumerated type for the quantity to be unpacked.
    */
   void CompleteComms(CGeometry *geometry, CConfig *config, unsigned short commType);
->>>>>>> 700dd7c7
   
 	/*! 
 	 * \brief Get number of coordinates.
