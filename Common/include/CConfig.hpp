--- conflicted
+++ resolved
@@ -287,6 +287,7 @@
   su2double *Inlet_Pressure;                 /*!< \brief Specified static pressures for supersonic inlet boundaries. */
   su2double **Inlet_Velocity;                /*!< \brief Specified flow velocity vectors for supersonic inlet boundaries. */
   su2double **Inlet_SpeciesVal;              /*!< \brief Specified species vector for inlet boundaries. */
+  su2double **Inlet_SpeciesVal_Init;
   su2double **Inlet_TurbVal;                 /*!< \brief Specified turbulent intensity and viscosity ratio for inlet boundaries. */
   su2double *EngineInflow_Target;            /*!< \brief Specified fan face targets for nacelle boundaries. */
   su2double *Inflow_Mach;                    /*!< \brief Specified fan face mach for nacelle boundaries. */
@@ -1063,6 +1064,7 @@
   bool SpatialFourier;              /*!< \brief option for computing the fourier transforms for subsonic non-reflecting BC. */
   bool RampRotatingFrame;           /*!< \brief option for ramping up or down the Rotating Frame values */
   bool RampOutletPressure;          /*!< \brief option for ramping up or down the outlet pressure */
+  bool RampInletSpecies;            /*!< \brief option for ramping up or down the inlet species values */
   su2double AverageMachLimit;           /*!< \brief option for turbulent mixingplane */
   su2double FinalRotation_Rate_Z;       /*!< \brief Final rotation rate Z if Ramp rotating frame is activated. */
   su2double FinalOutletPressure;        /*!< \brief Final outlet pressure if Ramp outlet pressure is activated. */
@@ -1117,6 +1119,7 @@
   mixedout_coeff[3],     /*!< \brief default mixedout algorithm coefficients for the COption class. */
   rampRotFrame_coeff[3], /*!< \brief ramp rotating frame coefficients for the COption class. */
   rampOutPres_coeff[3],  /*!< \brief ramp outlet pressure coefficients for the COption class. */
+  rampInSpec_coeff[2],
   jst_adj_coeff[2],      /*!< \brief artificial dissipation (adjoint) array for the COption class. */
   mesh_box_length[3],    /*!< \brief mesh box length for the COption class. */
   mesh_box_offset[3],    /*!< \brief mesh box offset for the COption class. */
@@ -2272,16 +2275,11 @@
    * \brief Get the file name of the look up table
    * \return File name of the look up table
    */
-<<<<<<< HEAD
   //string GetFileNameLUT(void){ return file_name_lut; };
   /*!
    * \brief Preferential diffusion combustion problem.
    */
   bool GetPreferentialDiffusion() const { return preferential_diffusion; }
-=======
-  string GetFileNameLUT(void) { return file_name_lut; };
-
->>>>>>> cb3c3487
   /*!
    * \brief Get the Young's modulus of elasticity.
    * \return Value of the Young's modulus of elasticity.
@@ -5199,6 +5197,12 @@
   su2double GetRampOutletPressure_Coeff(unsigned short iCoeff) const { return rampOutPres_coeff[iCoeff];}
 
   /*!
+   * \brief Get coeff for inlet species values ramp.
+   * \return coefficients for inlet species values ramp (0:ramp iterations, 1:update frequency)
+   */
+  su2double GetRampInletSpecies_Coeff(unsigned short iCoeff) const { return rampInSpec_coeff[iCoeff]; }
+
+  /*!
    * \brief Get final Outlet Pressure value for the ramp.
    * \return final Outlet Pressure value.
    */
@@ -5220,6 +5224,12 @@
    * \return Ramp Outlet pressure option.
    */
   bool GetRampOutletPressure(void) const { return RampOutletPressure;}
+
+  /*!
+   * \brief Get Inlet Species Ramp option.
+   * \return Ramp inlet species option.
+   */
+  bool GetRampInletSpecies(void) const {return RampInletSpecies; }
 
   /*!
    * \brief Get mixedout coefficients.
@@ -6935,12 +6945,19 @@
   const su2double* GetInlet_SpeciesVal(string val_index) const;
 
   /*!
+   * \brief Get the target species values at an inlet boundary
+   * \param[in] val_index - Index corresponding to the inlet boundary.
+   * \return The inlet species values.
+   */
+  const su2double* GetInlet_SpeciesVal_Target(string val_index) const;
+
+  /*!
    * \brief Set the species values at an inlet boundary
    * \param[in] val - value of the variable
    * \param[in] iMarker - marker index
    * \param[in] iVar - index to the variable
    */
-  void SetInlet_SpeciesVal(su2double val, string val_marker, unsigned long iVar) const;
+  void SetInlet_SpeciesVal(su2double val, string val_marker, unsigned long iVar);
 
 
   /*!
