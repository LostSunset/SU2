--- conflicted
+++ resolved
@@ -921,15 +921,11 @@
 
 inline bool CConfig::GetMUSCL_Turb(void) { return MUSCL_Turb; }
 
-<<<<<<< HEAD
+inline bool CConfig::GetMUSCL_AdjFlow(void) { return MUSCL_AdjFlow; }
+
+inline bool CConfig::GetMUSCL_AdjTurb(void) { return MUSCL_AdjTurb; }
+
 inline unsigned short CConfig::GetSpatialOrder_Heat(void) { return SpatialOrder_Heat; }
-
-inline unsigned short CConfig::GetSpatialOrder_AdjFlow(void) { return SpatialOrder_AdjFlow; }
-=======
-inline bool CConfig::GetMUSCL_AdjFlow(void) { return MUSCL_AdjFlow; }
-
-inline bool CConfig::GetMUSCL_AdjTurb(void) { return MUSCL_AdjTurb; }
->>>>>>> eef7f9ca
 
 inline unsigned short CConfig::GetKind_TimeIntScheme_Flow(void) { return Kind_TimeIntScheme_Flow; }
 
