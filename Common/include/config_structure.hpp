/*!
 * \file config_structure.hpp
 * \brief All the information about the definition of the physical problem.
 *        The subroutines and functions are in the <i>config_structure.cpp</i> file.
 * \author F. Palacios, T. Economon, B. Tracey
 * \version 6.1.0 "Falcon"
 *
 * The current SU2 release has been coordinated by the
 * SU2 International Developers Society <www.su2devsociety.org>
 * with selected contributions from the open-source community.
 *
 * The main research teams contributing to the current release are:
 *  - Prof. Juan J. Alonso's group at Stanford University.
 *  - Prof. Piero Colonna's group at Delft University of Technology.
 *  - Prof. Nicolas R. Gauger's group at Kaiserslautern University of Technology.
 *  - Prof. Alberto Guardone's group at Polytechnic University of Milan.
 *  - Prof. Rafael Palacios' group at Imperial College London.
 *  - Prof. Vincent Terrapon's group at the University of Liege.
 *  - Prof. Edwin van der Weide's group at the University of Twente.
 *  - Lab. of New Concepts in Aeronautics at Tech. Institute of Aeronautics.
 *
 * Copyright 2012-2018, Francisco D. Palacios, Thomas D. Economon,
 *                      Tim Albring, and the SU2 contributors.
 *
 * SU2 is free software; you can redistribute it and/or
 * modify it under the terms of the GNU Lesser General Public
 * License as published by the Free Software Foundation; either
 * version 2.1 of the License, or (at your option) any later version.
 *
 * SU2 is distributed in the hope that it will be useful,
 * but WITHOUT ANY WARRANTY; without even the implied warranty of
 * MERCHANTABILITY or FITNESS FOR A PARTICULAR PURPOSE. See the GNU
 * Lesser General Public License for more details.
 *
 * You should have received a copy of the GNU Lesser General Public
 * License along with SU2. If not, see <http://www.gnu.org/licenses/>.
 */

#pragma once

#include "./mpi_structure.hpp"

#include <iostream>
#include <cstdlib>
#include <fstream>
#include <sstream>
#include <string>
#include <cstring>
#include <vector>
#include <stdlib.h>
#include <cmath>
#include <map>
#include <assert.h>

#include "./option_structure.hpp"
#include "./datatype_structure.hpp"

#ifdef HAVE_CGNS
#include "cgnslib.h"
#endif

using namespace std;

/*!
 * \class CConfig
 * \brief Main class for defining the problem; basically this class reads the configuration file, and
 *        stores all the information.
 * \author F. Palacios
 */

class CConfig {
private:
  SU2_MPI::Comm SU2_Communicator; /*!< \brief MPI communicator of SU2.*/
  int rank, size;
  unsigned short Kind_SU2; /*!< \brief Kind of SU2 software component.*/
  unsigned short Ref_NonDim; /*!< \brief Kind of non dimensionalization.*/
  unsigned short Ref_Inc_NonDim; /*!< \brief Kind of non dimensionalization.*/
  unsigned short Kind_AverageProcess; /*!< \brief Kind of mixing process.*/
  unsigned short Kind_PerformanceAverageProcess; /*!< \brief Kind of mixing process.*/
  unsigned short Kind_MixingPlaneInterface; /*!< \brief Kind of mixing process.*/
  unsigned short Kind_SpanWise; /*!< \brief Kind of span-wise section computation.*/
  unsigned short *Kind_TurboMachinery;  /*!< \brief Kind of turbomachynery architecture.*/
  unsigned short iZone, nZone; /*!< \brief Number of zones in the mesh. */
  unsigned short nZoneSpecified; /*!< \brief Number of zones that are specified in config file. */
  su2double Highlite_Area; /*!< \brief Highlite area. */
  su2double Fan_Poly_Eff; /*!< \brief Highlite area. */
  su2double OrderMagResidual; /*!< \brief Order of magnitude reduction. */
  su2double MinLogResidual; /*!< \brief Minimum value of the log residual. */
  su2double OrderMagResidualFSI; /*!< \brief Order of magnitude reduction. */
  su2double MinLogResidualFSI; /*!< \brief Minimum value of the log residual. */
  su2double OrderMagResidual_BGS_F; /*!< \brief Order of magnitude reduction. */
  su2double MinLogResidual_BGS_F; /*!< \brief Minimum value of the log residual. */
  su2double OrderMagResidual_BGS_S; /*!< \brief Order of magnitude reduction. */
  su2double MinLogResidual_BGS_S; /*!< \brief Minimum value of the log residual. */
  su2double Res_FEM_UTOL; 		/*!< \brief UTOL criteria for structural FEM. */
  su2double Res_FEM_RTOL; 		/*!< \brief RTOL criteria for structural FEM. */
  su2double Res_FEM_ETOL; 		/*!< \brief ETOL criteria for structural FEM. */
  su2double Res_FEM_ADJ;     /*!< \brief Convergence criteria for adjoint FEM. */
  su2double EA_ScaleFactor; /*!< \brief Equivalent Area scaling factor */
  su2double* EA_IntLimit; /*!< \brief Integration limits of the Equivalent Area computation */
  su2double AdjointLimit; /*!< \brief Adjoint variable limit */
  su2double* Obj_ChainRuleCoeff; /*!< \brief Array defining objective function for adjoint problem based on chain rule in terms of gradient w.r.t. density, velocity, pressure */
  bool MG_AdjointFlow; /*!< \brief MG with the adjoint flow problem */
  su2double* SubsonicEngine_Cyl; /*!< \brief Coordinates of the box subsonic region */
  su2double* SubsonicEngine_Values; /*!< \brief Values of the box subsonic region */
  su2double* Hold_GridFixed_Coord; /*!< \brief Coordinates of the box to hold fixed the nbumerical grid */
  su2double *DistortionRack;
  su2double *PressureLimits,
  *DensityLimits,
  *TemperatureLimits; /*!< \brief Limits for the primitive variables */
  bool ActDisk_DoubleSurface;  /*!< \brief actuator disk double surface  */
  bool Engine_HalfModel;  /*!< \brief only half model is in the computational grid  */
  bool ActDisk_SU2_DEF;  /*!< \brief actuator disk double surface  */
  unsigned short ConvCriteria;	/*!< \brief Kind of convergence criteria. */
  unsigned short nFFD_Iter; 	/*!< \brief Iteration for the point inversion problem. */
  unsigned short FFD_Blending; /*!< \brief Kind of FFD Blending function. */
  su2double* FFD_BSpline_Order; /*!< \brief BSpline order in i,j,k direction. */
  su2double FFD_Tol;  	/*!< \brief Tolerance in the point inversion problem. */
  su2double Opt_RelaxFactor;  	/*!< \brief Scale factor for the line search. */
  su2double Opt_LineSearch_Bound;  	/*!< \brief Bounds for the line search. */
  bool Write_Conv_FSI;			/*!< \brief Write convergence file for FSI problems. */
  bool ContinuousAdjoint,			/*!< \brief Flag to know if the code is solving an adjoint problem. */
  Viscous,                /*!< \brief Flag to know if the code is solving a viscous problem. */
  EquivArea,				/*!< \brief Flag to know if the code is going to compute and plot the equivalent area. */
  Engine,				/*!< \brief Flag to know if the code is going to compute a problem with engine. */
  InvDesign_Cp,				/*!< \brief Flag to know if the code is going to compute and plot the inverse design. */
  InvDesign_HeatFlux,				/*!< \brief Flag to know if the code is going to compute and plot the inverse design. */
  Grid_Movement,			/*!< \brief Flag to know if there is grid movement. */
  Wind_Gust,              /*!< \brief Flag to know if there is a wind gust. */
  Aeroelastic_Simulation, /*!< \brief Flag to know if there is an aeroelastic simulation. */
  Weakly_Coupled_Heat, /*!< \brief Flag to know if a heat equation should be weakly coupled to the incompressible solver. */
  Rotating_Frame,			/*!< \brief Flag to know if there is a rotating frame. */
  PoissonSolver,			/*!< \brief Flag to know if we are solving  poisson forces  in plasma solver. */
  Low_Mach_Precon,		/*!< \brief Flag to know if we are using a low Mach number preconditioner. */
  Low_Mach_Corr,			/*!< \brief Flag to know if we are using a low Mach number correction. */
  GravityForce,			/*!< \brief Flag to know if the gravity force is incuded in the formulation. */
  SmoothNumGrid,			/*!< \brief Smooth the numerical grid. */
  AdaptBoundary,			/*!< \brief Adapt the elements on the boundary. */
  SubsonicEngine,			/*!< \brief Engine intake subsonic region. */
  Frozen_Visc_Cont,			/*!< \brief Flag for cont. adjoint problem with/without frozen viscosity. */
  Frozen_Visc_Disc,			/*!< \brief Flag for disc. adjoint problem with/without frozen viscosity. */
  Frozen_Limiter_Disc,			/*!< \brief Flag for disc. adjoint problem with/without frozen limiter. */
  Inconsistent_Disc,      /*!< \brief Use an inconsistent (primal/dual) discrete adjoint formulation. */
  Sens_Remove_Sharp,			/*!< \brief Flag for removing or not the sharp edges from the sensitivity computation. */
  Hold_GridFixed,	/*!< \brief Flag hold fixed some part of the mesh during the deformation. */
  Axisymmetric, /*!< \brief Flag for axisymmetric calculations */
  Integrated_HeatFlux, /*!< \brief Flag for heat flux BC whether it deals with integrated values.*/
  Buffet_Monitoring;       /*!< \brief Flag for computing the buffet sensor.*/
  su2double Buffet_k;     /*!< \brief Sharpness coefficient for buffet sensor.*/
  su2double Buffet_lambda; /*!< \brief Offset parameter for buffet sensor.*/
  su2double Damp_Engine_Inflow;	/*!< \brief Damping factor for the engine inlet. */
  su2double Damp_Engine_Exhaust;	/*!< \brief Damping factor for the engine exhaust. */
  su2double Damp_Res_Restric,	/*!< \brief Damping factor for the residual restriction. */
  Damp_Correc_Prolong; /*!< \brief Damping factor for the correction prolongation. */
  su2double Position_Plane; /*!< \brief Position of the Near-Field (y coordinate 2D, and z coordinate 3D). */
  su2double WeightCd; /*!< \brief Weight of the drag coefficient. */
  su2double dCD_dCL; /*!< \brief Weight of the drag coefficient. */
  su2double dCMx_dCL; /*!< \brief Weight of the drag coefficient. */
  su2double dCMy_dCL; /*!< \brief Weight of the drag coefficient. */
  su2double dCMz_dCL; /*!< \brief Weight of the drag coefficient. */
  su2double dCD_dCMy; /*!< \brief Weight of the drag coefficient. */
  su2double CL_Target; /*!< \brief Weight of the drag coefficient. */
  su2double CM_Target; /*!< \brief Weight of the drag coefficient. */
  su2double *HTP_Min_XCoord, *HTP_Min_YCoord; /*!< \brief Identification of the HTP. */
  unsigned short Unsteady_Simulation;	/*!< \brief Steady or unsteady (time stepping or dual time stepping) computation. */
  unsigned short Dynamic_Analysis;	/*!< \brief Static or dynamic structural analysis. */
  unsigned short nStartUpIter;	/*!< \brief Start up iterations using the fine grid. */
  su2double FixAzimuthalLine; /*!< \brief Fix an azimuthal line due to misalignments of the nearfield. */
  su2double **DV_Value;		/*!< \brief Previous value of the design variable. */
  su2double Venkat_LimiterCoeff;				/*!< \brief Limiter coefficient */
  unsigned long LimiterIter;	/*!< \brief Freeze the value of the limiter after a number of iterations */
  su2double AdjSharp_LimiterCoeff;				/*!< \brief Coefficient to identify the limit of a sharp edge. */
  unsigned short SystemMeasurements; /*!< \brief System of measurements. */
  unsigned short Kind_Regime;  /*!< \brief Kind of adjoint function. */
  unsigned short *Kind_ObjFunc;  /*!< \brief Kind of objective function. */
  su2double *Weight_ObjFunc;    /*!< \brief Weight applied to objective function. */
  unsigned short Kind_SensSmooth; /*!< \brief Kind of sensitivity smoothing technique. */
  unsigned short Continuous_Eqns; /*!< \brief Which equations to treat continuously (Hybrid adjoint)*/
  unsigned short Discrete_Eqns; /*!< \brief Which equations to treat discretely (Hybrid adjoint). */
  unsigned short *Design_Variable; /*!< \brief Kind of design variable. */
  unsigned short Kind_Adaptation;	/*!< \brief Kind of numerical grid adaptation. */
  unsigned short nTimeInstances;  /*!< \brief Number of periodic time instances for  harmonic balance. */
  su2double HarmonicBalance_Period;		/*!< \brief Period of oscillation to be used with harmonic balance computations. */
  su2double New_Elem_Adapt;			/*!< \brief Elements to adapt in the numerical grid adaptation process. */
  su2double Delta_UnstTime,			/*!< \brief Time step for unsteady computations. */
  Delta_UnstTimeND;						/*!< \brief Time step for unsteady computations (non dimensional). */
  su2double Delta_DynTime,		/*!< \brief Time step for dynamic structural computations. */
  Total_DynTime,				/*!< \brief Total time for dynamic structural computations. */
  Current_DynTime;			/*!< \brief Global time of the dynamic structural computations. */
  su2double Total_UnstTime,						/*!< \brief Total time for unsteady computations. */
  Total_UnstTimeND;								/*!< \brief Total time for unsteady computations (non dimensional). */
  su2double Current_UnstTime,									/*!< \brief Global time of the unsteady simulation. */
  Current_UnstTimeND;									/*!< \brief Global time of the unsteady simulation. */
  unsigned short nMarker_Euler,	/*!< \brief Number of Euler wall markers. */
  nMarker_FarField,				/*!< \brief Number of far-field markers. */
  nMarker_Custom,
  nMarker_SymWall,				/*!< \brief Number of symmetry wall markers. */
  nMarker_PerBound,				/*!< \brief Number of periodic boundary markers. */
  nMarker_MixingPlaneInterface,				/*!< \brief Number of mixing plane interface boundary markers. */
  nMarker_Turbomachinery,				/*!< \brief Number turbomachinery markers. */
  nMarker_TurboPerformance,				/*!< \brief Number of turboperformance markers. */
  nSpanWiseSections_User,			/*!< \brief Number of spanwise sections to compute 3D BC and Performance for turbomachinery   */
  nMarker_Shroud,/*!< \brief Number of shroud markers to set grid velocity to 0.*/
  nMarker_NearFieldBound,				/*!< \brief Number of near field boundary markers. */
  nMarker_ActDiskInlet, nMarker_ActDiskOutlet,
  nMarker_InterfaceBound,				/*!< \brief Number of interface boundary markers. */
  nMarker_Fluid_InterfaceBound,				/*!< \brief Number of fluid interface markers. */
  nMarker_CHTInterface,     /*!< \brief Number of conjugate heat transfer interface markers. */
  nMarker_Dirichlet,				/*!< \brief Number of interface boundary markers. */
  nMarker_Inlet,					/*!< \brief Number of inlet flow markers. */
  nMarker_Riemann,					/*!< \brief Number of Riemann flow markers. */
  nMarker_Giles,					/*!< \brief Number of Giles flow markers. */
  nRelaxFactor_Giles,                                   /*!< \brief Number of relaxation factors for Giles markers. */
  nMarker_Supersonic_Inlet,					/*!< \brief Number of supersonic inlet flow markers. */
  nMarker_Supersonic_Outlet,					/*!< \brief Number of supersonic outlet flow markers. */
  nMarker_Outlet,					/*!< \brief Number of outlet flow markers. */
  nMarker_Isothermal,     /*!< \brief Number of isothermal wall boundaries. */
  nMarker_HeatFlux,       /*!< \brief Number of constant heat flux wall boundaries. */
  nMarker_EngineExhaust,					/*!< \brief Number of nacelle exhaust flow markers. */
  nMarker_EngineInflow,					/*!< \brief Number of nacelle inflow flow markers. */
  nMarker_Clamped,						/*!< \brief Number of clamped markers in the FEM. */
  nMarker_Displacement,					/*!< \brief Number of displacement surface markers. */
  nMarker_Load,					/*!< \brief Number of load surface markers. */
  nMarker_Damper,         /*!< \brief Number of damper surface markers. */
  nMarker_Load_Dir,					/*!< \brief Number of load surface markers defined by magnitude and direction. */
  nMarker_Disp_Dir,         /*!< \brief Number of load surface markers defined by magnitude and direction. */
  nMarker_Load_Sine,					/*!< \brief Number of load surface markers defined by magnitude and direction. */
  nMarker_FlowLoad,					/*!< \brief Number of load surface markers. */
  nMarker_Neumann,				/*!< \brief Number of Neumann flow markers. */
  nMarker_Internal,				/*!< \brief Number of Neumann flow markers. */
  nMarker_All,					/*!< \brief Total number of markers using the grid information. */
  nMarker_Max,					/*!< \brief Max number of number of markers using the grid information. */
  nMarker_CfgFile;					/*!< \brief Total number of markers using the config file
                             (note that using parallel computation this number can be different
                             from nMarker_All). */
  bool Inlet_From_File; /*!< \brief True if the inlet profile is to be loaded from a file. */
  string Inlet_Filename; /*!< \brief Filename specifying an inlet profile. */
  su2double Inlet_Matching_Tol; /*!< \brief Tolerance used when matching a point to a point from the inlet file. */
  string *Marker_Euler,			/*!< \brief Euler wall markers. */
  *Marker_FarField,				/*!< \brief Far field markers. */
  *Marker_Custom,
  *Marker_SymWall,				/*!< \brief Symmetry wall markers. */
  *Marker_PerBound,				/*!< \brief Periodic boundary markers. */
  *Marker_PerDonor,				/*!< \brief Rotationally periodic boundary donor markers. */
  *Marker_MixingPlaneInterface,				/*!< \brief MixingPlane interface boundary markers. */
  *Marker_TurboBoundIn,				/*!< \brief Turbomachinery performance boundary markers. */
  *Marker_TurboBoundOut,				/*!< \brief Turbomachinery performance boundary donor markers. */
  *Marker_NearFieldBound,				/*!< \brief Near Field boundaries markers. */
  *Marker_InterfaceBound,				/*!< \brief Interface boundaries markers. */
  *Marker_Fluid_InterfaceBound,				/*!< \brief Fluid interface markers. */
  *Marker_CHTInterface,         /*!< \brief Conjugate heat transfer interface markers. */
  *Marker_ActDiskInlet,
  *Marker_ActDiskOutlet,
  *Marker_Dirichlet,				/*!< \brief Interface boundaries markers. */
  *Marker_Inlet,					/*!< \brief Inlet flow markers. */
  *Marker_Riemann,					/*!< \brief Riemann markers. */
  *Marker_Giles,					/*!< \brief Giles markers. */
  *Marker_Shroud,                                       /*!< \brief Shroud markers. */
  *Marker_Supersonic_Inlet,					/*!< \brief Supersonic inlet flow markers. */
  *Marker_Supersonic_Outlet,					/*!< \brief Supersonic outlet flow markers. */
  *Marker_Outlet,					/*!< \brief Outlet flow markers. */
  *Marker_Isothermal,     /*!< \brief Isothermal wall markers. */
  *Marker_HeatFlux,       /*!< \brief Constant heat flux wall markers. */
  *Marker_EngineInflow,					/*!< \brief Engine Inflow flow markers. */
  *Marker_EngineExhaust,					/*!< \brief Engine Exhaust flow markers. */
  *Marker_Clamped,						/*!< \brief Clamped markers. */
  *Marker_Displacement,					/*!< \brief Displacement markers. */
  *Marker_Load,					/*!< \brief Load markers. */
  *Marker_Damper,         /*!< \brief Damper markers. */
  *Marker_Load_Dir,					/*!< \brief Load markers defined in cartesian coordinates. */
  *Marker_Disp_Dir,         /*!< \brief Load markers defined in cartesian coordinates. */
  *Marker_Load_Sine,					/*!< \brief Sine-wave loaded markers defined in cartesian coordinates. */
  *Marker_FlowLoad,					/*!< \brief Flow Load markers. */
  *Marker_Neumann,					/*!< \brief Neumann flow markers. */
  *Marker_Internal,					/*!< \brief Neumann flow markers. */
  *Marker_All_TagBound;				/*!< \brief Global index for markers using grid information. */
  su2double *Dirichlet_Value;    /*!< \brief Specified Dirichlet value at the boundaries. */
  su2double *Exhaust_Temperature_Target;    /*!< \brief Specified total temperatures for nacelle boundaries. */
  su2double *Exhaust_Pressure_Target;    /*!< \brief Specified total pressures for nacelle boundaries. */
  su2double *Inlet_Ttotal;    /*!< \brief Specified total temperatures for inlet boundaries. */
  su2double *Riemann_Var1, *Riemann_Var2;    /*!< \brief Specified values for Riemann boundary. */
  su2double **Riemann_FlowDir;  /*!< \brief Specified flow direction vector (unit vector) for Riemann boundaries. */
  su2double *Giles_Var1, *Giles_Var2, *RelaxFactorAverage, *RelaxFactorFourier;    /*!< \brief Specified values for Giles BC. */
  su2double **Giles_FlowDir;  /*!< \brief Specified flow direction vector (unit vector) for Giles BC. */
  su2double *Inlet_Ptotal;    /*!< \brief Specified total pressures for inlet boundaries. */
  su2double **Inlet_FlowDir;  /*!< \brief Specified flow direction vector (unit vector) for inlet boundaries. */
  su2double *Inlet_Temperature;    /*!< \brief Specified temperatures for a supersonic inlet boundaries. */
  su2double *Inlet_Pressure;    /*!< \brief Specified static pressures for supersonic inlet boundaries. */
  su2double **Inlet_Velocity;  /*!< \brief Specified flow velocity vectors for supersonic inlet boundaries. */
  su2double *EngineInflow_Target;    /*!< \brief Specified fan face mach for nacelle boundaries. */
  su2double *Inflow_Mach;    /*!< \brief Specified fan face mach for nacelle boundaries. */
  su2double *Inflow_Pressure;    /*!< \brief Specified fan face mach for nacelle boundaries. */
  su2double *Inflow_MassFlow;    /*!< \brief Specified fan face mach for nacelle boundaries. */
  su2double *Inflow_ReverseMassFlow;    /*!< \brief Specified fan face mach for nacelle boundaries. */
  su2double *Inflow_TotalPressure;    /*!< \brief Specified fan face mach for nacelle boundaries. */
  su2double *Inflow_Temperature;    /*!< \brief Specified fan face mach for nacelle boundaries. */
  su2double *Inflow_TotalTemperature;    /*!< \brief Specified fan face mach for nacelle boundaries. */
  su2double *Inflow_RamDrag;    /*!< \brief Specified fan face mach for nacelle boundaries. */
  su2double *Inflow_Force;    /*!< \brief Specified fan face mach for nacelle boundaries. */
  su2double *Inflow_Power;    /*!< \brief Specified fan face mach for nacelle boundaries. */
  su2double *Exhaust_Pressure;    /*!< \brief Specified fan face mach for nacelle boundaries. */
  su2double *Exhaust_Temperature;    /*!< \brief Specified fan face mach for nacelle boundaries. */
  su2double *Exhaust_MassFlow;    /*!< \brief Specified fan face mach for nacelle boundaries. */
  su2double *Exhaust_TotalPressure;    /*!< \brief Specified fan face mach for nacelle boundaries. */
  su2double *Exhaust_TotalTemperature;    /*!< \brief Specified fan face mach for nacelle boundaries. */
  su2double *Exhaust_GrossThrust;    /*!< \brief Specified fan face mach for nacelle boundaries. */
  su2double *Exhaust_Force;    /*!< \brief Specified fan face mach for nacelle boundaries. */
  su2double *Exhaust_Power;    /*!< \brief Specified fan face mach for nacelle boundaries. */
  su2double *Engine_Power;    /*!< \brief Specified fan face mach for nacelle boundaries. */
  su2double *Engine_Mach;    /*!< \brief Specified fan face mach for nacelle boundaries. */
  su2double *Engine_Force;    /*!< \brief Specified fan face mach for nacelle boundaries. */
  su2double *Engine_NetThrust;    /*!< \brief Specified fan face mach for nacelle boundaries. */
  su2double *Engine_GrossThrust;    /*!< \brief Specified fan face mach for nacelle boundaries. */
  su2double *Engine_Area;    /*!< \brief Specified fan face mach for nacelle boundaries. */
  su2double *Outlet_Pressure;    /*!< \brief Specified back pressures (static) for outlet boundaries. */
  su2double *Isothermal_Temperature; /*!< \brief Specified isothermal wall temperatures (static). */
  su2double *Heat_Flux;  /*!< \brief Specified wall heat fluxes. */
  su2double *Displ_Value;    /*!< \brief Specified displacement for displacement boundaries. */
  su2double *Load_Value;    /*!< \brief Specified force for load boundaries. */
  su2double *Damper_Constant;    /*!< \brief Specified constant for damper boundaries. */
  su2double *Load_Dir_Value;    /*!< \brief Specified force for load boundaries defined in cartesian coordinates. */
  su2double *Load_Dir_Multiplier;    /*!< \brief Specified multiplier for load boundaries defined in cartesian coordinates. */
  su2double *Disp_Dir_Value;    /*!< \brief Specified force for load boundaries defined in cartesian coordinates. */
   su2double *Disp_Dir_Multiplier;    /*!< \brief Specified multiplier for load boundaries defined in cartesian coordinates. */
  su2double **Load_Dir;  /*!< \brief Specified flow direction vector (unit vector) for inlet boundaries. */
  su2double **Disp_Dir;  /*!< \brief Specified structural displacement direction (unit vector). */
  su2double *Load_Sine_Amplitude;    /*!< \brief Specified amplitude for a sine-wave load. */
  su2double *Load_Sine_Frequency;    /*!< \brief Specified multiplier for load boundaries defined in cartesian coordinates. */
  su2double **Load_Sine_Dir;  /*!< \brief Specified flow direction vector (unit vector) for inlet boundaries. */
  su2double *FlowLoad_Value;    /*!< \brief Specified force for flow load boundaries. */
  su2double *ActDiskInlet_MassFlow;    /*!< \brief Specified fan face mach for nacelle boundaries. */
  su2double *ActDiskInlet_Temperature;    /*!< \brief Specified fan face mach for nacelle boundaries. */
  su2double *ActDiskInlet_TotalTemperature;    /*!< \brief Specified fan face mach for nacelle boundaries. */
  su2double *ActDiskInlet_Pressure;    /*!< \brief Specified fan face mach for nacelle boundaries. */
  su2double *ActDiskInlet_TotalPressure;    /*!< \brief Specified fan face mach for nacelle boundaries. */
  su2double *ActDiskInlet_RamDrag;    /*!< \brief Specified fan face mach for nacelle boundaries. */
  su2double *ActDiskInlet_Force;    /*!< \brief Specified fan face mach for nacelle boundaries. */
  su2double *ActDiskInlet_Power;    /*!< \brief Specified fan face mach for nacelle boundaries. */
  su2double *ActDiskOutlet_MassFlow;    /*!< \brief Specified fan face mach for nacelle boundaries. */
  su2double *ActDiskOutlet_Temperature;    /*!< \brief Specified fan face mach for nacelle boundaries. */
  su2double *ActDiskOutlet_TotalTemperature;    /*!< \brief Specified fan face mach for nacelle boundaries. */
  su2double *ActDiskOutlet_Pressure;    /*!< \brief Specified fan face mach for nacelle boundaries. */
  su2double *ActDiskOutlet_TotalPressure;    /*!< \brief Specified fan face mach for nacelle boundaries. */
  su2double *ActDiskOutlet_GrossThrust;    /*!< \brief Specified fan face mach for nacelle boundaries. */
  su2double *ActDiskOutlet_Force;    /*!< \brief Specified fan face mach for nacelle boundaries. */
  su2double *ActDiskOutlet_Power;    /*!< \brief Specified fan face mach for nacelle boundaries. */
  su2double **ActDisk_PressJump, **ActDisk_TempJump,  **ActDisk_Omega;
  su2double *ActDisk_DeltaPress;    /*!< \brief Specified fan face mach for nacelle boundaries. */
  su2double *ActDisk_DeltaTemp;    /*!< \brief Specified fan face mach for nacelle boundaries. */
  su2double *ActDisk_TotalPressRatio;    /*!< \brief Specified fan face mach for nacelle boundaries. */
  su2double *ActDisk_TotalTempRatio;    /*!< \brief Specified fan face mach for nacelle boundaries. */
  su2double *ActDisk_StaticPressRatio;    /*!< \brief Specified fan face mach for nacelle boundaries. */
  su2double *ActDisk_StaticTempRatio;    /*!< \brief Specified fan face mach for nacelle boundaries. */
  su2double *ActDisk_Power;    /*!< \brief Specified fan face mach for nacelle boundaries. */
  su2double *ActDisk_MassFlow;    /*!< \brief Specified fan face mach for nacelle boundaries. */
  su2double *ActDisk_Mach;    /*!< \brief Specified fan face mach for nacelle boundaries. */
  su2double *ActDisk_Force;    /*!< \brief Specified fan face mach for nacelle boundaries. */
  su2double *Surface_MassFlow;    /*!< \brief Massflow at the boundaries. */
  su2double *Surface_Mach;    /*!< \brief Mach number at the boundaries. */
  su2double *Surface_Temperature;    /*!< \brief Temperature at the boundaries. */
  su2double *Surface_Pressure;    /*!< \brief Pressure at the boundaries. */
  su2double *Surface_Density;    /*!< \brief Density at the boundaries. */
  su2double *Surface_Enthalpy;    /*!< \brief Enthalpy at the boundaries. */
  su2double *Surface_NormalVelocity;    /*!< \brief Normal velocity at the boundaries. */
  su2double *Surface_Uniformity;  /*!< \brief Integral measure of the streamwise uniformity (absolute) at the boundaries (non-dim). */
  su2double *Surface_SecondaryStrength;     /*!< \brief Integral measure of the strength of secondary flows (absolute) at the boundaries (non-dim). */
  su2double *Surface_SecondOverUniform;   /*!< \brief Integral measure of the strength of secondary flows (relative to streamwise) at the boundaries (non-dim). */
  su2double *Surface_MomentumDistortion;    /*!< \brief Integral measure of the streamwise uniformity (relative to plug flow) at the boundaries (non-dim). */
  su2double *Surface_TotalTemperature;   /*!< \brief Total temperature at the boundaries. */
  su2double *Surface_TotalPressure;    /*!< \brief Total pressure at the boundaries. */
  su2double *Surface_PressureDrop;    /*!< \brief Pressure drop between boundaries. */
  su2double *Surface_DC60;    /*!< \brief Specified fan face mach for nacelle boundaries. */
  su2double *Surface_IDC;    /*!< \brief Specified fan face mach for nacelle boundaries. */
  su2double *Surface_IDC_Mach;    /*!< \brief Specified fan face mach for nacelle boundaries. */
  su2double *Surface_IDR;    /*!< \brief Specified fan face mach for nacelle boundaries. */
  su2double *ActDisk_NetThrust;    /*!< \brief Specified fan face mach for nacelle boundaries. */
  su2double *ActDisk_BCThrust;    /*!< \brief Specified fan face mach for nacelle boundaries. */
  su2double *ActDisk_BCThrust_Old;    /*!< \brief Specified fan face mach for nacelle boundaries. */
  su2double *ActDisk_GrossThrust;    /*!< \brief Specified fan face mach for nacelle boundaries. */
  su2double *ActDisk_Area;    /*!< \brief Specified fan face mach for nacelle boundaries. */
  su2double *ActDisk_ReverseMassFlow;    /*!< \brief Specified fan face mach for nacelle boundaries. */
  su2double **Periodic_RotCenter;  /*!< \brief Rotational center for each periodic boundary. */
  su2double **Periodic_RotAngles;      /*!< \brief Rotation angles for each periodic boundary. */
  su2double **Periodic_Translation;      /*!< \brief Translation vector for each periodic boundary. */
  unsigned short nPeriodic_Index;     /*!< \brief Number of SEND_RECEIVE periodic transformations. */
  su2double **Periodic_Center;         /*!< \brief Rotational center for each SEND_RECEIVE boundary. */
  su2double **Periodic_Rotation;      /*!< \brief Rotation angles for each SEND_RECEIVE boundary. */
  su2double **Periodic_Translate;      /*!< \brief Translation vector for each SEND_RECEIVE boundary. */
  string *Marker_CfgFile_TagBound;			/*!< \brief Global index for markers using config file. */
  unsigned short *Marker_All_KindBC,			/*!< \brief Global index for boundaries using grid information. */
  *Marker_CfgFile_KindBC;		/*!< \brief Global index for boundaries using config file. */
  short *Marker_All_SendRecv;		/*!< \brief Information about if the boundary is sended (+), received (-). */
  short *Marker_All_PerBound;	/*!< \brief Global index for periodic bc using the grid information. */
  unsigned long nExtIter;			/*!< \brief Number of external iterations. */
  unsigned long ExtIter;			/*!< \brief Current external iteration number. */
  unsigned long ExtIter_OffSet;			/*!< \brief External iteration number offset. */
  unsigned long IntIter;			/*!< \brief Current internal iteration number. */
  unsigned long OuterIter;			/*!< \brief Current Outer Iteration for multizone problems. */
  unsigned long Unst_nIntIter;			/*!< \brief Number of internal iterations (Dual time Method). */
  unsigned long Dyn_nIntIter;			/*!< \brief Number of internal iterations (Newton-Raphson Method for nonlinear structural analysis). */
  long Unst_RestartIter;			/*!< \brief Iteration number to restart an unsteady simulation (Dual time Method). */
  long Unst_AdjointIter;			/*!< \brief Iteration number to begin the reverse time integration in the direct solver for the unsteady adjoint. */
  long Iter_Avg_Objective;			/*!< \brief Iteration the number of time steps to be averaged, counting from the back */
  long Dyn_RestartIter;                         /*!< \brief Iteration number to restart a dynamic structural analysis. */
  unsigned short nLevels_TimeAccurateLTS;       /*!< \brief Number of time levels for time accurate local time stepping. */
  unsigned short nTimeDOFsADER_DG;              /*!< \brief Number of time DOFs used in the predictor step of ADER-DG. */
  su2double *TimeDOFsADER_DG;                   /*!< \brief The location of the ADER-DG time DOFs on the interval [-1,1]. */
  unsigned short nTimeIntegrationADER_DG;       /*!< \brief Number of time integration points ADER-DG. */
  su2double *TimeIntegrationADER_DG;            /*!< \brief The location of the ADER-DG time integration points on the interval [-1,1]. */
  su2double *WeightsIntegrationADER_DG;         /*!< \brief The weights of the ADER-DG time integration points on the interval [-1,1]. */
  unsigned short nRKStep;			/*!< \brief Number of steps of the explicit Runge-Kutta method. */
  su2double *RK_Alpha_Step;			/*!< \brief Runge-Kutta beta coefficients. */
  unsigned short nMGLevels;		/*!< \brief Number of multigrid levels (coarse levels). */
  unsigned short nCFL;			/*!< \brief Number of CFL, one for each multigrid level. */
  su2double
  CFLRedCoeff_Turb,		/*!< \brief CFL reduction coefficient on the LevelSet problem. */
  CFLRedCoeff_AdjFlow,	/*!< \brief CFL reduction coefficient for the adjoint problem. */
  CFLRedCoeff_AdjTurb,	/*!< \brief CFL reduction coefficient for the adjoint problem. */
  CFLFineGrid,		/*!< \brief CFL of the finest grid. */
  CFLSolid,       /*!< \brief CFL in (heat) solid solvers. */
  Max_DeltaTime,  		/*!< \brief Max delta time. */
  Unst_CFL;		/*!< \brief Unsteady CFL number. */
  bool ReorientElements;		/*!< \brief Flag for enabling element reorientation. */
  bool AddIndNeighbor;			/*!< \brief Include indirect neighbor in the agglomeration process. */
  unsigned short nDV,		/*!< \brief Number of design variables. */
  nObj, nObjW;              /*! \brief Number of objective functions. */
  unsigned short* nDV_Value;		/*!< \brief Number of values for each design variable (might be different than 1 if we allow arbitrary movement). */
  unsigned short nFFDBox;		/*!< \brief Number of ffd boxes. */
  unsigned short nGridMovement;		/*!< \brief Number of grid movement types specified. */
  unsigned short nTurboMachineryKind; 	/*!< \brief Number turbomachinery types specified. */
  unsigned short nParamDV;		/*!< \brief Number of parameters of the design variable. */
  string DV_Filename;      /*!< \brief Filename for providing surface positions from an external parameterization. */
  su2double **ParamDV;				/*!< \brief Parameters of the design variable. */
  su2double **CoordFFDBox;				/*!< \brief Coordinates of the FFD boxes. */
  unsigned short **DegreeFFDBox;	/*!< \brief Degree of the FFD boxes. */
  string *FFDTag;				/*!< \brief Parameters of the design variable. */
  string *TagFFDBox;				/*!< \brief Tag of the FFD box. */
  unsigned short GeometryMode;			/*!< \brief Gemoetry mode (analysis or gradient computation). */
  unsigned short MGCycle;			/*!< \brief Kind of multigrid cycle. */
  unsigned short FinestMesh;		/*!< \brief Finest mesh for the full multigrid approach. */
  unsigned short nFFD_Fix_IDir, nFFD_Fix_JDir, nFFD_Fix_KDir;                 /*!< \brief Number of planes fixed in the FFD. */
  unsigned short nMG_PreSmooth,                 /*!< \brief Number of MG pre-smooth parameters found in config file. */
  nMG_PostSmooth,                             /*!< \brief Number of MG post-smooth parameters found in config file. */
  nMG_CorrecSmooth;                           /*!< \brief Number of MG correct-smooth parameters found in config file. */
  short *FFD_Fix_IDir, *FFD_Fix_JDir, *FFD_Fix_KDir;	/*!< \brief Exact sections. */
  unsigned short *MG_PreSmooth,	/*!< \brief Multigrid Pre smoothing. */
  *MG_PostSmooth,					/*!< \brief Multigrid Post smoothing. */
  *MG_CorrecSmooth;					/*!< \brief Multigrid Jacobi implicit smoothing of the correction. */
  su2double *LocationStations;   /*!< \brief Airfoil sections in wing slicing subroutine. */
  su2double *NacelleLocation;   /*!< \brief Definition of the nacelle location. */
  unsigned short Kind_Solver,	/*!< \brief Kind of solver Euler, NS, Continuous adjoint, etc.  */
  *Kind_Solver_PerZone,  /*!< \brief Kind of solvers for each zone Euler, NS, Continuous adjoint, etc.  */
  Kind_MZSolver,         /*!< \brief Kind of multizone solver.  */
  Kind_FluidModel,			/*!< \brief Kind of the Fluid Model: Ideal or Van der Walls, ... . */
  Kind_ViscosityModel,			/*!< \brief Kind of the Viscosity Model*/
  Kind_ConductivityModel,			/*!< \brief Kind of the Thermal Conductivity Model*/
  Kind_FreeStreamOption,			/*!< \brief Kind of free stream option to choose if initializing with density or temperature  */
  Kind_InitOption,			/*!< \brief Kind of Init option to choose if initializing with Reynolds number or with thermodynamic conditions   */
  Kind_GasModel,				/*!< \brief Kind of the Gas Model. */
  Kind_DensityModel,				/*!< \brief Kind of the density model for incompressible flows. */
  *Kind_GridMovement,    /*!< \brief Kind of the unsteady mesh movement. */
  Kind_Gradient_Method,		/*!< \brief Numerical method for computation of spatial gradients. */
  Kind_Deform_Linear_Solver, /*!< Numerical method to deform the grid */
  Kind_Deform_Linear_Solver_Prec,		/*!< \brief Preconditioner of the linear solver. */
  Kind_Linear_Solver,		/*!< \brief Numerical solver for the implicit scheme. */
  Kind_Linear_Solver_FSI_Struc,	 /*!< \brief Numerical solver for the structural part in FSI problems. */
  Kind_Linear_Solver_Prec,		/*!< \brief Preconditioner of the linear solver. */
  Kind_Linear_Solver_Prec_FSI_Struc,		/*!< \brief Preconditioner of the linear solver for the structural part in FSI problems. */
  Kind_AdjTurb_Linear_Solver,		/*!< \brief Numerical solver for the turbulent adjoint implicit scheme. */
  Kind_AdjTurb_Linear_Prec,		/*!< \brief Preconditioner of the turbulent adjoint linear solver. */
  Kind_DiscAdj_Linear_Solver, /*!< \brief Linear solver for the discrete adjoint system. */
  Kind_DiscAdj_Linear_Prec,  /*!< \brief Preconditioner of the discrete adjoint linear solver. */
  Kind_DiscAdj_Linear_Solver_FSI_Struc, /*!< \brief Linear solver for the discrete adjoint system in the structural side of FSI problems. */
  Kind_DiscAdj_Linear_Prec_FSI_Struc,   /*!< \brief Preconditioner of the discrete adjoint linear solver in the structural side of FSI problems. */
  Kind_SlopeLimit,				/*!< \brief Global slope limiter. */
  Kind_SlopeLimit_Flow,		/*!< \brief Slope limiter for flow equations.*/
  Kind_SlopeLimit_Turb,		/*!< \brief Slope limiter for the turbulence equation.*/
  Kind_SlopeLimit_AdjTurb,	/*!< \brief Slope limiter for the adjoint turbulent equation.*/
  Kind_SlopeLimit_AdjFlow,	/*!< \brief Slope limiter for the adjoint equation.*/
  Kind_TimeNumScheme,			/*!< \brief Global explicit or implicit time integration. */
  Kind_TimeIntScheme_Flow,	/*!< \brief Time integration for the flow equations. */
  Kind_TimeIntScheme_FEM_Flow,  /*!< \brief Time integration for the flow equations. */
  Kind_ADER_Predictor,          /*!< \brief Predictor step of the ADER-DG time integration scheme. */
  Kind_TimeIntScheme_AdjFlow,		/*!< \brief Time integration for the adjoint flow equations. */
  Kind_TimeIntScheme_Turb,	/*!< \brief Time integration for the turbulence model. */
  Kind_TimeIntScheme_AdjTurb,	/*!< \brief Time integration for the adjoint turbulence model. */
  Kind_TimeIntScheme_Heat,	/*!< \brief Time integration for the wave equations. */
  Kind_TimeStep_Heat, /*!< \brief Time stepping method for the (fvm) heat equation. */
  Kind_TimeIntScheme_FEA,	/*!< \brief Time integration for the FEA equations. */
  Kind_SpaceIteScheme_FEA,	/*!< \brief Iterative scheme for nonlinear structural analysis. */
  Kind_ConvNumScheme,			/*!< \brief Global definition of the convective term. */
  Kind_ConvNumScheme_Flow,	/*!< \brief Centered or upwind scheme for the flow equations. */
  Kind_ConvNumScheme_FEM_Flow,  /*!< \brief Finite element scheme for the flow equations. */
  Kind_ConvNumScheme_Heat,	/*!< \brief Centered or upwind scheme for the flow equations. */
  Kind_ConvNumScheme_AdjFlow,		/*!< \brief Centered or upwind scheme for the adjoint flow equations. */
  Kind_ConvNumScheme_Turb,	/*!< \brief Centered or upwind scheme for the turbulence model. */
  Kind_ConvNumScheme_AdjTurb,	/*!< \brief Centered or upwind scheme for the adjoint turbulence model. */
  Kind_ConvNumScheme_Template,	/*!< \brief Centered or upwind scheme for the level set equation. */
  Kind_Centered,				/*!< \brief Centered scheme. */
  Kind_Centered_Flow,			/*!< \brief Centered scheme for the flow equations. */
  Kind_Centered_AdjFlow,			/*!< \brief Centered scheme for the adjoint flow equations. */
  Kind_Centered_Turb,			/*!< \brief Centered scheme for the turbulence model. */
  Kind_Centered_AdjTurb,		/*!< \brief Centered scheme for the adjoint turbulence model. */
  Kind_Centered_Template,		/*!< \brief Centered scheme for the template model. */
  Kind_Upwind,				/*!< \brief Upwind scheme. */
  Kind_Upwind_Flow,			/*!< \brief Upwind scheme for the flow equations. */
  Kind_Upwind_AdjFlow,			/*!< \brief Upwind scheme for the adjoint flow equations. */
  Kind_Upwind_Turb,			/*!< \brief Upwind scheme for the turbulence model. */
  Kind_Upwind_AdjTurb,		/*!< \brief Upwind scheme for the adjoint turbulence model. */
  Kind_Upwind_Template,			/*!< \brief Upwind scheme for the template model. */
  Kind_FEM,                     /*!< \brief Finite element scheme for the flow equations. */
  Kind_FEM_Flow,                        /*!< \brief Finite element scheme for the flow equations. */
  Kind_FEM_DG_Shock,      /*!< \brief Shock capturing method for the FEM DG solver. */
  Kind_Matrix_Coloring,   /*!< \brief Type of matrix coloring for sparse Jacobian computation. */
  Kind_Solver_Fluid_FSI,		/*!< \brief Kind of solver for the fluid in FSI applications. */
  Kind_Solver_Struc_FSI,		/*!< \brief Kind of solver for the structure in FSI applications. */
  Kind_BGS_RelaxMethod,				/*!< \brief Kind of relaxation method for Block Gauss Seidel method in FSI problems. */
  Kind_TransferMethod;	/*!< \brief Iterative scheme for nonlinear structural analysis. */
  bool Energy_Equation;         /*!< \brief Solve the energy equation for incompressible flows. */
  bool MUSCL,		/*!< \brief MUSCL scheme .*/
  MUSCL_Flow,		/*!< \brief MUSCL scheme for the flow equations.*/
  MUSCL_Turb,	 /*!< \brief MUSCL scheme for the turbulence equations.*/
  MUSCL_Heat,	 /*!< \brief MUSCL scheme for the (fvm) heat equation.*/
  MUSCL_AdjFlow,		/*!< \brief MUSCL scheme for the adj flow equations.*/
  MUSCL_AdjTurb; 	/*!< \brief MUSCL scheme for the adj turbulence equations.*/
  bool EulerPersson;        /*!< \brief Boolean to determine whether this is an Euler simulation with Persson shock capturing. */
  bool FSI_Problem,			/*!< \brief Boolean to determine whether the simulation is FSI or not. */
  ZoneSpecific_Problem,   /*!< \brief Boolean to determine whether we wish to use zone-specific solvers. */
  Multizone_Problem;      /*!< \brief Boolean to determine whether we are solving a multizone problem. */
  unsigned short nID_DV;  /*!< \brief ID for the region of FEM when computed using direct differentiation. */
  bool AD_Mode;         /*!< \brief Algorithmic Differentiation support. */
  bool AD_Preaccumulation;   /*!< \brief Enable or disable preaccumulation in the AD mode. */
  unsigned short Kind_Material_Compress,	/*!< \brief Determines if the material is compressible or incompressible (structural analysis). */
  Kind_Material,			/*!< \brief Determines the material model to be used (structural analysis). */
  Kind_Struct_Solver,		/*!< \brief Determines the geometric condition (small or large deformations) for structural analysis. */
  Kind_DV_FEA;				/*!< \brief Kind of Design Variable for FEA problems.*/
  unsigned short Kind_Turb_Model;			/*!< \brief Turbulent model definition. */
  unsigned short Kind_SGS_Model;                        /*!< \brief LES SGS model definition. */
  unsigned short Kind_Trans_Model,			/*!< \brief Transition model definition. */
  Kind_ActDisk, Kind_Engine_Inflow, Kind_Inlet, *Kind_Inc_Inlet, *Kind_Data_Riemann, *Kind_Data_Giles;           /*!< \brief Kind of inlet boundary treatment. */
  unsigned short nInc_Inlet;  /*!< \brief Number of inlet boundary treatment types listed. */
  bool Inc_Inlet_UseNormal;    /*!< \brief Flag for whether to use the local normal as the flow direction for an incompressible pressure inlet. */
  su2double Linear_Solver_Error;		/*!< \brief Min error of the linear solver for the implicit formulation. */
  su2double Deform_Linear_Solver_Error;    /*!< \brief Min error of the linear solver for the implicit formulation. */
  su2double Linear_Solver_Error_FSI_Struc;		/*!< \brief Min error of the linear solver for the implicit formulation in the structural side for FSI problems . */
  su2double Linear_Solver_Error_Heat;        /*!< \brief Min error of the linear solver for the implicit formulation in the fvm heat solver . */
  unsigned long Linear_Solver_Iter;		/*!< \brief Max iterations of the linear solver for the implicit formulation. */
  unsigned long Deform_Linear_Solver_Iter;   /*!< \brief Max iterations of the linear solver for the implicit formulation. */
  unsigned long Linear_Solver_Iter_FSI_Struc;		/*!< \brief Max iterations of the linear solver for FSI applications and structural solver. */
  unsigned long Linear_Solver_Iter_Heat;       /*!< \brief Max iterations of the linear solver for the implicit formulation in the fvm heat solver. */
  unsigned long Linear_Solver_Restart_Frequency;   /*!< \brief Restart frequency of the linear solver for the implicit formulation. */
  unsigned short Linear_Solver_ILU_n;		/*!< \brief ILU fill=in level. */
  su2double SemiSpan;		/*!< \brief Wing Semi span. */
  su2double Roe_Kappa;		/*!< \brief Relaxation of the Roe scheme. */
  su2double Relaxation_Factor_Flow;		/*!< \brief Relaxation coefficient of the linear solver mean flow. */
  su2double Relaxation_Factor_Turb;		/*!< \brief Relaxation coefficient of the linear solver turbulence. */
  su2double Relaxation_Factor_AdjFlow;		/*!< \brief Relaxation coefficient of the linear solver adjoint mean flow. */
  su2double Relaxation_Factor_CHT;  /*!< \brief Relaxation coefficient for the update of conjugate heat variables. */
  su2double AdjTurb_Linear_Error;		/*!< \brief Min error of the turbulent adjoint linear solver for the implicit formulation. */
  su2double EntropyFix_Coeff;              /*!< \brief Entropy fix coefficient. */
  unsigned short AdjTurb_Linear_Iter;		/*!< \brief Min error of the turbulent adjoint linear solver for the implicit formulation. */
  su2double *Stations_Bounds;                  /*!< \brief Airfoil section limit. */
  unsigned short nLocationStations,      /*!< \brief Number of section cuts to make when outputting mesh and cp . */
  nWingStations;               /*!< \brief Number of section cuts to make when calculating internal volume. */
  su2double* Kappa_Flow,           /*!< \brief Numerical dissipation coefficients for the flow equations. */
  *Kappa_AdjFlow,                  /*!< \brief Numerical dissipation coefficients for the adjoint flow equations. */
  *Kappa_Heat;                    /*!< \brief Numerical dissipation coefficients for the (fvm) heat equation. */  
  su2double* FFD_Axis;       /*!< \brief Numerical dissipation coefficients for the adjoint equations. */
  su2double Kappa_1st_AdjFlow,	/*!< \brief JST 1st order dissipation coefficient for adjoint flow equations (coarse multigrid levels). */
  Kappa_2nd_AdjFlow,			/*!< \brief JST 2nd order dissipation coefficient for adjoint flow equations. */
  Kappa_4th_AdjFlow,			/*!< \brief JST 4th order dissipation coefficient for adjoint flow equations. */
  Kappa_1st_Flow,			/*!< \brief JST 1st order dissipation coefficient for flow equations (coarse multigrid levels). */
  Kappa_2nd_Flow,			/*!< \brief JST 2nd order dissipation coefficient for flow equations. */
  Kappa_4th_Flow,			/*!< \brief JST 4th order dissipation coefficient for flow equations. */
  Kappa_2nd_Heat,     /*!< \brief 2nd order dissipation coefficient for heat equation. */
  Kappa_4th_Heat;     /*!< \brief 4th order dissipation coefficient for heat equation. */  
  su2double Geo_Waterline_Location; /*!< \brief Location of the waterline. */
  
  su2double Min_Beta_RoeTurkel,		/*!< \brief Minimum value of Beta for the Roe-Turkel low Mach preconditioner. */
  Max_Beta_RoeTurkel;		/*!< \brief Maximum value of Beta for the Roe-Turkel low Mach preconditioner. */
  unsigned long GridDef_Nonlinear_Iter, /*!< \brief Number of nonlinear increments for grid deformation. */
  GridDef_Linear_Iter; /*!< \brief Number of linear smoothing iterations for grid deformation. */
  unsigned short Deform_Stiffness_Type; /*!< \brief Type of element stiffness imposed for FEA mesh deformation. */
  bool Deform_Output;  /*!< \brief Print the residuals during mesh deformation to the console. */
  su2double Deform_Tol_Factor; /*!< Factor to multiply smallest volume for deform tolerance (0.001 default) */
  su2double Deform_Coeff; /*!< Deform coeffienct */
  su2double Deform_Limit; /*!< Deform limit */
  unsigned short FFD_Continuity; /*!< Surface continuity at the intersection with the FFD */
  unsigned short FFD_CoordSystem; /*!< Define the coordinates system */
  su2double Deform_ElasticityMod, Deform_PoissonRatio; /*!< young's modulus and poisson ratio for volume deformation stiffness model */
  bool Visualize_Surface_Def;  /*!< \brief Flag to visualize the surface deformacion in SU2_DEF. */
  bool Visualize_Volume_Def; /*!< \brief Flag to visualize the volume deformation in SU2_DEF. */
  bool FFD_Symmetry_Plane;	/*!< \brief FFD symmetry plane. */
  su2double Mach;		/*!< \brief Mach number. */
  su2double Reynolds;	/*!< \brief Reynolds number. */
  su2double Froude;	/*!< \brief Froude number. */
  su2double Length_Reynolds;	/*!< \brief Reynolds length (dimensional). */
  su2double AoA,			/*!< \brief Angle of attack (just external flow). */
  iH, AoS, AoA_Offset, AoS_Offset, AoA_Sens;		/*!< \brief Angle of sideSlip (just external flow). */
  bool Fixed_CL_Mode;			/*!< \brief Activate fixed CL mode (external flow only). */
  bool Fixed_CM_Mode;			/*!< \brief Activate fixed CL mode (external flow only). */
  bool Eval_dOF_dCX;			/*!< \brief Activate fixed CL mode (external flow only). */
  bool Discard_InFiles; /*!< \brief Discard angle of attack in solution and geometry files. */
  su2double Target_CL;			/*!< \brief Specify a target CL instead of AoA (external flow only). */
  su2double Target_CM;			/*!< \brief Specify a target CL instead of AoA (external flow only). */
  su2double Total_CM;			/*!< \brief Specify a target CL instead of AoA (external flow only). */
  su2double Total_CD;			/*!< \brief Specify a target CL instead of AoA (external flow only). */
  su2double dCL_dAlpha;        /*!< \brief value of dCl/dAlpha. */
  su2double dCM_diH;        /*!< \brief value of dCM/dHi. */
  unsigned long Iter_Fixed_CL;			/*!< \brief Iterations to re-evaluate the angle of attack (external flow only). */
  unsigned long Iter_Fixed_CM;			/*!< \brief Iterations to re-evaluate the angle of attack (external flow only). */
  unsigned long Iter_Fixed_NetThrust;			/*!< \brief Iterations to re-evaluate the angle of attack (external flow only). */
  unsigned long Iter_dCL_dAlpha;   /*!< \brief Number of iterations to evaluate dCL_dAlpha. */
  unsigned long Update_Alpha;			/*!< \brief Iterations to re-evaluate the angle of attack (external flow only). */
  unsigned long Update_iH;			/*!< \brief Iterations to re-evaluate the angle of attack (external flow only). */
  unsigned long Update_BCThrust;			/*!< \brief Iterations to re-evaluate the angle of attack (external flow only). */
  su2double dNetThrust_dBCThrust;        /*!< \brief value of dCl/dAlpha. */
  bool Update_BCThrust_Bool;			/*!< \brief Boolean flag for whether to update the AoA for fixed lift mode on a given iteration. */
  bool Update_AoA;			/*!< \brief Boolean flag for whether to update the AoA for fixed lift mode on a given iteration. */
  bool Update_HTPIncidence;			/*!< \brief Boolean flag for whether to update the AoA for fixed lift mode on a given iteration. */
  su2double ChargeCoeff;		/*!< \brief Charge coefficient (just for poisson problems). */
  unsigned short Cauchy_Func_Flow,	/*!< \brief Function where to apply the convergence criteria in the flow problem. */
  Cauchy_Func_AdjFlow,				/*!< \brief Function where to apply the convergence criteria in the adjoint problem. */
  Cauchy_Elems;						/*!< \brief Number of elements to evaluate. */
  unsigned short Residual_Func_Flow;	/*!< \brief Equation to apply residual convergence to. */
  unsigned short Res_FEM_CRIT;  /*!< \brief Criteria to apply to the FEM convergence (absolute/relative). */
  unsigned long StartConv_Iter;	/*!< \brief Start convergence criteria at iteration. */
  su2double Cauchy_Eps;	/*!< \brief Epsilon used for the convergence. */
  unsigned long Wrt_Sol_Freq,	/*!< \brief Writing solution frequency. */
  Wrt_Sol_Freq_DualTime,	/*!< \brief Writing solution frequency for Dual Time. */
  Wrt_Con_Freq,				/*!< \brief Writing convergence history frequency. */
  Wrt_Con_Freq_DualTime;				/*!< \brief Writing convergence history frequency. */
  bool Wrt_Unsteady;  /*!< \brief Write unsteady data adding header and prefix. */
  bool Wrt_Dynamic;  		/*!< \brief Write dynamic data adding header and prefix. */
  bool Restart,	/*!< \brief Restart solution (for direct, adjoint, and linearized problems).*/
  Wrt_Binary_Restart,	/*!< \brief Write binary SU2 native restart files.*/
  Read_Binary_Restart,	/*!< \brief Read binary SU2 native restart files.*/
  Restart_Flow;	/*!< \brief Restart flow solution for adjoint and linearized problems. */
  unsigned short nMarker_Monitoring,	/*!< \brief Number of markers to monitor. */
  nMarker_Designing,					/*!< \brief Number of markers for the objective function. */
  nMarker_GeoEval,					/*!< \brief Number of markers for the objective function. */
  nMarker_ZoneInterface, /*!< \brief Number of markers in the zone interface. */
  nMarker_Plotting,					/*!< \brief Number of markers to plot. */
  nMarker_Analyze,					/*!< \brief Number of markers to plot. */
  nMarker_Moving,               /*!< \brief Number of markers in motion (DEFORMING, MOVING_WALL, or FLUID_STRUCTURE). */
  nMarker_PyCustom,               /*!< \brief Number of markers that are customizable in Python. */
  nMarker_DV,               /*!< \brief Number of markers affected by the design variables. */
  nMarker_WallFunctions;    /*!< \brief Number of markers for which wall functions must be applied. */
  string *Marker_Monitoring,     /*!< \brief Markers to monitor. */
  *Marker_Designing,         /*!< \brief Markers to plot. */
  *Marker_GeoEval,         /*!< \brief Markers to plot. */
  *Marker_Plotting,          /*!< \brief Markers to plot. */
  *Marker_Analyze,          /*!< \brief Markers to plot. */
  *Marker_ZoneInterface,          /*!< \brief Markers in the FSI interface. */
  *Marker_Moving,            /*!< \brief Markers in motion (DEFORMING, MOVING_WALL, or FLUID_STRUCTURE). */
  *Marker_PyCustom,            /*!< \brief Markers that are customizable in Python. */
  *Marker_DV,            /*!< \brief Markers affected by the design variables. */
  *Marker_WallFunctions; /*!< \brief Markers for which wall functions must be applied. */
  unsigned short  nConfig_Files;          /*!< \brief Number of config files for multiphysics problems. */
  string *Config_Filenames;               /*!< \brief List of names for configuration files. */
  unsigned short  *Kind_WallFunctions;        /*!< \brief The kind of wall function to use for the corresponding markers. */
  unsigned short  **IntInfo_WallFunctions;    /*!< \brief Additional integer information for the wall function markers. */
  su2double       **DoubleInfo_WallFunctions; /*!< \brief Additional double information for the wall function markers. */
  unsigned short  *Marker_All_Monitoring,        /*!< \brief Global index for monitoring using the grid information. */
  *Marker_All_GeoEval,       /*!< \brief Global index for geometrical evaluation. */
  *Marker_All_Plotting,        /*!< \brief Global index for plotting using the grid information. */
  *Marker_All_Analyze,        /*!< \brief Global index for plotting using the grid information. */
  *Marker_All_ZoneInterface,        /*!< \brief Global index for FSI interface markers using the grid information. */
  *Marker_All_Turbomachinery,        /*!< \brief Global index for Turbomachinery markers using the grid information. */
  *Marker_All_TurbomachineryFlag,        /*!< \brief Global index for Turbomachinery markers flag using the grid information. */
  *Marker_All_MixingPlaneInterface,        /*!< \brief Global index for MixingPlane interface markers using the grid information. */    
  *Marker_All_DV,          /*!< \brief Global index for design variable markers using the grid information. */
  *Marker_All_Moving,          /*!< \brief Global index for moving surfaces using the grid information. */
  *Marker_All_PyCustom,                 /*!< \brief Global index for Python customizable surfaces using the grid information. */
  *Marker_All_Designing,         /*!< \brief Global index for moving using the grid information. */
  *Marker_CfgFile_Monitoring,     /*!< \brief Global index for monitoring using the config information. */
  *Marker_CfgFile_Designing,      /*!< \brief Global index for monitoring using the config information. */
  *Marker_CfgFile_GeoEval,      /*!< \brief Global index for monitoring using the config information. */
  *Marker_CfgFile_Plotting,     /*!< \brief Global index for plotting using the config information. */
  *Marker_CfgFile_Analyze,     /*!< \brief Global index for plotting using the config information. */
  *Marker_CfgFile_ZoneInterface,     /*!< \brief Global index for FSI interface using the config information. */
  *Marker_CfgFile_Turbomachinery,     /*!< \brief Global index for Turbomachinery  using the config information. */
  *Marker_CfgFile_TurbomachineryFlag,     /*!< \brief Global index for Turbomachinery flag using the config information. */
  *Marker_CfgFile_MixingPlaneInterface,     /*!< \brief Global index for MixingPlane interface using the config information. */
  *Marker_CfgFile_Moving,       /*!< \brief Global index for moving surfaces using the config information. */
  *Marker_CfgFile_PyCustom,        /*!< \brief Global index for Python customizable surfaces using the config information. */
  *Marker_CfgFile_DV,       /*!< \brief Global index for design variable markers using the config information. */
  *Marker_CfgFile_PerBound;     /*!< \brief Global index for periodic boundaries using the config information. */
  string *PlaneTag;      /*!< \brief Global index for the plane adaptation (upper, lower). */
  su2double DualVol_Power;			/*!< \brief Power for the dual volume in the grid adaptation sensor. */
  su2double *nBlades;						/*!< \brief number of blades for turbomachinery computation. */
  unsigned short Analytical_Surface;	/*!< \brief Information about the analytical definition of the surface for grid adaptation. */
  unsigned short Geo_Description;	/*!< \brief Description of the geometry. */
  unsigned short Mesh_FileFormat;	/*!< \brief Mesh input format. */
  unsigned short Output_FileFormat;	/*!< \brief Format of the output files. */
  unsigned short ActDisk_Jump;	/*!< \brief Format of the output files. */
  bool CFL_Adapt;      /*!< \brief Adaptive CFL number. */
  bool HB_Precondition;    /*< \brief Flag to turn on harmonic balance source term preconditioning */
  su2double RefArea,		/*!< \brief Reference area for coefficient computation. */
  RefElemLength,				/*!< \brief Reference element length for computing the slope limiting epsilon. */
  RefSharpEdges,				/*!< \brief Reference coefficient for detecting sharp edges. */
  RefLength,			/*!< \brief Reference length for moment computation. */
  *RefOriginMoment,           /*!< \brief Origin for moment computation. */
  *RefOriginMoment_X,      /*!< \brief X Origin for moment computation. */
  *RefOriginMoment_Y,      /*!< \brief Y Origin for moment computation. */
  *RefOriginMoment_Z,      /*!< \brief Z Origin for moment computation. */
  *CFL_AdaptParam,      /*!< \brief Information about the CFL ramp. */
  *RelaxFactor_Giles,      /*!< \brief Information about the under relaxation factor for Giles BC. */
  *CFL,
  *HTP_Axis,      /*!< \brief Location of the HTP axis. */
  DomainVolume;		/*!< \brief Volume of the computational grid. */
  unsigned short nRefOriginMoment_X,    /*!< \brief Number of X-coordinate moment computation origins. */
  nRefOriginMoment_Y,           /*!< \brief Number of Y-coordinate moment computation origins. */
  nRefOriginMoment_Z;           /*!< \brief Number of Z-coordinate moment computation origins. */
  string Mesh_FileName,			/*!< \brief Mesh input file. */
  Mesh_Out_FileName,				/*!< \brief Mesh output file. */
  Solution_FlowFileName,			/*!< \brief Flow solution input file. */
  Solution_LinFileName,			/*!< \brief Linearized flow solution input file. */
  Solution_AdjFileName,			/*!< \brief Adjoint solution input file for drag functional. */
  Solution_FEMFileName,			/*!< \brief Solution input file for structural problem. */
  Solution_AdjFEMFileName,     /*!< \brief Adjoint solution input file for structural problem. */
  Flow_FileName,					/*!< \brief Flow variables output file. */
  Structure_FileName,					/*!< \brief Structure variables output file. */
  SurfStructure_FileName,					/*!< \brief Surface structure variables output file. */
  AdjStructure_FileName,         /*!< \brief Structure variables output file. */
  AdjSurfStructure_FileName,         /*!< \brief Surface structure variables output file. */
  SurfHeat_FileName,					/*!< \brief Surface structure variables output file. */
  Heat_FileName,					/*!< \brief Heat variables output file. */
  Residual_FileName,				/*!< \brief Residual variables output file. */
  Conv_FileName,					/*!< \brief Convergence history output file. */
  Breakdown_FileName,			    /*!< \brief Breakdown output file. */
  Conv_FileName_FSI,					/*!< \brief Convergence history output file. */
  Restart_FlowFileName,			/*!< \brief Restart file for flow variables. */
  Restart_HeatFileName,			/*!< \brief Restart file for heat variables. */
  Restart_AdjFileName,			/*!< \brief Restart file for adjoint variables, drag functional. */
  Restart_FEMFileName,			/*!< \brief Restart file for FEM elasticity. */
  Restart_AdjFEMFileName,      /*!< \brief Restart file for FEM elasticity. */
  Adj_FileName,					/*!< \brief Output file with the adjoint variables. */
  ObjFunc_Grad_FileName,			/*!< \brief Gradient of the objective function. */
  ObjFunc_Value_FileName,			/*!< \brief Objective function. */
  SurfFlowCoeff_FileName,			/*!< \brief Output file with the flow variables on the surface. */
  SurfAdjCoeff_FileName,			/*!< \brief Output file with the adjoint variables on the surface. */
  New_SU2_FileName,       		/*!< \brief Output SU2 mesh file converted from CGNS format. */
  SurfSens_FileName,			/*!< \brief Output file for the sensitivity on the surface (discrete adjoint). */
  VolSens_FileName;			/*!< \brief Output file for the sensitivity in the volume (discrete adjoint). */
  bool Low_MemoryOutput,      /*!< \brief Output less information for lower memory use */
  Wrt_Output,                 /*!< \brief Write any output files */
  Wrt_Vol_Sol,                /*!< \brief Write a volume solution file */
  Wrt_Srf_Sol,                /*!< \brief Write a surface solution file */
  Wrt_Csv_Sol,                /*!< \brief Write a surface comma-separated values solution file */
  Wrt_Crd_Sol,                /*!< \brief Write a binary file with the grid coordinates only. */
  Wrt_Residuals,              /*!< \brief Write residuals to solution file */
  Wrt_Surface,                /*!< \brief Write solution at each surface */
  Wrt_Limiters,              /*!< \brief Write residuals to solution file */
  Wrt_SharpEdges,              /*!< \brief Write residuals to solution file */
  Wrt_Halo,                   /*!< \brief Write rind layers in solution files */
  Wrt_Performance,            /*!< \brief Write the performance summary at the end of a calculation.  */
  Wrt_InletFile,                   /*!< \brief Write a template inlet profile file */
  Wrt_Slice,                   /*!< \brief Write 1D slice of a 2D cartesian solution */
  Plot_Section_Forces;       /*!< \brief Write sectional forces for specified markers. */
  unsigned short Console_Output_Verb,  /*!< \brief Level of verbosity for console output */
  Kind_Average;        /*!< \brief Particular average for the marker analyze. */
  su2double Gamma,			/*!< \brief Ratio of specific heats of the gas. */
  Bulk_Modulus,			/*!< \brief Value of the bulk modulus for incompressible flows. */
  Beta_Factor,			/*!< \brief Value of the epsilon^2 multiplier for Beta for the incompressible preconditioner. */
  Gas_Constant,     /*!< \brief Specific gas constant. */
  Gas_ConstantND,     /*!< \brief Non-dimensional specific gas constant. */
  Molecular_Weight,     /*!< \brief Molecular weight of an incompressible ideal gas (g/mol). */
  Specific_Heat_Cp,     /*!< \brief Specific heat at constant pressure. */
  Specific_Heat_CpND,     /*!< \brief Non-dimensional specific heat at constant pressure. */
  Specific_Heat_Cp_Solid, /*!< \brief Specific heat in solids. */
  Specific_Heat_Cv,     /*!< \brief Specific heat at constant volume. */
  Specific_Heat_CvND,     /*!< \brief Non-dimensional specific heat at constant volume. */
  Thermal_Expansion_Coeff,     /*!< \brief Thermal expansion coefficient. */
  Thermal_Expansion_CoeffND,     /*!< \brief Non-dimensional thermal expansion coefficient. */
  Inc_Density_Ref,    /*!< \brief Reference density for custom incompressible non-dim. */
  Inc_Velocity_Ref,    /*!< \brief Reference velocity for custom incompressible non-dim. */
  Inc_Temperature_Ref,    /*!< \brief Reference temperature for custom incompressible non-dim. */
  Inc_Density_Init,    /*!< \brief Initial density for incompressible flows. */
  *Inc_Velocity_Init,    /*!< \brief Initial velocity vector for incompressible flows. */
  Inc_Temperature_Init,    /*!< \brief Initial temperature for incompressible flows w/ heat transfer. */
  Heat_Flux_Ref,  /*!< \brief Reference heat flux for non-dim. */
  Gas_Constant_Ref, /*!< \brief Reference specific gas constant. */
  Temperature_Critical,   /*!< \brief Critical Temperature for real fluid model.  */
  Pressure_Critical,   /*!< \brief Critical Pressure for real fluid model.  */
  Density_Critical,   /*!< \brief Critical Density for real fluid model.  */
  Acentric_Factor,   /*!< \brief Acentric Factor for real fluid model.  */
  Mu_Constant,     /*!< \brief Constant viscosity for ConstantViscosity model.  */
  Mu_ConstantND,   /*!< \brief Non-dimensional constant viscosity for ConstantViscosity model.  */
  Kt_Constant,     /*!< \brief Constant thermal conductivity for ConstantConductivity model.  */
  Kt_ConstantND,   /*!< \brief Non-dimensional constant thermal conductivity for ConstantConductivity model.  */
  Mu_Ref,     /*!< \brief Reference viscosity for Sutherland model.  */
  Mu_RefND,   /*!< \brief Non-dimensional reference viscosity for Sutherland model.  */
  Mu_Temperature_Ref,     /*!< \brief Reference temperature for Sutherland model.  */
  Mu_Temperature_RefND,   /*!< \brief Non-dimensional reference temperature for Sutherland model.  */
  Mu_S,     /*!< \brief Reference S for Sutherland model.  */
  Mu_SND,   /*!< \brief Non-dimensional reference S for Sutherland model.  */
  Thermal_Conductivity_Solid, /*!< \brief Thermal conductivity in solids. */
  Thermal_Diffusivity_Solid, /*!< \brief Thermal diffusivity in solids. */
  Temperature_Freestream_Solid, /*!< \brief Temperature in solids at freestream conditions. */
  Density_Solid,      /*!< \brief Total density in solids. */  
  *Velocity_FreeStream,     /*!< \brief Free-stream velocity vector of the fluid.  */
  Energy_FreeStream,     /*!< \brief Free-stream total energy of the fluid.  */
  ModVel_FreeStream,     /*!< \brief Magnitude of the free-stream velocity of the fluid.  */
  ModVel_FreeStreamND,     /*!< \brief Non-dimensional magnitude of the free-stream velocity of the fluid.  */
  Density_FreeStream,     /*!< \brief Free-stream density of the fluid. */
  Viscosity_FreeStream,     /*!< \brief Free-stream viscosity of the fluid.  */
  Tke_FreeStream,     /*!< \brief Total turbulent kinetic energy of the fluid.  */
  Intermittency_FreeStream,     /*!< \brief Freestream intermittency (for sagt transition model) of the fluid.  */
  TurbulenceIntensity_FreeStream,     /*!< \brief Freestream turbulent intensity (for sagt transition model) of the fluid.  */
  Turb2LamViscRatio_FreeStream,          /*!< \brief Ratio of turbulent to laminar viscosity. */
  NuFactor_FreeStream,  /*!< \brief Ratio of turbulent to laminar viscosity. */
  NuFactor_Engine,  /*!< \brief Ratio of turbulent to laminar viscosity at the engine. */
  SecondaryFlow_ActDisk,  /*!< \brief Ratio of turbulent to laminar viscosity at the actuator disk. */
  Initial_BCThrust,  /*!< \brief Ratio of turbulent to laminar viscosity at the actuator disk. */
  Pressure_FreeStream,     /*!< \brief Total pressure of the fluid. */
  Pressure_Thermodynamic,     /*!< \brief Thermodynamic pressure of the fluid. */
  Temperature_FreeStream,  /*!< \brief Total temperature of the fluid.  */
  Temperature_ve_FreeStream,  /*!< \brief Total vibrational-electronic temperature of the fluid.  */
  *MassFrac_FreeStream, /*!< \brief Mixture mass fractions of the fluid. */
  Prandtl_Lam,      /*!< \brief Laminar Prandtl number for the gas.  */
  Prandtl_Turb,     /*!< \brief Turbulent Prandtl number for the gas.  */
  Length_Ref,       /*!< \brief Reference length for non-dimensionalization. */
  Pressure_Ref,     /*!< \brief Reference pressure for non-dimensionalization.  */
  Temperature_Ref,  /*!< \brief Reference temperature for non-dimensionalization.*/
  Density_Ref,      /*!< \brief Reference density for non-dimensionalization.*/
  Velocity_Ref,     /*!< \brief Reference velocity for non-dimensionalization.*/
  Time_Ref,                  /*!< \brief Reference time for non-dimensionalization. */
  Viscosity_Ref,              /*!< \brief Reference viscosity for non-dimensionalization. */
  Conductivity_Ref,           /*!< \brief Reference conductivity for non-dimensionalization. */
  Energy_Ref,                 /*!< \brief Reference viscosity for non-dimensionalization. */
  Wall_Temperature,           /*!< \brief Temperature at an isotropic wall in Kelvin. */
  Omega_Ref,                  /*!< \brief Reference angular velocity for non-dimensionalization. */
  Force_Ref,                  /*!< \brief Reference body force for non-dimensionalization. */
  Pressure_FreeStreamND,      /*!< \brief Farfield pressure value (external flow). */
  Pressure_ThermodynamicND,   /*!< \brief Farfield thermodynamic pressure value. */
  Temperature_FreeStreamND,   /*!< \brief Farfield temperature value (external flow). */
  Density_FreeStreamND,       /*!< \brief Farfield density value (external flow). */
  Velocity_FreeStreamND[3],   /*!< \brief Farfield velocity values (external flow). */
  Energy_FreeStreamND,        /*!< \brief Farfield energy value (external flow). */
  Viscosity_FreeStreamND,     /*!< \brief Farfield viscosity value (external flow). */
  Tke_FreeStreamND,           /*!< \brief Farfield kinetic energy (external flow). */
  Omega_FreeStreamND,         /*!< \brief Specific dissipation (external flow). */
  Omega_FreeStream;           /*!< \brief Specific dissipation (external flow). */
  unsigned short nElectric_Constant; /*!< \brief Number of different electric constants. */
  su2double *Electric_Constant;   /*!< \brief Dielectric constant modulus. */
  su2double Knowles_B,      /*!< \brief Knowles material model constant B. */
  Knowles_N;                /*!< \brief Knowles material model constant N. */
  bool DE_Effects; 						/*!< Application of DE effects to FE analysis */
  bool RefGeom; 						/*!< Read a reference geometry for optimization purposes. */
  unsigned long refNodeID;     /*!< \brief Global ID for the reference node (optimization). */
  string RefGeom_FEMFileName;    			/*!< \brief File name for reference geometry. */
  unsigned short RefGeom_FileFormat;	/*!< \brief Mesh input format. */
  unsigned short Kind_2DElasForm;			/*!< \brief Kind of bidimensional elasticity solver. */
  unsigned short nIterFSI;	  /*!< \brief Number of maximum number of subiterations in a FSI problem. */
  unsigned short nIterFSI_Ramp;  /*!< \brief Number of FSI subiterations during which a ramp is applied. */
  unsigned short iInst;       /*!< \brief Current instance value */
  su2double AitkenStatRelax;	/*!< \brief Aitken's relaxation factor (if set as static) */
  su2double AitkenDynMaxInit;	/*!< \brief Aitken's maximum dynamic relaxation factor for the first iteration */
  su2double AitkenDynMinInit;	/*!< \brief Aitken's minimum dynamic relaxation factor for the first iteration */
  bool RampAndRelease;        /*!< \brief option for ramp load and release */
  bool Sine_Load;             /*!< \brief option for sine load */
  su2double *SineLoad_Coeff;  /*!< \brief Stores the load coefficient */
  su2double Thermal_Diffusivity;			/*!< \brief Thermal diffusivity used in the heat solver. */
  su2double Cyclic_Pitch,     /*!< \brief Cyclic pitch for rotorcraft simulations. */
  Collective_Pitch;           /*!< \brief Collective pitch for rotorcraft simulations. */
  su2double Mach_Motion;			/*!< \brief Mach number based on mesh velocity and freestream quantities. */
  su2double *Motion_Origin_X, /*!< \brief X-coordinate of the mesh motion origin. */
  *Motion_Origin_Y,           /*!< \brief Y-coordinate of the mesh motion origin. */
  *Motion_Origin_Z,           /*!< \brief Z-coordinate of the mesh motion origin. */
  *Translation_Rate_X,        /*!< \brief Translational velocity of the mesh in the x-direction. */
  *Translation_Rate_Y,        /*!< \brief Translational velocity of the mesh in the y-direction. */
  *Translation_Rate_Z,        /*!< \brief Translational velocity of the mesh in the z-direction. */
  *Rotation_Rate_X,           /*!< \brief Angular velocity of the mesh about the x-axis. */
  *Rotation_Rate_Y,           /*!< \brief Angular velocity of the mesh about the y-axis. */
  *Rotation_Rate_Z,           /*!< \brief Angular velocity of the mesh about the z-axis. */
  *Pitching_Omega_X,          /*!< \brief Angular frequency of the mesh pitching about the x-axis. */
  *Pitching_Omega_Y,          /*!< \brief Angular frequency of the mesh pitching about the y-axis. */
  *Pitching_Omega_Z,          /*!< \brief Angular frequency of the mesh pitching about the z-axis. */
  *Pitching_Ampl_X,           /*!< \brief Pitching amplitude about the x-axis. */
  *Pitching_Ampl_Y,           /*!< \brief Pitching amplitude about the y-axis. */
  *Pitching_Ampl_Z,           /*!< \brief Pitching amplitude about the z-axis. */
  *Pitching_Phase_X,          /*!< \brief Pitching phase offset about the x-axis. */
  *Pitching_Phase_Y,          /*!< \brief Pitching phase offset about the y-axis. */
  *Pitching_Phase_Z,          /*!< \brief Pitching phase offset about the z-axis. */
  *Plunging_Omega_X,          /*!< \brief Angular frequency of the mesh plunging in the x-direction. */
  *Plunging_Omega_Y,          /*!< \brief Angular frequency of the mesh plunging in the y-direction. */
  *Plunging_Omega_Z,          /*!< \brief Angular frequency of the mesh plunging in the z-direction. */
  *Plunging_Ampl_X,           /*!< \brief Plunging amplitude in the x-direction. */
  *Plunging_Ampl_Y,           /*!< \brief Plunging amplitude in the y-direction. */
  *Plunging_Ampl_Z,           /*!< \brief Plunging amplitude in the z-direction. */
  *Omega_HB;                  /*!< \brief Frequency for Harmonic Balance Operator (in rad/s). */
  unsigned short nMotion_Origin_X,    /*!< \brief Number of X-coordinate mesh motion origins. */
  nMotion_Origin_Y,           /*!< \brief Number of Y-coordinate mesh motion origins. */
  nMotion_Origin_Z,           /*!< \brief Number of Z-coordinate mesh motion origins. */
  nTranslation_Rate_X,        /*!< \brief Number of Translational x-velocities for mesh motion. */
  nTranslation_Rate_Y,        /*!< \brief Number of Translational y-velocities for mesh motion. */
  nTranslation_Rate_Z,        /*!< \brief Number of Translational z-velocities for mesh motion. */
  nRotation_Rate_X,           /*!< \brief Number of Angular velocities about the x-axis for mesh motion. */
  nRotation_Rate_Y,           /*!< \brief Number of Angular velocities about the y-axis for mesh motion. */
  nRotation_Rate_Z,           /*!< \brief Number of Angular velocities about the z-axis for mesh motion. */
  nPitching_Omega_X,          /*!< \brief Number of Angular frequencies about the x-axis for pitching. */
  nPitching_Omega_Y,          /*!< \brief Number of Angular frequencies about the y-axis for pitching. */
  nPitching_Omega_Z,          /*!< \brief Number of Angular frequencies about the z-axis for pitching. */
  nPitching_Ampl_X,           /*!< \brief Number of Pitching amplitudes about the x-axis. */
  nPitching_Ampl_Y,           /*!< \brief Number of Pitching amplitudes about the y-axis. */
  nPitching_Ampl_Z,           /*!< \brief Number of Pitching amplitudes about the z-axis. */
  nPitching_Phase_X,          /*!< \brief Number of Pitching phase offsets about the x-axis. */
  nPitching_Phase_Y,          /*!< \brief Number of Pitching phase offsets about the y-axis. */
  nPitching_Phase_Z,          /*!< \brief Number of Pitching phase offsets about the z-axis. */
  nPlunging_Omega_X,          /*!< \brief Number of Angular frequencies in the x-direction for plunging. */
  nPlunging_Omega_Y,          /*!< \brief Number of Angular frequencies in the y-direction for plunging. */
  nPlunging_Omega_Z,          /*!< \brief Number of Angular frequencies in the z-direction for plunging. */
  nPlunging_Ampl_X,           /*!< \brief Number of Plunging amplitudes in the x-direction. */
  nPlunging_Ampl_Y,           /*!< \brief Number of Plunging amplitudes in the y-direction. */
  nPlunging_Ampl_Z,           /*!< \brief Number of Plunging amplitudes in the z-direction. */
  nOmega_HB,                /*!< \brief Number of frequencies in Harmonic Balance Operator. */
  nMoveMotion_Origin,         /*!< \brief Number of motion origins. */
  *MoveMotion_Origin;         /*!< \brief Keeps track if we should move moment origin. */
  vector<vector<vector<su2double> > > Aeroelastic_np1, /*!< \brief Aeroelastic solution at time level n+1. */
  Aeroelastic_n,              /*!< \brief Aeroelastic solution at time level n. */
  Aeroelastic_n1;             /*!< \brief Aeroelastic solution at time level n-1. */
  su2double FlutterSpeedIndex,/*!< \brief The flutter speed index. */
  PlungeNaturalFrequency,     /*!< \brief Plunging natural frequency for Aeroelastic. */
  PitchNaturalFrequency,      /*!< \brief Pitch natural frequency for Aeroelastic. */
  AirfoilMassRatio,           /*!< \brief The airfoil mass ratio for Aeroelastic. */
  CG_Location,                /*!< \brief Center of gravity location for Aeroelastic. */
  RadiusGyrationSquared;      /*!< \brief The radius of gyration squared for Aeroelastic. */
  su2double *Aeroelastic_plunge, /*!< \brief Value of plunging coordinate at the end of an external iteration. */
  *Aeroelastic_pitch;         /*!< \brief Value of pitching coordinate at the end of an external iteration. */
  unsigned short AeroelasticIter; /*!< \brief Solve the aeroelastic equations every given number of internal iterations. */
  unsigned short Gust_Type,	  /*!< \brief Type of Gust. */
  Gust_Dir;                   /*!< \brief Direction of the gust */
  su2double Gust_WaveLength,  /*!< \brief The gust wavelength. */
  Gust_Periods,               /*!< \brief Number of gust periods. */
  Gust_Ampl,                  /*!< \brief Gust amplitude. */
  Gust_Begin_Time,            /*!< \brief Time at which to begin the gust. */
  Gust_Begin_Loc;             /*!< \brief Location at which the gust begins. */
  long Visualize_CV;          /*!< \brief Node number for the CV to be visualized */
  bool ExtraOutput;
  bool Wall_Functions;         /*!< \brief Use wall functions with the turbulence model */
  long ExtraHeatOutputZone;   /*!< \brief Heat solver zone with extra screen output */
  bool DeadLoad; 	          	/*!< Application of dead loads to the FE analysis */
  bool PseudoStatic;    /*!< Application of dead loads to the FE analysis */
  bool MatchingMesh; 	        /*!< Matching mesh (while implementing interpolation procedures). */
  bool SteadyRestart; 	      /*!< Restart from a steady state for FSI problems. */
  su2double Newmark_beta,		/*!< \brief Parameter alpha for Newmark method. */
  Newmark_gamma;				      /*!< \brief Parameter delta for Newmark method. */
  unsigned short nIntCoeffs;	/*!< \brief Number of integration coeffs for structural calculations. */
  su2double *Int_Coeffs;		  /*!< \brief Time integration coefficients for structural method. */
  unsigned short nElasticityMod,  /*!< \brief Number of different values for the elasticity modulus. */
  nPoissonRatio,                    /*!< \brief Number of different values for the Poisson ratio modulus. */
  nMaterialDensity;                 /*!< \brief Number of different values for the Material density. */
  su2double *ElasticityMod,         /*!< \brief Value of the elasticity moduli. */
  *PoissonRatio,                    /*!< \brief Value of the Poisson ratios. */
  *MaterialDensity;                 /*!< \brief Value of the Material densities. */
  unsigned short nElectric_Field,	/*!< \brief Number of different values for the electric field in the membrane. */
  nDim_Electric_Field;				/*!< \brief Dimensionality of the problem. */
  unsigned short nDim_RefNode;   /*!< \brief Dimensionality of the vector . */
  su2double *Electric_Field_Mod, 	/*!< \brief Values of the modulus of the electric field. */
  *Electric_Field_Dir;				/*!< \brief Direction of the electric field. */
  su2double *RefNode_Displacement;  /*!< \brief Displacement of the reference node. */
  bool Ramp_Load;				          /*!< \brief Apply the load with linear increases. */
  unsigned short Dynamic_LoadTransfer;  /*!< \brief Method for dynamic load transferring. */
  bool IncrementalLoad;		    /*!< \brief Apply the load in increments (for nonlinear structural analysis). */
  unsigned long IncLoad_Nincrements; /*!< \brief Number of increments. */
  su2double *IncLoad_Criteria;/*!< \brief Criteria for the application of incremental loading. */
  su2double Ramp_Time;			  /*!< \brief Time until the maximum load is applied. */
  bool Predictor,             /*!< \brief Determines whether a predictor step is used. */
  Relaxation;                 /*!< \brief Determines whether a relaxation step is used. */
  unsigned short Pred_Order;  /*!< \brief Order of the predictor for FSI applications. */
  unsigned short Kind_Interpolation; /*!\brief type of interpolation to use for FSI applications. */
  bool ConservativeInterpolation; /*!\brief Conservative approach for non matching mesh interpolation. */
  unsigned short Kind_RadialBasisFunction; /*!\brief type of radial basis function to use for radial basis FSI. */
  bool RadialBasisFunction_PolynomialOption; /*!\brief Option of whether to include polynomial terms in Radial Basis Function Interpolation or not. */
  su2double RadialBasisFunction_Parameter; /*!\brief Radial basis function parameter. */
  bool Prestretch;            /*!< Read a reference geometry for optimization purposes. */
  string Prestretch_FEMFileName;         /*!< \brief File name for reference geometry. */
  string FEA_FileName;         /*!< \brief File name for element-based properties. */
  su2double RefGeom_Penalty,        /*!< \brief Penalty weight value for the reference geometry objective function. */
  RefNode_Penalty,            /*!< \brief Penalty weight value for the reference node objective function. */
  DV_Penalty;                 /*!< \brief Penalty weight to add a constraint to the total amount of stiffness. */
  bool addCrossTerm;          /*!< \brief Evaluates the need to add the cross term when setting the adjoint output. */
  unsigned long Nonphys_Points, /*!< \brief Current number of non-physical points in the solution. */
  Nonphys_Reconstr;      /*!< \brief Current number of non-physical reconstructions for 2nd-order upwinding. */
  bool ParMETIS;      /*!< \brief Boolean for activating ParMETIS mode (while testing). */
  unsigned short DirectDiff; /*!< \brief Direct Differentation mode. */
  bool DiscreteAdjoint; /*!< \brief AD-based discrete adjoint mode. */
  unsigned long Wrt_Surf_Freq_DualTime;	/*!< \brief Writing surface solution frequency for Dual Time. */
  su2double Const_DES;   /*!< \brief Detached Eddy Simulation Constant. */
  unsigned short Kind_HybridRANSLES; /*!< \brief Kind of Hybrid RANS/LES. */
  unsigned short Kind_RoeLowDiss;    /*!< \brief Kind of Roe scheme with low dissipation for unsteady flows. */
  bool QCR;                   /*!< \brief Spalart-Allmaras with Quadratic Constitutive Relation, 2000 version (SA-QCR2000) . */
  su2double *default_vel_inf, /*!< \brief Default freestream velocity array for the COption class. */
  *default_eng_cyl,           /*!< \brief Default engine box array for the COption class. */
  *default_eng_val,           /*!< \brief Default engine box array values for the COption class. */
  *default_cfl_adapt,         /*!< \brief Default CFL adapt param array for the COption class. */
  *default_jst_coeff,         /*!< \brief Default artificial dissipation (flow) array for the COption class. */
  *default_ffd_coeff,         /*!< \brief Default artificial dissipation (flow) array for the COption class. */
  *default_mixedout_coeff,    /*!< \brief Default default mixedout algorithm coefficients for the COption class. */
  *default_rampRotFrame_coeff,/*!< \brief Default ramp rotating frame coefficients for the COption class. */
  *default_rampOutPres_coeff, /*!< \brief Default ramp outlet pressure coefficients for the COption class. */
  *default_jst_adj_coeff,      /*!< \brief Default artificial dissipation (adjoint) array for the COption class. */
  *default_ad_coeff_heat,     /*!< \brief Default artificial dissipation (heat) array for the COption class. */  
  *default_obj_coeff,         /*!< \brief Default objective array for the COption class. */
  *default_geo_loc,           /*!< \brief Default SU2_GEO section locations array for the COption class. */
  *default_distortion,        /*!< \brief Default SU2_GEO section locations array for the COption class. */
  *default_ea_lim,            /*!< \brief Default equivalent area limit array for the COption class. */
  *default_grid_fix,          /*!< \brief Default fixed grid (non-deforming region) array for the COption class. */
  *default_htp_axis,          /*!< \brief Default HTP axis for the COption class. */
  *default_ffd_axis,          /*!< \brief Default FFD axis for the COption class. */
  *default_inc_crit,          /*!< \brief Default incremental criteria array for the COption class. */
  *default_extrarelfac,       /*!< \brief Default extra relaxation factor for Giles BC in the COption class. */
  *default_sineload_coeff;    /*!< \brief Default values for a sine load. */
  unsigned short nSpanWiseSections; /*!< \brief number of span-wise sections */
  unsigned short nSpanMaxAllZones; /*!< \brief number of maximum span-wise sections for all zones */
  unsigned short *nSpan_iZones;  /*!< \brief number of span-wise sections for each zones */
  bool turbMixingPlane;   /*!< \brief option for turbulent mixingplane */
  bool SpatialFourier; /*!< \brief option for computing the fourier transforms for subsonic non-reflecting BC. */
  bool RampRotatingFrame;   /*!< \brief option for ramping up or down the Rotating Frame values */
  bool RampOutletPressure;  /*!< \brief option for ramping up or down the outlet pressure */
  su2double *Mixedout_Coeff; /*!< \brief coefficient for the  */
  su2double *RampRotatingFrame_Coeff; /*!< \brief coefficient for Rotating frame ramp */
  su2double *RampOutletPressure_Coeff; /*!< \brief coefficient for outlet pressure ramp */
  su2double AverageMachLimit;       /*!< \brief option for turbulent mixingplane */
  su2double *FinalRotation_Rate_Z; /*!< \brief Final rotation rate Z if Ramp rotating frame is activated. */
  su2double FinalOutletPressure; /*!< \brief Final outlet pressure if Ramp outlet pressure is activated. */
  su2double MonitorOutletPressure; /*!< \brief Monitor outlet pressure if Ramp outlet pressure is activated. */
  su2double *default_body_force;        /*!< \brief Default body force vector for the COption class. */
  su2double *default_nacelle_location;        /*!< \brief Location of the nacelle. */
  su2double *ExtraRelFacGiles; /*!< \brief coefficient for extra relaxation factor for Giles BC*/
  bool Body_Force;            /*!< \brief Flag to know if a body force is included in the formulation. */
  su2double *Body_Force_Vector;  /*!< \brief Values of the prescribed body force vector. */
  su2double *FreeStreamTurboNormal; /*!< \brief Direction to initialize the flow in turbomachinery computation */
  su2double Restart_Bandwidth_Agg; /*!< \brief The aggregate of the bandwidth for writing binary restarts (to be averaged later). */
  su2double Max_Vel2; /*!< \brief The maximum velocity^2 in the domain for the incompressible preconditioner. */
  bool topology_optimization; /*!< \brief If the structural solver should consider a variable density field to penalize element stiffness. */
  string top_optim_output_file; /*!< \brief File to where the derivatives w.r.t. element densities will be written to. */
  su2double simp_exponent; /*!< \brief Exponent for the density-based stiffness penalization of the SIMP method. */
  su2double simp_minimum_stiffness; /*!< \brief Lower bound for the stiffness penalization of the SIMP method. */
  unsigned short top_optim_nKernel, /*!< \brief Number of kernels specified. */
                *top_optim_kernels, /*!< \brief The kernels to use. */
                 top_optim_nKernelParams, /*!< \brief Number of kernel parameters specified. */
                 top_optim_nRadius; /*!< \brief Number of radius values specified. */
  su2double *top_optim_kernel_params, /*!< \brief The kernel parameters. */
            *top_optim_filter_radius; /*!< \brief Radius of the filter(s) used on the design density for topology optimization. */
  unsigned short top_optim_proj_type; /*!< \brief The projection function used in topology optimization. */
  su2double top_optim_proj_param;  /*!< \brief The value of the parameter for the projection function. */

  unsigned short Riemann_Solver_FEM;         /*!< \brief Riemann solver chosen for the DG method. */
  su2double Quadrature_Factor_Straight;      /*!< \brief Factor applied during quadrature of elements with a constant Jacobian. */
  su2double Quadrature_Factor_Curved;        /*!< \brief Factor applied during quadrature of elements with a non-constant Jacobian. */
  su2double Quadrature_Factor_Time_ADER_DG;  /*!< \brief Factor applied during quadrature in time for ADER-DG. */
  su2double Theta_Interior_Penalty_DGFEM;    /*!< \brief Factor for the symmetrizing terms in the DG discretization of the viscous fluxes. */
  unsigned short byteAlignmentMatMul;        /*!< \brief Number of bytes in the vectorization direction for the matrix multiplication. Multipe of 64. */
  unsigned short sizeMatMulPadding;          /*!< \brief The matrix size in the vectorization direction padded to a multiple of 8. Computed from byteAlignmentMatMul. */
  bool Compute_Entropy;                      /*!< \brief Whether or not to compute the entropy in the fluid model. */
  bool Use_Lumped_MassMatrix_DGFEM;          /*!< \brief Whether or not to use the lumped mass matrix for DGFEM. */
  bool Jacobian_Spatial_Discretization_Only; /*!< \brief Flag to know if only the exact Jacobian of the spatial discretization must be computed. */
  bool Compute_Average; /*!< \brief Whether or not to compute averages for unsteady simulations in FV or DG solver. */
  
  ofstream *ConvHistFile;       /*!< \brief Store the pointer to each history file */
<<<<<<< HEAD
  
  bool using_uq;                /*!< \brief Using uncertainty quantification with SST model */
  su2double uq_delta_b;            /*!< \brief Parameter used to perturb eigenvalues of Reynolds Stress Matrix */
  unsigned short eig_val_comp;  /*!< \brief Parameter used to determine type of eigenvalue perturbation */
  su2double uq_urlx;            /*!< \brief Under-relaxation factor */
  bool uq_permute;              /*!< \brief Permutation of eigenvectors */
=======
  bool Time_Domain;             /*!< \brief Determines if the multizone problem is solved in time-domain */
  unsigned long Outer_Iter,    /*!< \brief Determines the number of outer iterations in the multizone problem */
  Inner_Iter,                   /*!< \brief Determines the number of inner iterations in each multizone block */
  Time_Iter,                    /*!< \brief Determines the number of time iterations in the multizone problem */
  Iter,                         /*!< \brief Determines the number of pseudo-time iterations in a single-zone problem */
  Restart_Iter;                 /*!< \brief Determines the restart iteration in the multizone problem */
  su2double Time_Step;          /*!< \brief Determines the time step for the multizone problem */
  su2double Max_Time;           /*!< \brief Determines the maximum time for the time-domain problems */
  bool Multizone_Mesh;          /*!< \brief Determines if the mesh contains multiple zones. */
  bool SinglezoneDriver;        /*!< \brief Determines if the single-zone driver is used. (TEMPORARY) */
  bool SpecialOutput,           /*!< \brief Determines if the special output is written. */
  Wrt_ForcesBreakdown;          /*!< \brief Determines if the forces breakdown file is written. */
  bool Multizone_Residual;      /*!< \brief Determines if memory should be allocated for the multizone residual. */
>>>>>>> 84b84f65

  /*--- all_options is a map containing all of the options. This is used during config file parsing
   to track the options which have not been set (so the default values can be used). Without this map
   there would be no list of all the config file options. ---*/
  
  map<string, bool> all_options;
  
  /*--- brief param is a map from the option name (config file string) to its decoder (the specific child
   class of COptionBase that turns the string into a value) ---*/
  
  map<string, COptionBase*> option_map;
  
  
  // All of the addXxxOptions take in the name of the option, and a refernce to the field of that option
  // in the option structure. Depending on the specific type, it may take in a default value, and may
  // take in extra options. The addXxxOptions mostly follow the same pattern, so please see addDoubleOption
  // for detailed comments.
  //
  // List options are those that can be an unknown number of elements, and also take in a reference to
  // an integer. This integer will be populated with the number of elements of that type unmarshaled.
  //
  // Array options are those with a fixed number of elements.
  //
  // List and Array options should also be able to be specified with the string "NONE" indicating that there
  // are no elements. This allows the option to be present in a config file but left blank.
  
  /*!<\brief addDoubleOption creates a config file parser for an option with the given name whose
   value can be represented by a su2double.*/
  
  void addDoubleOption(const string name, su2double & option_field, su2double default_value) {
    // Check if the key is already in the map. If this fails, it is coder error
    // and not user error, so throw.
    assert(option_map.find(name) == option_map.end());
    
    // Add this option to the list of all the options
    all_options.insert(pair<string, bool>(name, true));
    
    // Create the parser for a su2double option with a reference to the option_field and the desired
    // default value. This will take the string in the config file, convert it to a su2double, and
    // place that su2double in the memory location specified by the reference.
    COptionBase* val = new COptionDouble(name, option_field, default_value);
    
    // Create an association between the option name ("CFL") and the parser generated above.
    // During configuration, the parsing script will get the option name, and use this map
    // to find how to parse that option.
    option_map.insert(pair<string, COptionBase *>(name, val));
  }
  
  void addStringOption(const string name, string & option_field, string default_value) {
    assert(option_map.find(name) == option_map.end());
    all_options.insert(pair<string, bool>(name, true));
    COptionBase* val = new COptionString(name, option_field, default_value);
    option_map.insert(pair<string, COptionBase *>(name, val));
  }
  
  void addIntegerOption(const string name, int & option_field, int default_value) {
    assert(option_map.find(name) == option_map.end());
    all_options.insert(pair<string, bool>(name, true));
    COptionBase* val = new COptionInt(name, option_field, default_value);
    option_map.insert(pair<string, COptionBase *>(name, val));
  }
  
  void addUnsignedLongOption(const string name, unsigned long & option_field, unsigned long default_value) {
    assert(option_map.find(name) == option_map.end());
    all_options.insert(pair<string, bool>(name, true));
    COptionBase* val = new COptionULong(name, option_field, default_value);
    option_map.insert(pair<string, COptionBase *>(name, val));
  }
  
  void addUnsignedShortOption(const string name, unsigned short & option_field, unsigned short default_value) {
    assert(option_map.find(name) == option_map.end());
    all_options.insert(pair<string, bool>(name, true));
    COptionBase* val = new COptionUShort(name, option_field, default_value);
    option_map.insert(pair<string, COptionBase *>(name, val));
  }
  
  void addLongOption(const string name, long & option_field, long default_value) {
    assert(option_map.find(name) == option_map.end());
    all_options.insert(pair<string, bool>(name, true));
    COptionBase* val = new COptionLong(name, option_field, default_value);
    option_map.insert(pair<string, COptionBase *>(name, val));
  }
  
  void addBoolOption(const string name, bool & option_field, bool default_value) {
    assert(option_map.find(name) == option_map.end());
    all_options.insert(pair<string, bool>(name, true));
    COptionBase* val = new COptionBool(name, option_field, default_value);
    option_map.insert(pair<string, COptionBase *>(name, val));
  }
  
  // enum types work differently than all of the others because there are a small number of valid
  // string entries for the type. One must also provide a list of all the valid strings of that type.
  template <class Tenum>
  void addEnumOption(const string name, unsigned short & option_field, const map<string, Tenum> & enum_map, Tenum default_value) {
    assert(option_map.find(name) == option_map.end());
    all_options.insert(pair<string, bool>(name, true));
    COptionBase* val = new COptionEnum<Tenum>(name, enum_map, option_field, default_value);
    option_map.insert(pair<string, COptionBase *>(name, val));
    return;
  }
  
  
  // input_size is the number of options read in from the config file
  template <class Tenum>
  void addEnumListOption(const string name, unsigned short & input_size, unsigned short * & option_field, const map<string, Tenum> & enum_map) {
    input_size = 0;
    assert(option_map.find(name) == option_map.end());
    all_options.insert(pair<string, bool>(name, true));
    COptionBase* val = new COptionEnumList<Tenum>(name, enum_map, option_field, input_size);
    option_map.insert( pair<string, COptionBase*>(name, val) );
  }
  
  void addDoubleArrayOption(const string name, const int size, su2double * & option_field, su2double * default_value) {
    
    //  su2double * def = new su2double [size];
    //  for (int i = 0; i < size; i++) {
    //    def[i] = default_value[i];
    //  }
    
    assert(option_map.find(name) == option_map.end());
    all_options.insert(pair<string, bool>(name, true));
    COptionBase* val = new COptionDoubleArray(name, size, option_field, default_value);
    option_map.insert(pair<string, COptionBase *>(name, val));
  }
  
  void addDoubleListOption(const string name, unsigned short & size, su2double * & option_field) {
    assert(option_map.find(name) == option_map.end());
    all_options.insert(pair<string, bool>(name, true));
    COptionBase* val = new COptionDoubleList(name, size, option_field);
    option_map.insert(pair<string, COptionBase *>(name, val));
  }
  
  void addShortListOption(const string name, unsigned short & size, short * & option_field) {
    assert(option_map.find(name) == option_map.end());
    all_options.insert(pair<string, bool>(name, true));
    COptionBase* val = new COptionShortList(name, size, option_field);
    option_map.insert(pair<string, COptionBase *>(name, val));
  }
  
  void addUShortListOption(const string name, unsigned short & size, unsigned short * & option_field) {
    assert(option_map.find(name) == option_map.end());
    all_options.insert(pair<string, bool>(name, true));
    COptionBase* val = new COptionUShortList(name, size, option_field);
    option_map.insert(pair<string, COptionBase *>(name, val));
  }
  
  void addStringListOption(const string name, unsigned short & num_marker, string* & option_field) {
    assert(option_map.find(name) == option_map.end());
    all_options.insert(pair<string, bool>(name, true));
    COptionBase* val = new COptionStringList(name, num_marker, option_field);
    option_map.insert(pair<string, COptionBase *>(name, val));
  }
  
  void addConvectOption(const string name, unsigned short & space_field, unsigned short & centered_field, unsigned short & upwind_field) {
    assert(option_map.find(name) == option_map.end());
    all_options.insert(pair<string, bool>(name, true));
    COptionBase* val = new COptionConvect(name, space_field, centered_field, upwind_field);
    option_map.insert(pair<string, COptionBase *>(name, val));
  }
  
  void addConvectFEMOption(const string name, unsigned short & space_field, unsigned short & fem_field) {
    assert(option_map.find(name) == option_map.end());
    all_options.insert(pair<string, bool>(name, true));
    COptionBase* val = new COptionFEMConvect(name, space_field, fem_field);
    option_map.insert(pair<string, COptionBase *>(name, val));
  }
  
  void addMathProblemOption(const string name, bool & ContinuousAdjoint, const bool & ContinuousAdjoint_default,
                            bool & DiscreteAdjoint, const bool & DiscreteAdjoint_default,
                            bool & Restart_Flow, const bool & Restart_Flow_default) {
    assert(option_map.find(name) == option_map.end());
    all_options.insert(pair<string, bool>(name, true));
    COptionBase* val = new COptionMathProblem(name, ContinuousAdjoint, ContinuousAdjoint_default, DiscreteAdjoint, DiscreteAdjoint_default, Restart_Flow, Restart_Flow_default);
    option_map.insert(pair<string, COptionBase *>(name, val));
  }
  
  void addDVParamOption(const string name, unsigned short & nDV_field, su2double** & paramDV, string* & FFDTag,
                        unsigned short* & design_variable) {
    assert(option_map.find(name) == option_map.end());
    all_options.insert(pair<string, bool>(name, true));
    COptionBase* val = new COptionDVParam(name, nDV_field, paramDV, FFDTag, design_variable);
    option_map.insert(pair<string, COptionBase *>(name, val));
  }
  
  void addDVValueOption(const string name, unsigned short* & nDVValue_field, su2double** & valueDV, unsigned short & nDV_field,  su2double** & paramDV,
                        unsigned short* & design_variable) {
    assert(option_map.find(name) == option_map.end());
    all_options.insert(pair<string, bool>(name, true));
    COptionBase* val = new COptionDVValue(name, nDVValue_field, valueDV, nDV_field, paramDV, design_variable);
    option_map.insert(pair<string, COptionBase *>(name, val));
  }
  
  void addFFDDefOption(const string name, unsigned short & nFFD_field, su2double** & coordFFD, string* & FFDTag) {
    assert(option_map.find(name) == option_map.end());
    all_options.insert(pair<string, bool>(name, true));
    COptionBase* val = new COptionFFDDef(name, nFFD_field, coordFFD, FFDTag);
    option_map.insert(pair<string, COptionBase *>(name, val));
  }
  
  void addFFDDegreeOption(const string name, unsigned short & nFFD_field, unsigned short** & degreeFFD) {
    assert(option_map.find(name) == option_map.end());
    all_options.insert(pair<string, bool>(name, true));
    COptionBase* val = new COptionFFDDegree(name, nFFD_field, degreeFFD);
    option_map.insert(pair<string, COptionBase *>(name, val));
  }
  
  void addStringDoubleListOption(const string name, unsigned short & list_size, string * & string_field,
                                 su2double* & double_field) {
    assert(option_map.find(name) == option_map.end());
    all_options.insert(pair<string, bool>(name, true));
    COptionBase* val = new COptionStringDoubleList(name, list_size, string_field, double_field);
    option_map.insert(pair<string, COptionBase *>(name, val));
  }
  
  void addInletOption(const string name, unsigned short & nMarker_Inlet, string * & Marker_Inlet,
                      su2double* & Ttotal, su2double* & Ptotal, su2double** & FlowDir) {
    assert(option_map.find(name) == option_map.end());
    all_options.insert(pair<string, bool>(name, true));
    COptionBase* val = new COptionInlet(name, nMarker_Inlet, Marker_Inlet, Ttotal, Ptotal, FlowDir);
    option_map.insert(pair<string, COptionBase *>(name, val));
  }
  
  template <class Tenum>
  void addRiemannOption(const string name, unsigned short & nMarker_Riemann, string * & Marker_Riemann, unsigned short* & option_field, const map<string, Tenum> & enum_map,
                        su2double* & var1, su2double* & var2, su2double** & FlowDir) {
    assert(option_map.find(name) == option_map.end());
    all_options.insert(pair<string, bool>(name, true));
    COptionBase* val = new COptionRiemann<Tenum>(name, nMarker_Riemann, Marker_Riemann, option_field, enum_map, var1, var2, FlowDir);
    option_map.insert(pair<string, COptionBase *>(name, val));
  }
  
  template <class Tenum>
  void addGilesOption(const string name, unsigned short & nMarker_Giles, string * & Marker_Giles, unsigned short* & option_field, const map<string, Tenum> & enum_map,
                     su2double* & var1, su2double* & var2, su2double** & FlowDir, su2double* & relaxfactor1, su2double* & relaxfactor2) {
    assert(option_map.find(name) == option_map.end());
    all_options.insert(pair<string, bool>(name, true));
    COptionBase* val = new COptionGiles<Tenum>(name, nMarker_Giles, Marker_Giles, option_field, enum_map, var1, var2, FlowDir, relaxfactor1, relaxfactor2);
    option_map.insert(pair<string, COptionBase *>(name, val));
  }
  
  void addExhaustOption(const string name, unsigned short & nMarker_Exhaust, string * & Marker_Exhaust,
                        su2double* & Ttotal, su2double* & Ptotal) {
    assert(option_map.find(name) == option_map.end());
    all_options.insert(pair<string, bool>(name, true));
    COptionBase* val = new COptionExhaust(name, nMarker_Exhaust, Marker_Exhaust, Ttotal, Ptotal);
    option_map.insert(pair<string, COptionBase *>(name, val));
  }
  
  void addPeriodicOption(const string & name, unsigned short & nMarker_PerBound,
                         string* & Marker_PerBound, string* & Marker_PerDonor,
                         su2double** & RotCenter, su2double** & RotAngles, su2double** & Translation) {
    assert(option_map.find(name) == option_map.end());
    all_options.insert(pair<string, bool>(name, true));
    COptionBase* val = new COptionPeriodic(name, nMarker_PerBound, Marker_PerBound, Marker_PerDonor, RotCenter, RotAngles, Translation);
    option_map.insert(pair<string, COptionBase *>(name, val));
  }
 
  void addTurboPerfOption(const string & name, unsigned short & nMarker_TurboPerf,
                    string* & Marker_TurboBoundIn, string* & Marker_TurboBoundOut) {
    assert(option_map.find(name) == option_map.end());
    all_options.insert(pair<string, bool>(name, true));
    COptionBase* val = new COptionTurboPerformance(name, nMarker_TurboPerf, Marker_TurboBoundIn, Marker_TurboBoundOut);
    option_map.insert(pair<string, COptionBase *>(name, val));
  }
  
  void addActDiskOption(const string & name,
                        unsigned short & nMarker_ActDiskInlet, unsigned short & nMarker_ActDiskOutlet, string* & Marker_ActDiskInlet, string* & Marker_ActDiskOutlet,
                        su2double** & ActDisk_PressJump, su2double** & ActDisk_TempJump, su2double** & ActDisk_Omega) {
    assert(option_map.find(name) == option_map.end());
    all_options.insert(pair<string, bool>(name, true));
    COptionBase* val = new COptionActDisk(name,
                                          nMarker_ActDiskInlet, nMarker_ActDiskOutlet, Marker_ActDiskInlet, Marker_ActDiskOutlet,
                                          ActDisk_PressJump, ActDisk_TempJump, ActDisk_Omega);
    option_map.insert(pair<string, COptionBase *>(name, val));
  }

  void addWallFunctionOption(const string &name,               unsigned short &list_size,
                             string* &string_field,            unsigned short* &val_Kind_WF,
                             unsigned short** &val_IntInfo_WF, su2double** &val_DoubleInfo_WF) {
    assert(option_map.find(name) == option_map.end());
    all_options.insert(pair<string, bool>(name, true));
    COptionBase* val = new COptionWallFunction(name, list_size, string_field, val_Kind_WF,
                                               val_IntInfo_WF, val_DoubleInfo_WF);
    option_map.insert(pair<string, COptionBase *>(name, val));
  }
  
  void addPythonOption(const string name) {
    assert(option_map.find(name) == option_map.end());
    all_options.insert(pair<string, bool>(name, true));
    COptionBase* val = new COptionPython(name);
    option_map.insert(pair<string, COptionBase *>(name, val));
  }
  
public:
  
  vector<string> fields; /*!< \brief Tags for the different fields in a restart file. */
  
  /*!
   * \brief Constructor of the class which reads the input file.
   */
  CConfig(char case_filename[MAX_STRING_SIZE], unsigned short val_software, unsigned short val_iZone, unsigned short val_nZone, unsigned short val_nDim, unsigned short verb_level);
  
  /*!
   * \brief Constructor of the class which reads the input file.
   */
  CConfig(char case_filename[MAX_STRING_SIZE], unsigned short val_software);
  
  /*!
   * \brief Constructor of the class which reads the input file.
   */
  CConfig(char case_filename[MAX_STRING_SIZE], CConfig *config);
  
  /*!
   * \brief Destructor of the class.
   */
  ~CConfig(void);
  
  /*!
   * \brief Get the MPI communicator of SU2.
   * \return MPI communicator of SU2.
   */
  SU2_MPI::Comm GetMPICommunicator();

  /*!
   * \brief Set the MPI communicator for SU2.
   * \param[in] Communicator - MPI communicator for SU2.
   */
  void SetMPICommunicator(SU2_MPI::Comm Communicator);

  /*!
   * \brief Gets the number of zones in the mesh file.
   * \param[in] val_mesh_filename - Name of the file with the grid information.
   * \param[in] val_format - Format of the file with the grid information.
   * \param[in] config - Definition of the particular problem.
   * \return Total number of zones in the grid file.
   */
  static unsigned short GetnZone(string val_mesh_filename, unsigned short val_format, CConfig *config);
  
  /*!
   * \brief Gets the number of dimensions in the mesh file
   * \param[in] val_mesh_filename - Name of the file with the grid information.
   * \param[in] val_format - Format of the file with the grid information.
   * \return Total number of domains in the grid file.
   */
  static unsigned short GetnDim(string val_mesh_filename, unsigned short val_format);

  /*!
   * \brief Determine whether there are periodic BCs in the grid.
   * \param[in] val_mesh_filename - Name of the file with the grid information.
   * \param[in] val_format - Format of the file with the grid information.
   * \param[in] config - Definition of the particular problem.
   * \return Boolean for whether or not there are periodic BCs in the grid.
   */
  static bool GetPeriodic(string val_mesh_filename, unsigned short val_format, CConfig *config);
  
  /*!
   * \brief Initializes pointers to null
   */
  void SetPointersNull(void);
  
  /*!
   * \brief breaks an input line from the config file into a set of tokens
   * \param[in] str - the input line string
   * \param[out] option_name - the name of the option found at the beginning of the line
   * \param[out] option_value - the tokens found after the "=" sign on the line
   * \returns false if the line is empty or a commment, true otherwise
   */
  bool TokenizeString(string & str, string & option_name,
                      vector<string> & option_value);
  
  /*!
   * \brief Get reference origin for moment computation.
   * \param[in] val_marker - the marker we are monitoring.
   * \return Reference origin (in cartesians coordinates) for moment computation.
   */
  su2double *GetRefOriginMoment(unsigned short val_marker);
  
  /*!
   * \brief Get reference origin x-coordinate for moment computation.
   * \param[in] val_marker - the marker we are monitoring.
   * \return Reference origin x-coordinate (in cartesians coordinates) for moment computation.
   */
  su2double GetRefOriginMoment_X(unsigned short val_marker);
  
  /*!
   * \brief Get reference origin y-coordinate for moment computation.
   * \param[in] val_marker - the marker we are monitoring.
   * \return Reference origin y-coordinate (in cartesians coordinates) for moment computation.
   */
  su2double GetRefOriginMoment_Y(unsigned short val_marker);
  
  /*!
   * \brief Get reference origin z-coordinate for moment computation.
   * \param[in] val_marker - the marker we are monitoring.
   * \return Reference origin z-coordinate (in cartesians coordinates) for moment computation.
   */
  su2double GetRefOriginMoment_Z(unsigned short val_marker);
  
  /*!
   * \brief Set reference origin x-coordinate for moment computation.
   * \param[in] val_marker - the marker we are monitoring.
   * \param[in] val_origin - New x-coordinate of the mesh motion origin.
   */
  void SetRefOriginMoment_X(unsigned short val_marker, su2double val_origin);
  
  /*!
   * \brief Set reference origin y-coordinate for moment computation.
   * \param[in] val_marker - the marker we are monitoring.
   * \param[in] val_origin - New y-coordinate of the mesh motion origin.
   */
  void SetRefOriginMoment_Y(unsigned short val_marker, su2double val_origin);
  
  /*!
   * \brief Set reference origin z-coordinate for moment computation.
   * \param[in] val_marker - the marker we are monitoring.
   * \param[in] val_origin - New z-coordinate of the mesh motion origin.
   */
  void SetRefOriginMoment_Z(unsigned short val_marker, su2double val_origin);
  
  /*!
   * \brief Get index of the upper and lower horizontal plane.
   * \param[in] index - 0 means upper surface, and 1 means lower surface.
   * \return Index of the upper and lower surface.
   */
  string GetPlaneTag(unsigned short index);
  
  /*!
   * \brief Get the integration limits for the equivalent area computation.
   * \param[in] index - 0 means x_min, and 1 means x_max.
   * \return Integration limits for the equivalent area computation.
   */
  su2double GetEA_IntLimit(unsigned short index);
  
  /*!
   * \brief Get the integration limits for the equivalent area computation.
   * \param[in] index - 0 means x_min, and 1 means x_max.
   * \return Integration limits for the equivalent area computation.
   */
  su2double GetEA_ScaleFactor(void);
  
  /*!
   * \brief Get the limit value for the adjoint variables.
   * \return Limit value for the adjoint variables.
   */
  su2double GetAdjointLimit(void);
  
  /*!
   * \brief Get the the coordinates where of the box where the grid is going to be deformed.
   * \return Coordinates where of the box where the grid is going to be deformed.
   */
  su2double *GetHold_GridFixed_Coord(void);
  
  /*!
   * \brief Get the the coordinates where of the box where a subsonic region is imposed.
   * \return Coordinates where of the box where the grid is going to be a subsonic region.
   */
  su2double *GetSubsonicEngine_Values(void);
  
  /*!
   * \brief Get the the coordinates where of the box where a subsonic region is imposed.
   * \return Coordinates where of the box where the grid is going to be a subsonic region.
   */
  su2double *GetSubsonicEngine_Cyl(void);
  
  /*!
   * \brief Get the the coordinates where of the box where a subsonic region is imposed.
   * \return Coordinates where of the box where the grid is going to be a subsonic region.
   */
  su2double *GetDistortionRack(void);
  
  /*!
   * \brief Get the power of the dual volume in the grid adaptation sensor.
   * \return Power of the dual volume in the grid adaptation sensor.
   */
  su2double GetDualVol_Power(void);
  
  /*!
   * \brief Get Information about if there is an analytical definition of the surface for doing the
   *        grid adaptation.
   * \return Definition of the surfaces. NONE implies that there isn't any analytical definition
   *         and it will use and interpolation.
   */
  unsigned short GetAnalytical_Surface(void);
  
  /*!
   * \brief Get Description of the geometry to be analyzed
   */
  unsigned short GetGeo_Description(void);
  
  /*!
   * \brief Creates a tecplot file to visualize the partition made by the DDC software.
   * \return <code>TRUE</code> if the partition is going to be plotted; otherwise <code>FALSE</code>.
   */
  bool GetExtraOutput(void);

  /*!
   * \brief Heat solver zone with extra screen output.
   * \return Heat solver zone with extra screen output.
   */
  long GetExtraHeatOutputZone(void);
  
  /*!
   * \brief Get the value of the Mach number (velocity divided by speed of sound).
   * \return Value of the Mach number.
   */
  su2double GetMach(void);
  
  /*!
   * \brief Get the value of the Gamma of fluid (ratio of specific heats).
   * \return Value of the constant: Gamma
   */
  su2double GetGamma(void);
  
  /*!
   * \brief Get the values of the CFL adapation.
   * \return Value of CFL adapation
   */
  su2double GetCFL_AdaptParam(unsigned short val_index);
  
  /*!
   * \brief Get the values of the CFL adapation.
   * \return Value of CFL adapation
   */
  bool GetCFL_Adapt(void);
  
  /*!
   * \brief Get the values of the CFL adapation.
   * \return Value of CFL adapation
   */
  su2double GetHTP_Axis(unsigned short val_index);
  
  /*!
   * \brief Get the value of the limits for the sections.
   * \return Value of the limits for the sections.
   */
  su2double GetStations_Bounds(unsigned short val_var);
  
  /*!
   * \brief Get the value of the vector that connects the cartesian axis with a sherical or cylindrical one.
   * \return Coordinate of the Axis.
   */
  su2double GetFFD_Axis(unsigned short val_var);
  
  /*!
   * \brief Get the value of the bulk modulus.
   * \return Value of the bulk modulus.
   */
  su2double GetBulk_Modulus(void);
  
  /*!
   * \brief Get the epsilon^2 multiplier for Beta in the incompressible preconditioner.
   * \return Value of the epsilon^2 multiplier for Beta in the incompressible preconditioner.
   */
  su2double GetBeta_Factor(void);
  
  /*!
   * \brief Get the value of specific gas constant.
   * \return Value of the constant: Gamma
   */
  su2double GetGas_Constant(void);
  
  /*!
   * \brief Get the value of specific gas constant.
   * \return Value of the constant: Gamma
   */
  su2double GetGas_ConstantND(void);
  
  /*!
   * \brief Get the value of the molecular weight for an incompressible ideal gas (g/mol).
   * \return Value of the molecular weight for an incompressible ideal gas (g/mol).
   */
  su2double GetMolecular_Weight(void);
  
  /*!
   * \brief Get the value of specific heat at constant pressure.
   * \return Value of the constant: Cp
   */
  su2double GetSpecific_Heat_Cp(void);

  /*!
   * \brief Get the value of the specific heat for solids.
   * \return Specific heat number (solid).
   */
  su2double GetSpecific_Heat_Cp_Solid(void);
  
  /*!
   * \brief Get the non-dimensional value of specific heat at constant pressure.
   * \return Value of the non-dim. constant: Cp
   */
  su2double GetSpecific_Heat_CpND(void);

  /*!
   * \brief Get the value of specific heat at constant volume.
   * \return Value of the constant: Cv
   */
  su2double GetSpecific_Heat_Cv(void);
  
  /*!
   * \brief Get the non-dimensional value of specific heat at constant volume.
   * \return Value of the non-dim. constant: Cv
   */
  su2double GetSpecific_Heat_CvND(void);

  /*!
   * \brief Get the coefficients of the Blottner viscosity model
   * \param[in] val_Species - Index of the species
   * \param[in] val_Coeff - Index of the coefficient (As, Bs, Cs)
   * \return Value of the Blottner coefficient
   */
  su2double GetBlottnerCoeff(unsigned short val_Species, unsigned short val_Coeff);
  
  /*!
   * \brief Get the p-norm for heat-flux objective functions (adjoint problem).
   * \return Value of the heat flux p-norm
   */
  su2double GetPnormHeat(void);
  
  /*!
   * \brief Get the value of wall temperature.
   * \return Value of the constant: Temperature
   */
  su2double GetWallTemperature(void);
  
  /*!
   * \brief Get the reference value for the specific gas constant.
   * \return Reference value for the specific gas constant.
   */
  su2double GetGas_Constant_Ref(void);
  
  /*!
   * \brief Get the reference value for the heat flux.
   * \return Reference value for the heat flux.
   */
  su2double GetHeat_Flux_Ref(void);

  /*!
   * \brief Get the value of the frestream temperature.
   * \return Freestream temperature.
   */
  su2double GetTemperature_FreeStream(void);
  
  /*!
   * \brief Get the value of the frestream temperature.
   * \return Freestream temperature.
   */
  su2double GetEnergy_FreeStream(void);
  
  /*!
   * \brief Get the value of the frestream temperature.
   * \return Freestream temperature.
   */
  su2double GetViscosity_FreeStream(void);
  
  /*!
   * \brief Get the value of the frestream temperature.
   * \return Freestream temperature.
   */
  su2double GetDensity_FreeStream(void);

  /*!
   * \brief Get the value of the solid density.
   * \return Solid density.
   */
  su2double GetDensity_Solid(void);
  
  /*!
   * \brief Get the value of the frestream temperature.
   * \return Freestream temperature.
   */
  su2double GetModVel_FreeStream(void);
  
  /*!
   * \brief Get the value of the frestream temperature.
   * \return Freestream temperature.
   */
  su2double GetModVel_FreeStreamND(void);
  
  /*!
   * \brief Get the value of the frestream vibrational-electronic temperature.
   * \return Freestream temperature.
   */
  su2double GetTemperature_ve_FreeStream(void);
  
  /*!
   * \brief Get the value of the laminar Prandtl number.
   * \return Laminar Prandtl number.
   */
  su2double GetPrandtl_Lam(void);
  
  /*!
   * \brief Get the value of the turbulent Prandtl number.
   * \return Turbulent Prandtl number.
   */
  su2double GetPrandtl_Turb(void);

  /*!
   * \brief Get the value of the thermal conductivity for solids.
   * \return Thermal conductivity (solid).
   */
  su2double GetThermalConductivity_Solid(void);

  /*!
   * \brief Get the value of the thermal diffusivity for solids.
   * \return Thermal conductivity (solid).
   */
  su2double GetThermalDiffusivity_Solid(void);

  /*!
   * \brief Get the temperature in solids at freestream conditions.
   * \return Freestream temperature (solid).
   */
  su2double GetTemperature_Freestream_Solid(void);
  
  /*!
   * \brief Get the value of the reference length for non-dimensionalization.
   *        This value should always be 1 internally, and is not user-specified.
   * \return Reference length for non-dimensionalization.
   */
  su2double GetLength_Ref(void);
  
  /*!
   * \brief Get the value of the reference pressure for non-dimensionalization.
   * \return Reference pressure for non-dimensionalization.
   */
  su2double GetPressure_Ref(void);
  
  /*!
   * \brief Get the value of the reference pressure for non-dimensionalization.
   * \return Reference pressure for non-dimensionalization.
   */
  su2double GetEnergy_Ref(void);
  
  /*!
   * \brief Get the value of the reference temperature for non-dimensionalization.
   * \return Reference temperature for non-dimensionalization.
   */
  su2double GetTemperature_Ref(void);
  
  /*!
   * \brief Get the value of the reference density for non-dimensionalization.
   * \return Reference density for non-dimensionalization.
   */
  su2double GetDensity_Ref(void);
  
  /*!
   * \brief Get the value of the reference velocity for non-dimensionalization.
   * \return Reference velocity for non-dimensionalization.
   */
  su2double GetVelocity_Ref(void);
  
  /*!
   * \brief Get the value of the reference time for non-dimensionalization.
   * \return Reference time for non-dimensionalization.
   */
  su2double GetTime_Ref(void);
  
  /*!
   * \brief Get the value of the reference viscosity for non-dimensionalization.
   * \return Reference viscosity for non-dimensionalization.
   */
  su2double GetViscosity_Ref(void);
  
  /*!
   * \brief Get the value of the reference viscosity for non-dimensionalization.
   * \return Reference viscosity for non-dimensionalization.
   */
  su2double GetHighlite_Area(void);
  
  /*!
   * \brief Get the value of the reference viscosity for non-dimensionalization.
   * \return Reference viscosity for non-dimensionalization.
   */
  su2double GetFan_Poly_Eff(void);
  
  /*!
   * \brief Get the value of the reference conductivity for non-dimensionalization.
   * \return Reference conductivity for non-dimensionalization.
   */
  su2double GetConductivity_Ref(void);
  
  /*!
   * \brief Get the value of the reference angular velocity for non-dimensionalization.
   * \return Reference angular velocity for non-dimensionalization.
   */
  su2double GetOmega_Ref(void);
  
  /*!
   * \brief Get the value of the reference force for non-dimensionalization.
   * \return Reference force for non-dimensionalization.
   */
  su2double GetForce_Ref(void);
  
  /*!
   * \brief Get the value of the non-dimensionalized freestream pressure.
   * \return Non-dimensionalized freestream pressure.
   */
  su2double GetPressure_FreeStream(void);
  
  /*!
   * \brief Get the value of the non-dimensionalized freestream pressure.
   * \return Non-dimensionalized freestream pressure.
   */
  su2double GetPressure_FreeStreamND(void);
  
  /*!
   * \brief Get the value of the thermodynamic pressure.
   * \return Thermodynamic pressure.
   */
  su2double GetPressure_Thermodynamic(void);
  
  /*!
   * \brief Get the value of the non-dimensionalized thermodynamic pressure.
   * \return Non-dimensionalized thermodynamic pressure.
   */
  su2double GetPressure_ThermodynamicND(void);

  /*!
   * \brief Get the vector of the dimensionalized freestream velocity.
   * \return Dimensionalized freestream velocity vector.
   */
  su2double* GetVelocity_FreeStream(void);
  
  /*!
   * \brief Get the value of the non-dimensionalized freestream temperature.
   * \return Non-dimensionalized freestream temperature.
   */
  su2double GetTemperature_FreeStreamND(void);
  
  /*!
   * \brief Get the value of the non-dimensionalized freestream density.
   * \return Non-dimensionalized freestream density.
   */
  su2double GetDensity_FreeStreamND(void);
  
  /*!
   * \brief Get the vector of the non-dimensionalized freestream velocity.
   * \return Non-dimensionalized freestream velocity vector.
   */
  su2double* GetVelocity_FreeStreamND(void);
  
  /*!
   * \brief Get the value of the non-dimensionalized freestream energy.
   * \return Non-dimensionalized freestream energy.
   */
  su2double GetEnergy_FreeStreamND(void);
  
  /*!
   * \brief Get the value of the non-dimensionalized freestream viscosity.
   * \return Non-dimensionalized freestream viscosity.
   */
  su2double GetViscosity_FreeStreamND(void);
  
  /*!
   * \brief Get the value of the non-dimensionalized freestream viscosity.
   * \return Non-dimensionalized freestream viscosity.
   */
  su2double GetTke_FreeStreamND(void);
  
  /*!
   * \brief Get the value of the non-dimensionalized freestream viscosity.
   * \return Non-dimensionalized freestream viscosity.
   */
  su2double GetOmega_FreeStreamND(void);
  
  /*!
   * \brief Get the value of the non-dimensionalized freestream viscosity.
   * \return Non-dimensionalized freestream viscosity.
   */
  su2double GetTke_FreeStream(void);
  
  /*!
   * \brief Get the value of the non-dimensionalized freestream viscosity.
   * \return Non-dimensionalized freestream viscosity.
   */
  su2double GetOmega_FreeStream(void);
  
  /*!
   * \brief Get the value of the non-dimensionalized freestream intermittency.
   * \return Non-dimensionalized freestream intermittency.
   */
  su2double GetIntermittency_FreeStream(void);
  
  /*!
   * \brief Get the value of the non-dimensionalized freestream turbulence intensity.
   * \return Non-dimensionalized freestream intensity.
   */
  su2double GetTurbulenceIntensity_FreeStream(void);
  
  /*!
   * \brief Get the value of the non-dimensionalized freestream turbulence intensity.
   * \return Non-dimensionalized freestream intensity.
   */
  su2double GetNuFactor_FreeStream(void);
  
  /*!
   * \brief Get the value of the non-dimensionalized engine turbulence intensity.
   * \return Non-dimensionalized engine intensity.
   */
  su2double GetNuFactor_Engine(void);
  
  /*!
   * \brief Get the value of the non-dimensionalized actuator disk turbulence intensity.
   * \return Non-dimensionalized actuator disk intensity.
   */
  su2double GetSecondaryFlow_ActDisk(void);
  
  /*!
   * \brief Get the value of the non-dimensionalized actuator disk turbulence intensity.
   * \return Non-dimensionalized actuator disk intensity.
   */
  su2double GetInitial_BCThrust(void);
  
  /*!
   * \brief Get the value of the non-dimensionalized actuator disk turbulence intensity.
   * \return Non-dimensionalized actuator disk intensity.
   */
  void SetInitial_BCThrust(su2double val_bcthrust);
  
  /*!
   * \brief Get the value of the turbulent to laminar viscosity ratio.
   * \return Ratio of turbulent to laminar viscosity ratio.
   */
  su2double GetTurb2LamViscRatio_FreeStream(void);
  
  /*!
   * \brief Get the vector of free stream mass fraction values.
   * \return Ratio of species mass to mixture mass.
   */
  su2double* GetMassFrac_FreeStream(void);
  
  /*!
   * \brief Get the value of the Reynolds length.
   * \return Reynolds length.
   */
  su2double GetLength_Reynolds(void);
  
  /*!
   * \brief Get the start up iterations using the fine grid, this works only for multigrid problems.
   * \return Start up iterations using the fine grid.
   */
  unsigned short GetnStartUpIter(void);
  
  /*!
   * \brief Get the reference area for non dimensional coefficient computation. If the value from the
   *        is 0 then, the code will compute the reference area using the projection of the shape into
   *        the z plane (3D) or the x plane (2D).
   * \return Value of the reference area for coefficient computation.
   */
  su2double GetRefArea(void);
  
  /*!
   * \brief Get the wave speed.
   * \return Value of the wave speed.
   */
  su2double GetThermalDiffusivity(void);
  
  /*!
   * \brief Get the thermal expansion coefficient.
   * \return Value of the thermal expansion coefficient.
   */
  su2double GetThermal_Expansion_Coeff(void);

  /*!
   * \brief Get the non-dim. thermal expansion coefficient.
   * \return Value of the non-dim. thermal expansion coefficient.
   */
  su2double GetThermal_Expansion_CoeffND(void);

  /*!
   * \brief Set the thermal expansion coefficient.
   * \param[in] val_thermal_expansion - thermal expansion coefficient
   */
  void SetThermal_Expansion_Coeff(su2double val_thermal_expansion);

  /*!
   * \brief Set the non-dim. thermal expansion coefficient.
   * \param[in] val_thermal_expansion - non-dim. thermal expansion coefficient
   */
  void SetThermal_Expansion_CoeffND(su2double val_thermal_expansionnd);

  /*!
   * \brief Get the value of the reference density for custom incompressible non-dimensionalization.
   * \return Reference density for custom incompressible non-dimensionalization.
   */
  su2double GetInc_Density_Ref(void);

  /*!
   * \brief Get the value of the reference velocity for custom incompressible non-dimensionalization.
   * \return Reference velocity for custom incompressible non-dimensionalization.
   */
  su2double GetInc_Velocity_Ref(void);

  /*!
   * \brief Get the value of the reference temperature for custom incompressible non-dimensionalization.
   * \return Reference temperature for custom incompressible non-dimensionalization.
   */
  su2double GetInc_Temperature_Ref(void);

  /*!
   * \brief Get the value of the initial density for incompressible flows.
   * \return Initial density for incompressible flows.
   */
  su2double GetInc_Density_Init(void);

  /*!
   * \brief Get the value of the initial velocity for incompressible flows.
   * \return Initial velocity for incompressible flows.
   */
  su2double* GetInc_Velocity_Init(void);

  /*!
   * \brief Get the value of the initial temperature for incompressible flows.
   * \return Initial temperature for incompressible flows.
   */
  su2double GetInc_Temperature_Init(void);

  /*!
   * \brief Get the Young's modulus of elasticity.
   * \return Value of the Young's modulus of elasticity.
   */
  su2double GetElasticyMod(unsigned short id_val);
  
  /*!
    * \brief Decide whether to apply DE effects to the model.
    * \return <code>TRUE</code> if the DE effects are to be applied, <code>FALSE</code> otherwise.
    */
  
  bool GetDE_Effects(void);
  
  /*!
    * \brief Decide whether to predict the DE effects for the next time step.
    * \return <code>TRUE</code> if the DE effects are to be applied, <code>FALSE</code> otherwise.
    */
  
  bool GetDE_Predicted(void);
  
  /*!
   * \brief Get the number of different electric constants.
   * \return Value of the DE modulus.
   */
  unsigned short GetnElectric_Constant(void);

  /*!
   * \brief Get the value of the DE modulus.
   * \return Value of the DE modulus.
   */
  su2double GetElectric_Constant(unsigned short iVar);

  /*!
   * \brief Get the value of the B constant in the Knowles material model.
   * \return Value of the B constant in the Knowles material model.
   */
  su2double GetKnowles_B(void);

  /*!
   * \brief Get the value of the N constant in the Knowles material model.
   * \return Value of the N constant in the Knowles material model.
   */
  su2double GetKnowles_N(void);

  /*!
   * \brief Get the kind of design variable for FEA.
   * \return Value of the DE voltage.
   */
  unsigned short GetDV_FEA(void);

  /*!
   * \brief Get the ID of the reference node.
   * \return Number of FSI subiters.
   */
  unsigned long GetRefNode_ID(void);

  /*!
   * \brief Get the values for the reference node displacement.
   * \param[in] val_coeff - Index of the displacement.
   */
  su2double GetRefNode_Displacement(unsigned short val_coeff);

  /*!
   * \brief Get the penalty weight value for the objective function.
   * \return  Penalty weight value for the reference geometry objective function.
   */
  su2double GetRefNode_Penalty(void);

  /*!
    * \brief Decide whether it's necessary to read a reference geometry.
    * \return <code>TRUE</code> if it's necessary to read a reference geometry, <code>FALSE</code> otherwise.
    */

  bool GetRefGeom(void);

  /*!
   * \brief Get the name of the file with the reference geometry of the structural problem.
   * \return Name of the file with the reference geometry of the structural problem.
   */
  string GetRefGeom_FEMFileName(void);

  /*!
   * \brief Get the format of the reference geometry file.
   * \return Format of the reference geometry file.
   */
  unsigned short GetRefGeom_FileFormat(void);

    /*!
   * \brief Formulation for 2D elasticity (plane stress - strain)
   * \return Flag to 2D elasticity model.
   */
  unsigned short GetElas2D_Formulation(void);
  
  /*!
   * \brief Decide whether it's necessary to read a reference geometry.
   * \return <code>TRUE</code> if it's necessary to read a reference geometry, <code>FALSE</code> otherwise.
   */
  
  bool GetPrestretch(void);
  
  /*!
    * \brief Decide whether it's necessary to add the cross term for adjoint FSI.
    * \return <code>TRUE</code> if it's necessary to add the cross term, <code>FALSE</code> otherwise.
    */
  
  bool Add_CrossTerm(void);
  
  /*!
    * \brief Set the boolean addCrossTerm to true or false.
    */
  
  void Set_CrossTerm(bool needCrossTerm);

  /*!
   * \brief Get the name of the file with the element properties for structural problems.
   * \return Name of the file with the element properties of the structural problem.
   */
  string GetFEA_FileName(void);

  /*!
   * \brief Get the name of the file with the reference geometry of the structural problem.
   * \return Name of the file with the reference geometry of the structural problem.
   */
  string GetPrestretch_FEMFileName(void);
  
  /*!
   * \brief Get the Poisson's ratio.
   * \return Value of the Poisson's ratio.
   */
  su2double GetPoissonRatio(unsigned short id_val);
  
  /*!
   * \brief Get the Material Density.
   * \return Value of the Material Density.
   */
  su2double GetMaterialDensity(unsigned short id_val);
  
  /*!
   * \brief Compressibility/incompressibility of the solids analysed using the structural solver.
   * \return Compressible or incompressible.
   */
  unsigned short GetMaterialCompressibility(void);
  
  /*!
   * \brief Compressibility/incompressibility of the solids analysed using the structural solver.
   * \return Compressible or incompressible.
   */
  unsigned short GetMaterialModel(void);
  
  /*!
   * \brief Geometric conditions for the structural solver.
   * \return Small or large deformation structural analysis.
   */
  unsigned short GetGeometricConditions(void);
  
  /*!
   * \brief Get the reference length for computing moment (the default value is 1).
   * \return Reference length for moment computation.
   */
  su2double GetRefLength(void);
  
  /*!
   * \brief Get the reference element length for computing the slope limiting epsilon.
   * \return Reference element length for slope limiting epsilon.
   */
  su2double GetRefElemLength(void);
  
  /*!
   * \brief Get the reference coefficient for detecting sharp edges.
   * \return Reference coefficient for detecting sharp edges.
   */
  su2double GetRefSharpEdges(void);
  
  /*!
   * \brief Get the volume of the whole domain using the fine grid, this value is common for all the grids
   *        in the multigrid method.
   * \return Volume of the whole domain.
   */
  su2double GetDomainVolume(void);
  
  /*!
   * \brief In case the <i>RefArea</i> is equal to 0 then, it is necessary to compute a reference area,
   *        with this function we set the value of the reference area.
   * \param[in] val_area - Value of the reference area for non dimensional coefficient computation.
   */
  void SetRefArea(su2double val_area);
  
  /*!
   * \brief In case the <i>SemiSpan</i> is equal to 0 then, it is necessary to compute the max y distance,
   *        with this function we set the value of the semi span.
   * \param[in] val_semispan - Value of the semispan.
   */
  void SetSemiSpan(su2double val_semispan);
  
  /*!
   * \brief Set the value of the domain volume computed on the finest grid.
   * \note This volume do not include the volume of the body that is being simulated.
   * \param[in] val_volume - Value of the domain volume computed on the finest grid.
   */
  void SetDomainVolume(su2double val_volume);
  
  /*!
   * \brief Set the finest mesh in a multigrid strategy.
   * \note If we are using a Full Multigrid Strategy or a start up with finest grid, it is necessary
   *       to change several times the finest grid.
   * \param[in] val_finestmesh - Index of the finest grid.
   */
  void SetFinestMesh(unsigned short val_finestmesh);
  
  /*!
   * \brief Set the kind of time integration scheme.
   * \note If we are solving different equations it will be necessary to change several
   *       times the kind of time integration, to choose the right scheme.
   * \param[in] val_kind_timeintscheme - Kind of time integration scheme.
   */
  void SetKind_TimeIntScheme(unsigned short val_kind_timeintscheme);
  
  /*!
   * \brief Set the parameters of the convective numerical scheme.
   * \note The parameters will change because we are solving different kind of equations.
   * \param[in] val_kind_convnumscheme - Center or upwind scheme.
   * \param[in] val_kind_centered - If centered scheme, kind of centered scheme (JST, etc.).
   * \param[in] val_kind_upwind - If upwind scheme, kind of upwind scheme (Roe, etc.).
   * \param[in] val_kind_slopelimit - If upwind scheme, kind of slope limit.
   * \param[in] val_muscl - Define if we apply a MUSCL scheme or not.
   * \param[in] val_kind_fem - If FEM, what kind of FEM discretization.
   */
  void SetKind_ConvNumScheme(unsigned short val_kind_convnumscheme, unsigned short val_kind_centered,
                             unsigned short val_kind_upwind,        unsigned short val_kind_slopelimit,
                             bool val_muscl,                        unsigned short val_kind_fem);

  /*!
   * \brief Get the value of limiter coefficient.
   * \return Value of the limiter coefficient.
   */
  su2double GetVenkat_LimiterCoeff(void);
  
  /*!
   * \brief Freeze the value of the limiter after a number of iterations.
   * \return Number of iterations.
   */
  unsigned long GetLimiterIter(void);
  
  /*!
   * \brief Get the value of sharp edge limiter.
   * \return Value of the sharp edge limiter coefficient.
   */
  su2double GetAdjSharp_LimiterCoeff(void);
  
  /*!
   * \brief Get the Reynolds number. Dimensionless number that gives a measure of the ratio of inertial forces
   *        to viscous forces and consequently quantifies the relative importance of these two types of forces
   *        for given flow condition.
   * \return Value of the Reynolds number.
   */
  su2double GetReynolds(void);
  
  /*!
   * \brief Get the Froude number for free surface problems.
   * \return Value of the Froude number.
   */
  su2double GetFroude(void);
  
  /*!
   * \brief Set the Froude number for free surface problems.
   * \return Value of the Froude number.
   */
  void SetFroude(su2double val_froude);
  
  /*!
   * \brief Set the Froude number for free surface problems.
   * \return Value of the Froude number.
   */
  void SetMach(su2double val_mach);
  
  /*!
   * \brief Set the Froude number for free surface problems.
   * \return Value of the Froude number.
   */
  void SetReynolds(su2double val_reynolds);
  
  /*!
   * \brief Set the Froude number for free surface problems.
   * \return Value of the Froude number.
   */
  void SetLength_Ref(su2double val_length_ref);
  
  /*!
   * \brief Set the Froude number for free surface problems.
   * \return Value of the Froude number.
   */
  void SetVelocity_Ref(su2double val_velocity_ref);
  
  /*!
   * \brief Set the Froude number for free surface problems.
   * \return Value of the Froude number.
   */
  void SetPressure_Ref(su2double val_pressure_ref);
  
  /*!
   * \brief Set the Froude number for free surface problems.
   * \return Value of the Froude number.
   */
  void SetDensity_Ref(su2double val_density_ref);
  
  /*!
   * \brief Set the reference temperature.
   * \return Value of the Froude number.
   */
  void SetTemperature_Ref(su2double val_temperature_ref);
  
  /*!
   * \brief Set the Froude number for free surface problems.
   * \return Value of the Froude number.
   */
  void SetTime_Ref(su2double val_time_ref);
  
  /*!
   * \brief Set the Froude number for free surface problems.
   * \return Value of the Froude number.
   */
  void SetEnergy_Ref(su2double val_energy_ref);
  
  /*!
   * \brief Set the Froude number for free surface problems.
   * \return Value of the Froude number.
   */
  void SetOmega_Ref(su2double val_omega_ref);
  
  /*!
   * \brief Set the Froude number for free surface problems.
   * \return Value of the Froude number.
   */
  void SetForce_Ref(su2double val_force_ref);
  
  /*!
   * \brief Set the Froude number for free surface problems.
   * \return Value of the Froude number.
   */
  void SetGas_Constant_Ref(su2double val_gas_constant_ref);
  
  /*!
   * \brief Set the Froude number for free surface problems.
   * \return Value of the Froude number.
   */
  void SetGas_Constant(su2double val_gas_constant);
  
  /*!
   * \brief Set the value of the specific heat at constant pressure (incompressible fluids with energy equation).
   * \param[in] val_specific_heat_cp - specific heat at constant pressure.
   */
  void SetSpecific_Heat_Cp(su2double val_specific_heat_cp);

  /*!
   * \brief Set the non-dimensional value of the specific heat at constant pressure (incompressible fluids with energy equation).
   * \param[in] val_specific_heat_cpnd - non-dim. specific heat at constant pressure.
   */
  void SetSpecific_Heat_CpND(su2double val_specific_heat_cpnd);

  /*!
   * \brief Set the value of the specific heat at constant volume (incompressible fluids with energy equation).
   * \param[in] val_specific_heat_cv - specific heat at constant volume.
   */
  void SetSpecific_Heat_Cv(su2double val_specific_heat_cv);

  /*!
   * \brief Set the non-dimensional value of the specific heat at constant volume (incompressible fluids with energy equation).
   * \param[in] val_specific_heat_cvnd - non-dim. specific heat at constant pressure.
   */
  void SetSpecific_Heat_CvND(su2double val_specific_heat_cvnd);

  /*!
   * \brief Set the heat flux reference value.
   * \return Value of the reference heat flux.
   */
  void SetHeat_Flux_Ref(su2double val_heat_flux_ref);

  /*!
   * \brief Set the Froude number for free surface problems.
   * \return Value of the Froude number.
   */
  void SetViscosity_Ref(su2double val_viscosity_ref);
  
  /*!
   * \brief Set the Froude number for free surface problems.
   * \return Value of the Froude number.
   */
  void SetConductivity_Ref(su2double val_conductivity_ref);
  
  /*!
   * \brief Set the Froude number for free surface problems.
   * \return Value of the Froude number.
   */
  void SetPressure_FreeStreamND(su2double val_pressure_freestreamnd);
  
  /*!
   * \brief Set the Froude number for free surface problems.
   * \return Value of the Froude number.
   */
  void SetPressure_FreeStream(su2double val_pressure_freestream);
  
  /*!
   * \brief Set the non-dimensionalized thermodynamic pressure for low Mach problems.
   * \return Value of the non-dimensionalized thermodynamic pressure.
   */
  void SetPressure_ThermodynamicND(su2double val_pressure_thermodynamicnd);
  
  /*!
   * \brief Set the thermodynamic pressure for low Mach problems.
   * \return Value of the thermodynamic pressure.
   */
  void SetPressure_Thermodynamic(su2double val_pressure_thermodynamic);

  /*!
   * \brief Set the Froude number for free surface problems.
   * \return Value of the Froude number.
   */
  void SetDensity_FreeStreamND(su2double val_density_freestreamnd);
  
  /*!
   * \brief Set the Froude number for free surface problems.
   * \return Value of the Froude number.
   */
  void SetDensity_FreeStream(su2double val_density_freestream);
  
  /*!
   * \brief Set the Froude number for free surface problems.
   * \return Value of the Froude number.
   */
  void SetViscosity_FreeStream(su2double val_viscosity_freestream);
  
  /*!
   * \brief Set the Froude number for free surface problems.
   * \return Value of the Froude number.
   */
  void SetModVel_FreeStream(su2double val_modvel_freestream);
  
  /*!
   * \brief Set the Froude number for free surface problems.
   * \return Value of the Froude number.
   */
  void SetModVel_FreeStreamND(su2double val_modvel_freestreamnd);
  
  /*!
   * \brief Set the Froude number for free surface problems.
   * \return Value of the Froude number.
   */
  void SetTemperature_FreeStream(su2double val_temperature_freestream);
  
  /*!
   * \brief Set the Froude number for free surface problems.
   * \return Value of the Froude number.
   */
  void SetTemperature_FreeStreamND(su2double val_temperature_freestreamnd);
  
  /*!
   * \brief Set the Froude number for free surface problems.
   * \return Value of the Froude number.
   */
  void SetGas_ConstantND(su2double val_gas_constantnd);
  
  /*!
   * \brief Set the free-stream velocity.
   * \param[in] val_velocity_freestream - Value of the free-stream velocity component.
   * \param[in] val_dim - Value of the current dimension.
   */
  void SetVelocity_FreeStream(su2double val_velocity_freestream, unsigned short val_dim);

  /*!
   * \brief Set the Froude number for free surface problems.
   * \return Value of the Froude number.
   */
  void SetVelocity_FreeStreamND(su2double val_velocity_freestreamnd, unsigned short val_dim);
  
  /*!
   * \brief Set the Froude number for free surface problems.
   * \return Value of the Froude number.
   */
  void SetViscosity_FreeStreamND(su2double val_viscosity_freestreamnd);
  
  /*!
   * \brief Set the Froude number for free surface problems.
   * \return Value of the Froude number.
   */
  void SetTke_FreeStreamND(su2double val_tke_freestreamnd);
  
  /*!
   * \brief Set the Froude number for free surface problems.
   * \return Value of the Froude number.
   */
  void SetOmega_FreeStreamND(su2double val_omega_freestreamnd);
  
  /*!
   * \brief Set the Froude number for free surface problems.
   * \return Value of the Froude number.
   */
  void SetTke_FreeStream(su2double val_tke_freestream);
  
  /*!
   * \brief Set the Froude number for free surface problems.
   * \return Value of the Froude number.
   */
  void SetOmega_FreeStream(su2double val_omega_freestream);
  
  /*!
   * \brief Set the Froude number for free surface problems.
   * \return Value of the Froude number.
   */
  void SetEnergy_FreeStreamND(su2double val_energy_freestreamnd);
  
  /*!
   * \brief Set the Froude number for free surface problems.
   * \return Value of the Froude number.
   */
  void SetEnergy_FreeStream(su2double val_energy_freestream);

  /*!
   * \brief Set the thermal diffusivity for solids.
   * \return Value of the Froude number.
   */
  void SetThermalDiffusivity_Solid(su2double val_thermal_diffusivity);
  
  /*!
   * \brief Set the Froude number for free surface problems.
   * \return Value of the Froude number.
   */
  void SetTotal_UnstTimeND(su2double val_total_unsttimend);
  
  /*!
   * \brief Get the angle of attack of the body. This is the angle between a reference line on a lifting body
   *        (often the chord line of an airfoil) and the vector representing the relative motion between the
   *        lifting body and the fluid through which it is moving.
   * \return Value of the angle of attack.
   */
  su2double GetAoA(void);
  
  /*!
   * \brief Get the off set angle of attack of the body. The solution and the geometry
   *        file are able to modifity the angle of attack in the config file
   * \return Value of the off set angle of attack.
   */
  su2double GetAoA_Offset(void);
  
  /*!
   * \brief Get the off set sideslip angle of the body. The solution and the geometry
   *        file are able to modifity the angle of attack in the config file
   * \return Value of the off set sideslip angle.
   */
  su2double GetAoS_Offset(void);
  
  /*!
   * \brief Get the functional sensitivity with respect to changes in the angle of attack.
   * \return Value of the angle of attack.
   */
  su2double GetAoA_Sens(void);
  
  /*!
   * \brief Set the angle of attack.
   * \param[in] val_AoA - Value of the angle of attack.
   */
  void SetAoA(su2double val_AoA);
  
  /*!
   * \brief Set the off set angle of attack.
   * \param[in] val_AoA - Value of the angle of attack.
   */
  void SetAoA_Offset(su2double val_AoA_offset);
  
  /*!
   * \brief Set the off set sideslip angle.
   * \param[in] val_AoA - Value of the off set sideslip angle.
   */
  void SetAoS_Offset(su2double val_AoS_offset);
  
  /*!
   * \brief Set the angle of attack.
   * \param[in] val_AoA - Value of the angle of attack.
   */
  void SetAoA_Sens(su2double val_AoA_sens);
  
  /*!
   * \brief Set the angle of attack.
   * \param[in] val_AoA - Value of the angle of attack.
   */
  void SetAoS(su2double val_AoS);
  
  /*!
   * \brief Get the angle of sideslip of the body. It relates to the rotation of the aircraft centerline from
   *        the relative wind.
   * \return Value of the angle of sideslip.
   */
  su2double GetAoS(void);
  
  /*!
   * \brief Get the charge coefficient that is used in the poissonal potential simulation.
   * \return Value of the charge coefficient.
   */
  su2double GetChargeCoeff(void);
  
  /*!
   * \brief Get the number of multigrid levels.
   * \return Number of multigrid levels (without including the original grid).
   */
  unsigned short GetnMGLevels(void);
  
  /*!
   * \brief Set the number of multigrid levels.
   * \param[in] val_nMGLevels - Index of the mesh were the CFL is applied
   */
  void SetMGLevels(unsigned short val_nMGLevels);
  
  /*!
   * \brief Get the index of the finest grid.
   * \return Index of the finest grid in a multigrid strategy, this is 0 unless we are
   performing a Full multigrid.
   */
  unsigned short GetFinestMesh(void);
  
  /*!
   * \brief Get the kind of multigrid (V or W).
   * \note This variable is used in a recursive way to perform the different kind of cycles
   * \return 0 or 1 depending of we are dealing with a V or W cycle.
   */
  unsigned short GetMGCycle(void);
  
  /*!
   * \brief Get the king of evaluation in the geometrical module.
   * \return 0 or 1 depending of we are dealing with a V or W cycle.
   */
  unsigned short GetGeometryMode(void);
  
  /*!
   * \brief Get the Courant Friedrich Levi number for each grid.
   * \param[in] val_mesh - Index of the mesh were the CFL is applied.
   * \return CFL number for each grid.
   */
  su2double GetCFL(unsigned short val_mesh);

  /*!
   * \brief Get the Courant Friedrich Levi number for solid solvers.
   * \param[in] val_mesh - Index of the mesh were the CFL is applied.
   * \return CFL number for each grid.
   */
  su2double GetCFL_Solid(void);
  
  /*!
   * \brief Get the Courant Friedrich Levi number for each grid.
   * \param[in] val_mesh - Index of the mesh were the CFL is applied.
   * \return CFL number for each grid.
   */
  void SetCFL(unsigned short val_mesh, su2double val_cfl);

  /*!
   * \brief Get the Courant Friedrich Levi number for unsteady simulations.
   * \return CFL number for unsteady simulations.
   */
  su2double GetUnst_CFL(void);

  /*!
   * \brief Get information about element reorientation
   * \return 	<code>TRUE</code> means that elements can be reoriented if suspected unhealthy
   */
  bool GetReorientElements(void);
  
  /*!
   * \brief Get the Courant Friedrich Levi number for unsteady simulations.
   * \return CFL number for unsteady simulations.
   */
  su2double GetMax_DeltaTime(void);
  
  /*!
   * \brief Get a parameter of the particular design variable.
   * \param[in] val_dv - Number of the design variable that we want to read.
   * \param[in] val_param - Index of the parameter that we want to read.
   * \return Design variable parameter.
   */
  su2double GetParamDV(unsigned short val_dv, unsigned short val_param);
  
  /*!
   * \brief Get the coordinates of the FFD corner points.
   * \param[in] val_ffd - Index of the FFD box.
   * \param[in] val_coord - Index of the coordinate that we want to read.
   * \return Value of the coordinate.
   */
  su2double GetCoordFFDBox(unsigned short val_ffd, unsigned short val_index);
  
  /*!
   * \brief Get the degree of the FFD corner points.
   * \param[in] val_ffd - Index of the FFD box.
   * \param[in] val_degree - Index (I,J,K) to obtain the degree.
   * \return Value of the degree in a particular direction.
   */
  unsigned short GetDegreeFFDBox(unsigned short val_ffd, unsigned short val_index);
  
  /*!
   * \brief Get the FFD Tag of a particular design variable.
   * \param[in] val_dv - Number of the design variable that we want to read.
   * \return Name of the FFD box.
   */
  string GetFFDTag(unsigned short val_dv);
  
  /*!
   * \brief Get the FFD Tag of a particular FFD box.
   * \param[in] val_ffd - Number of the FFD box that we want to read.
   * \return Name of the FFD box.
   */
  string GetTagFFDBox(unsigned short val_ffd);
  
  /*!
   * \brief Get the number of design variables.
   * \return Number of the design variables.
   */
  unsigned short GetnDV(void);
  
  /*!
   * \brief Get the number of design variables.
   * \return Number of the design variables.
   */
  unsigned short GetnDV_Value(unsigned short iDV);
  
  /*!
   * \brief Get the number of FFD boxes.
   * \return Number of FFD boxes.
   */
  unsigned short GetnFFDBox(void);
  
  /*!
   * \brief Get the required continuity level at the surface intersection with the FFD
   * \return Continuity level at the surface intersection.
   */
  unsigned short GetFFD_Continuity(void);
  
  /*!
   * \brief Get the coordinate system that we are going to use to define the FFD
   * \return Coordinate system (cartesian, spherical, etc).
   */
  unsigned short GetFFD_CoordSystem(void);
  
  /*!
   * \brief Get the kind of FFD Blending function.
   * \return Kind of FFD Blending function.
   */
  unsigned short GetFFD_Blending(void);
  
  /*!
   * \brief Get the kind BSpline Order in i,j,k direction.
   * \return The kind BSpline Order in i,j,k direction.
   */
  su2double* GetFFD_BSplineOrder();
  
  /*!
   * \brief Get the number of Runge-Kutta steps.
   * \return Number of Runge-Kutta steps.
   */
  unsigned short GetnRKStep(void);

  /*!
   * \brief Get the number of time levels for time accurate local time stepping.
   * \return Number of time levels.
   */
  unsigned short GetnLevels_TimeAccurateLTS(void);

  /*!
   * \brief Set the number of time levels for time accurate local time stepping.
   * \param[in] val_nLevels - The number of time levels to be set.
   */
  void SetnLevels_TimeAccurateLTS(unsigned short val_nLevels);

  /*!
   * \brief Get the number time DOFs for ADER-DG.
   * \return Number of time DOFs used in ADER-DG.
   */
  unsigned short GetnTimeDOFsADER_DG(void);

  /*!
   * \brief Get the location of the time DOFs for ADER-DG on the interval [-1..1].
   * \return The location of the time DOFs used in ADER-DG.
   */
  su2double *GetTimeDOFsADER_DG(void);

  /*!
   * \brief Get the number time integration points for ADER-DG.
   * \return Number of time integration points used in ADER-DG.
   */
  unsigned short GetnTimeIntegrationADER_DG(void);

  /*!
   * \brief Get the location of the time integration points for ADER-DG on the interval [-1..1].
   * \return The location of the time integration points used in ADER-DG.
   */
  su2double *GetTimeIntegrationADER_DG(void);

  /*!
   * \brief Get the weights of the time integration points for ADER-DG.
   * \return The weights of the time integration points used in ADER-DG.
   */
  su2double *GetWeightsIntegrationADER_DG(void);

  /*!
   * \brief Get the total number of boundary markers.
   * \return Total number of boundary markers.
   */
  unsigned short GetnMarker_All(void);
  
  /*!
   * \brief Get the total number of boundary markers.
   * \return Total number of boundary markers.
   */
  unsigned short GetnMarker_Max(void);
  
  /*!
   * \brief Get the total number of boundary markers.
   * \return Total number of boundary markers.
   */
  unsigned short GetnMarker_EngineInflow(void);
  
  /*!
   * \brief Get the total number of boundary markers.
   * \return Total number of boundary markers.
   */
  unsigned short GetnMarker_EngineExhaust(void);
  
  /*!
   * \brief Get the total number of boundary markers.
   * \return Total number of boundary markers.
   */
  unsigned short GetnMarker_NearFieldBound(void);
  
  /*!
   * \brief Get the total number of boundary markers.
   * \return Total number of boundary markers.
   */
  unsigned short GetnMarker_InterfaceBound(void);
  
  /*!
   * \brief Get the total number of boundary markers.
   * \return Total number of boundary markers.
   */
  unsigned short GetnMarker_Fluid_InterfaceBound(void);
  
  /*!
   * \brief Get the total number of boundary markers.
   * \return Total number of boundary markers.
   */
  unsigned short GetnMarker_ActDiskInlet(void);
  
  /*!
   * \brief Get the total number of boundary markers.
   * \return Total number of boundary markers.
   */
  unsigned short GetnMarker_ActDiskOutlet(void);
  
  /*!
   * \brief Get the total number of monitoring markers.
   * \return Total number of monitoring markers.
   */
  unsigned short GetnMarker_Monitoring(void);
  
  /*!
   * \brief Get the total number of DV markers.
   * \return Total number of DV markers.
   */
  unsigned short GetnMarker_DV(void);
  
  /*!
   * \brief Get the total number of moving markers.
   * \return Total number of moving markers.
   */
  unsigned short GetnMarker_Moving(void);

  /*!
   * \brief Get the total number of Python customizable markers.
   * \return Total number of Python customizable markers.
   */
  unsigned short GetnMarker_PyCustom(void);
  
  /*!
   * \brief Get the total number of moving markers.
   * \return Total number of moving markers.
   */
  unsigned short GetnMarker_Analyze(void);

  /*!
   * \brief Get the total number of periodic markers.
   * \return Total number of periodic markers.
   */
  unsigned short GetnMarker_Periodic(void);

  /*!
   * \brief Get the total number of heat flux markers.
   * \return Total number of heat flux markers.
   */
  unsigned short GetnMarker_HeatFlux(void);
  
  /*!
   * \brief Get the total number of objectives in kind_objective list
   * \return Total number of objectives in kind_objective list
   */
  unsigned short GetnObj(void);
  
  /*!
   * \brief Stores the number of marker in the simulation.
   * \param[in] val_nmarker - Number of markers of the problem.
   */
  void SetnMarker_All(unsigned short val_nmarker);
  
  /*!
   * \brief Get the number of external iterations.
   * \return Number of external iterations.
   */
  unsigned long GetnExtIter(void);
  
  /*!
   * \brief Get the number of internal iterations.
   * \return Number of internal iterations.
   */
  unsigned long GetUnst_nIntIter(void);
  
  /*!
   * \brief Get the number of internal iterations for the Newton-Raphson Method in nonlinear structural applications.
   * \return Number of internal iterations.
   */
  unsigned long GetDyn_nIntIter(void);
  
  /*!
   * \brief Get the restart iteration number for unsteady simulations.
   * \return Restart iteration number for unsteady simulations.
   */
  long GetUnst_RestartIter(void);
  
  /*!
   * \brief Get the starting direct iteration number for the unsteady adjoint (reverse time integration).
   * \return Starting direct iteration number for the unsteady adjoint.
   */
  long GetUnst_AdjointIter(void);
  
  /*!
   * \brief Number of iterations to average (reverse time integration).
   * \return Starting direct iteration number for the unsteady adjoint.
   */
  unsigned long GetIter_Avg_Objective(void);
  
  /*!
   * \brief Get the restart iteration number for dynamic structural simulations.
   * \return Restart iteration number for dynamic structural simulations.
   */
  long GetDyn_RestartIter(void);

  /*!
   * \brief Retrieves the number of periodic time instances for Harmonic Balance.
   * \return: Number of periodic time instances for Harmonic Balance.
   */
  unsigned short GetnTimeInstances(void);
  
  /*!
   * \brief Retrieves the period of oscillations to be used with Harmonic Balance.
   * \return: Period for Harmonic Balance.
   */
  su2double GetHarmonicBalance_Period(void);
  
  /*!
   * \brief Set the number of external iterations.
   * \note This is important in no time depending methods, where only
   *       one external iteration is needed.
   * \param[in] val_niter - Set the number of external iterations.
   */
  void SetnExtIter(unsigned long val_niter);
  
  /*!
   * \brief Set the current external iteration number.
   * \param[in] val_iter - Current external iteration number.
   */
  void SetExtIter(unsigned long val_iter);
  
  /*!
   * \brief Set the current external iteration number.
   * \param[in] val_iter - Current external iteration number.
   */
  void SetExtIter_OffSet(unsigned long val_iter);
  
  /*!
   * \brief Set the current FSI iteration number.
   * \param[in] val_iter - Current FSI iteration number.
   */
  void SetOuterIter(unsigned long val_iter);
  
  /*!
   * \brief Set the current internal iteration number.
   * \param[in] val_iter - Current external iteration number.
   */
  void SetIntIter(unsigned long val_iter);
  
  /*!
   * \brief Get the current external iteration number.
   * \return Current external iteration.
   */
  unsigned long GetExtIter(void);
  
  /*!
   * \brief Get the current internal iteration number.
   * \return Current external iteration.
   */
  unsigned long GetExtIter_OffSet(void);
  
  /*!
   * \brief Get the current FSI iteration number.
   * \return Current FSI iteration.
   */
  unsigned long GetOuterIter(void);
  
  /*!
   * \brief Get the current internal iteration number.
   * \return Current internal iteration.
   */
  unsigned long GetIntIter(void);
  
  /*!
   * \brief Get the frequency for writing the solution file.
   * \return It writes the solution file with this frequency.
   */
  unsigned long GetWrt_Sol_Freq(void);
  
  /*!
   * \brief Get the frequency for writing the solution file in Dual Time.
   * \return It writes the solution file with this frequency.
   */
  unsigned long GetWrt_Sol_Freq_DualTime(void);
  
  /*!
   * \brief Get the frequency for writing the convergence file.
   * \return It writes the convergence file with this frequency.
   */
  unsigned long GetWrt_Con_Freq(void);
  
  /*!
   * \brief Set the frequency for writing the convergence file.
   * \return It writes the convergence file with this frequency.
   */
  void SetWrt_Con_Freq(unsigned long val_freq);

  /*!
   * \brief Get the frequency for writing the convergence file in Dual Time.
   * \return It writes the convergence file with this frequency.
   */
  unsigned long GetWrt_Con_Freq_DualTime(void);
  
  /*!
   * \brief Get information about writing unsteady headers and file extensions.
   * \return 	<code>TRUE</code> means that unsteady solution files will be written.
   */
  bool GetWrt_Unsteady(void);

  /*!
   * \brief Get information about writing output files.
   * \return <code>TRUE</code> means that output files will be written.
   */
  bool GetWrt_Output(void);

  /*!
   * \brief Get information about writing a volume solution file.
   * \return <code>TRUE</code> means that a volume solution file will be written.
   */
  bool GetWrt_Vol_Sol(void);
  
  /*!
   * \brief Get information about writing a volume solution file.
   * \return <code>TRUE</code> means that a volume solution file will be written.
   */
  bool GetLow_MemoryOutput(void);
  
  /*!
   * \brief Get information about writing a surface solution file.
   * \return <code>TRUE</code> means that a surface solution file will be written.
   */
  bool GetWrt_Srf_Sol(void);
  
  /*!
   * \brief Get information about writing a surface comma-separated values (CSV) solution file.
   * \return <code>TRUE</code> means that a surface comma-separated values (CSV) solution file will be written.
   */
  bool GetWrt_Csv_Sol(void);
  
  /*!
   * \brief Get information about writing a binary coordinates file.
   * \return <code>TRUE</code> means that a binary coordinates file will be written.
   */
  bool GetWrt_Crd_Sol(void);
  
  /*!
   * \brief Get information about writing residuals to volume solution file.
   * \return <code>TRUE</code> means that residuals will be written to the solution file.
   */
  bool GetWrt_Residuals(void);
  
  /*!
   * \brief Get information about writing residuals to volume solution file.
   * \return <code>TRUE</code> means that residuals will be written to the solution file.
   */
  bool GetWrt_Limiters(void);
  
  /*!
   * \brief Write solution at each surface.
   * \return <code>TRUE</code> means that the solution at each surface will be written.
   */
  bool GetWrt_Surface(void);
  
  /*!
   * \brief Get information about writing residuals to volume solution file.
   * \return <code>TRUE</code> means that residuals will be written to the solution file.
   */
  bool GetWrt_SharpEdges(void);
  
  /*!
   * \brief Get information about writing rind layers to the solution files.
   * \return <code>TRUE</code> means that rind layers will be written to the solution file.
   */
  bool GetWrt_Halo(void);

  /*!
   * \brief Get information about writing the performance summary at the end of a calculation.
   * \return <code>TRUE</code> means that the performance summary will be written at the end of a calculation.
   */
  bool GetWrt_Performance(void);
  
  /*!
   * \brief Get information about writing a template inlet profile file.
   * \return <code>TRUE</code> means that a template inlet profile file will be written.
   */
  bool GetWrt_InletFile(void);

  /*!
   * \brief Set information about writing a template inlet profile file.
   * \param[in] val_wrt_inletfile - flag for whether to write a template inlet profile file.
   */
  void SetWrt_InletFile(bool val_wrt_inletfile);

  /*!
   * \brief Get information about writing a 1D slice of a 2D cartesian solution.
   * \return <code>TRUE</code> means that a 1D slice of a 2D cartesian solution will be written.
   */
  bool GetWrt_Slice(void);

  /*!
   * \brief Get information about writing sectional force files.
   * \return <code>TRUE</code> means that sectional force files will be written for specified markers.
   */
  bool GetPlot_Section_Forces(void);
  
  /*!
   * \brief Get the alpha (convective) coefficients for the Runge-Kutta integration scheme.
   * \param[in] val_step - Index of the step.
   * \return Alpha coefficient for the Runge-Kutta integration scheme.
   */
  su2double Get_Alpha_RKStep(unsigned short val_step);
  
  /*!
   * \brief Get the index of the surface defined in the geometry file.
   * \param[in] val_marker - Value of the marker in which we are interested.
   * \return Value of the index that is in the geometry file for the surface that
   *         has the marker <i>val_marker</i>.
   */
  string GetMarker_All_TagBound(unsigned short val_marker);
  
  /*!
   * \brief Get the index of the surface defined in the geometry file.
   * \param[in] val_marker - Value of the marker in which we are interested.
   * \return Value of the index that is in the geometry file for the surface that
   *         has the marker <i>val_marker</i>.
   */
  string GetMarker_ActDiskInlet_TagBound(unsigned short val_marker);
  
  /*!
   * \brief Get the index of the surface defined in the geometry file.
   * \param[in] val_marker - Value of the marker in which we are interested.
   * \return Value of the index that is in the geometry file for the surface that
   *         has the marker <i>val_marker</i>.
   */
  string GetMarker_ActDiskOutlet_TagBound(unsigned short val_marker);
  
  /*!
   * \brief Get the index of the surface defined in the geometry file.
   * \param[in] val_marker - Value of the marker in which we are interested.
   * \return Value of the index that is in the geometry file for the surface that
   *         has the marker <i>val_marker</i>.
   */
  string GetMarker_EngineInflow_TagBound(unsigned short val_marker);
  
  /*!
   * \brief Get the index of the surface defined in the geometry file.
   * \param[in] val_marker - Value of the marker in which we are interested.
   * \return Value of the index that is in the geometry file for the surface that
   *         has the marker <i>val_marker</i>.
   */
  string GetMarker_EngineExhaust_TagBound(unsigned short val_marker);
  
  /*!
   * \brief Get the name of the surface defined in the geometry file.
   * \param[in] val_marker - Value of the marker in which we are interested.
   * \return Name that is in the geometry file for the surface that
   *         has the marker <i>val_marker</i>.
   */
  string GetMarker_Monitoring_TagBound(unsigned short val_marker);

  /*!
   * \brief Get the name of the surface defined in the geometry file.
   * \param[in] val_marker - Value of the marker in which we are interested.
   * \return Name that is in the geometry file for the surface that
   *         has the marker <i>val_marker</i>.
   */
  string GetMarker_HeatFlux_TagBound(unsigned short val_marker);
  
  /*!
   * \brief Get the tag if the iMarker defined in the geometry file.
   * \param[in] val_tag - Value of the tag in which we are interested.
   * \return Value of the marker <i>val_marker</i> that is in the geometry file
   *         for the surface that has the tag.
   */
  short GetMarker_All_TagBound(string val_tag);
  
  /*!
   * \brief Get the kind of boundary for each marker.
   * \param[in] val_marker - Index of the marker in which we are interested.
   * \return Kind of boundary for the marker <i>val_marker</i>.
   */
  unsigned short GetMarker_All_KindBC(unsigned short val_marker);
  
  /*!
   * \brief Set the value of the boundary <i>val_boundary</i> (read from the config file)
   *        for the marker <i>val_marker</i>.
   * \param[in] val_marker - Index of the marker in which we are interested.
   * \param[in] val_boundary - Kind of boundary read from config file.
   */
  void SetMarker_All_KindBC(unsigned short val_marker, unsigned short val_boundary);
  
  /*!
   * \brief Set the value of the index <i>val_index</i> (read from the geometry file) for
   *        the marker <i>val_marker</i>.
   * \param[in] val_marker - Index of the marker in which we are interested.
   * \param[in] val_index - Index of the surface read from geometry file.
   */
  void SetMarker_All_TagBound(unsigned short val_marker, string val_index);
  
  /*!
   * \brief Set if a marker <i>val_marker</i> is going to be monitored <i>val_monitoring</i>
   *        (read from the config file).
   * \note This is important for non dimensional coefficient computation.
   * \param[in] val_marker - Index of the marker in which we are interested.
   * \param[in] val_monitoring - 0 or 1 depending if the the marker is going to be monitored.
   */
  void SetMarker_All_Monitoring(unsigned short val_marker, unsigned short val_monitoring);
  
  /*!
   * \brief Set if a marker <i>val_marker</i> is going to be monitored <i>val_monitoring</i>
   *        (read from the config file).
   * \note This is important for non dimensional coefficient computation.
   * \param[in] val_marker - Index of the marker in which we are interested.
   * \param[in] val_monitoring - 0 or 1 depending if the the marker is going to be monitored.
   */
  void SetMarker_All_GeoEval(unsigned short val_marker, unsigned short val_geoeval);
  
  /*!
   * \brief Set if a marker <i>val_marker</i> is going to be designed <i>val_designing</i>
   *        (read from the config file).
   * \note This is important for non dimensional coefficient computation.
   * \param[in] val_marker - Index of the marker in which we are interested.
   * \param[in] val_monitoring - 0 or 1 depending if the the marker is going to be designed.
   */
  void SetMarker_All_Designing(unsigned short val_marker, unsigned short val_designing);
  
  /*!
   * \brief Set if a marker <i>val_marker</i> is going to be plot <i>val_plotting</i>
   *        (read from the config file).
   * \param[in] val_marker - Index of the marker in which we are interested.
   * \param[in] val_plotting - 0 or 1 depending if the the marker is going to be plot.
   */
  void SetMarker_All_Plotting(unsigned short val_marker, unsigned short val_plotting);
  
  /*!
   * \brief Set if a marker <i>val_marker</i> is going to be plot <i>val_plotting</i>
   *        (read from the config file).
   * \param[in] val_marker - Index of the marker in which we are interested.
   * \param[in] val_plotting - 0 or 1 depending if the the marker is going to be plot.
   */
  void SetMarker_All_Analyze(unsigned short val_marker, unsigned short val_analyze);
  
  /*!
   * \brief Set if a marker <i>val_marker</i> is part of the FSI interface <i>val_plotting</i>
   *        (read from the config file).
   * \param[in] val_marker - Index of the marker in which we are interested.
   * \param[in] val_plotting - 0 or 1 depending if the the marker is part of the FSI interface.
   */
  void SetMarker_All_ZoneInterface(unsigned short val_marker, unsigned short val_fsiinterface);
 
  /*!
   * \brief Set if a marker <i>val_marker</i> is part of the Turbomachinery (read from the config file).
   * \param[in] val_marker - Index of the marker in which we are interested.
   * \param[in] val_turboperf - 0 if not part of Turbomachinery or greater than 1 if it is part.
   */
  void SetMarker_All_Turbomachinery(unsigned short val_marker, unsigned short val_turbo);

  /*!
   * \brief Set a flag to the marker <i>val_marker</i> part of the Turbomachinery (read from the config file).
   * \param[in] val_marker - Index of the marker in which we are interested.
   * \param[in] val_turboperflag - 0 if is not part of the Turbomachinery, flag INFLOW or OUTFLOW if it is part.
   */
  void SetMarker_All_TurbomachineryFlag(unsigned short val_marker, unsigned short val_turboflag);

  /*!
   * \brief Set if a marker <i>val_marker</i> is part of the MixingPlane interface (read from the config file).
   * \param[in] val_marker - Index of the marker in which we are interested.
   * \param[in] val_turboperf - 0 if not part of the MixingPlane interface or greater than 1 if it is part.
   */
  void SetMarker_All_MixingPlaneInterface(unsigned short val_marker, unsigned short val_mixplan_interface);
   
  /*!
   * \brief Set if a marker <i>val_marker</i> is going to be affected by design variables <i>val_moving</i>
   *        (read from the config file).
   * \param[in] val_marker - Index of the marker in which we are interested.
   * \param[in] val_DV - 0 or 1 depending if the the marker is affected by design variables.
   */
  void SetMarker_All_DV(unsigned short val_marker, unsigned short val_DV);
  
  /*!
   * \brief Set if a marker <i>val_marker</i> is going to be moved <i>val_moving</i>
   *        (read from the config file).
   * \param[in] val_marker - Index of the marker in which we are interested.
   * \param[in] val_moving - 0 or 1 depending if the the marker is going to be moved.
   */
  void SetMarker_All_Moving(unsigned short val_marker, unsigned short val_moving);

  /*!
   * \brief Set if a marker <i>val_marker</i> is going to be customized in Python <i>val_PyCustom</i>
   *        (read from the config file).
   * \param[in] val_marker - Index of the marker in which we are interested.
   * \param[in] val_PyCustom - 0 or 1 depending if the the marker is going to be customized in Python.
   */
  void SetMarker_All_PyCustom(unsigned short val_marker, unsigned short val_PyCustom);
  
  /*!
   * \brief Set if a marker <i>val_marker</i> is going to be periodic <i>val_perbound</i>
   *        (read from the config file).
   * \param[in] val_marker - Index of the marker in which we are interested.
   * \param[in] val_perbound - Index of the surface with the periodic boundary.
   */
  void SetMarker_All_PerBound(unsigned short val_marker, short val_perbound);
  
  /*!
   * \brief Set if a marker <i>val_marker</i> is going to be sent or receive <i>val_index</i>
   *        from another domain.
   * \param[in] val_marker - 0 or 1 depending if the the marker is going to be moved.
   * \param[in] val_index - Index of the surface read from geometry file.
   */
  void SetMarker_All_SendRecv(unsigned short val_marker, short val_index);
  
  /*!
   * \brief Get the send-receive information for a marker <i>val_marker</i>.
   * \param[in] val_marker - 0 or 1 depending if the the marker is going to be moved.
   * \return If positive, the information is sended to that domain, in case negative
   *         the information is receive from that domain.
   */
  short GetMarker_All_SendRecv(unsigned short val_marker);
  
  /*!
   * \brief Get an internal index that identify the periodic boundary conditions.
   * \param[in] val_marker - Value of the marker that correspond with the periodic boundary.
   * \return The internal index of the periodic boundary condition.
   */
  short GetMarker_All_PerBound(unsigned short val_marker);
  
  /*!
   * \brief Get the monitoring information for a marker <i>val_marker</i>.
   * \param[in] val_marker - 0 or 1 depending if the the marker is going to be monitored.
   * \return 0 or 1 depending if the marker is going to be monitored.
   */
  unsigned short GetMarker_All_Monitoring(unsigned short val_marker);
  
  /*!
   * \brief Get the monitoring information for a marker <i>val_marker</i>.
   * \param[in] val_marker - 0 or 1 depending if the the marker is going to be monitored.
   * \return 0 or 1 depending if the marker is going to be monitored.
   */
  unsigned short GetMarker_All_GeoEval(unsigned short val_marker);
  
  /*!
   * \brief Get the design information for a marker <i>val_marker</i>.
   * \param[in] val_marker - 0 or 1 depending if the the marker is going to be monitored.
   * \return 0 or 1 depending if the marker is going to be monitored.
   */
  unsigned short GetMarker_All_Designing(unsigned short val_marker);
  
  /*!
   * \brief Get the plotting information for a marker <i>val_marker</i>.
   * \param[in] val_marker - 0 or 1 depending if the the marker is going to be moved.
   * \return 0 or 1 depending if the marker is going to be plotted.
   */
  unsigned short GetMarker_All_Plotting(unsigned short val_marker);
  
  /*!
   * \brief Get the plotting information for a marker <i>val_marker</i>.
   * \param[in] val_marker - 0 or 1 depending if the the marker is going to be moved.
   * \return 0 or 1 depending if the marker is going to be plotted.
   */
  unsigned short GetMarker_All_Analyze(unsigned short val_marker);
  
  /*!
   * \brief Get the FSI interface information for a marker <i>val_marker</i>.
   * \param[in] val_marker - 0 or 1 depending if the the marker is going to be moved.
   * \return 0 or 1 depending if the marker is part of the FSI interface.
   */
  unsigned short GetMarker_All_ZoneInterface(unsigned short val_marker);
  
  /*!
	 * \brief Get the MixingPlane interface information for a marker <i>val_marker</i>.
	 * \param[in] val_marker value of the marker on the grid.
	 * \return 0 if is not part of the MixingPlane Interface and greater than 1 if it is part.
	 */
	unsigned short GetMarker_All_MixingPlaneInterface(unsigned short val_marker);

	/*!
	 * \brief Get the Turbomachinery information for a marker <i>val_marker</i>.
	 * \param[in] val_marker value of the marker on the grid.
	 * \return 0 if is not part of the Turbomachinery and greater than 1 if it is part.
	 */
	unsigned short GetMarker_All_Turbomachinery(unsigned short val_marker);

	/*!
	 * \brief Get the Turbomachinery flag information for a marker <i>val_marker</i>.
	 * \param[in] val_marker value of the marker on the grid.
	 * \return 0 if is not part of the Turbomachinery, flag INFLOW or OUTFLOW if it is part.
	 */
	unsigned short GetMarker_All_TurbomachineryFlag(unsigned short val_marker);

	/*!
   * \brief Get the number of FSI interface markers <i>val_marker</i>.
   * \param[in] void.
   * \return Number of markers belonging to the FSI interface.
   */
  unsigned short GetMarker_n_ZoneInterface(void);
  
  /*!
   * \brief Get the DV information for a marker <i>val_marker</i>.
   * \param[in] val_marker - 0 or 1 depending if the the marker is going to be affected by design variables.
   * \return 0 or 1 depending if the marker is going to be affected by design variables.
   */
  unsigned short GetMarker_All_DV(unsigned short val_marker);
  
  /*!
   * \brief Get the motion information for a marker <i>val_marker</i>.
   * \param[in] val_marker - 0 or 1 depending if the the marker is going to be moved.
   * \return 0 or 1 depending if the marker is going to be moved.
   */
  unsigned short GetMarker_All_Moving(unsigned short val_marker);

  /*!
   * \brief Get the Python customization for a marker <i>val_marker</i>.
   * \param[in] val_marker - Index of the marker in which we are interested.
   * \return 0 or 1 depending if the marker is going to be customized in Python.
   */
  unsigned short GetMarker_All_PyCustom(unsigned short val_marker);
  
  /*!
   * \brief Get the airfoil sections in the slicing process.
   * \param[in] val_section - Index of the section.
   * \return Coordinate of the airfoil to slice.
   */
  su2double GetLocationStations(unsigned short val_section);
  
  /*!
   * \brief Get the defintion of the nacelle location.
   * \param[in] val_index - Index of the section.
   * \return Coordinate of the nacelle location.
   */
  su2double GetNacelleLocation(unsigned short val_index);

  /*!
   * \brief Get the number of pre-smoothings in a multigrid strategy.
   * \param[in] val_mesh - Index of the grid.
   * \return Number of smoothing iterations.
   */
  unsigned short GetMG_PreSmooth(unsigned short val_mesh);
  
  /*!
   * \brief Get the number of post-smoothings in a multigrid strategy.
   * \param[in] val_mesh - Index of the grid.
   * \return Number of smoothing iterations.
   */
  unsigned short GetMG_PostSmooth(unsigned short val_mesh);
  
  /*!
   * \brief Get the number of implicit Jacobi smoothings of the correction in a multigrid strategy.
   * \param[in] val_mesh - Index of the grid.
   * \return Number of implicit smoothing iterations.
   */
  unsigned short GetMG_CorrecSmooth(unsigned short val_mesh);
  
  /*!
   * \brief plane of the FFD (I axis) that should be fixed.
   * \param[in] val_index - Index of the arrray with all the planes in the I direction that should be fixed.
   * \return Index of the plane that is going to be freeze.
   */
  short GetFFD_Fix_IDir(unsigned short val_index);
  
  /*!
   * \brief plane of the FFD (J axis) that should be fixed.
   * \param[in] val_index - Index of the arrray with all the planes in the J direction that should be fixed.
   * \return Index of the plane that is going to be freeze.
   */
  short GetFFD_Fix_JDir(unsigned short val_index);
  
  /*!
   * \brief plane of the FFD (K axis) that should be fixed.
   * \param[in] val_index - Index of the arrray with all the planes in the K direction that should be fixed.
   * \return Index of the plane that is going to be freeze.
   */
  short GetFFD_Fix_KDir(unsigned short val_index);
  
  /*!
   * \brief Get the number of planes to fix in the I direction.
   * \return Number of planes to fix in the I direction.
   */
  unsigned short GetnFFD_Fix_IDir(void);
  
  /*!
   * \brief Get the number of planes to fix in the J direction.
   * \return Number of planes to fix in the J direction.
   */
  unsigned short GetnFFD_Fix_JDir(void);
  
  /*!
   * \brief Get the number of planes to fix in the K direction.
   * \return Number of planes to fix in the K direction.
   */
  unsigned short GetnFFD_Fix_KDir(void);
  
  /*!
   * \brief Governing equations of the flow (it can be different from the run time equation).
   * \param[in] val_zone - Zone where the soler is applied.
   * \return Governing equation that we are solving.
   */
  unsigned short GetKind_Solver(void);
  
  /*!
   * \brief Governing equations of the flow (it can be different from the run time equation).
   * \param[in] val_zone - Zone where the soler is applied.
   * \return Governing equation that we are solving.
   */
  void SetKind_Solver(unsigned short val_solver);
  
  /*!
   * \brief Kind of Multizone Solver.
   * \return Governing equation that we are solving.
   */
  unsigned short GetKind_MZSolver(void);

  
  /*!
   * \brief Governing equations of the flow (it can be different from the run time equation).
   * \param[in] val_zone - Zone where the soler is applied.
   * \return Governing equation that we are solving.
   */
  unsigned short GetKind_Regime(void);
  
  /*!
   * \brief Governing equations of the flow (it can be different from the run time equation).
   * \param[in] val_zone - Zone where the soler is applied.
   * \return Governing equation that we are solving.
   */
  unsigned short GetSystemMeasurements(void);
  
  /*!
   * \brief Gas model that we are using.
   * \return Gas model that we are using.
   */
  unsigned short GetKind_GasModel(void);
  
  /*!
   * \brief Fluid model that we are using.
   * \return Fluid model that we are using.
   */
  unsigned short GetKind_FluidModel(void);
  
  /*!
   * \brief Option to define the density model for incompressible flows.
   * \return Density model option
   */
  unsigned short GetKind_DensityModel(void);
  
  /*!
   * \brief Flag for whether to solve the energy equation for incompressible flows.
   * \return Flag for energy equation
   */
  bool GetEnergy_Equation(void);

  /*!
   * \brief free stream option to initialize the solution
   * \return free stream option
   */
  unsigned short GetKind_FreeStreamOption(void);
  
  /*!
   * \brief free stream option to initialize the solution
   * \return free stream option
   */
  unsigned short GetKind_InitOption(void);
  /*!
   * \brief Get the value of the critical pressure.
   * \return Critical pressure.
   */
  su2double GetPressure_Critical(void);
  
  /*!
   * \brief Get the value of the critical temperature.
   * \return Critical temperature.
   */
  su2double GetTemperature_Critical(void);
  
  /*!
   * \brief Get the value of the critical pressure.
   * \return Critical pressure.
   */
  su2double GetAcentric_Factor(void);
  
  /*!
   * \brief Get the value of the viscosity model.
   * \return Viscosity model.
   */
  unsigned short GetKind_ViscosityModel(void);
  
  /*!
   * \brief Get the value of the thermal conductivity model.
   * \return Connectivity model.
   */
  unsigned short GetKind_ConductivityModel(void);
  
  /*!
   * \brief Get the value of the constant viscosity.
   * \return Constant viscosity.
   */
  su2double GetMu_Constant(void);

  /*!
   * \brief Get the value of the non-dimensional constant viscosity.
   * \return Non-dimensional constant viscosity.
   */
  su2double GetMu_ConstantND(void);

  /*!
   * \brief Get the value of the thermal conductivity.
   * \return Thermal conductivity.
   */
  su2double GetKt_Constant(void);
  
  /*!
   * \brief Get the value of the non-dimensional thermal conductivity.
   * \return Non-dimensional thermal conductivity.
   */
  su2double GetKt_ConstantND(void);
  
  /*!
   * \brief Get the value of the reference viscosity for Sutherland model.
   * \return The reference viscosity.
   */
  su2double GetMu_Ref(void);

  /*!
   * \brief Get the value of the non-dimensional reference viscosity for Sutherland model.
   * \return The non-dimensional reference viscosity.
   */
  su2double GetMu_RefND(void);
  
  /*!
   * \brief Get the value of the reference temperature for Sutherland model.
   * \return The reference temperature.
   */
  su2double GetMu_Temperature_Ref(void);

  /*!
   * \brief Get the value of the non-dimensional reference temperature for Sutherland model.
   * \return The non-dimensional reference temperature.
   */
  su2double GetMu_Temperature_RefND(void);
  
  /*!
   * \brief Get the value of the reference S for Sutherland model.
   * \return The reference S.
   */
  su2double GetMu_S(void);

  /*!
   * \brief Get the value of the non-dimensional reference S for Sutherland model.
   * \return The non-dimensional reference S.
   */
  su2double GetMu_SND(void);
  
  /*!
   * \brief Set the value of the non-dimensional constant viscosity.
   */
  void SetMu_ConstantND(su2double mu_const);
  
  /*!
   * \brief Set the value of the non-dimensional thermal conductivity.
   */
  void SetKt_ConstantND(su2double kt_const);
  
  /*!
   * \brief Set the value of the non-dimensional reference viscosity for Sutherland model.
   */
  void SetMu_RefND(su2double mu_ref);
  
  /*!
   * \brief Set the value of the non-dimensional reference temperature for Sutherland model.
   */
  void SetMu_Temperature_RefND(su2double mu_Tref);
  
  /*!
   * \brief Set the value of the non-dimensional S for Sutherland model.
   */
  void SetMu_SND(su2double mu_s);
  
  /*!
   * \brief Get the kind of method for computation of spatial gradients.
   * \return Numerical method for computation of spatial gradients.
   */
  unsigned short GetKind_Gradient_Method(void);
  
  /*!
   * \brief Get the kind of solver for the implicit solver.
   * \return Numerical solver for implicit formulation (solving the linear system).
   */
  unsigned short GetKind_Linear_Solver(void);
  
  
  /*!
   * \brief Get the kind of preconditioner for the implicit solver.
   * \return Numerical preconditioner for implicit formulation (solving the linear system).
   */
  unsigned short GetKind_Linear_Solver_Prec(void);
  
  /*!
   * \brief Get the kind of solver for the implicit solver.
   * \return Numerical solver for implicit formulation (solving the linear system).
   */
  unsigned short GetKind_Deform_Linear_Solver(void);
  
  /*!
   * \brief Set the kind of preconditioner for the implicit solver.
   * \return Numerical preconditioner for implicit formulation (solving the linear system).
   */
  void SetKind_Deform_Linear_Solver_Prec(unsigned short val_kind_prec);
  
  /*!
   * \brief Set the kind of preconditioner for the implicit solver.
   * \return Numerical preconditioner for implicit formulation (solving the linear system).
   */
  void SetKind_Linear_Solver_Prec(unsigned short val_kind_prec);
  
  /*!
   * \brief Get min error of the linear solver for the implicit formulation.
   * \return Min error of the linear solver for the implicit formulation.
   */
  su2double GetLinear_Solver_Error(void);
  
  /*!
   * \brief Get min error of the linear solver for the implicit formulation.
   * \return Min error of the linear solver for the implicit formulation.
   */
  su2double GetDeform_Linear_Solver_Error(void);
  
  /*!
   * \brief Get max number of iterations of the linear solver for the implicit formulation.
   * \return Max number of iterations of the linear solver for the implicit formulation.
   */
  unsigned long GetLinear_Solver_Iter(void);
  
  /*!
   * \brief Get max number of iterations of the linear solver for the implicit formulation.
   * \return Max number of iterations of the linear solver for the implicit formulation.
   */
  unsigned long GetDeform_Linear_Solver_Iter(void);
  
  /*!
   * \brief Get the ILU fill-in level for the linear solver.
   * \return Fill in level of the ILU preconditioner for the linear solver.
   */
  unsigned short GetLinear_Solver_ILU_n(void);

  /*!
   * \brief Get restart frequency of the linear solver for the implicit formulation.
   * \return Restart frequency of the linear solver for the implicit formulation.
   */
  unsigned long GetLinear_Solver_Restart_Frequency(void);
  
  /*!
   * \brief Get the relaxation coefficient of the linear solver for the implicit formulation.
   * \return relaxation coefficient of the linear solver for the implicit formulation.
   */
  su2double GetRelaxation_Factor_Flow(void);
  
  /*!
   * \brief Get the relaxation coefficient of the linear solver for the implicit formulation.
   * \return relaxation coefficient of the linear solver for the implicit formulation.
   */
  su2double GetRelaxation_Factor_AdjFlow(void);
  
  /*!
   * \brief Get the relaxation coefficient of the linear solver for the implicit formulation.
   * \return relaxation coefficient of the linear solver for the implicit formulation.
   */
  su2double GetRelaxation_Factor_Turb(void);

  /*!
   * \brief Get the relaxation coefficient of the CHT coupling.
   * \return relaxation coefficient of the CHT coupling.
   */
  su2double GetRelaxation_Factor_CHT(void);
  
  /*!
   * \brief Get the relaxation coefficient of the linear solver for the implicit formulation.
   * \return relaxation coefficient of the linear solver for the implicit formulation.
   */
  su2double GetRoe_Kappa(void);
  
  /*!
   * \brief Get the wing semi span.
   * \return value of the wing semi span.
   */
  su2double GetSemiSpan(void);
  
  /*!
   * \brief Get the kind of solver for the implicit solver.
   * \return Numerical solver for implicit formulation (solving the linear system).
   */
  unsigned short GetKind_AdjTurb_Linear_Solver(void);
  
  /*!
   * \brief Get the kind of preconditioner for the implicit solver.
   * \return Numerical preconditioner for implicit formulation (solving the linear system).
   */
  unsigned short GetKind_AdjTurb_Linear_Prec(void);
  
  /*!
   * \brief Get the kind of solver for the implicit solver.
   * \return Numerical solver for implicit formulation (solving the linear system).
   */
  unsigned short GetKind_DiscAdj_Linear_Solver(void);
  
  /*!
   * \brief Get the kind of preconditioner for the implicit solver.
   * \return Numerical preconditioner for implicit formulation (solving the linear system).
   */
  unsigned short GetKind_DiscAdj_Linear_Prec(void);
  
  /*!
   * \brief Get the kind of preconditioner for the implicit solver.
   * \return Numerical preconditioner for implicit formulation (solving the linear system).
   */
  unsigned short GetKind_Deform_Linear_Solver_Prec(void);
  
  /*!
   * \brief Set the kind of preconditioner for the implicit solver.
   * \return Numerical preconditioner for implicit formulation (solving the linear system).
   */
  void SetKind_AdjTurb_Linear_Prec(unsigned short val_kind_prec);
  
  /*!
   * \brief Get min error of the linear solver for the implicit formulation.
   * \return Min error of the linear solver for the implicit formulation.
   */
  su2double GetAdjTurb_Linear_Error(void);
  
  /*!
   * \brief Get the entropy fix.
   * \return Vaule of the entropy fix.
   */
  su2double GetEntropyFix_Coeff(void);
  
  /*!
   * \brief Get max number of iterations of the linear solver for the implicit formulation.
   * \return Max number of iterations of the linear solver for the implicit formulation.
   */
  unsigned short GetAdjTurb_Linear_Iter(void);
  
  /*!
   * \brief Get CFL reduction factor for adjoint turbulence model.
   * \return CFL reduction factor.
   */
  su2double GetCFLRedCoeff_AdjTurb(void);
  
  /*!
   * \brief Get the number of linear smoothing iterations for mesh deformation.
   * \return Number of linear smoothing iterations for mesh deformation.
   */
  unsigned long GetGridDef_Linear_Iter(void);
  
  /*!
   * \brief Get the number of nonlinear increments for mesh deformation.
   * \return Number of nonlinear increments for mesh deformation.
   */
  unsigned long GetGridDef_Nonlinear_Iter(void);
  
  /*!
   * \brief Get information about writing grid deformation residuals to the console.
   * \return <code>TRUE</code> means that grid deformation residuals will be written to the console.
   */
  bool GetDeform_Output(void);
  
  /*!
   * \brief Get factor to multiply smallest volume for deform tolerance.
   * \return Factor to multiply smallest volume for deform tolerance.
   */
  su2double GetDeform_Tol_Factor(void);
  
  /*!
   * \brief Get factor to multiply smallest volume for deform tolerance.
   * \return Factor to multiply smallest volume for deform tolerance.
   */
  su2double GetDeform_Coeff(void);
  
  /*!
   * \brief Get limit for the volumetric deformation.
   * \return Distance to the surface to be deformed.
   */
  su2double GetDeform_Limit(void);
  
  /*!
   * \brief Get Young's modulus for deformation (constant stiffness deformation)
   */
  su2double GetDeform_ElasticityMod(void);
  
  /*!
   * \brief Get Poisson's ratio for deformation (constant stiffness deformation)
   * \
   */
  su2double GetDeform_PoissonRatio(void);
  
  /*!
   * \brief Get the type of stiffness to impose for FEA mesh deformation.
   * \return type of stiffness to impose for FEA mesh deformation.
   */
  unsigned short GetDeform_Stiffness_Type(void);
  
  /*!
   * \brief Creates a tecplot file to visualize the volume deformation deformation made by the DEF software.
   * \return <code>TRUE</code> if the deformation is going to be plotted; otherwise <code>FALSE</code>.
   */
  bool GetVisualize_Volume_Def(void);
  
  /*!
   * \brief Creates a teot file to visualize the surface deformation deformation made by the DEF software.
   * \return <code>TRUE</code> if the deformation is going to be plotted; otherwise <code>FALSE</code>.
   */
  bool GetVisualize_Surface_Def(void);
  
  /*!
   * \brief Define the FFD box with a symetry plane.
   * \return <code>TRUE</code> if there is a symmetry plane in the FFD; otherwise <code>FALSE</code>.
   */
  bool GetFFD_Symmetry_Plane(void);
  
  /*!
   * \brief Get the kind of SU2 software component.
   * \return Kind of the SU2 software component.
   */
  unsigned short GetKind_SU2(void);
  
  /*!
   * \brief Get the kind of non-dimensionalization.
   * \return Kind of non-dimensionalization.
   */
  unsigned short GetRef_NonDim(void);
  
  /*!
   * \brief Get the kind of incompressible non-dimensionalization.
   * \return Kind of incompressible non-dimensionalization.
   */
  unsigned short GetRef_Inc_NonDim(void);

  /*!
   * \brief Get the kind of SU2 software component.
   * \return Kind of the SU2 software component.
   */
  void SetKind_SU2(unsigned short val_kind_su2);
  
  /*!
   * \brief Get the kind of the turbulence model.
   * \return Kind of the turbulence model.
   */
  unsigned short GetKind_Turb_Model(void);
  
  /*!
   * \brief Get the kind of the transition model.
   * \return Kind of the transion model.
   */
  unsigned short GetKind_Trans_Model(void);

  /*!
   * \brief Get the kind of the subgrid scale model.
   * \return Kind of the subgrid scale model.
   */
  unsigned short GetKind_SGS_Model(void);

  /*!
   * \brief Get the kind of adaptation technique.
   * \return Kind of adaptation technique.
   */
  unsigned short GetKind_Adaptation(void);
  
  /*!
   * \brief Get the number of new elements added in the adaptation process.
   * \return percentage of new elements that are going to be added in the adaptation.
   */
  su2double GetNew_Elem_Adapt(void);
  
  /*!
   * \brief Get the kind of time integration method.
   * \note This is the information that the code will use, the method will
   *       change in runtime depending of the specific equation (direct, adjoint,
   *       linearized) that is being solved.
   * \return Kind of time integration method.
   */
  unsigned short GetKind_TimeIntScheme(void);
  
  /*!
   * \brief Get the kind of convective numerical scheme.
   * \note This is the information that the code will use, the method will
   *       change in runtime depending of the specific equation (direct, adjoint,
   *       linearized) that is being solved.
   * \return Kind of the convective scheme.
   */
  unsigned short GetKind_ConvNumScheme(void);
  
  /*!
   * \brief Get kind of center scheme for the convective terms.
   * \note This is the information that the code will use, the method will
   *       change in runtime depending of the specific equation (direct, adjoint,
   *       linearized) that is being solved.
   * \return Kind of center scheme for the convective terms.
   */
  unsigned short GetKind_Centered(void);
  
  /*!
   * \brief Get kind of upwind scheme for the convective terms.
   * \note This is the information that the code will use, the method will
   *       change in runtime depending of the specific equation (direct, adjoint,
   *       linearized) that is being solved.
   * \return Kind of upwind scheme for the convective terms.
   */
  unsigned short GetKind_Upwind(void);
  
  /*!
   * \brief Get if the upwind scheme used MUSCL or not.
   * \note This is the information that the code will use, the method will
   *       change in runtime depending of the specific equation (direct, adjoint,
   *       linearized) that is being solved.
   * \return MUSCL scheme.
   */
  bool GetMUSCL(void);
  
  /*!
   * \brief Get if the upwind scheme used MUSCL or not.
   * \note This is the information that the code will use, the method will
   *       change in runtime depending of the specific equation (direct, adjoint,
   *       linearized) that is being solved.
   * \return MUSCL scheme.
   */
  bool GetMUSCL_Flow(void);
  
  /*!
   * \brief Get if the upwind scheme used MUSCL or not.
   * \note This is the information that the code will use, the method will
   *       change in runtime depending of the specific equation (direct, adjoint,
   *       linearized) that is being solved.
   * \return MUSCL scheme.
   */
  bool GetMUSCL_Heat(void);

  /*!
   * \brief Get if the upwind scheme used MUSCL or not.
   * \note This is the information that the code will use, the method will
   *       change in runtime depending of the specific equation (direct, adjoint,
   *       linearized) that is being solved.
   * \return MUSCL scheme.
   */
  bool GetMUSCL_Turb(void);
  
  /*!
   * \brief Get if the upwind scheme used MUSCL or not.
   * \note This is the information that the code will use, the method will
   *       change in runtime depending of the specific equation (direct, adjoint,
   *       linearized) that is being solved.
   * \return MUSCL scheme.
   */
  bool GetMUSCL_AdjFlow(void);
  
  /*!
   * \brief Get if the upwind scheme used MUSCL or not.
   * \note This is the information that the code will use, the method will
   *       change in runtime depending of the specific equation (direct, adjoint,
   *       linearized) that is being solved.
   * \return MUSCL scheme.
   */
  bool GetMUSCL_AdjTurb(void);

  /*!
   * \brief Get the kind of integration scheme (explicit or implicit)
   *        for the flow equations.
   * \note This value is obtained from the config file, and it is constant
   *       during the computation.
   * \return Kind of integration scheme for the flow equations.
   */
  unsigned short GetKind_TimeIntScheme_Flow(void);

  /*!
   * \brief Get the kind of scheme (aliased or non-aliased) to be used in the
   *        predictor step of ADER-DG.
   * \return Kind of scheme used in the predictor step of ADER-DG.
   */
  unsigned short GetKind_ADER_Predictor(void);

  /*!
   * \brief Get the kind of integration scheme (explicit or implicit)
   *        for the flow equations.
   * \note This value is obtained from the config file, and it is constant
   *       during the computation.
   * \return Kind of integration scheme for the plasma equations.
   */
  unsigned short GetKind_TimeIntScheme_Heat(void);
  
  /*!
   * \brief Get the kind of time stepping
   *        for the heat equation.
   * \note This value is obtained from the config file, and it is constant
   *       during the computation.
   * \return Kind of time stepping for the heat equation.
   */
  unsigned short GetKind_TimeStep_Heat(void);
  
  /*!
   * \brief Get the kind of integration scheme (explicit or implicit)
   *        for the flow equations.
   * \note This value is obtained from the config file, and it is constant
   *       during the computation.
   * \return Kind of integration scheme for the plasma equations.
   */
  unsigned short GetKind_TimeIntScheme_FEA(void);
  
  /*!
   * \brief Get the kind of integration scheme (explicit or implicit)
   *        for the template equations.
   * \note This value is obtained from the config file, and it is constant
   *       during the computation.
   * \return Kind of integration scheme for the plasma equations.
   */
  unsigned short GetKind_TimeIntScheme_Template(void);
  
  /*!
   * \brief Get the kind of integration scheme (explicit or implicit)
   *        for the flow equations.
   * \note This value is obtained from the config file, and it is constant
   *       during the computation.
   * \return Kind of integration scheme for the plasma equations.
   */
  unsigned short GetKind_SpaceIteScheme_FEA(void);
  
  /*!
   * \brief Get the kind of transfer method we want to use for multiphysics problems
   * \note This value is obtained from the config file, and it is constant
   *       during the computation.
   * \return Kind of transfer method for multiphysics problems
   */
  unsigned short GetKind_TransferMethod(void);
  
  /*!
   * \brief Get the kind of convective numerical scheme for the flow
   *        equations (centered or upwind).
   * \note This value is obtained from the config file, and it is constant
   *       during the computation.
   * \return Kind of convective numerical scheme for the flow equations.
   */
  unsigned short GetKind_ConvNumScheme_Flow(void);

  /*!
   * \brief Get the kind of convective numerical scheme for the flow
   *        equations (finite element).
   * \note This value is obtained from the config file, and it is constant
   *       during the computation.
   * \return Kind of convective numerical scheme for the flow equations.
   */
  unsigned short GetKind_ConvNumScheme_FEM_Flow(void);

  /*!
   * \brief Get the kind of convective numerical scheme for the template
   *        equations (centered or upwind).
   * \note This value is obtained from the config file, and it is constant
   *       during the computation.
   * \return Kind of convective numerical scheme for the flow equations.
   */
  unsigned short GetKind_ConvNumScheme_Template(void);
  
  /*!
   * \brief Get the kind of center convective numerical scheme for the flow equations.
   * \note This value is obtained from the config file, and it is constant
   *       during the computation.
   * \return Kind of center convective numerical scheme for the flow equations.
   */
  unsigned short GetKind_Centered_Flow(void);
  
  /*!
   * \brief Get the kind of center convective numerical scheme for the plasma equations.
   * \note This value is obtained from the config file, and it is constant
   *       during the computation.
   * \return Kind of center convective numerical scheme for the flow equations.
   */
  unsigned short GetKind_Centered_Template(void);
  
  /*!
   * \brief Get the kind of upwind convective numerical scheme for the flow equations.
   * \note This value is obtained from the config file, and it is constant
   *       during the computation.
   * \return Kind of upwind convective numerical scheme for the flow equations.
   */
  unsigned short GetKind_Upwind_Flow(void);

  /*!
   * \brief Get the kind of finite element convective numerical scheme for the flow equations.
   * \note This value is obtained from the config file, and it is constant
   *       during the computation.
   * \return Kind of finite element convective numerical scheme for the flow equations.
   */
  unsigned short GetKind_FEM_Flow(void);

  /*!
   * \brief Get the kind of shock capturing method in FEM DG solver.
   * \note This value is obtained from the config file, and it is constant
   *       during the computation.
   * \return Kind of shock capturing method in FEM DG solver.
   */
  unsigned short GetKind_FEM_DG_Shock(void);

  /*!
   * \brief Get the kind of matrix coloring used for the sparse Jacobian computation.
   * \note This value is obtained from the config file, and it is constant
   *       during the computation.
   * \return Kind of matrix coloring used.
   */
  unsigned short GetKind_Matrix_Coloring(void);

  /*!
   * \brief Get the method for limiting the spatial gradients.
   * \return Method for limiting the spatial gradients.
   */
  unsigned short GetKind_SlopeLimit(void);
  
  /*!
   * \brief Get the method for limiting the spatial gradients.
   * \return Method for limiting the spatial gradients solving the flow equations.
   */
  unsigned short GetKind_SlopeLimit_Flow(void);
  
  /*!
   * \brief Get the method for limiting the spatial gradients.
   * \return Method for limiting the spatial gradients solving the turbulent equation.
   */
  unsigned short GetKind_SlopeLimit_Turb(void);
  
  /*!
   * \brief Get the method for limiting the spatial gradients.
   * \return Method for limiting the spatial gradients solving the adjoint turbulent equation.
   */
  unsigned short GetKind_SlopeLimit_AdjTurb(void);
  
  /*!
   * \brief Get the method for limiting the spatial gradients.
   * \return Method for limiting the spatial gradients solving the adjoint flow equation.
   */
  unsigned short GetKind_SlopeLimit_AdjFlow(void);
  
  /*!
   * \brief Value of the calibrated constant for the Lax method (center scheme).
   * \note This constant is used in coarse levels and with first order methods.
   * \return Calibrated constant for the Lax method.
   */
  su2double GetKappa_1st_Flow(void);
  
  /*!
   * \brief Value of the calibrated constant for the JST method (center scheme).
   * \return Calibrated constant for the JST method for the flow equations.
   */
  su2double GetKappa_2nd_Flow(void);
  
  /*!
   * \brief Value of the calibrated constant for the JST method (center scheme).
   * \return Calibrated constant for the JST method for the flow equations.
   */
  su2double GetKappa_4th_Flow(void);

  /*!
   * \brief Value of the calibrated constant for the JST method (center scheme).
   * \return Calibrated constant for the JST-like method for the heat equations.
   */
  su2double GetKappa_2nd_Heat(void);

  /*!
   * \brief Value of the calibrated constant for the JST-like method (center scheme).
   * \return Calibrated constant for the JST-like method for the heat equation.
   */
  su2double GetKappa_4th_Heat(void);
  
  /*!
   * \brief Get the kind of integration scheme (explicit or implicit)
   *        for the adjoint flow equations.
   * \note This value is obtained from the config file, and it is constant
   *       during the computation.
   * \return Kind of integration scheme for the adjoint flow equations.
   */
  unsigned short GetKind_TimeIntScheme_AdjFlow(void);
  
  /*!
   * \brief Get the kind of convective numerical scheme for the adjoint flow
   *        equations (centered or upwind).
   * \note This value is obtained from the config file, and it is constant
   *       during the computation.
   * \return Kind of convective numerical scheme for the adjoint flow equations.
   */
  unsigned short GetKind_ConvNumScheme_AdjFlow(void);
  
  /*!
   * \brief Get the kind of center convective numerical scheme for the adjoint flow equations.
   * \note This value is obtained from the config file, and it is constant
   *       during the computation.
   * \return Kind of center convective numerical scheme for the adjoint flow equations.
   */
  unsigned short GetKind_Centered_AdjFlow(void);
  
  /*!
   * \brief Get the kind of upwind convective numerical scheme for the adjoint flow equations.
   * \note This value is obtained from the config file, and it is constant
   *       during the computation.
   * \return Kind of upwind convective numerical scheme for the adjoint flow equations.
   */
  unsigned short GetKind_Upwind_AdjFlow(void);
  
  /*!
   * \brief Value of the calibrated constant for the high order method (center scheme).
   * \return Calibrated constant for the high order center method for the adjoint flow equations.
   */
  su2double GetKappa_2nd_AdjFlow(void);
  
  /*!
   * \brief Value of the calibrated constant for the high order method (center scheme).
   * \return Calibrated constant for the high order center method for the adjoint flow equations.
   */
  su2double GetKappa_4th_AdjFlow(void);
  
  /*!
   * \brief Value of the calibrated constant for the low order method (center scheme).
   * \return Calibrated constant for the low order center method for the adjoint flow equations.
   */
  su2double GetKappa_1st_AdjFlow(void);
  
  /*!
   * \brief Get the kind of integration scheme (implicit)
   *        for the turbulence equations.
   * \note This value is obtained from the config file, and it is constant
   *       during the computation.
   * \return Kind of integration scheme for the turbulence equations.
   */
  unsigned short GetKind_TimeIntScheme_Turb(void);
  
  /*!
   * \brief Get the kind of convective numerical scheme for the turbulence
   *        equations (upwind).
   * \note This value is obtained from the config file, and it is constant
   *       during the computation.
   * \return Kind of convective numerical scheme for the turbulence equations.
   */
  unsigned short GetKind_ConvNumScheme_Turb(void);
  
  /*!
   * \brief Get the kind of center convective numerical scheme for the turbulence equations.
   * \note This value is obtained from the config file, and it is constant
   *       during the computation.
   * \return Kind of center convective numerical scheme for the turbulence equations.
   */
  unsigned short GetKind_Centered_Turb(void);
  
  /*!
   * \brief Get the kind of upwind convective numerical scheme for the turbulence equations.
   * \note This value is obtained from the config file, and it is constant
   *       during the computation.
   * \return Kind of upwind convective numerical scheme for the turbulence equations.
   */
  unsigned short GetKind_Upwind_Turb(void);
  
  /*!
   * \brief Get the kind of integration scheme (explicit or implicit)
   *        for the adjoint turbulence equations.
   * \note This value is obtained from the config file, and it is constant
   *       during the computation.
   * \return Kind of integration scheme for the adjoint turbulence equations.
   */
  unsigned short GetKind_TimeIntScheme_AdjTurb(void);
  
  /*!
   * \brief Get the kind of convective numerical scheme for the adjoint turbulence
   *        equations (centered or upwind).
   * \note This value is obtained from the config file, and it is constant
   *       during the computation.
   * \return Kind of convective numerical scheme for the adjoint turbulence equations.
   */
  unsigned short GetKind_ConvNumScheme_AdjTurb(void);
  
  /*!
   * \brief Get the kind of convective numerical scheme for the heat equation.
   * \note This value is obtained from the config file, and it is constant
   *       during the computation.
   * \return Kind of convective numerical scheme for the heat equation.
   */
  unsigned short GetKind_ConvNumScheme_Heat(void);

  /*!
   * \brief Get the kind of center convective numerical scheme for the adjoint turbulence equations.
   * \note This value is obtained from the config file, and it is constant
   *       during the computation.
   * \return Kind of center convective numerical scheme for the adjoint turbulence equations.
   */
  unsigned short GetKind_Centered_AdjTurb(void);
  
  /*!
   * \brief Get the kind of upwind convective numerical scheme for the adjoint turbulence equations.
   * \note This value is obtained from the config file, and it is constant
   *       during the computation.
   * \return Kind of upwind convective numerical scheme for the adjoint turbulence equations.
   */
  unsigned short GetKind_Upwind_AdjTurb(void);
  
  /*!
   * \brief Provides information about the way in which the turbulence will be treated by the
   *        cont. adjoint method.
   * \return <code>FALSE</code> means that the adjoint turbulence equations will be used.
   */
  bool GetFrozen_Visc_Cont(void);
  
  /*!
   * \brief Provides information about the way in which the turbulence will be treated by the
   *        disc. adjoint method.
   * \return <code>FALSE</code> means that the adjoint turbulence equations will be used.
   */
  bool GetFrozen_Visc_Disc(void);
  
  /*!
   * \brief Provides information about using an inconsistent (primal/dual) discrete adjoint formulation
   * \return <code>FALSE</code> means that the adjoint use the same numerical methods than the primal problem.
   */
  bool GetInconsistent_Disc(void);

  /*!
   * \brief Provides information about the way in which the limiter will be treated by the
   *        disc. adjoint method.
   * \return <code>FALSE</code> means that the limiter computation is included.
   */
  bool GetFrozen_Limiter_Disc(void);
  
  /*!
   * \brief Write convergence file for FSI problems
   * \return <code>FALSE</code> means no file is written.
   */
  bool GetWrite_Conv_FSI(void);
  
  /*!
   * \brief Provides information about if the sharp edges are going to be removed from the sensitivity.
   * \return <code>FALSE</code> means that the sharp edges will be removed from the sensitivity.
   */
  bool GetSens_Remove_Sharp(void);
  
  /*!
   * \brief Get the kind of inlet boundary condition treatment (total conditions or mass flow).
   * \return Kind of inlet boundary condition.
   */
  unsigned short GetKind_Inlet(void);
  
  /*!
   * \brief Check if the inlet profile(s) are specified in an input file
   * \return True if an input file is to be used for the inlet profile(s)
   */
  bool GetInlet_Profile_From_File(void);

  /*!
   * \brief Get name of the input file for the specified inlet profile.
   * \return Name of the input file for the specified inlet profile.
   */
  string GetInlet_FileName(void);

  /*!
   * \brief Get the tolerance used for matching two points on a specified inlet
   * \return Tolerance used for matching a point to a specified inlet
   */
  su2double GetInlet_Profile_Matching_Tolerance(void);
  
  /*!
   * \brief Get the type of incompressible inlet from the list.
   * \return Kind of the incompressible inlet.
   */
  unsigned short GetKind_Inc_Inlet(string val_marker);

  /*!
   * \brief Get the total number of types in Kind_Inc_Inlet list
   * \return Total number of types in Kind_Inc_Inlet list
   */
  unsigned short GetnInc_Inlet(void);

  /*!
   * \brief Flag for whether the local boundary normal is used as the flow direction for an incompressible pressure inlet.
   * \return <code>FALSE</code> means the prescribed flow direction is used.
   */
  bool GetInc_Inlet_UseNormal(void);

  /*!
   * \brief Get the kind of mixing process for averaging quantities at the boundaries.
   * \return Kind of mixing process.
   */
  unsigned short GetKind_AverageProcess(void);

  /*!
   * \brief Get the kind of mixing process for averaging quantities at the boundaries.
   * \return Kind of mixing process.
   */
  unsigned short GetKind_PerformanceAverageProcess(void);

  /*!
   * \brief Set the kind of mixing process for averaging quantities at the boundaries.
   * \return Kind of mixing process.
   */
  void SetKind_AverageProcess(unsigned short new_AverageProcess);

  /*!
   * \brief Set the kind of mixing process for averaging quantities at the boundaries.
   * \return Kind of mixing process.
   */
  void SetKind_PerformanceAverageProcess(unsigned short new_AverageProcess);

  /*!
   * \brief Get coeff for Rotating Frame Ramp.
   * \return coeff Ramp Rotating Frame.
   */
  su2double GetRampRotatingFrame_Coeff(unsigned short iCoeff);

  /*!
   * \brief Get Rotating Frame Ramp option.
   * \return Ramp Rotating Frame option.
   */
  bool GetRampRotatingFrame(void);

  /*!
   * \brief Get coeff for Outlet Pressure Ramp.
   * \return coeff Ramp Outlet Pressure.
   */
  su2double GetRampOutletPressure_Coeff(unsigned short iCoeff);

  /*!
   * \brief Get final Outlet Pressure value for the ramp.
   * \return final Outlet Pressure value.
   */
  su2double GetFinalOutletPressure(void);

  /*!
   * \brief Get final Outlet Pressure value for the ramp.
   * \return Monitor Outlet Pressure value.
   */
  su2double GetMonitorOutletPressure(void);

  /*!
   * \brief Set Monitor Outlet Pressure value for the ramp.
   */
  void SetMonitotOutletPressure(su2double newMonPres);

  /*!
   * \brief Get Outlet Pressure Ramp option.
   * \return Ramp Outlet pressure option.
   */
  bool GetRampOutletPressure(void);

  /*!
   * \brief Get mixedout coefficients.
   * \return mixedout coefficient.
   */
  su2double GetMixedout_Coeff(unsigned short iCoeff);

  /*!
   * \brief Get extra relaxation factor coefficients for the Giels BC.
   * \return mixedout coefficient.
   */
  su2double GetExtraRelFacGiles(unsigned short iCoeff);

  /*!
   * \brief Get mach limit for average massflow-based procedure .
   * \return mach limit.
   */
  su2double GetAverageMachLimit(void);

  /*!
   * \brief Get the kind of mixing process for averaging quantities at the boundaries.
   * \return Kind of mixing process.
   */
  unsigned short GetKind_MixingPlaneInterface(void);

  /*!
   * \brief Get the kind of turbomachinery architecture.
   * \return Kind of turbomachinery architecture.
   */
  unsigned short GetKind_TurboMachinery(unsigned short val_iZone);

  /*!
   * \brief Get the kind of turbomachinery architecture.
   * \return Kind of turbomachinery architecture.
   */
  unsigned short GetKind_SpanWise(void);
  
  /*!
   * \brief Verify if there is mixing plane interface specified from config file.
   * \return boolean.
   */
  bool GetBoolMixingPlaneInterface(void);

  /*!
   * \brief Verify if there is mixing plane interface specified from config file.
   * \return boolean.
   */
  bool GetBoolTurbMixingPlane(void);

  /*!
   * \brief Verify if there is mixing plane interface specified from config file.
   * \return boolean.
   */
  bool GetSpatialFourier(void);

  /*!
   * \brief number mixing plane interface specified from config file.
   * \return number of bound.
   */
  unsigned short GetnMarker_MixingPlaneInterface(void);
  
  /*!
   * \brief Verify if there is Turbomachinery performance option specified from config file.
   * \return boolean.
   */
  bool GetBoolTurbomachinery(void);

  /*!
   * \brief Verify if there are zone specific solvers entered in the config file.
   * \return boolean.
   */
  bool GetBoolZoneSpecific(void);
  
  /*!
   * \brief number Turbomachinery blades computed using the pitch information.
   * \return nBlades.
   */
  su2double GetnBlades(unsigned short val_iZone);

  /*!
   * \brief number Turbomachinery blades computed using the pitch information.
   * \return nBlades.
   */
  void SetnBlades(unsigned short val_iZone, su2double nblades);

  /*!
   * \brief Verify if there is any Giles Boundary Condition option specified from config file.
   * \return boolean.
   */
  bool GetBoolGiles(void);
  
  /*!
   * \brief Verify if there is any Riemann Boundary Condition option specified from config file.
   * \return boolean.
   */
  bool GetBoolRiemann(void);

  /*!
   * \brief number Turbomachinery performance option specified from config file.
   * \return number of bound.
   */
  unsigned short GetnMarker_Turbomachinery(void);

  /*!
   * \brief Get number of shroud markers.
   * \return number of marker shroud.
   */
  unsigned short GetnMarker_Shroud(void);

  /*!
   * \brief Get the marker shroud.
   * \return marker shroud.
   */
  string GetMarker_Shroud(unsigned short val_marker);

  /*!
   * \brief number Turbomachinery performance option specified from config file.
   * \return number of bound.
   */
  unsigned short GetnMarker_TurboPerformance(void);

  /*!
   * \brief number span-wise sections to compute 3D BC and performance for turbomachinery specified by the user.
   * \return number of span-wise sections.
   */
  unsigned short Get_nSpanWiseSections_User(void);

  /*!
   * \brief number span-wise sections to compute 3D BC and performance for turbomachinery.
   * \return number of span-wise sections.
   */
  unsigned short GetnSpanWiseSections(void);

  /*!
   * \brief set number of maximum span-wise sections among all zones .
   */
  void SetnSpanMaxAllZones(unsigned short val_nSpna_max);

  /*!
   * \brief number span-wise sections to compute performance for turbomachinery.
   * \return number of max span-wise sections.
   */
  unsigned short GetnSpanMaxAllZones(void);
	
  /*!
   * \brief set number span-wise sections to compute 3D BC and performance for turbomachinery.
   */
  void SetnSpanWiseSections(unsigned short nSpan);

  /*!
   * \brief set number span-wise sections to compute 3D BC and performance for turbomachinery.
   */
  unsigned short GetnSpan_iZones(unsigned short iZone);

  /*!
   * \brief set number span-wise sections to compute 3D BC and performance for turbomachinery.
   */
  void SetnSpan_iZones(unsigned short nSpan, unsigned short iZone);

  /*!
   * \brief get inlet bounds name for Turbomachinery performance calculation.
   * \return name of the bound.
   */
  string GetMarker_TurboPerf_BoundIn(unsigned short index);
  
  /*!
   * \brief get outlet bounds name for Turbomachinery performance calculation.
   * \return name of the bound.
   */
  string GetMarker_TurboPerf_BoundOut(unsigned short index);
  
  /*!
   * \brief get marker kind for Turbomachinery performance calculation.
   * \return kind index.
   */
  unsigned short GetKind_TurboPerf(unsigned short index);
  
  /*!
   * \brief get outlet bounds name for Turbomachinery performance calculation.
   * \return name of the bound.
   */
  string GetMarker_PerBound(unsigned short val_marker);
  
  /*!
   * \brief Get the kind of inlet boundary condition treatment (total conditions or mass flow).
   * \return Kind of inlet boundary condition.
   */
  unsigned short GetKind_Engine_Inflow(void);
  
  /*!
   * \brief Get the kind of inlet boundary condition treatment (total conditions or mass flow).
   * \return Kind of inlet boundary condition.
   */
  unsigned short GetKind_ActDisk(void);
  
  /*!
   * \brief Get the number of sections.
   * \return Number of sections
   */
  unsigned short GetnLocationStations(void);
  
  /*!
   * \brief Get the number of sections for computing internal volume.
   * \return Number of sections for computing internal volume.
   */
  unsigned short GetnWingStations(void);
  
  /*!
   * \brief Get the location of the waterline.
   * \return Z location of the waterline.
   */
  su2double GetGeo_Waterline_Location(void);
  
  /*!
   * \brief Provides information about the the nodes that are going to be moved on a deformation
   *        volumetric grid deformation.
   * \return <code>TRUE</code> means that only the points on the FFD box will be moved.
   */
  bool GetHold_GridFixed(void);
  
  /*!
   * \brief Get the kind of objective function. There are several options: Drag coefficient,
   *        Lift coefficient, efficiency, etc.
   * \note The objective function will determine the boundary condition of the adjoint problem.
   * \return Kind of objective function.
   */
  unsigned short GetKind_ObjFunc(void);
  
  /*!
   * \author H. Kline
   * \brief Get the kind of objective function. There are several options: Drag coefficient,
   *        Lift coefficient, efficiency, etc.
   * \note The objective function will determine the boundary condition of the adjoint problem.
   * \return Kind of objective function.
   */
  unsigned short GetKind_ObjFunc(unsigned short val_obj);
  
  /*!
   * \author H. Kline
   * \brief Get the weight of objective function. There are several options: Drag coefficient,
   *        Lift coefficient, efficiency, etc.
   * \note The objective function will determine the boundary condition of the adjoint problem.
   * \return Weight of objective function.
   */
  su2double GetWeight_ObjFunc(unsigned short val_obj);
  
  /*!
   * \author H. Kline
   * \brief Set the weight of objective function. There are several options: Drag coefficient,
   *        Lift coefficient, efficiency, etc.
   * \note The objective function will determine the boundary condition of the adjoint problem.
   * \return Weight of objective function.
   */
  void SetWeight_ObjFunc(unsigned short val_obj, su2double val);
  
  /*!
   * \author H. Kline
   * \brief Get the coefficients of the objective defined by the chain rule with primitive variables.
   * \note This objective is only applicable to gradient calculations. Objective value must be
   * calculated using the area averaged outlet values of density, velocity, and pressure.
   * Gradients are w.r.t density, velocity[3], and pressure. when 2D gradient w.r.t. 3rd component of velocity set to 0.
   */
  su2double GetCoeff_ObjChainRule(unsigned short iVar);
  
  /*!
   * \author H. Kline
   * \brief Get the flag indicating whether to comput a combined objective.
   */
  bool GetComboObj(void);
  
  /*!
   * \brief Get the kind of sensitivity smoothing technique.
   * \return Kind of sensitivity smoothing technique.
   */
  unsigned short GetKind_SensSmooth(void);
  
  /*!
   * \brief Provides information about the time integration, and change the write in the output
   *        files information about the iteration.
   * \return The kind of time integration: Steady state, time stepping method (unsteady) or
   *         dual time stepping method (unsteady).
   */
  unsigned short GetUnsteady_Simulation(void);
  
  /*!
   * \brief Provides the number of chemical reactions in the chemistry model
   * \return: The number of chemical reactions, read from input file
   */
  unsigned short GetnReactions(void);
  
  /*!
   * \brief Provides the number of chemical reactions in the chemistry model
   * \return: The number of chemical reactions, read from input file
   */
  su2double GetArrheniusCoeff(unsigned short iReaction);
  
  /*!
   * \brief Provides the number of chemical reactions in the chemistry model
   * \return: The number of chemical reactions, read from input file
   */
  su2double GetArrheniusEta(unsigned short iReaction);
  
  /*!
   * \brief Provides the number of chemical reactions in the chemistry model
   * \return: The number of chemical reactions, read from input file
   */
  su2double GetArrheniusTheta(unsigned short iReaction);
  
  /*!
   * \brief Provides the rate controlling temperature exponents for chemistry.
   * \return: Rate controlling temperature exponents.
   */
  su2double* GetRxnTcf_a(void);
  
  /*!
   * \brief Provides the rate controlling temperature exponents for chemistry.
   * \return: Rate controlling temperature exponents.
   */
  su2double* GetRxnTcf_b(void);
  
  /*!
   * \brief Provides the rate controlling temperature exponents for chemistry.
   * \return: Rate controlling temperature exponents.
   */
  su2double* GetRxnTcb_a(void);
  
  /*!
   * \brief Provides the rate controlling temperature exponents for chemistry.
   * \return: Rate controlling temperature exponents.
   */
  su2double* GetRxnTcb_b(void);
  
  /*!
   * \brief Dissociation potential of species.
   * \return: Dissociation potential.
   */
  su2double* GetDissociationPot(void);
  
  /*!
   * \brief Provides the number of rotational modes of energy storage
   * \return: Vector of rotational mode count
   */
  su2double* GetRotationModes(void);
  
  /*!
   * \brief Provides the characteristic vibrational temperature for calculating e_vib
   * \return: Vector of characteristic vibrational temperatures [K]
   */
  su2double* GetCharVibTemp(void);
  
  /*!
   * \brief Provides the characteristic electronic temperature for calculating e_el
   * \return: Vector of characteristic vibrational temperatures [K]
   */
  su2double** GetCharElTemp(void);
  
  /*!
   * \brief Provides the degeneracy of electron states for calculating e_el
   * \return: Vector of characteristic vibrational temperatures [K]
   */
  su2double** GetElDegeneracy(void);
  
  /*!
   * \brief Provides number electron states for calculating e_el
   * \return: Vector of number of electron states for each species
   */
  unsigned short* GetnElStates(void);
  
  
  /*!
   * \brief Provides the thermodynamic reference temperatures from the JANAF tables
   * \return: Vector of reference temperatures [K]
   */
  su2double* GetRefTemperature(void);
  
  /*!
   * \brief Provides the characteristic vibrational temperature for calculating e_vib
   * \return: The number of chemical reactions, read from input file
   */
  su2double GetCharVibTemp(unsigned short iSpecies);
  
  /*!
   * \brief Provides the molar mass of each species present in multi species fluid
   * \return: Vector of molar mass of each species in kg/kmol
   */
  su2double* GetMolar_Mass(void);
  
  /*!
   * \brief Provides the molar mass of each species present in multi species fluid
   * \return: Mass of each species in Kg
   */
  su2double GetMolar_Mass(unsigned short iSpecies);
  
  /*!
   * \brief Retrieves the number of monatomic species in the multicomponent gas.
   * \return: Number of monatomic species.
   */
  unsigned short GetnMonatomics(void);
  
  /*!
   * \brief Retrieves the number of monatomic species in the multicomponent gas.
   * \return: Number of monatomic species.
   */
  unsigned short GetnDiatomics(void);
  
  /*!
   * \brief Provides the molar mass of each species present in multi species fluid
   * \return: Molar mass of the specified gas consituent [kg/kmol]
   */
  su2double GetInitial_Gas_Composition(unsigned short iSpecies);
  
  /*!
   * \brief Provides the formation enthalpy of the specified species at standard conditions
   * \return: Enthalpy of formation
   */
  su2double* GetEnthalpy_Formation(void);
  
  /*!
   * \brief Provides the formation enthalpy of the specified species at standard conditions
   * \return: Enthalpy of formation
   */
  su2double GetEnthalpy_Formation(unsigned short iSpecies);
  
  /*!
   * \brief Provides the restart information.
   * \return Restart information, if <code>TRUE</code> then the code will use the solution as restart.
   */
  bool GetRestart(void);

  /*!
   * \brief Flag for whether binary SU2 native restart files are written.
   * \return Flag for whether binary SU2 native restart files are written, if <code>TRUE</code> then the code will output binary restart files.
   */
  bool GetWrt_Binary_Restart(void);

  /*!
   * \brief Flag for whether binary SU2 native restart files are read.
   * \return Flag for whether binary SU2 native restart files are read, if <code>TRUE</code> then the code will load binary restart files.
   */
  bool GetRead_Binary_Restart(void);

  /*!
   * \brief Provides the number of varaibles.
   * \return Number of variables.
   */
  unsigned short GetnVar(void);
  
  /*!
   * \brief Provides the number of varaibles.
   * \return Number of variables.
   */
  unsigned short GetnZone(void);
  
  /*!
   * \brief Provides the number of varaibles.
   * \return Number of variables.
   */
  unsigned short GetiZone(void);
  
  /*!
   * \brief For some problems like adjoint or the linearized equations it
   *		  is necessary to restart the flow solution.
   * \return Flow restart information, if <code>TRUE</code> then the code will restart the flow solution.
   */
  
  bool GetRestart_Flow(void);
  
  /*!
   * \brief Indicates whether electron gas is present in the gas mixture.
   */
  bool GetIonization(void);
  
  /*!
   * \brief Information about computing and plotting the equivalent area distribution.
   * \return <code>TRUE</code> or <code>FALSE</code>  depending if we are computing the equivalent area.
   */
  bool GetEquivArea(void);
  
  /*!
   * \brief Information about computing and plotting the equivalent area distribution.
   * \return <code>TRUE</code> or <code>FALSE</code>  depending if we are computing the equivalent area.
   */
  bool GetInvDesign_Cp(void);
  
  /*!
   * \brief Information about computing and plotting the equivalent area distribution.
   * \return <code>TRUE</code> or <code>FALSE</code>  depending if we are computing the equivalent area.
   */
  bool GetInvDesign_HeatFlux(void);
  
  /*!
   * \brief Get name of the input grid.
   * \return File name of the input grid.
   */
  string GetMesh_FileName(void);
  
  /*!
   * \brief Get name of the output grid, this parameter is important for grid
   *        adaptation and deformation.
   * \return File name of the output grid.
   */
  string GetMesh_Out_FileName(void);
  
  /*!
   * \brief Get the name of the file with the solution of the flow problem.
   * \return Name of the file with the solution of the flow problem.
   */
  string GetSolution_FlowFileName(void);
  
  /*!
   * \brief Get the name of the file with the solution of the adjoint flow problem
   *		  with drag objective function.
   * \return Name of the file with the solution of the adjoint flow problem with
   *         drag objective function.
   */
  string GetSolution_AdjFileName(void);
  
  /*!
   * \brief Get the name of the file with the solution of the structural problem.
   * \return Name of the file with the solution of the structural problem.
   */
  string GetSolution_FEMFileName(void);
  
  /*!
   * \brief Get the name of the file with the solution of the adjoint structural problem.
   * \return Name of the file with the solution of the structural problem.
   */
  string GetSolution_AdjFEMFileName(void);
  
  /*!
   * \brief Get the name of the file with the residual of the problem.
   * \return Name of the file with the residual of the problem.
   */
  string GetResidual_FileName(void);
  
  /*!
   * \brief Get the format of the input/output grid.
   * \return Format of the input/output grid.
   */
  unsigned short GetMesh_FileFormat(void);
  
  /*!
   * \brief Get the format of the output solution.
   * \return Format of the output solution.
   */
  unsigned short GetOutput_FileFormat(void);
  
  /*!
   * \brief Get the format of the output solution.
   * \return Format of the output solution.
   */
  unsigned short GetActDisk_Jump(void);
  
  /*!
   * \brief Get the name of the file with the convergence history of the problem.
   * \return Name of the file with convergence history of the problem.
   */
  string GetConv_FileName(void);
  
  /*!
   * \brief Get the name of the file with the convergence history of the problem for FSI applications.
   * \return Name of the file with convergence history of the problem.
   */
  string GetConv_FileName_FSI(void);
  
  /*!
   * \brief Get the name of the file with the forces breakdown of the problem.
   * \return Name of the file with forces breakdown of the problem.
   */
  string GetBreakdown_FileName(void);
  
  /*!
   * \brief Get the name of the file with the flow variables.
   * \return Name of the file with the primitive variables.
   */
  string GetFlow_FileName(void);
  
  /*!
   * \brief Get the name of the file with the structure variables.
   * \return Name of the file with the structure variables.
   */
  string GetStructure_FileName(void);
  
  /*!
   * \brief Get the name of the file with the structure variables.
   * \return Name of the file with the structure variables.
   */
  string GetSurfStructure_FileName(void);
  
  /*!
   * \brief Get the name of the file with the adjoint structure variables.
   * \return Name of the file with the adjoint structure variables.
   */
  string GetAdjStructure_FileName(void);
  
  /*!
   * \brief Get the name of the file with the adjoint structure variables.
   * \return Name of the file with the adjoint structure variables.
   */
  string GetAdjSurfStructure_FileName(void);
  
  /*!
   * \brief Get the name of the file with the structure variables.
   * \return Name of the file with the structure variables.
   */
  string GetSurfHeat_FileName(void);
  
  /*!
   * \brief Get the name of the file with the wave variables.
   * \return Name of the file with the wave variables.
   */
  string GetHeat_FileName(void);
  
  /*!
   * \brief Get the name of the restart file for the heat variables.
   * \return Name of the restart file for the flow variables.
   */
  string GetRestart_HeatFileName(void);
  
  /*!
   * \brief Append the zone index to the restart or the solution files.
   * \return Name of the restart file for the flow variables.
   */
  string GetMultizone_FileName(string val_filename, int val_iZone);

  /*!
   * \brief Append the zone index to the restart or the solution files.
   * \return Name of the restart file for the flow variables.
   */
  string GetMultizone_HistoryFileName(string val_filename, int val_iZone);
  
  /*!
   * \brief Append the instance index to the restart or the solution files.
   * \return Name of the restart file for the flow variables.
   */
  string GetMultiInstance_FileName(string val_filename, int val_iInst);

  /*!
   * \brief Append the instance index to the restart or the solution files.
   * \return Name of the restart file for the flow variables.
   */
  string GetMultiInstance_HistoryFileName(string val_filename, int val_iInst);

  /*!
   * \brief Get the name of the restart file for the flow variables.
   * \return Name of the restart file for the flow variables.
   */
  string GetRestart_FlowFileName(void);
  
  /*!
   * \brief Get the name of the restart file for the adjoint variables (drag objective function).
   * \return Name of the restart file for the adjoint variables (drag objective function).
   */
  string GetRestart_AdjFileName(void);
  
  /*!
   * \brief Get the name of the restart file for the structural variables.
   * \return Name of the restart file for the structural variables.
   */
  string GetRestart_FEMFileName(void);
  
  /*!
   * \brief Get the name of the restart file for the structural adjoint variables.
   * \return Name of the restart file for the structural adjoint variables.
   */
  string GetRestart_AdjFEMFileName(void);
  
  /*!
   * \brief Get the name of the file with the adjoint variables.
   * \return Name of the file with the adjoint variables.
   */
  string GetAdj_FileName(void);
  
  /*!
   * \brief Get the name of the file with the gradient of the objective function.
   * \return Name of the file with the gradient of the objective function.
   */
  string GetObjFunc_Grad_FileName(void);
  
  /*!
   * \brief Get the name of the file with the gradient of the objective function.
   * \return Name of the file with the gradient of the objective function.
   */
  string GetObjFunc_Value_FileName(void);
  
  /*!
   * \brief Get the name of the file with the surface information for the flow problem.
   * \return Name of the file with the surface information for the flow problem.
   */
  string GetSurfFlowCoeff_FileName(void);
  
  /*!
   * \brief Get the name of the file with the surface information for the adjoint problem.
   * \return Name of the file with the surface information for the adjoint problem.
   */
  string GetSurfAdjCoeff_FileName(void);
  
  /*!
   * \brief Get the name of the file with the surface sensitivity (discrete adjoint).
   * \return Name of the file with the surface sensitivity (discrete adjoint).
   */
  string GetSurfSens_FileName(void);
  
  /*!
   * \brief Get the name of the file with the volume sensitivity (discrete adjoint).
   * \return Name of the file with the volume sensitivity (discrete adjoint).
   */
  string GetVolSens_FileName(void);
  
  /*!
   * \brief Augment the input filename with the iteration number for an unsteady file.
   * \param[in] val_filename - String value of the base filename.
   * \param[in] val_iter - Unsteady iteration number or time instance.
   * \return Name of the file with the iteration number for an unsteady solution file.
   */
  string GetUnsteady_FileName(string val_filename, int val_iter);
  
  /*!
   * \brief Append the input filename string with the appropriate objective function extension.
   * \param[in] val_filename - String value of the base filename.
   * \return Name of the file with the appropriate objective function extension.
   */
  string GetObjFunc_Extension(string val_filename);
  
  /*!
   * \brief Get the criteria for structural residual (relative/absolute).
   * \return Relative/Absolute criteria for structural convergence.
   */
  unsigned short GetResidual_Criteria_FEM(void);
  
  /*!
   * \brief Get functional that is going to be used to evaluate the residual flow convergence.
   * \return Functional that is going to be used to evaluate the residual flow convergence.
   */
  unsigned short GetResidual_Func_Flow(void);
  
  /*!
   * \brief Get functional that is going to be used to evaluate the flow convergence.
   * \return Functional that is going to be used to evaluate the flow convergence.
   */
  unsigned short GetCauchy_Func_Flow(void);
  
  /*!
   * \brief Get functional that is going to be used to evaluate the adjoint flow convergence.
   * \return Functional that is going to be used to evaluate the adjoint flow convergence.
   */
  unsigned short GetCauchy_Func_AdjFlow(void);
  
  /*!
   * \brief Get the number of iterations that are considered in the Cauchy convergence criteria.
   * \return Number of elements in the Cauchy criteria.
   */
  unsigned short GetCauchy_Elems(void);
  
  /*!
   * \brief Get the number of iterations that are not considered in the convergence criteria.
   * \return Number of iterations before starting with the convergence criteria.
   */
  unsigned long GetStartConv_Iter(void);
  
  /*!
   * \brief Get the value of convergence criteria for the Cauchy method in the direct,
   *        adjoint or linearized problem.
   * \return Value of the convergence criteria.
   */
  su2double GetCauchy_Eps(void);
  
  /*!
   * \brief If we are prforming an unsteady simulation, there is only
   *        one value of the time step for the complete simulation.
   * \return Value of the time step in an unsteady simulation (non dimensional).
   */
  su2double GetDelta_UnstTimeND(void);
  
  /*!
   * \brief If we are prforming an unsteady simulation, there is only
   *        one value of the time step for the complete simulation.
   * \return Value of the time step in an unsteady simulation (non dimensional).
   */
  su2double GetTotal_UnstTimeND(void);
  
  /*!
   * \brief If we are prforming an unsteady simulation, there is only
   *        one value of the time step for the complete simulation.
   * \return Value of the time step in an unsteady simulation.
   */
  su2double GetDelta_UnstTime(void);
  
  /*!
   * \brief Set the value of the unsteadty time step using the CFL number.
   * \param[in] val_delta_unsttimend - Value of the unsteady time step using CFL number.
   */
  void SetDelta_UnstTimeND(su2double val_delta_unsttimend);
  
  /*!
   * \brief If we are performing an unsteady simulation, this is the
   * 	value of max physical time for which we run the simulation
   * \return Value of the physical time in an unsteady simulation.
   */
  su2double GetTotal_UnstTime(void);
  
  /*!
   * \brief If we are performing an unsteady simulation, this is the
   * 	value of current time.
   * \return Value of the physical time in an unsteady simulation.
   */
  su2double GetCurrent_UnstTime(void);
  
  /*!
   * \brief Divide the rectbles and hexahedron.
   * \return <code>TRUE</code> if the elements must be divided; otherwise <code>FALSE</code>.
   */
  bool GetSubsonicEngine(void);
  
  /*!
   * \brief Actuator disk defined with a double surface.
   * \return <code>TRUE</code> if the elements must be divided; otherwise <code>FALSE</code>.
   */
  bool GetActDisk_DoubleSurface(void);
  
  /*!
   * \brief Only halg of the engine is in the compputational grid.
   * \return <code>TRUE</code> if the engine is complete; otherwise <code>FALSE</code>.
   */
  bool GetEngine_HalfModel(void);
  
  /*!
   * \brief Actuator disk defined with a double surface.
   * \return <code>TRUE</code> if the elements must be divided; otherwise <code>FALSE</code>.
   */
  bool GetActDisk_SU2_DEF(void);
  
  /*!
   * \brief Value of the design variable step, we use this value in design problems.
   * \param[in] val_dv - Number of the design variable that we want to read.
   * \param[in] val_value - Value of the design variable that we want to read.
   * \return Design variable step.
   */
  su2double GetDV_Value(unsigned short val_dv, unsigned short val_val = 0);
  
  /*!
   * \brief Set the value of the design variable step, we use this value in design problems.
   * \param[in] val_dv - Number of the design variable that we want to read.
   * \param[in] val    - Value of the design variable.
   */
  void SetDV_Value(unsigned short val_dv, unsigned short val_ind, su2double val);
  
  /*!
   * \brief Get information about the grid movement.
   * \return <code>TRUE</code> if there is a grid movement; otherwise <code>FALSE</code>.
   */
  bool GetGrid_Movement(void);
  
  /*!
   * \brief Get the type of dynamic mesh motion.
   * \param[in] val_iZone - Number for the current zone in the mesh (each zone has independent motion).
   * \return Type of dynamic mesh motion.
   */
  unsigned short GetKind_GridMovement(unsigned short val_iZone);
  
  /*!
   * \brief Get the type of dynamic mesh motion. Each zone gets a config file.
   * \return Type of dynamic mesh motion.
   */
  unsigned short GetKind_GridMovement();

  /*!
   * \brief Set the type of dynamic mesh motion.
   * \param[in] val_iZone - Number for the current zone in the mesh (each zone has independent motion).
   * \param[in] motion_Type - Specify motion type.
   */
  void SetKind_GridMovement(unsigned short val_iZone, unsigned short motion_Type);
  
  /*!
   * \brief Get the mach number based on the mesh velocity and freestream quantities.
   * \return Mach number based on the mesh velocity and freestream quantities.
   */
  su2double GetMach_Motion(void);
  
  /*!
   * \brief Get x-coordinate of the mesh motion origin.
   * \param[in] val_iZone - Number for the current zone in the mesh (each zone has independent motion).
   * \return X-coordinate of the mesh motion origin.
   */
  su2double GetMotion_Origin_X(unsigned short val_iZone);
  
  /*!
   * \brief Get y-coordinate of the mesh motion origin
   * \param[in] val_iZone - Number for the current zone in the mesh (each zone has independent motion).
   * \return Y-coordinate of the mesh motion origin.
   */
  su2double GetMotion_Origin_Y(unsigned short val_iZone);
  
  /*!
   * \brief Get z-coordinate of the mesh motion origin
   * \param[in] val_iZone - Number for the current zone in the mesh (each zone has independent motion).
   * \return Z-coordinate of the mesh motion origin.
   */
  su2double GetMotion_Origin_Z(unsigned short val_iZone);
  
  /*!
   * \brief Set x-coordinate of the mesh motion origin.
   * \param[in] val_iZone - Number for the current zone in the mesh (each zone has independent motion).
   * \param[in] val_origin - New x-coordinate of the mesh motion origin.
   */
  void SetMotion_Origin_X(unsigned short val_iZone, su2double val_origin);
  
  /*!
   * \brief Set y-coordinate of the mesh motion origin
   * \param[in] val_iZone - Number for the current zone in the mesh (each zone has independent motion).
   * \param[in] val_origin - New y-coordinate of the mesh motion origin.
   */
  void SetMotion_Origin_Y(unsigned short val_iZone, su2double val_origin);
  
  /*!
   * \brief Set z-coordinate of the mesh motion origin
   * \param[in] val_iZone - Number for the current zone in the mesh (each zone has independent motion).
   * \param[in] val_origin - New y-coordinate of the mesh motion origin.
   */
  void SetMotion_Origin_Z(unsigned short val_iZone, su2double val_origin);
  
  /*!
   * \brief Get the translational velocity of the mesh in the x-direction.
   * \param[in] val_iZone - Number for the current zone in the mesh (each zone has independent motion).
   * \return Translational velocity of the mesh in the x-direction.
   */
  su2double GetTranslation_Rate_X(unsigned short val_iZone);
  
  /*!
   * \brief Get the translational velocity of the mesh in the y-direction.
   * \param[in] val_iZone - Number for the current zone in the mesh (each zone has independent motion).
   * \return Translational velocity of the mesh in the y-direction.
   */
  su2double GetTranslation_Rate_Y(unsigned short val_iZone);
  
  /*!
   * \brief Get the translational velocity of the mesh in the z-direction.
   * \param[in] val_iZone - Number for the current zone in the mesh (each zone has independent motion).
   * \return Translational velocity of the mesh in the z-direction.
   */
  su2double GetTranslation_Rate_Z(unsigned short val_iZone);
  
  /*!
   * \brief Get the angular velocity of the mesh about the x-axis.
   * \param[in] val_iZone - Number for the current zone in the mesh (each zone has independent motion).
   * \return Angular velocity of the mesh about the x-axis.
   */
  su2double GetRotation_Rate_X(unsigned short val_iZone);
  
  /*!
   * \brief Get the angular velocity of the mesh about the y-axis.
   * \param[in] val_iZone - Number for the current zone in the mesh (each zone has independent motion).
   * \return Angular velocity of the mesh about the y-axis.
   */
  su2double GetRotation_Rate_Y(unsigned short val_iZone);
  
  /*!
   * \brief Get the angular velocity of the mesh about the z-axis.
   * \param[in] val_iZone - Number for the current zone in the mesh (each zone has independent motion).
   * \return Angular velocity of the mesh about the z-axis.
   */
  su2double GetRotation_Rate_Z(unsigned short val_iZone);
  
  /*!
   * \brief Get the angular velocity of the mesh about the z-axis.
   * \param[in] val_iZone - Number for the current zone in the mesh (each zone has independent motion).
   * \return Angular velocity of the mesh about the z-axis.
   */
  su2double GetFinalRotation_Rate_Z(unsigned short val_iZone);

  /*!
   * \brief Set the angular velocity of the mesh about the z-axis.
   * \param[in] val_iZone - Number for the current zone in the mesh (each zone has independent motion).
   * \param[in] newRotation_Rate_Z - new rotation rate after computing the ramp value.
   */
  void SetRotation_Rate_Z(su2double newRotation_Rate_Z, unsigned short val_iZone);

  /*!
   * \brief Get the angular frequency of a mesh pitching about the x-axis.
   * \param[in] val_iZone - Number for the current zone in the mesh (each zone has independent motion).
   * \return Angular frequency of a mesh pitching about the x-axis.
   */
  su2double GetPitching_Omega_X(unsigned short val_iZone);
  
  /*!
   * \brief Get the angular frequency of a mesh pitching about the y-axis.
   * \param[in] val_iZone - Number for the current zone in the mesh (each zone has independent motion).
   * \return Angular frequency of a mesh pitching about the y-axis.
   */
  su2double GetPitching_Omega_Y(unsigned short val_iZone);
  
  /*!
   * \brief Get the angular frequency of a mesh pitching about the z-axis.
   * \param[in] val_iZone - Number for the current zone in the mesh (each zone has independent motion).
   * \return Angular frequency of a mesh pitching about the z-axis.
   */
  su2double GetPitching_Omega_Z(unsigned short val_iZone);
  
  /*!
   * \brief Get the pitching amplitude about the x-axis.
   * \param[in] val_iZone - Number for the current zone in the mesh (each zone has independent motion).
   * \return Pitching amplitude about the x-axis.
   */
  su2double GetPitching_Ampl_X(unsigned short val_iZone);
  
  /*!
   * \brief Get the pitching amplitude about the y-axis.
   * \param[in] val_iZone - Number for the current zone in the mesh (each zone has independent motion).
   * \return Pitching amplitude about the y-axis.
   */
  su2double GetPitching_Ampl_Y(unsigned short val_iZone);
  
  /*!
   * \brief Get the pitching amplitude about the z-axis.
   * \param[in] val_iZone - Number for the current zone in the mesh (each zone has independent motion).
   * \return Pitching amplitude about the z-axis.
   */
  su2double GetPitching_Ampl_Z(unsigned short val_iZone);
  
  /*!
   * \brief Get the pitching phase offset about the x-axis.
   * \param[in] val_iZone - Number for the current zone in the mesh (each zone has independent motion).
   * \return Pitching phase offset about the x-axis.
   */
  su2double GetPitching_Phase_X(unsigned short val_iZone);
  
  /*!
   * \brief Get the pitching phase offset about the y-axis.
   * \param[in] val_iZone - Number for the current zone in the mesh (each zone has independent motion).
   * \return Pitching phase offset about the y-axis.
   */
  su2double GetPitching_Phase_Y(unsigned short val_iZone);
  
  /*!
   * \brief Get the pitching phase offset about the z-axis.
   * \param[in] val_iZone - Number for the current zone in the mesh (each zone has independent motion).
   * \return Pitching phase offset about the z-axis.
   */
  su2double GetPitching_Phase_Z(unsigned short val_iZone);
  
  /*!
   * \brief Get the angular frequency of a mesh plunging in the x-direction.
   * \param[in] val_iZone - Number for the current zone in the mesh (each zone has independent motion).
   * \return Angular frequency of a mesh plunging in the x-direction.
   */
  su2double GetPlunging_Omega_X(unsigned short val_iZone);
  
  /*!
   * \brief Get the angular frequency of a mesh plunging in the y-direction.
   * \param[in] val_iZone - Number for the current zone in the mesh (each zone has independent motion).
   * \return Angular frequency of a mesh plunging in the y-direction.
   */
  su2double GetPlunging_Omega_Y(unsigned short val_iZone);
  
  /*!
   * \brief Get the angular frequency of a mesh plunging in the z-direction.
   * \param[in] val_iZone - Number for the current zone in the mesh (each zone has independent motion).
   * \return Angular frequency of a mesh plunging in the z-direction.
   */
  su2double GetPlunging_Omega_Z(unsigned short val_iZone);
  
  /*!
   * \brief Get the plunging amplitude in the x-direction.
   * \param[in] val_iZone - Number for the current zone in the mesh (each zone has independent motion).
   * \return Plunging amplitude in the x-direction.
   */
  su2double GetPlunging_Ampl_X(unsigned short val_iZone);
  
  /*!
   * \brief Get the plunging amplitude in the y-direction.
   * \param[in] val_iZone - Number for the current zone in the mesh (each zone has independent motion).
   * \return Plunging amplitude in the y-direction.
   */
  su2double GetPlunging_Ampl_Y(unsigned short val_iZone);
  
  /*!
   * \brief Get the plunging amplitude in the z-direction.
   * \param[in] val_iZone - Number for the current zone in the mesh (each zone has independent motion).
   * \return Plunging amplitude in the z-direction.
   */
  su2double GetPlunging_Ampl_Z(unsigned short val_iZone);
  
  /*!
   * \brief Get the Harmonic Balance frequency pointer.
   * \return Harmonic Balance Frequency pointer.
   */
  su2double* GetOmega_HB(void);
	
  /*!
   * \brief Get if harmonic balance source term is to be preconditioned
   * \return yes or no to harmonic balance preconditioning
   */
  bool GetHB_Precondition(void);
  
  /*!
   * \brief Get if we should update the motion origin.
   * \param[in] val_marker - Value of the marker in which we are interested.
   * \return yes or no to update motion origin.
   */
  unsigned short GetMoveMotion_Origin(unsigned short val_marker);
  
  /*!
   * \brief Get the minimum value of Beta for Roe-Turkel preconditioner
   * \return the minimum value of Beta for Roe-Turkel preconditioner
   */
  su2double GetminTurkelBeta();
  
  /*!
   * \brief Get the minimum value of Beta for Roe-Turkel preconditioner
   * \return the minimum value of Beta for Roe-Turkel preconditioner
   */
  su2double GetmaxTurkelBeta();
  
  /*!
   * \brief Get information about the adibatic wall condition
   * \return <code>TRUE</code> if it is a adiabatic wall condition; otherwise <code>FALSE</code>.
   */
  bool GetAdiabaticWall(void);
  
  /*!
   * \brief Get information about the isothermal wall condition
   * \return <code>TRUE</code> if it is a isothermal wall condition; otherwise <code>FALSE</code>.
   */
  bool GetIsothermalWall(void);
  
  /*!
   * \brief Get information about the Low Mach Preconditioning
   * \return <code>TRUE</code> if we are using low Mach preconditioner; otherwise <code>FALSE</code>.
   */
  bool Low_Mach_Preconditioning(void);
  
  /*!
   * \brief Get information about the Low Mach Correction
   * \return <code>TRUE</code> if we are using low Mach correction; otherwise <code>FALSE</code>.
   */
  bool Low_Mach_Correction(void);
  
  /*!
   * \brief Get information about the poisson solver condition
   * \return <code>TRUE</code> if it is a poisson solver condition; otherwise <code>FALSE</code>.
   */
  bool GetPoissonSolver(void);
  
  /*!
   * \brief Get information about the gravity force.
   * \return <code>TRUE</code> if it uses the gravity force; otherwise <code>FALSE</code>.
   */
  bool GetGravityForce(void);

  /*!
   * \brief Get information about the body force.
   * \return <code>TRUE</code> if it uses a body force; otherwise <code>FALSE</code>.
   */
  bool GetBody_Force(void);

  /*!
   * \brief Get a pointer to the body force vector.
   * \return A pointer to the body force vector.
   */
  su2double* GetBody_Force_Vector(void);

  /*!
   * \brief Get information about the rotational frame.
   * \return <code>TRUE</code> if there is a rotational frame; otherwise <code>FALSE</code>.
   */
  bool GetRotating_Frame(void);
  
  /*!
   * \brief Get information about the axisymmetric frame.
   * \return <code>TRUE</code> if there is a rotational frame; otherwise <code>FALSE</code>.
   */
  bool GetAxisymmetric(void);
  
  /*!
   * \brief Get information about the axisymmetric frame.
   * \return <code>TRUE</code> if there is a rotational frame; otherwise <code>FALSE</code>.
   */
  bool GetDebugMode(void);
  
  /*!
   * \brief Get information about there is a smoothing of the grid coordinates.
   * \return <code>TRUE</code> if there is smoothing of the grid coordinates; otherwise <code>FALSE</code>.
   */
  bool GetAdaptBoundary(void);
  
  /*!
   * \brief Get information about there is a smoothing of the grid coordinates.
   * \return <code>TRUE</code> if there is smoothing of the grid coordinates; otherwise <code>FALSE</code>.
   */
  bool GetSmoothNumGrid(void);
  
  /*!
   * \brief Set information about there is a smoothing of the grid coordinates.
   * \param[in] val_smoothnumgrid - <code>TRUE</code> if there is smoothing of the grid coordinates; otherwise <code>FALSE</code>.
   */
  void SetSmoothNumGrid(bool val_smoothnumgrid);
  
  /*!
   * \brief Subtract one to the index of the finest grid (full multigrid strategy).
   * \return Change the index of the finest grid.
   */
  void SubtractFinestMesh(void);
  
  /*!
   * \brief Obtain the kind of design variable.
   * \param[in] val_dv - Number of the design variable that we want to read.
   * \return Design variable identification.
   */
  unsigned short GetDesign_Variable(unsigned short val_dv);
    
  /*!
   * \brief Provides the buffet monitoring information.
   * \return Buffet monitoring information, if <code>TRUE</code> then the code will compute the buffet sensor.
   */
  bool GetBuffet_Monitoring(void);
    
  /*!
   * \brief Get the buffet sensor sharpness coefficient.
   * \return Sharpness coefficient for buffet sensor.
   */
  su2double GetBuffet_k(void);
    
  /*!
   * \brief Get the buffet sensor offset parameter.
   * \return Offset parameter for buffet sensor.
   */
  su2double GetBuffet_lambda(void);
  
  /*!
   * \brief Obtain the kind of convergence criteria to establish the convergence of the CFD code.
   * \return Kind of convergence criteria.
   */
  unsigned short GetConvCriteria(void);
  
  /*!
   * \brief Get the index in the config information of the marker <i>val_marker</i>.
   * \note When we read the config file, it stores the markers in a particular vector.
   * \return Index in the config information of the marker <i>val_marker</i>.
   */
  unsigned short GetMarker_CfgFile_TagBound(string val_marker);
  
  /*!
   * \brief Get the name in the config information of the marker number <i>val_marker</i>.
   * \note When we read the config file, it stores the markers in a particular vector.
   * \return Name of the marker in the config information of the marker <i>val_marker</i>.
   */
  string GetMarker_CfgFile_TagBound(unsigned short val_marker);
  
  /*!
   * \brief Get the boundary information (kind of boundary) in the config information of the marker <i>val_marker</i>.
   * \return Kind of boundary in the config information of the marker <i>val_marker</i>.
   */
  unsigned short GetMarker_CfgFile_KindBC(string val_marker);
  
  /*!
   * \brief Get the monitoring information from the config definition for the marker <i>val_marker</i>.
   * \return Monitoring information of the boundary in the config information for the marker <i>val_marker</i>.
   */
  unsigned short GetMarker_CfgFile_Monitoring(string val_marker);
  
  /*!
   * \brief Get the monitoring information from the config definition for the marker <i>val_marker</i>.
   * \return Monitoring information of the boundary in the config information for the marker <i>val_marker</i>.
   */
  unsigned short GetMarker_CfgFile_GeoEval(string val_marker);
  
  /*!
   * \brief Get the monitoring information from the config definition for the marker <i>val_marker</i>.
   * \return Monitoring information of the boundary in the config information for the marker <i>val_marker</i>.
   */
  unsigned short GetMarker_CfgFile_Designing(string val_marker);
  
  /*!
   * \brief Get the plotting information from the config definition for the marker <i>val_marker</i>.
   * \return Plotting information of the boundary in the config information for the marker <i>val_marker</i>.
   */
  unsigned short GetMarker_CfgFile_Plotting(string val_marker);
  
  /*!
   * \brief Get the plotting information from the config definition for the marker <i>val_marker</i>.
   * \return Plotting information of the boundary in the config information for the marker <i>val_marker</i>.
   */
  unsigned short GetMarker_CfgFile_Analyze(string val_marker);
  
  /*!
   * \brief Get the FSI interface information from the config definition for the marker <i>val_marker</i>.
   * \return Plotting information of the boundary in the config information for the marker <i>val_marker</i>.
   */
  unsigned short GetMarker_CfgFile_ZoneInterface(string val_marker);
  
  /*!
   * \brief Get the TurboPerformance information from the config definition for the marker <i>val_marker</i>.
   * \return TurboPerformance information of the boundary in the config information for the marker <i>val_marker</i>.
   */
  unsigned short GetMarker_CfgFile_Turbomachinery(string val_marker);

  /*!
   * \brief Get the TurboPerformance flag information from the config definition for the marker <i>val_marker</i>.
   * \return TurboPerformance flag information of the boundary in the config information for the marker <i>val_marker</i>.
   */
  unsigned short GetMarker_CfgFile_TurbomachineryFlag(string val_marker);

  /*!
   * \brief Get the MixingPlane interface information from the config definition for the marker <i>val_marker</i>.
   * \return Plotting information of the boundary in the config information for the marker <i>val_marker</i>.
   */
  unsigned short GetMarker_CfgFile_MixingPlaneInterface(string val_marker);
  
  /*!
   * \brief Get the DV information from the config definition for the marker <i>val_marker</i>.
   * \return DV information of the boundary in the config information for the marker <i>val_marker</i>.
   */
  unsigned short GetMarker_CfgFile_DV(string val_marker);
  
  /*!
   * \brief Get the motion information from the config definition for the marker <i>val_marker</i>.
   * \return Motion information of the boundary in the config information for the marker <i>val_marker</i>.
   */
  unsigned short GetMarker_CfgFile_Moving(string val_marker);

  /*!
   * \brief Get the Python customization information from the config definition for the marker <i>val_marker</i>.
   * \return Python customization information of the boundary in the config information for the marker <i>val_marker</i>.
   */
  unsigned short GetMarker_CfgFile_PyCustom(string val_marker);
  
  /*!
   * \brief Get the periodic information from the config definition of the marker <i>val_marker</i>.
   * \return Periodic information of the boundary in the config information of the marker <i>val_marker</i>.
   */
  unsigned short GetMarker_CfgFile_PerBound(string val_marker);
  
  /*!
   * \brief  Get the name of the marker <i>val_marker</i>.
   * \return The interface which owns that marker <i>val_marker</i>.
   */
  int GetMarker_ZoneInterface(string val_marker);
  
  /*!
   * \brief  Get the name of the marker <i>val_iMarker</i>.
   * \return The name of the marker in the interface
   */
  string GetMarkerTag_ZoneInterface(unsigned short val_iMarker);

  /*!
   * \brief  Get the number of markers in the multizone interface.
   * \return The number markers in the multizone interface
   */
  unsigned short GetnMarker_ZoneInterface(void);

  /*!
   * \brief Determines if problem is adjoint
   * \return true if Adjoint
   */
  bool GetContinuous_Adjoint(void);
  
  /*!
   * \brief Determines if problem is viscous
   * \return true if Viscous
   */
  bool GetViscous(void);
  
  /*!
   * \brief Provides the index of the solution in the container.
   * \param[in] val_eqsystem - Equation that is being solved.
   * \return Index on the solution container.
   */
  unsigned short GetContainerPosition(unsigned short val_eqsystem);
  
  /*!
   * \brief Value of the order of magnitude reduction of the residual.
   * \return Value of the order of magnitude reduction of the residual.
   */
  su2double GetOrderMagResidual(void);
  
  /*!
   * \brief Value of the minimum residual value (log10 scale).
   * \return Value of the minimum residual value (log10 scale).
   */
  su2double GetMinLogResidual(void);
  
  /*!
   * \brief Value of the order of magnitude reduction of the residual for FSI applications.
   * \return Value of the order of magnitude reduction of the residual.
   */
  su2double GetOrderMagResidualFSI(void);
  
  /*!
   * \brief Value of the minimum residual value for FSI applications (log10 scale).
   * \return Value of the minimum residual value (log10 scale).
   */
  su2double GetMinLogResidualFSI(void);
  
  /*!
   * \brief Value of the order of magnitude reduction of the flow residual for BGS applications.
   * \return Value of the order of magnitude reduction of the residual.
   */
  su2double GetOrderMagResidual_BGS_F(void);
  
  /*!
   * \brief Value of the minimum flow residual value for BGS applications (log10 scale).
   * \return Value of the minimum residual value (log10 scale).
   */
  su2double GetMinLogResidual_BGS_F(void);
  
  /*!
   * \brief Value of the order of magnitude reduction of the flow residual for BGS applications.
   * \return Value of the order of magnitude reduction of the residual.
   */
  su2double GetOrderMagResidual_BGS_S(void);
  
  /*!
   * \brief Value of the minimum flow residual value for BGS applications (log10 scale).
   * \return Value of the minimum residual value (log10 scale).
   */
  su2double GetMinLogResidual_BGS_S(void);
  
  /*!
   * \brief Value of the displacement tolerance UTOL for FEM structural analysis (log10 scale).
   * \return Value of Res_FEM_UTOL (log10 scale).
   */
  su2double GetResidual_FEM_UTOL(void);
  
  /*!
   * \brief Value of the displacement tolerance UTOL for FEM structural analysis (log10 scale).
   * \return Value of Res_FEM_UTOL (log10 scale).
   */
  su2double GetResidual_FEM_RTOL(void);
  
  /*!
   * \brief Value of the displacement tolerance UTOL for FEM structural analysis (log10 scale).
   * \return Value of Res_FEM_UTOL (log10 scale).
   */
  su2double GetResidual_FEM_ETOL(void);
  
  /*!
   * \brief Value of the maximum objective function for FEM elasticity adjoint (log10 scale).
   * \return Value of Res_FEM_ADJ (log10 scale).
   */
  su2double GetCriteria_FEM_ADJ(void);
  
  /*!
   * \brief Value of the damping factor for the engine inlet bc.
   * \return Value of the damping factor.
   */
  su2double GetDamp_Engine_Inflow(void);
  
  /*!
   * \brief Value of the damping factor for the engine exhaust inlet bc.
   * \return Value of the damping factor.
   */
  su2double GetDamp_Engine_Exhaust(void);
  
  /*!
   * \brief Value of the damping factor for the residual restriction.
   * \return Value of the damping factor.
   */
  su2double GetDamp_Res_Restric(void);
  
  /*!
   * \brief Value of the damping factor for the correction prolongation.
   * \return Value of the damping factor.
   */
  su2double GetDamp_Correc_Prolong(void);
  
  /*!
   * \brief Value of the position of the Near Field (y coordinate for 2D, and z coordinate for 3D).
   * \return Value of the Near Field position.
   */
  su2double GetPosition_Plane(void);
  
  /*!
   * \brief Value of the weight of the drag coefficient in the Sonic Boom optimization.
   * \return Value of the weight of the drag coefficient in the Sonic Boom optimization.
   */
  su2double GetWeightCd(void);
  
  /*!
   * \brief Value of the weight of the CD, CL, CM optimization.
   * \return Value of the weight of the CD, CL, CM optimization.
   */
  void SetdNetThrust_dBCThrust(su2double val_dnetthrust_dbcthrust);
  
  /*!
   * \brief Value of the azimuthal line to fix due to a misalignments of the nearfield.
   * \return Azimuthal line to fix due to a misalignments of the nearfield.
   */
  su2double GetFixAzimuthalLine(void);
  
  /*!
   * \brief Value of the weight of the CD, CL, CM optimization.
   * \return Value of the weight of the CD, CL, CM optimization.
   */
  su2double GetdCD_dCMy(void);
  
  /*!
   * \brief Value of the weight of the CD, CL, CM optimization.
   * \return Value of the weight of the CD, CL, CM optimization.
   */
  su2double GetCM_Target(void);
  
  /*!
   * \brief Value of the weight of the CD, CL, CM optimization.
   * \return Value of the weight of the CD, CL, CM optimization.
   */
  su2double GetdCD_dCL(void);
  
  /*!
   * \brief Value of the weight of the CD, CL, CM optimization.
   * \return Value of the weight of the CD, CL, CM optimization.
   */
  void SetdCD_dCL(su2double val_dcd_dcl);
  
  /*!
   * \brief Value of the weight of the CD, CL, CM optimization.
   * \return Value of the weight of the CD, CL, CM optimization.
   */
  su2double GetdCMx_dCL(void);
  
  /*!
   * \brief Value of the weight of the CD, CL, CM optimization.
   * \return Value of the weight of the CD, CL, CM optimization.
   */
  void SetdCMx_dCL(su2double val_dcmx_dcl);
  
  /*!
   * \brief Value of the weight of the CD, CL, CM optimization.
   * \return Value of the weight of the CD, CL, CM optimization.
   */
  su2double GetdCMy_dCL(void);
  
  /*!
   * \brief Value of the weight of the CD, CL, CM optimization.
   * \return Value of the weight of the CD, CL, CM optimization.
   */
  void SetdCMy_dCL(su2double val_dcmy_dcl);
  
  /*!
   * \brief Value of the weight of the CD, CL, CM optimization.
   * \return Value of the weight of the CD, CL, CM optimization.
   */
  su2double GetdCMz_dCL(void);
  
  /*!
   * \brief Value of the weight of the CD, CL, CM optimization.
   * \return Value of the weight of the CD, CL, CM optimization.
   */
  void SetdCMz_dCL(su2double val_dcmz_dcl);
  
  /*!
   * \brief Value of the weight of the CD, CL, CM optimization.
   * \return Value of the weight of the CD, CL, CM optimization.
   */
  void SetdCL_dAlpha(su2double val_dcl_dalpha);
  
  /*!
   * \brief Value of the weight of the CD, CL, CM optimization.
   * \return Value of the weight of the CD, CL, CM optimization.
   */
  void SetdCM_diH(su2double val_dcm_dhi);
  
  /*!
   * \brief Value of the weight of the CD, CL, CM optimization.
   * \return Value of the weight of the CD, CL, CM optimization.
   */
  void SetdCD_dCMy(su2double val_dcd_dcmy);
  
  /*!
   * \brief Value of the weight of the CD, CL, CM optimization.
   * \return Value of the weight of the CD, CL, CM optimization.
   */
  su2double GetCL_Target(void);
  
  /*!
   * \brief Set the global parameters of each simulation for each runtime system.
   * \param[in] val_solver - Solver of the simulation.
   * \param[in] val_system - Runtime system that we are solving.
   */
  void SetGlobalParam(unsigned short val_solver, unsigned short val_system, unsigned long val_extiter);
  
  /*!
   * \brief Center of rotation for a rotational periodic boundary.
   */
  su2double *GetPeriodicRotCenter(string val_marker);
  
  /*!
   * \brief Angles of rotation for a rotational periodic boundary.
   */
  su2double *GetPeriodicRotAngles(string val_marker);
  
  /*!
   * \brief Translation vector for a rotational periodic boundary.
   */
  su2double *GetPeriodicTranslation(string val_marker);
  
  /*!
   * \brief Get the rotationally periodic donor marker for boundary <i>val_marker</i>.
   * \return Periodic donor marker from the config information for the marker <i>val_marker</i>.
   */
  unsigned short GetMarker_Periodic_Donor(string val_marker);
  
  /*!
   * \brief Get the origin of the actuator disk.
   */
  su2double GetActDisk_NetThrust(string val_marker);
  
  /*!
   * \brief Get the origin of the actuator disk.
   */
  su2double GetActDisk_Power(string val_marker);
  
  /*!
   * \brief Get the origin of the actuator disk.
   */
  su2double GetActDisk_MassFlow(string val_marker);
  /*!
   * \brief Get the origin of the actuator disk.
   */
  su2double GetActDisk_Mach(string val_marker);
  /*!
   * \brief Get the origin of the actuator disk.
   */
  su2double GetActDisk_Force(string val_marker);
  
  /*!
   * \brief Get the origin of the actuator disk.
   */
  su2double GetActDisk_BCThrust(string val_marker);
  
  /*!
   * \brief Get the origin of the actuator disk.
   */
  su2double GetActDisk_BCThrust_Old(string val_marker);
  
  /*!
   * \brief Get the tip radius of th actuator disk.
   */
  su2double GetActDisk_Area(string val_marker);
  
  /*!
   * \brief Get the tip radius of th actuator disk.
   */
  su2double GetActDisk_ReverseMassFlow(string val_marker);
  
  /*!
   * \brief Get the thrust corffient of the actuator disk.
   */
  su2double GetActDisk_PressJump(string val_marker, unsigned short val_index);
  
  /*!
   * \brief Get the thrust corffient of the actuator disk.
   */
  su2double GetActDisk_TempJump(string val_marker, unsigned short val_index);
  
  /*!
   * \brief Get the rev / min of the actuator disk.
   */
  su2double GetActDisk_Omega(string val_marker, unsigned short val_index);
  
  /*!
   * \brief Get Actuator Disk Outlet for boundary <i>val_marker</i> (actuator disk inlet).
   * \return Actuator Disk Outlet from the config information for the marker <i>val_marker</i>.
   */
  unsigned short GetMarker_CfgFile_ActDiskOutlet(string val_marker);
  
  /*!
   * \brief Get Actuator Disk Outlet for boundary <i>val_marker</i> (actuator disk inlet).
   * \return Actuator Disk Outlet from the config information for the marker <i>val_marker</i>.
   */
  unsigned short GetMarker_CfgFile_EngineExhaust(string val_marker);
  
  /*!
   * \brief Get the internal index for a moving boundary <i>val_marker</i>.
   * \return Internal index for a moving boundary <i>val_marker</i>.
   */
  unsigned short GetMarker_Moving(string val_marker);
  
  /*!
   * \brief Get the name of the surface defined in the geometry file.
   * \param[in] val_marker - Value of the marker in which we are interested.
   * \return Name that is in the geometry file for the surface that
   *         has the marker <i>val_marker</i>.
   */
  string GetMarker_Moving_TagBound(unsigned short val_marker);

  /*!
   * \brief Get the name of the surface defined in the geometry file.
   * \param[in] val_marker - Value of the marker in which we are interested.
   * \return Name that is in the geometry file for the surface that
   *         has the marker <i>val_marker</i>.
   */
  string GetMarker_PyCustom_TagBound(unsigned short val_marker);
  
  /*!
   * \brief Get the name of the surface defined in the geometry file.
   * \param[in] val_marker - Value of the marker in which we are interested.
   * \return Name that is in the geometry file for the surface that
   *         has the marker <i>val_marker</i>.
   */
  string GetMarker_Analyze_TagBound(unsigned short val_marker);
  
  /*!
   * \brief Set the total number of SEND_RECEIVE periodic transformations.
   * \param[in] val_index - Total number of transformations.
   */
  void SetnPeriodicIndex(unsigned short val_index);
  
  /*!
   * \brief Get the total number of SEND_RECEIVE periodic transformations.
   * \return Total number of transformations.
   */
  unsigned short GetnPeriodicIndex(void);
  
  /*!
   * \brief Set the rotation center for a periodic transformation.
   * \param[in] val_index - Index corresponding to the periodic transformation.
   * \param[in] center - Pointer to a vector containing the coordinate of the center.
   */
  void SetPeriodicCenter(unsigned short val_index, su2double* center);
  
  /*!
   * \brief Get the rotation center for a periodic transformation.
   * \param[in] val_index - Index corresponding to the periodic transformation.
   * \return A vector containing coordinates of the center point.
   */
  su2double* GetPeriodicCenter(unsigned short val_index);
  
  /*!
   * \brief Set the rotation angles for a periodic transformation.
   * \param[in] val_index - Index corresponding to the periodic transformation.
   * \param[in] rotation - Pointer to a vector containing the rotation angles.
   */
  void SetPeriodicRotation(unsigned short val_index, su2double* rotation);
  
  /*!
   * \brief Get the rotation angles for a periodic transformation.
   * \param[in] val_index - Index corresponding to the periodic transformation.
   * \return A vector containing the angles of rotation.
   */
  su2double* GetPeriodicRotation(unsigned short val_index);
  
  /*!
   * \brief Set the translation vector for a periodic transformation.
   * \param[in] val_index - Index corresponding to the periodic transformation.
   * \param[in] translate - Pointer to a vector containing the coordinate of the center.
   */
  void SetPeriodicTranslate(unsigned short val_index, su2double* translate);
  
  /*!
   * \brief Get the translation vector for a periodic transformation.
   * \param[in] val_index - Index corresponding to the periodic transformation.
   * \return The translation vector.
   */
  su2double* GetPeriodicTranslate(unsigned short val_index);
  
  /*!
   * \brief Get the total temperature at a nacelle boundary.
   * \param[in] val_index - Index corresponding to the inlet boundary.
   * \return The total temperature.
   */
  su2double GetExhaust_Temperature_Target(string val_index);
  
  /*!
   * \brief Get the total temperature at an inlet boundary.
   * \param[in] val_index - Index corresponding to the inlet boundary.
   * \return The total temperature.
   */
  su2double GetInlet_Ttotal(string val_index);
  
  /*!
   * \brief Get the temperature at a supersonic inlet boundary.
   * \param[in] val_index - Index corresponding to the inlet boundary.
   * \return The inlet density.
   */
  su2double GetInlet_Temperature(string val_index);
  
  /*!
   * \brief Get the pressure at a supersonic inlet boundary.
   * \param[in] val_index - Index corresponding to the inlet boundary.
   * \return The inlet pressure.
   */
  su2double GetInlet_Pressure(string val_index);
  
  /*!
   * \brief Get the velocity vector at a supersonic inlet boundary.
   * \param[in] val_index - Index corresponding to the inlet boundary.
   * \return The inlet velocity vector.
   */
  su2double* GetInlet_Velocity(string val_index);
  
  /*!
   * \brief Get the fixed value at the Dirichlet boundary.
   * \param[in] val_index - Index corresponding to the Dirichlet boundary.
   * \return The total temperature.
   */
  su2double GetDirichlet_Value(string val_index);
  
  /*!
   * \brief Get whether this is a Dirichlet or a Neumann boundary.
   * \param[in] val_index - Index corresponding to the Dirichlet boundary.
   * \return Yes or No.
   */
  bool GetDirichlet_Boundary(string val_index);
  
  /*!
   * \brief Get the total pressure at an inlet boundary.
   * \param[in] val_index - Index corresponding to the inlet boundary.
   * \return The total pressure.
   */
  su2double GetInlet_Ptotal(string val_index);

  /*!
   * \brief Set the total pressure at an inlet boundary.
   * \param[in] val_pressure - Pressure value at the inlet boundary.
   * \param[in] val_index - Index corresponding to the inlet boundary.
   */
  void SetInlet_Ptotal(su2double val_pressure, string val_marker);

  /*!
   * \brief Get the total pressure at an nacelle boundary.
   * \param[in] val_index - Index corresponding to the inlet boundary.
   * \return The total pressure.
   */
  su2double GetExhaust_Pressure_Target(string val_index);
  
  /*!
   * \brief Value of the CFL reduction in LevelSet problems.
   * \return Value of the CFL reduction in LevelSet problems.
   */
  su2double GetCFLRedCoeff_Turb(void);
  
  /*!
   * \brief Get the flow direction unit vector at an inlet boundary.
   * \param[in] val_index - Index corresponding to the inlet boundary.
   * \return The flow direction vector.
   */
  su2double* GetInlet_FlowDir(string val_index);
  
  /*!
   * \brief Get the back pressure (static) at an outlet boundary.
   * \param[in] val_index - Index corresponding to the outlet boundary.
   * \return The outlet pressure.
   */
  su2double GetOutlet_Pressure(string val_index);

  /*!
   * \brief Set the back pressure (static) at an outlet boundary.
   * \param[in] val_pressure - Pressure value at the outlet boundary.
   * \param[in] val_index - Index corresponding to the outlet boundary.
   */
  void SetOutlet_Pressure(su2double val_pressure, string val_marker);

  /*!
   * \brief Get the var 1 at Riemann boundary.
   * \param[in] val_marker - Index corresponding to the Riemann boundary.
   * \return The var1
   */
  su2double GetRiemann_Var1(string val_marker);
  
  /*!
   * \brief Get the var 2 at Riemann boundary.
   * \param[in] val_marker - Index corresponding to the Riemann boundary.
   * \return The var2
   */
  su2double GetRiemann_Var2(string val_marker);
  
  /*!
   * \brief Get the Flowdir at Riemann boundary.
   * \param[in] val_marker - Index corresponding to the Riemann boundary.
   * \return The Flowdir
   */
  su2double* GetRiemann_FlowDir(string val_marker);
  
  /*!
   * \brief Get Kind Data of Riemann boundary.
   * \param[in] val_marker - Index corresponding to the Riemann boundary.
   * \return Kind data
   */
  unsigned short GetKind_Data_Riemann(string val_marker);
  
  /*!
   * \brief Get the var 1 for the Giels BC.
   * \param[in] val_marker - Index corresponding to the Giles BC.
   * \return The var1
   */
  su2double GetGiles_Var1(string val_marker);
  
  /*!
   * \brief Get the var 2 for the Giles boundary.
   * \param[in] val_marker - Index corresponding to the Giles BC.
   * \return The var2
   */
  su2double GetGiles_Var2(string val_marker);
  
  /*!
   * \brief Get the Flowdir for the Giles BC.
   * \param[in] val_marker - Index corresponding to the Giles BC.
   * \return The Flowdir
   */
  su2double* GetGiles_FlowDir(string val_marker);
  
  /*!
   * \brief Get Kind Data for the Giles BC.
   * \param[in] val_marker - Index corresponding to the Giles BC.
   * \return Kind data
   */
  unsigned short GetKind_Data_Giles(string val_marker);
  
  /*!
   * \brief Set the var 1 for Giles BC.
   * \param[in] val_marker - Index corresponding to the Giles BC.
   */
  void SetGiles_Var1(su2double newVar1, string val_marker);

  /*!
   * \brief Get the relax factor for the average component for the Giles BC.
   * \param[in] val_marker - Index corresponding to the Giles BC.
   * \return The relax factor for the average component
   */
  su2double GetGiles_RelaxFactorAverage(string val_marker);

  /*!
   * \brief Get the relax factor for the fourier component for the Giles BC.
   * \param[in] val_marker - Index corresponding to the Giles BC.
   * \return The relax factor for the fourier component
   */
  su2double GetGiles_RelaxFactorFourier(string val_marker);

  /*!
   * \brief Get the outlet pressure imposed as BC for internal flow.
   * \return outlet pressure
   */
  su2double GetPressureOut_BC();

  /*!
   * \brief Set the outlet pressure imposed as BC for internal flow.
   * \param[in] val_temp - New value of the outlet pressure.
   */
  void SetPressureOut_BC(su2double val_press);

  /*!
   * \brief Get the inlet velocity or pressure imposed for incompressible flow.
   * \return inlet velocity or pressure
   */
  su2double GetIncInlet_BC();

  /*!
   * \brief Set the inlet velocity or pressure imposed as BC for incompressible flow.
   * \param[in] val_in - New value of the inlet velocity or pressure.
   */
  void SetIncInlet_BC(su2double val_in);

  /*!
   * \brief Get the inlet temperature imposed as BC for incompressible flow.
   * \return inlet temperature
   */
  su2double GetIncTemperature_BC();

  /*!
   * \brief Set the inlet temperature imposed as BC for incompressible flow.
   * \param[in] val_temperature - New value of the inlet temperature.
   */
  void SetIncTemperature_BC(su2double val_temperature);

  /*!
   * \brief Get the outlet pressure imposed as BC for incompressible flow.
   * \return outlet pressure
   */
  su2double GetIncPressureOut_BC();

  /*!
   * \brief Set the outlet pressure imposed as BC for incompressible flow.
   * \param[in] val_pressure - New value of the outlet pressure.
   */
  void SetIncPressureOut_BC(su2double val_pressure);

  /*!
   * \brief Get the inlet total pressure imposed as BC for internal flow.
   * \return inlet total pressure
   */
  su2double GetTotalPressureIn_BC();

  /*!
   * \brief Get the inlet total temperature imposed as BC for internal flow.
   * \return inlet total temperature
   */
  su2double GetTotalTemperatureIn_BC();

  /*!
   * \brief Set the inlet total temperature imposed as BC for internal flow.
   * \param[in] val_temp - New value of the total temperature.
   */
  void SetTotalTemperatureIn_BC(su2double val_temp);

  /*!
   * \brief Get the inlet flow angle imposed as BC for internal flow.
   * \return inlet flow angle
   */
  su2double GetFlowAngleIn_BC();

  /*!
   * \brief Get the wall temperature (static) at an isothermal boundary.
   * \param[in] val_index - Index corresponding to the isothermal boundary.
   * \return The wall temperature.
   */
  su2double GetIsothermal_Temperature(string val_index);
  
  /*!
   * \brief Get the wall heat flux on a constant heat flux boundary.
   * \param[in] val_index - Index corresponding to the constant heat flux boundary.
   * \return The heat flux.
   */
  su2double GetWall_HeatFlux(string val_index);

  /*!
   * \brief Get the wall function treatment for the given boundary marker.
   * \param[in] val_marker - String of the viscous wall marker.
   * \return The type of wall function treatment.
   */
  unsigned short GetWallFunction_Treatment(string val_marker);

  /*!
   * \brief Get the additional integer info for the wall function treatment
            for the given boundary marker.
   * \param[in] val_marker - String of the viscous wall marker.
   * \return Pointer to the integer info for the given marker.
   */
  unsigned short* GetWallFunction_IntInfo(string val_marker);

  /*!
   * \brief Get the additional double info for the wall function treatment
            for the given boundary marker.
   * \param[in] val_marker - String of the viscous wall marker.
   * \return Pointer to the double info for the given marker.
   */
  su2double* GetWallFunction_DoubleInfo(string val_marker);
  
  /*!
   * \brief Get the target (pressure, massflow, etc) at an engine inflow boundary.
   * \param[in] val_index - Index corresponding to the engine inflow boundary.
   * \return Target (pressure, massflow, etc) .
   */
  su2double GetEngineInflow_Target(string val_marker);
  
  /*!
   * \brief Get the fan face Mach number at an engine inflow boundary.
   * \param[in] val_marker - Name of the boundary.
   * \return The fan face Mach number.
   */
  su2double GetInflow_Mach(string val_marker);
  
  /*!
   * \brief Get the back pressure (static) at an engine inflow boundary.
   * \param[in] val_marker - Name of the boundary.
   * \return The engine inflow pressure.
   */
  su2double GetInflow_Pressure(string val_marker);
  
  /*!
   * \brief Get the mass flow rate at an engine inflow boundary.
   * \param[in] val_marker - Name of the boundary.
   * \return The engine mass flow rate.
   */
  su2double GetInflow_MassFlow(string val_marker);
  
  /*!
   * \brief Get the percentage of reverse flow at an engine inflow boundary.
   * \param[in] val_marker - Name of the boundary.
   * \return The percentage of reverse flow.
   */
  su2double GetInflow_ReverseMassFlow(string val_marker);
  
  /*!
   * \brief Get the percentage of reverse flow at an engine inflow boundary.
   * \param[in] val_index - Index corresponding to the engine inflow boundary.
   * \return The percentage of reverse flow.
   */
  su2double GetInflow_ReverseMassFlow(unsigned short val_marker);
  
  /*!
   * \brief Get the total pressure at an engine inflow boundary.
   * \param[in] val_marker - Name of the boundary.
   * \return The total pressure.
   */
  su2double GetInflow_TotalPressure(string val_marker);
  
  /*!
   * \brief Get the temperature (static) at an engine inflow boundary.
   * \param[in] val_marker - Name of the boundary.
   * \return The engine inflow temperature.
   */
  su2double GetInflow_Temperature(string val_marker);
  
  /*!
   * \brief Get the total temperature at an engine inflow boundary.
   * \param[in] val_marker - Name of the boundary.
   * \return The engine inflow total temperature.
   */
  su2double GetInflow_TotalTemperature(string val_marker);
  
  /*!
   * \brief Get the ram drag at an engine inflow boundary.
   * \param[in] val_marker - Name of the boundary.
   * \return The engine inflow ram drag.
   */
  su2double GetInflow_RamDrag(string val_marker);
  
  /*!
   * \brief Get the force balance at an engine inflow boundary.
   * \param[in] val_marker - Name of the boundary.
   * \return The engine inflow force balance.
   */
  su2double GetInflow_Force(string val_marker);
  
  /*!
   * \brief Get the power at an engine inflow boundary.
   * \param[in] val_marker - Name of the boundary.
   * \return The engine inflow power.
   */
  su2double GetInflow_Power(string val_marker);
  
  /*!
   * \brief Get the back pressure (static) at an engine exhaust boundary.
   * \param[in] val_marker - Name of the boundary.
   * \return The engine exhaust pressure.
   */
  su2double GetExhaust_Pressure(string val_marker);
  
  /*!
   * \brief Get the temperature (static) at an engine exhaust boundary.
   * \param[in] val_marker - Name of the boundary.
   * \return The engine exhaust temperature.
   */
  su2double GetExhaust_Temperature(string val_marker);
  
  /*!
   * \brief Get the massflow at an engine exhaust boundary.
   * \param[in] val_marker - Name of the boundary.
   * \return The engine exhaust massflow.
   */
  su2double GetExhaust_MassFlow(string val_marker);
  
  /*!
   * \brief Get the total pressure at an engine exhaust boundary.
   * \param[in] val_marker - Name of the boundary.
   * \return The engine exhaust total pressure.
   */
  su2double GetExhaust_TotalPressure(string val_marker);
  
  /*!
   * \brief Get the total temperature at an engine exhaust boundary.
   * \param[in] val_marker - Name of the boundary.
   * \return The total temperature.
   */
  su2double GetExhaust_TotalTemperature(string val_marker);
  
  /*!
   * \brief Get the gross thrust at an engine exhaust boundary.
   * \param[in] val_marker - Name of the boundary.
   * \return Gross thrust.
   */
  su2double GetExhaust_GrossThrust(string val_marker);
  
  /*!
   * \brief Get the force balance at an engine exhaust boundary.
   * \param[in] val_marker - Name of the boundary.
   * \return Force balance.
   */
  su2double GetExhaust_Force(string val_marker);
  
  /*!
   * \brief Get the power at an engine exhaust boundary.
   * \param[in] val_marker - Name of the boundary.
   * \return Power.
   */
  su2double GetExhaust_Power(string val_marker);
  
  /*!
   * \brief Get the back pressure (static) at an outlet boundary.
   * \param[in] val_index - Index corresponding to the outlet boundary.
   * \return The outlet pressure.
   */
  void SetInflow_Mach(unsigned short val_imarker, su2double val_fanface_mach);
  
  /*!
   * \brief Set the fan face static pressure at an engine inflow boundary.
   * \param[in] val_index - Index corresponding to the engine inflow boundary.
   * \param[in] val_fanface_pressure - Fan face static pressure.
   */
  void SetInflow_Pressure(unsigned short val_imarker, su2double val_fanface_pressure);
  
  /*!
   * \brief Set the massflow at an engine inflow boundary.
   * \param[in] val_index - Index corresponding to the engine inflow boundary.
   * \param[in] val_fanface_massflow - Massflow.
   */
  void SetInflow_MassFlow(unsigned short val_imarker, su2double val_fanface_massflow);
  
  /*!
   * \brief Set the reverse flow at an engine inflow boundary.
   * \param[in] val_index - Index corresponding to the engine inflow boundary.
   * \param[in] val_fanface_reversemassflow - reverse flow.
   */
  void SetInflow_ReverseMassFlow(unsigned short val_imarker, su2double val_fanface_reversemassflow);
  
  /*!
   * \brief Set the fan face total pressure at an engine inflow boundary.
   * \param[in] val_index - Index corresponding to the engine inflow boundary.
   * \param[in] val_fanface_totalpressure - Fan face total pressure.
   */
  void SetInflow_TotalPressure(unsigned short val_imarker, su2double val_fanface_totalpressure);
  
  /*!
   * \brief Set the fan face static temperature at an engine inflow boundary.
   * \param[in] val_index - Index corresponding to the engine inflow boundary.
   * \param[in] val_fanface_pressure - Fan face static temperature.
   */
  void SetInflow_Temperature(unsigned short val_imarker, su2double val_fanface_temperature);
  
  /*!
   * \brief Set the fan face total temperature at an engine inflow boundary.
   * \param[in] val_index - Index corresponding to the engine inflow boundary.
   * \param[in] val_fanface_totaltemperature - Fan face total temperature.
   */
  void SetInflow_TotalTemperature(unsigned short val_imarker, su2double val_fanface_totaltemperature);
  
  /*!
   * \brief Set the ram drag temperature at an engine inflow boundary.
   * \param[in] val_index - Index corresponding to the engine inflow boundary.
   * \param[in] val_fanface_ramdrag - Ram drag value.
   */
  void SetInflow_RamDrag(unsigned short val_imarker, su2double val_fanface_ramdrag);
  
  /*!
   * \brief Set the force balance at an engine inflow boundary.
   * \param[in] val_index - Index corresponding to the engine inflow boundary.
   * \param[in] val_fanface_force - Fan face force.
   */
  void SetInflow_Force(unsigned short val_imarker, su2double val_fanface_force);
  
  /*!
   * \brief Set the power at an engine inflow boundary.
   * \param[in] val_index - Index corresponding to the engine inflow boundary.
   * \param[in] val_fanface_force - Power.
   */
  void SetInflow_Power(unsigned short val_imarker, su2double val_fanface_power);
  
  /*!
   * \brief Set the back pressure (static) at an engine exhaust boundary.
   * \param[in] val_index - Index corresponding to the outlet boundary.
   * \param[in] val_exhaust_pressure - Exhaust static pressure.
   */
  void SetExhaust_Pressure(unsigned short val_imarker, su2double val_exhaust_pressure);
  
  /*!
   * \brief Set the temperature (static) at an engine exhaust boundary.
   * \param[in] val_index - Index corresponding to the outlet boundary.
   * \param[in] val_exhaust_temp - Exhaust static temperature.
   */
  void SetExhaust_Temperature(unsigned short val_imarker, su2double val_exhaust_temp);
  
  /*!
   * \brief Set the back pressure (static) at an engine exhaust boundary.
   * \param[in] val_index - Index corresponding to the outlet boundary.
   * \param[in] val_exhaust_temp - Exhaust static temperature.
   */
  void SetExhaust_MassFlow(unsigned short val_imarker, su2double val_exhaust_massflow);
  
  /*!
   * \brief Set the back pressure (total) at an engine exhaust boundary.
   * \param[in] val_index - Index corresponding to the outlet boundary.
   * \param[in] val_exhaust_totalpressure - Exhaust total pressure.
   */
  void SetExhaust_TotalPressure(unsigned short val_imarker, su2double val_exhaust_totalpressure);
  
  /*!
   * \brief Set the total temperature at an engine exhaust boundary.
   * \param[in] val_index - Index corresponding to the outlet boundary.
   * \param[in] val_exhaust_totaltemp - Exhaust total temperature.
   */
  void SetExhaust_TotalTemperature(unsigned short val_imarker, su2double val_exhaust_totaltemp);
  
  /*!
   * \brief Set the gross thrust at an engine exhaust boundary.
   * \param[in] val_index - Index corresponding to the outlet boundary.
   * \param[in] val_exhaust_grossthrust - Exhaust gross thrust temperature.
   */
  void SetExhaust_GrossThrust(unsigned short val_imarker, su2double val_exhaust_grossthrust);
  
  /*!
   * \brief Set the force balance at an engine exhaust boundary.
   * \param[in] val_index - Index corresponding to the outlet boundary.
   * \param[in] val_exhaust_force - Exhaust force balance.
   */
  void SetExhaust_Force(unsigned short val_imarker, su2double val_exhaust_force);
  
  /*!
   * \brief Set the power at an engine exhaust boundary.
   * \param[in] val_index - Index corresponding to the outlet boundary.
   * \param[in] val_exhaust_power - Exhaust power.
   */
  void SetExhaust_Power(unsigned short val_imarker, su2double val_exhaust_power);
  
  /*!
   * \brief Set the back pressure (static) at an outlet boundary.
   * \param[in] val_imarker - Index corresponding to a particular engine boundary.
   * \param[in] val_engine_mach - Exhaust power.
   */
  void SetEngine_Mach(unsigned short val_imarker, su2double val_engine_mach);
  
  /*!
   * \brief Set the back pressure (static) at an outlet boundary.
   * \param[in] val_imarker - Index corresponding to a particular engine boundary.
   * \param[in] val_engine_force - Exhaust power.
   */
  void SetEngine_Force(unsigned short val_imarker, su2double val_engine_force);
  
  /*!
   * \brief Get the back pressure (static) at an outlet boundary.
   * \param[in] val_imarker - Index corresponding to a particular engine boundary.
   * \param[in] val_engine_power - Exhaust power.
   */
  void SetEngine_Power(unsigned short val_imarker, su2double val_engine_power);
  
  /*!
   * \brief Get the back pressure (static) at an outlet boundary.
   * \param[in] val_imarker - Index corresponding to a particular engine boundary.
   * \param[in] val_engine_netthrust - Exhaust power.
   */
  void SetEngine_NetThrust(unsigned short val_imarker, su2double val_engine_netthrust);
  
  /*!
   * \brief Get the back pressure (static) at an outlet boundary.
   * \param[in] val_imarker - Index corresponding to a particular engine boundary.
   * \param[in] val_engine_grossthrust - Exhaust power.
   */
  void SetEngine_GrossThrust(unsigned short val_imarker, su2double val_engine_grossthrust);
  
  /*!
   * \brief Get the back pressure (static) at an outlet boundary.
   * \param[in] val_imarker - Index corresponding to a particular engine boundary.
   * \param[in] val_engine_area - Exhaust power.
   */
  void SetEngine_Area(unsigned short val_imarker, su2double val_engine_area);
  
  /*!
   * \brief Get the back pressure (static) at an outlet boundary.
   * \param[in] val_imarker - Index corresponding to a particular engine boundary.
   * \return The outlet pressure.
   */
  su2double GetEngine_Mach(unsigned short val_imarker);
  
  /*!
   * \brief Get the back pressure (static) at an outlet boundary.
   * \param[in] val_imarker - Index corresponding to a particular engine boundary.
   * \return The outlet pressure.
   */
  su2double GetEngine_Force(unsigned short val_imarker);
  
  /*!
   * \brief Get the back pressure (static) at an outlet boundary.
   * \param[in] val_imarker - Index corresponding to a particular engine boundary.
   * \return The outlet pressure.
   */
  su2double GetEngine_Power(unsigned short val_imarker);
  
  /*!
   * \brief Get the back pressure (static) at an outlet boundary.
   * \param[in] val_imarker - Index corresponding to a particular engine boundary.
   * \return The outlet pressure.
   */
  
  su2double GetEngine_NetThrust(unsigned short val_imarker);
  /*!
   * \brief Get the back pressure (static) at an outlet boundary.
   * \param[in] val_imarker - Index corresponding to a particular engine boundary.
   * \return The outlet pressure.
   */
  
  su2double GetEngine_GrossThrust(unsigned short val_imarker);
  
  /*!
   * \brief Get the back pressure (static) at an outlet boundary.
   * \param[in] val_imarker - Index corresponding to a particular engine boundary.
   * \return The outlet pressure.
   */
  su2double GetEngine_Area(unsigned short val_imarker);
  
  /*!
   * \brief Get the back pressure (static) at an outlet boundary.
   * \param[in] val_index - Index corresponding to the outlet boundary.
   * \return The outlet pressure.
   */
  void SetActDiskInlet_Temperature(unsigned short val_imarker, su2double val_actdisk_temp);
  
  /*!
   * \brief Get the back pressure (static) at an outlet boundary.
   * \param[in] val_index - Index corresponding to the outlet boundary.
   * \return The outlet pressure.
   */
  void SetActDiskInlet_TotalTemperature(unsigned short val_imarker, su2double val_actdisk_totaltemp);
  
  /*!
   * \brief Get the back pressure (static) at an outlet boundary.
   * \param[in] val_index - Index corresponding to the outlet boundary.
   * \return The outlet pressure.
   */
  su2double GetActDiskInlet_Temperature(string val_marker);
  
  /*!
   * \brief Get the back pressure (static) at an outlet boundary.
   * \param[in] val_index - Index corresponding to the outlet boundary.
   * \return The outlet pressure.
   */
  su2double GetActDiskInlet_TotalTemperature(string val_marker);
  
  /*!
   * \brief Get the back pressure (static) at an outlet boundary.
   * \param[in] val_index - Index corresponding to the outlet boundary.
   * \return The outlet pressure.
   */
  void SetActDiskOutlet_Temperature(unsigned short val_imarker, su2double val_actdisk_temp);
  
  /*!
   * \brief Get the back pressure (static) at an outlet boundary.
   * \param[in] val_index - Index corresponding to the outlet boundary.
   * \return The outlet pressure.
   */
  void SetActDiskOutlet_TotalTemperature(unsigned short val_imarker, su2double val_actdisk_totaltemp);
  
  /*!
   * \brief Get the back pressure (static) at an outlet boundary.
   * \param[in] val_index - Index corresponding to the outlet boundary.
   * \return The outlet pressure.
   */
  su2double GetActDiskOutlet_Temperature(string val_marker);
  
  /*!
   * \brief Get the back pressure (static) at an outlet boundary.
   * \param[in] val_index - Index corresponding to the outlet boundary.
   * \return The outlet pressure.
   */
  su2double GetActDiskOutlet_TotalTemperature(string val_marker);
  
  /*!
   * \brief Get the back pressure (static) at an outlet boundary.
   * \param[in] val_index - Index corresponding to the outlet boundary.
   * \return The outlet pressure.
   */
  su2double GetActDiskInlet_MassFlow(string val_marker);
  
  /*!
   * \brief Get the back pressure (static) at an outlet boundary.
   * \param[in] val_index - Index corresponding to the outlet boundary.
   * \return The outlet pressure.
   */
  void SetActDiskInlet_MassFlow(unsigned short val_imarker, su2double val_actdisk_massflow);
  
  /*!
   * \brief Get the back pressure (static) at an outlet boundary.
   * \param[in] val_index - Index corresponding to the outlet boundary.
   * \return The outlet pressure.
   */
  su2double GetActDiskOutlet_MassFlow(string val_marker);
  
  /*!
   * \brief Get the back pressure (static) at an outlet boundary.
   * \param[in] val_index - Index corresponding to the outlet boundary.
   * \return The outlet pressure.
   */
  void SetActDiskOutlet_MassFlow(unsigned short val_imarker, su2double val_actdisk_massflow);
  
  /*!
   * \brief Get the back pressure (static) at an outlet boundary.
   * \param[in] val_index - Index corresponding to the outlet boundary.
   * \return The outlet pressure.
   */
  su2double GetActDiskInlet_Pressure(string val_marker);
  
  /*!
   * \brief Get the back pressure (static) at an outlet boundary.
   * \param[in] val_index - Index corresponding to the outlet boundary.
   * \return The outlet pressure.
   */
  su2double GetActDiskInlet_TotalPressure(string val_marker);
  
  /*!
   * \brief Get the back pressure (static) at an outlet boundary.
   * \param[in] val_index - Index corresponding to the outlet boundary.
   * \return The outlet pressure.
   */
  su2double GetActDisk_DeltaPress(unsigned short val_marker);
  
  /*!
   * \brief Get the back pressure (static) at an outlet boundary.
   * \param[in] val_index - Index corresponding to the outlet boundary.
   * \return The outlet pressure.
   */
  su2double GetActDisk_DeltaTemp(unsigned short val_marker);
  
  /*!
   * \brief Get the back pressure (static) at an outlet boundary.
   * \param[in] val_index - Index corresponding to the outlet boundary.
   * \return The outlet pressure.
   */
  su2double GetActDisk_TotalPressRatio(unsigned short val_marker);
  
  /*!
   * \brief Get the back pressure (static) at an outlet boundary.
   * \param[in] val_index - Index corresponding to the outlet boundary.
   * \return The outlet pressure.
   */
  su2double GetActDisk_TotalTempRatio(unsigned short val_marker);
  
  /*!
   * \brief Get the back pressure (static) at an outlet boundary.
   * \param[in] val_index - Index corresponding to the outlet boundary.
   * \return The outlet pressure.
   */
  su2double GetActDisk_StaticPressRatio(unsigned short val_marker);
  
  /*!
   * \brief Get the back pressure (static) at an outlet boundary.
   * \param[in] val_index - Index corresponding to the outlet boundary.
   * \return The outlet pressure.
   */
  su2double GetActDisk_StaticTempRatio(unsigned short val_marker);
  
  /*!
   * \brief Get the back pressure (static) at an outlet boundary.
   * \param[in] val_index - Index corresponding to the outlet boundary.
   * \return The outlet pressure.
   */
  su2double GetActDisk_NetThrust(unsigned short val_marker);
  
  /*!
   * \brief Get the back pressure (static) at an outlet boundary.
   * \param[in] val_index - Index corresponding to the outlet boundary.
   * \return The outlet pressure.
   */
  su2double GetActDisk_BCThrust(unsigned short val_marker);
  
  /*!
   * \brief Get the back pressure (static) at an outlet boundary.
   * \param[in] val_index - Index corresponding to the outlet boundary.
   * \return The outlet pressure.
   */
  su2double GetActDisk_BCThrust_Old(unsigned short val_marker);
  
  /*!
   * \brief Get the back pressure (static) at an outlet boundary.
   * \param[in] val_index - Index corresponding to the outlet boundary.
   * \return The outlet pressure.
   */
  su2double GetActDisk_GrossThrust(unsigned short val_marker);
  
  /*!
   * \brief Get the back pressure (static) at an outlet boundary.
   * \param[in] val_index - Index corresponding to the outlet boundary.
   * \return The outlet pressure.
   */
  su2double GetActDisk_Area(unsigned short val_marker);
  
  /*!
   * \brief Get the back pressure (static) at an outlet boundary.
   * \param[in] val_index - Index corresponding to the outlet boundary.
   * \return The outlet pressure.
   */
  su2double GetActDisk_ReverseMassFlow(unsigned short val_marker);
  
  /*!
   * \brief Get the back pressure (static) at an outlet boundary.
   * \param[in] val_index - Index corresponding to the outlet boundary.
   * \return The outlet pressure.
   */
  su2double GetActDiskInlet_RamDrag(string val_marker);
  
  /*!
   * \brief Get the back pressure (static) at an outlet boundary.
   * \param[in] val_index - Index corresponding to the outlet boundary.
   * \return The outlet pressure.
   */
  su2double GetActDiskInlet_Force(string val_marker);
  
  /*!
   * \brief Get the back pressure (static) at an outlet boundary.
   * \param[in] val_index - Index corresponding to the outlet boundary.
   * \return The outlet pressure.
   */
  su2double GetActDiskInlet_Power(string val_marker);
  
  /*!
   * \brief Get the back pressure (static) at an outlet boundary.
   * \param[in] val_index - Index corresponding to the outlet boundary.
   * \return The outlet pressure.
   */
  void SetActDiskInlet_Pressure(unsigned short val_imarker, su2double val_actdisk_pressure);
  
  /*!
   * \brief Get the back pressure (static) at an outlet boundary.
   * \param[in] val_index - Index corresponding to the outlet boundary.
   * \return The outlet pressure.
   */
  void SetActDiskInlet_TotalPressure(unsigned short val_imarker, su2double val_actdisk_totalpressure);
  
  /*!
   * \brief Get the back pressure (static) at an outlet boundary.
   * \param[in] val_index - Index corresponding to the outlet boundary.
   * \return The outlet pressure.
   */
  void SetActDisk_DeltaPress(unsigned short val_imarker, su2double val_actdisk_deltapress);
  
  /*!
   * \brief Get the back pressure (static) at an outlet boundary.
   * \param[in] val_index - Index corresponding to the outlet boundary.
   * \return The outlet pressure.
   */
  void SetActDisk_Power(unsigned short val_imarker, su2double val_actdisk_power);
  
  /*!
   * \brief Get the back pressure (static) at an outlet boundary.
   * \param[in] val_index - Index corresponding to the outlet boundary.
   * \return The outlet pressure.
   */
  void SetActDisk_MassFlow(unsigned short val_imarker, su2double val_actdisk_massflow);
  
  /*!
   * \brief Get the back pressure (static) at an outlet boundary.
   * \param[in] val_index - Index corresponding to the outlet boundary.
   * \return The outlet pressure.
   */
  void SetActDisk_Mach(unsigned short val_imarker, su2double val_actdisk_mach);
  
  /*!
   * \brief Get the back pressure (static) at an outlet boundary.
   * \param[in] val_index - Index corresponding to the outlet boundary.
   * \return The outlet pressure.
   */
  void SetActDisk_Force(unsigned short val_imarker, su2double val_actdisk_force);
  
  /*!
   * \brief Get the back pressure (static) at an outlet boundary.
   * \param[in] val_index - Index corresponding to the outlet boundary.
   * \return The outlet pressure.
   */
  void SetSurface_DC60(unsigned short val_imarker, su2double val_surface_distortion);
  
  /*!
   * \brief Set the massflow at the surface.
   * \param[in] val_imarker - Index corresponding to the outlet boundary.
   * \param[in] val_surface_massflow - Value of the mass flow.
   */
  void SetSurface_MassFlow(unsigned short val_imarker, su2double val_surface_massflow);
  
  /*!
   * \brief Set the mach number at the surface.
   * \param[in] val_imarker - Index corresponding to the outlet boundary.
   * \param[in] val_surface_massflow - Value of the mach number.
   */
  void SetSurface_Mach(unsigned short val_imarker, su2double val_surface_mach);

  /*!
   * \brief Set the temperature at the surface.
   * \param[in] val_imarker - Index corresponding to the outlet boundary.
   * \param[in] val_surface_massflow - Value of the temperature.
   */
  void SetSurface_Temperature(unsigned short val_imarker, su2double val_surface_temperature);

  /*!
   * \brief Set the pressure at the surface.
   * \param[in] val_imarker - Index corresponding to the outlet boundary.
   * \param[in] val_surface_massflow - Value of the pressure.
   */
  void SetSurface_Pressure(unsigned short val_imarker, su2double val_surface_pressure);

  /*!
   * \brief Set the density at the surface.
   * \param[in] val_imarker - Index corresponding to the outlet boundary.
   * \param[in] val_surface_density - Value of the density.
   */
  void SetSurface_Density(unsigned short val_imarker, su2double val_surface_density);

  /*!
   * \brief Set the enthalpy at the surface.
   * \param[in] val_imarker - Index corresponding to the outlet boundary.
   * \param[in] val_surface_density - Value of the density.
   */
  void SetSurface_Enthalpy(unsigned short val_imarker, su2double val_surface_enthalpy);

  /*!
   * \brief Set the normal velocity at the surface.
   * \param[in] val_imarker - Index corresponding to the outlet boundary.
   * \param[in] val_surface_normalvelocity - Value of the normal velocity.
   */
  void SetSurface_NormalVelocity(unsigned short val_imarker, su2double val_surface_normalvelocity);

  /*!
   * \brief Set the streamwise flow uniformity at the surface.
   * \param[in] val_imarker - Index corresponding to the outlet boundary.
   * \param[in] val_surface_streamwiseuniformity - Value of the streamwise flow uniformity.
   */
  void SetSurface_Uniformity(unsigned short val_imarker, su2double val_surface_streamwiseuniformity);

  /*!
   * \brief Set the secondary flow strength at the surface.
   * \param[in] val_imarker - Index corresponding to the outlet boundary.
   * \param[in] val_surface_secondarystrength - Value of the secondary flow strength.
   */
  void SetSurface_SecondaryStrength(unsigned short val_imarker, su2double val_surface_secondarystrength);

  /*!
   * \brief Set the relative secondary flow strength at the surface.
   * \param[in] val_imarker - Index corresponding to the outlet boundary.
   * \param[in] val_surface_secondaryoverstream - Value of the relative seondary flow strength.
   */
  void SetSurface_SecondOverUniform(unsigned short val_imarker, su2double val_surface_secondaryoverstream);

  /*!
   * \brief Set the momentum distortion at the surface.
   * \param[in] val_imarker - Index corresponding to the outlet boundary.
   * \param[in] val_surface_momentumdistortion - Value of the momentum distortion.
   */
  void SetSurface_MomentumDistortion(unsigned short val_imarker, su2double val_surface_momentumdistortion);

  /*!
   * \brief Set the total temperature at the surface.
   * \param[in] val_imarker - Index corresponding to the outlet boundary.
   * \param[in] val_surface_totaltemperature - Value of the total temperature.
   */
  void SetSurface_TotalTemperature(unsigned short val_imarker, su2double val_surface_totaltemperature);

  /*!
   * \brief Set the total pressure at the surface.
   * \param[in] val_imarker - Index corresponding to the outlet boundary.
   * \param[in] val_surface_totalpressure - Value of the total pressure.
   */
  void SetSurface_TotalPressure(unsigned short val_imarker, su2double val_surface_totalpressure);

  /*!
   * \brief Set the pressure drop between two surfaces.
   * \param[in] val_imarker - Index corresponding to the outlet boundary.
   * \param[in] val_surface_pressuredrop - Value of the pressure drop.
   */
  void SetSurface_PressureDrop(unsigned short val_imarker, su2double val_surface_pressuredrop);

  /*!
   * \brief Get the back pressure (static) at an outlet boundary.
   * \param[in] val_index - Index corresponding to the outlet boundary.
   * \return The outlet pressure.
   */
  void SetSurface_IDC(unsigned short val_imarker, su2double val_surface_distortion);
  
  /*!
   * \brief Get the back pressure (static) at an outlet boundary.
   * \param[in] val_index - Index corresponding to the outlet boundary.
   * \return The outlet pressure.
   */
  void SetSurface_IDC_Mach(unsigned short val_imarker, su2double val_surface_distortion);
  
  /*!
   * \brief Get the back pressure (static) at an outlet boundary.
   * \param[in] val_index - Index corresponding to the outlet boundary.
   * \return The outlet pressure.
   */
  void SetSurface_IDR(unsigned short val_imarker, su2double val_surface_distortion);
  
  /*!
   * \brief Get the back pressure (static) at an outlet boundary.
   * \param[in] val_index - Index corresponding to the outlet boundary.
   * \return The outlet pressure.
   */
  void SetActDisk_DeltaTemp(unsigned short val_imarker, su2double val_actdisk_deltatemp);
  
  /*!
   * \brief Get the back pressure (static) at an outlet boundary.
   * \param[in] val_index - Index corresponding to the outlet boundary.
   * \return The outlet pressure.
   */
  void SetActDisk_TotalPressRatio(unsigned short val_imarker, su2double val_actdisk_pressratio);
  
  /*!
   * \brief Get the back pressure (static) at an outlet boundary.
   * \param[in] val_index - Index corresponding to the outlet boundary.
   * \return The outlet pressure.
   */
  void SetActDisk_TotalTempRatio(unsigned short val_imarker, su2double val_actdisk_tempratio);
  
  /*!
   * \brief Get the back pressure (static) at an outlet boundary.
   * \param[in] val_index - Index corresponding to the outlet boundary.
   * \return The outlet pressure.
   */
  void SetActDisk_StaticPressRatio(unsigned short val_imarker, su2double val_actdisk_pressratio);
  
  /*!
   * \brief Get the back pressure (static) at an outlet boundary.
   * \param[in] val_index - Index corresponding to the outlet boundary.
   * \return The outlet pressure.
   */
  void SetActDisk_StaticTempRatio(unsigned short val_imarker, su2double val_actdisk_tempratio);
  
  /*!
   * \brief Get the back pressure (static) at an outlet boundary.
   * \param[in] val_index - Index corresponding to the outlet boundary.
   * \return The outlet pressure.
   */
  void SetActDisk_NetThrust(unsigned short val_imarker, su2double val_actdisk_netthrust);
  
  /*!
   * \brief Get the back pressure (static) at an outlet boundary.
   * \param[in] val_index - Index corresponding to the outlet boundary.
   * \return The outlet pressure.
   */
  void SetActDisk_BCThrust(string val_marker, su2double val_actdisk_bcthrust);
  
  /*!
   * \brief Get the back pressure (static) at an outlet boundary.
   * \param[in] val_index - Index corresponding to the outlet boundary.
   * \return The outlet pressure.
   */
  void SetActDisk_BCThrust(unsigned short val_imarker, su2double val_actdisk_bcthrust);
  
  /*!
   * \brief Get the back pressure (static) at an outlet boundary.
   * \param[in] val_index - Index corresponding to the outlet boundary.
   * \return The outlet pressure.
   */
  void SetActDisk_BCThrust_Old(string val_marker, su2double val_actdisk_bcthrust_old);
  
  /*!
   * \brief Get the back pressure (static) at an outlet boundary.
   * \param[in] val_index - Index corresponding to the outlet boundary.
   * \return The outlet pressure.
   */
  void SetActDisk_BCThrust_Old(unsigned short val_imarker, su2double val_actdisk_bcthrust_old);
  
  /*!
   * \brief Get the back pressure (static) at an outlet boundary.
   * \param[in] val_index - Index corresponding to the outlet boundary.
   * \return The outlet pressure.
   */
  void SetActDisk_GrossThrust(unsigned short val_imarker, su2double val_actdisk_grossthrust);
  
  /*!
   * \brief Get the back pressure (static) at an outlet boundary.
   * \param[in] val_index - Index corresponding to the outlet boundary.
   * \return The outlet pressure.
   */
  void SetActDisk_Area(unsigned short val_imarker, su2double val_actdisk_area);
  
  /*!
   * \brief Get the back pressure (static) at an outlet boundary.
   * \param[in] val_index - Index corresponding to the outlet boundary.
   * \return The outlet pressure.
   */
  void SetActDiskInlet_ReverseMassFlow(unsigned short val_imarker, su2double val_actdisk_area);
  
  /*!
   * \brief Get the back pressure (static) at an outlet boundary.
   * \param[in] val_index - Index corresponding to the outlet boundary.
   * \return The outlet pressure.
   */
  void SetActDiskInlet_RamDrag(unsigned short val_imarker, su2double val_actdisk_ramdrag);
  
  /*!
   * \brief Get the back pressure (static) at an outlet boundary.
   * \param[in] val_index - Index corresponding to the outlet boundary.
   * \return The outlet pressure.
   */
  void SetActDiskInlet_Force(unsigned short val_imarker, su2double val_actdisk_force);
  
  /*!
   * \brief Get the back pressure (static) at an outlet boundary.
   * \param[in] val_index - Index corresponding to the outlet boundary.
   * \return The outlet pressure.
   */
  void SetActDiskInlet_Power(unsigned short val_imarker, su2double val_actdisk_power);
  
  /*!
   * \brief Get the back pressure (static) at an outlet boundary.
   * \param[in] val_index - Index corresponding to the outlet boundary.
   * \return The outlet pressure.
   */
  su2double GetActDisk_Power(unsigned short val_imarker);
  
  /*!
   * \brief Get the back pressure (static) at an outlet boundary.
   * \param[in] val_index - Index corresponding to the outlet boundary.
   * \return The outlet pressure.
   */
  su2double GetActDisk_MassFlow(unsigned short val_imarker);
  
  /*!
   * \brief Get the back pressure (static) at an outlet boundary.
   * \param[in] val_index - Index corresponding to the outlet boundary.
   * \return The outlet pressure.
   */
  su2double GetActDisk_Mach(unsigned short val_imarker);
  
  /*!
   * \brief Get the back pressure (static) at an outlet boundary.
   * \param[in] val_index - Index corresponding to the outlet boundary.
   * \return The outlet pressure.
   */
  su2double GetActDisk_Force(unsigned short val_imarker);
  
  /*!
   * \brief Get the back pressure (static) at an outlet boundary.
   * \param[in] val_index - Index corresponding to the outlet boundary.
   * \return The outlet pressure.
   */
  su2double GetSurface_DC60(unsigned short val_imarker);
  
  /*!
   * \brief Get the massflow at an outlet boundary.
   * \param[in] val_index - Index corresponding to the outlet boundary.
   * \return The massflow.
   */
  su2double GetSurface_MassFlow(unsigned short val_imarker);
  
  /*!
   * \brief Get the mach number at an outlet boundary.
   * \param[in] val_index - Index corresponding to the outlet boundary.
   * \return The mach number.
   */
  su2double GetSurface_Mach(unsigned short val_imarker);

  /*!
   * \brief Get the temperature at an outlet boundary.
   * \param[in] val_index - Index corresponding to the outlet boundary.
   * \return The temperature.
   */
  su2double GetSurface_Temperature(unsigned short val_imarker);

  /*!
   * \brief Get the pressure at an outlet boundary.
   * \param[in] val_index - Index corresponding to the outlet boundary.
   * \return The pressure.
   */
  su2double GetSurface_Pressure(unsigned short val_imarker);

  /*!
   * \brief Get the density at an outlet boundary.
   * \param[in] val_index - Index corresponding to the outlet boundary.
   * \return The density.
   */
  su2double GetSurface_Density(unsigned short val_imarker);

  /*!
   * \brief Get the enthalpy at an outlet boundary.
   * \param[in] val_index - Index corresponding to the outlet boundary.
   * \return The density.
   */
  su2double GetSurface_Enthalpy(unsigned short val_imarker);

  /*!
   * \brief Get the normal velocity at an outlet boundary.
   * \param[in] val_index - Index corresponding to the outlet boundary.
   * \return The normal velocity.
   */
  su2double GetSurface_NormalVelocity(unsigned short val_imarker);

  /*!
   * \brief Get the streamwise flow uniformity at the surface.
   * \param[in] val_imarker - Index corresponding to the outlet boundary.
   * \return The streamwise flow uniformity.
   */
  su2double GetSurface_Uniformity(unsigned short val_imarker);

  /*!
   * \brief Get the secondary flow strength at the surface.
   * \param[in] val_imarker - Index corresponding to the outlet boundary.
   * \return The secondary flow strength.
   */
  su2double GetSurface_SecondaryStrength(unsigned short val_imarker);

  /*!
   * \brief Get the relative secondary flow strength at the surface.
   * \param[in] val_imarker - Index corresponding to the outlet boundary.
   * \return The relative seondary flow strength.
   */
  su2double GetSurface_SecondOverUniform(unsigned short val_imarker);

  /*!
   * \brief Get the momentum distortion at the surface.
   * \param[in] val_imarker - Index corresponding to the outlet boundary.
   * \return The momentum distortion.
   */
  su2double GetSurface_MomentumDistortion(unsigned short val_imarker);

  /*!
   * \brief Get the total temperature at an outlet boundary.
   * \param[in] val_index - Index corresponding to the outlet boundary.
   * \return The total temperature.
   */
  su2double GetSurface_TotalTemperature(unsigned short val_imarker);

  /*!
   * \brief Get the total pressure at an outlet boundary.
   * \param[in] val_index - Index corresponding to the outlet boundary.
   * \return The total pressure.
   */
  su2double GetSurface_TotalPressure(unsigned short val_imarker);

  /*!
   * \brief Get the pressure drop between two surfaces.
   * \param[in] val_index - Index corresponding to the outlet boundary.
   * \return The pressure drop.
   */
  su2double GetSurface_PressureDrop(unsigned short val_imarker);

  /*!
   * \brief Get the back pressure (static) at an outlet boundary.
   * \param[in] val_index - Index corresponding to the outlet boundary.
   * \return The outlet pressure.
   */
  su2double GetSurface_IDC(unsigned short val_imarker);
  
  /*!
   * \brief Get the back pressure (static) at an outlet boundary.
   * \param[in] val_index - Index corresponding to the outlet boundary.
   * \return The outlet pressure.
   */
  su2double GetSurface_IDC_Mach(unsigned short val_imarker);
  
  /*!
   * \brief Get the back pressure (static) at an outlet boundary.
   * \param[in] val_index - Index corresponding to the outlet boundary.
   * \return The outlet pressure.
   */
  su2double GetSurface_IDR(unsigned short val_imarker);
  
  /*!
   * \brief Get the back pressure (static) at an outlet boundary.
   * \param[in] val_index - Index corresponding to the outlet boundary.
   * \return The outlet pressure.
   */
  su2double GetActDiskOutlet_Pressure(string val_marker);
  
  /*!
   * \brief Get the back pressure (static) at an outlet boundary.
   * \param[in] val_index - Index corresponding to the outlet boundary.
   * \return The outlet pressure.
   */
  su2double GetActDiskOutlet_TotalPressure(string val_marker);
  
  /*!
   * \brief Get the back pressure (static) at an outlet boundary.
   * \param[in] val_index - Index corresponding to the outlet boundary.
   * \return The outlet pressure.
   */
  su2double GetActDiskOutlet_GrossThrust(string val_marker);
  
  /*!
   * \brief Get the back pressure (static) at an outlet boundary.
   * \param[in] val_index - Index corresponding to the outlet boundary.
   * \return The outlet pressure.
   */
  su2double GetActDiskOutlet_Force(string val_marker);
  
  /*!
   * \brief Get the back pressure (static) at an outlet boundary.
   * \param[in] val_index - Index corresponding to the outlet boundary.
   * \return The outlet pressure.
   */
  su2double GetActDiskOutlet_Power(string val_marker);
  
  /*!
   * \brief Get the back pressure (static) at an outlet boundary.
   * \param[in] val_index - Index corresponding to the outlet boundary.
   * \return The outlet pressure.
   */
  void SetActDiskOutlet_Pressure(unsigned short val_imarker, su2double val_actdisk_pressure);
  
  /*!
   * \brief Get the back pressure (static) at an outlet boundary.
   * \param[in] val_index - Index corresponding to the outlet boundary.
   * \return The outlet pressure.
   */
  void SetActDiskOutlet_TotalPressure(unsigned short val_imarker, su2double val_actdisk_totalpressure);
  
  /*!
   * \brief Get the back pressure (static) at an outlet boundary.
   * \param[in] val_index - Index corresponding to the outlet boundary.
   * \return The outlet pressure.
   */
  void SetActDiskOutlet_GrossThrust(unsigned short val_imarker, su2double val_actdisk_grossthrust);
  
  /*!
   * \brief Get the back pressure (static) at an outlet boundary.
   * \param[in] val_index - Index corresponding to the outlet boundary.
   * \return The outlet pressure.
   */
  void SetActDiskOutlet_Force(unsigned short val_imarker, su2double val_actdisk_force);
  
  /*!
   * \brief Get the back pressure (static) at an outlet boundary.
   * \param[in] val_index - Index corresponding to the outlet boundary.
   * \return The outlet pressure.
   */
  void SetActDiskOutlet_Power(unsigned short val_imarker, su2double val_actdisk_power);
  
  /*!
   * \brief Get the displacement value at an displacement boundary.
   * \param[in] val_index - Index corresponding to the displacement boundary.
   * \return The displacement value.
   */
  su2double GetDispl_Value(string val_index);
  
  /*!
   * \brief Get the force value at an load boundary.
   * \param[in] val_index - Index corresponding to the load boundary.
   * \return The load value.
   */
  su2double GetLoad_Value(string val_index);
  
  /*!
   * \brief Get the constant value at a damper boundary.
   * \param[in] val_index - Index corresponding to the load boundary.
   * \return The damper constant.
   */
  su2double GetDamper_Constant(string val_index);
  
  /*!
   * \brief Get the force value at a load boundary defined in cartesian coordinates.
   * \param[in] val_index - Index corresponding to the load boundary.
   * \return The load value.
   */
  su2double GetLoad_Dir_Value(string val_index);
  
  /*!
   * \brief Get the force multiplier at a load boundary in cartesian coordinates.
   * \param[in] val_index - Index corresponding to the load boundary.
   * \return The load multiplier.
   */
  su2double GetLoad_Dir_Multiplier(string val_index);
  
  /*!
   * \brief Get the force value at a load boundary defined in cartesian coordinates.
   * \param[in] val_index - Index corresponding to the load boundary.
   * \return The load value.
   */
  su2double GetDisp_Dir_Value(string val_index);
  
  /*!
   * \brief Get the force multiplier at a load boundary in cartesian coordinates.
   * \param[in] val_index - Index corresponding to the load boundary.
   * \return The load multiplier.
   */
  su2double GetDisp_Dir_Multiplier(string val_index);
  
  /*!
   * \brief Get the force direction at a loaded boundary in cartesian coordinates.
   * \param[in] val_index - Index corresponding to the load boundary.
   * \return The load direction.
   */
  su2double* GetLoad_Dir(string val_index);
  
  /*!
   * \brief Get the force direction at a loaded boundary in cartesian coordinates.
   * \param[in] val_index - Index corresponding to the load boundary.
   * \return The load direction.
   */
  su2double* GetDisp_Dir(string val_index);
  
  /*!
   * \brief Get the amplitude of the sine-wave at a load boundary defined in cartesian coordinates.
   * \param[in] val_index - Index corresponding to the load boundary.
   * \return The load value.
   */
  su2double GetLoad_Sine_Amplitude(string val_index);
  
  /*!
   * \brief Get the frequency of the sine-wave at a load boundary in cartesian coordinates.
   * \param[in] val_index - Index corresponding to the load boundary.
   * \return The load frequency.
   */
  su2double GetLoad_Sine_Frequency(string val_index);
  
  /*!
   * \brief Get the force direction at a sine-wave loaded boundary in cartesian coordinates.
   * \param[in] val_index - Index corresponding to the load boundary.
   * \return The load direction.
   */
  su2double* GetLoad_Sine_Dir(string val_index);
  
  /*!
   * \brief Get the force value at an load boundary.
   * \param[in] val_index - Index corresponding to the load boundary.
   * \return The load value.
   */
  su2double GetFlowLoad_Value(string val_index);
  
  /*!
   * \brief Cyclic pitch amplitude for rotor blades.
   * \return The specified cyclic pitch amplitude.
   */
  su2double GetCyclic_Pitch(void);
  
  /*!
   * \brief Collective pitch setting for rotor blades.
   * \return The specified collective pitch setting.
   */
  su2double GetCollective_Pitch(void);
  
  /*!
   * \brief Get name of the arbitrary mesh motion input file.
   * \return File name of the arbitrary mesh motion input file.
   */
  string GetDV_Filename(void);
  
  /*!
   * \brief Set the config options.
   */
  void SetConfig_Options(unsigned short val_iZone, unsigned short val_nZone);
  
  /*!
   * \brief Set the config options.
   */
  void SetRunTime_Options(void);
  
  /*!
   * \brief Set the config file parsing.
   */
  void SetConfig_Parsing(char case_filename[MAX_STRING_SIZE]);
  
  /*!
   * \brief Set the config file parsing.
   */
  bool SetRunTime_Parsing(char case_filename[MAX_STRING_SIZE]);
  
  /*!
   * \brief Config file postprocessing.
   */
  void SetPostprocessing(unsigned short val_software, unsigned short val_izone, unsigned short val_nDim);
  
  /*!
   * \brief Config file markers processing.
   */
  void SetMarkers(unsigned short val_software);
  
  /*!
   * \brief Config file output.
   */
  void SetOutput(unsigned short val_software, unsigned short val_izone);
  
  /*!
   * \brief Value of Aeroelastic solution coordinate at time n+1.
   */
  vector<vector<su2double> > GetAeroelastic_np1(unsigned short iMarker);
  
  /*!
   * \brief Value of Aeroelastic solution coordinate at time n.
   */
  vector<vector<su2double> > GetAeroelastic_n(unsigned short iMarker);
  
  /*!
   * \brief Value of Aeroelastic solution coordinate at time n-1.
   */
  vector<vector<su2double> > GetAeroelastic_n1(unsigned short iMarker);
  
  /*!
   * \brief Value of Aeroelastic solution coordinate at time n+1.
   */
  void SetAeroelastic_np1(unsigned short iMarker, vector<vector<su2double> > solution);
  
  /*!
   * \brief Value of Aeroelastic solution coordinate at time n from time n+1.
   */
  void SetAeroelastic_n(void);
  
  /*!
   * \brief Value of Aeroelastic solution coordinate at time n-1 from time n.
   */
  void SetAeroelastic_n1(void);
  
  /*!
   * \brief Aeroelastic Flutter Speed Index.
   */
  su2double GetAeroelastic_Flutter_Speed_Index(void);
  
  /*!
   * \brief Uncoupled Aeroelastic Frequency Plunge.
   */
  su2double GetAeroelastic_Frequency_Plunge(void);
  
  /*!
   * \brief Uncoupled Aeroelastic Frequency Pitch.
   */
  su2double GetAeroelastic_Frequency_Pitch(void);
  
  /*!
   * \brief Aeroelastic Airfoil Mass Ratio.
   */
  su2double GetAeroelastic_Airfoil_Mass_Ratio(void);
  
  /*!
   * \brief Aeroelastic center of gravity location.
   */
  su2double GetAeroelastic_CG_Location(void);
  
  /*!
   * \brief Aeroelastic radius of gyration squared.
   */
  su2double GetAeroelastic_Radius_Gyration_Squared(void);
  
  /*!
   * \brief Aeroelastic solve every x inner iteration.
   */
  unsigned short GetAeroelasticIter(void);
  
  /*!
   * \brief Value of plunging coordinate.
   * \param[in] val_marker - the marker we are monitoring.
   * \return Value of plunging coordinate.
   */
  su2double GetAeroelastic_plunge(unsigned short val_marker);
  
  /*!
   * \brief Value of pitching coordinate.
   * \param[in] val_marker - the marker we are monitoring.
   * \return Value of pitching coordinate.
   */
  su2double GetAeroelastic_pitch(unsigned short val_marker);
  
  /*!
   * \brief Value of plunging coordinate.
   * \param[in] val_marker - the marker we are monitoring.
   * \param[in] val - value of plunging coordinate.
   */
  void SetAeroelastic_plunge(unsigned short val_marker, su2double val);
  
  /*!
   * \brief Value of pitching coordinate.
   * \param[in] val_marker - the marker we are monitoring.
   * \param[in] val - value of pitching coordinate.
   */
  void SetAeroelastic_pitch(unsigned short val_marker, su2double val);
  
  /*!
   * \brief Get information about the aeroelastic simulation.
   * \return <code>TRUE</code> if it is an aeroelastic case; otherwise <code>FALSE</code>.
   */
  bool GetAeroelastic_Simulation(void);
  
  /*!
   * \brief Get information about the wind gust.
   * \return <code>TRUE</code> if there is a wind gust; otherwise <code>FALSE</code>.
   */
  bool GetWind_Gust(void);
  
  /*!
   * \brief Get the type of gust to simulate.
   * \return type of gust to use for the simulation.
   */
  unsigned short GetGust_Type(void);
  
  /*!
   * \brief Get the gust direction.
   * \return the gust direction.
   */
  unsigned short GetGust_Dir(void);
  
  /*!
   * \brief Value of the gust wavelength.
   */
  su2double GetGust_WaveLength(void);
  
  /*!
   * \brief Value of the number of gust periods.
   */
  su2double GetGust_Periods(void);
  
  /*!
   * \brief Value of the gust amplitude.
   */
  su2double GetGust_Ampl(void);
  
  /*!
   * \brief Value of the time at which to begin the gust.
   */
  su2double GetGust_Begin_Time(void);
  
  /*!
   * \brief Value of the location ath which the gust begins.
   */
  su2double GetGust_Begin_Loc(void);
  
  /*!
   * \brief Get the number of iterations to evaluate the parametric coordinates.
   * \return Number of iterations to evaluate the parametric coordinates.
   */
  unsigned short GetnFFD_Iter(void);
  
  /*!
   * \brief Get the tolerance of the point inversion algorithm.
   * \return Tolerance of the point inversion algorithm.
   */
  su2double GetFFD_Tol(void);
  
  /*!
   * \brief Get the scale factor for the line search.
   * \return Scale factor for the line search.
   */
  su2double GetOpt_RelaxFactor(void);

  /*!
   * \brief Get the bound for the line search.
   * \return Bound for the line search.
   */
  su2double GetOpt_LineSearch_Bound(void);
  
  /*!
   * \brief Set the scale factor for the line search.
   * \param[in] val_scale - scale of the deformation.
   */
  void SetOpt_RelaxFactor(su2double val_scale);
  
  /*!
   * \brief Get the node number of the CV to visualize.
   * \return Node number of the CV to visualize.
   */
  long GetVisualize_CV(void);
  
  /*!
   * \brief Get information about whether to use fixed CL mode.
   * \return <code>TRUE</code> if fixed CL mode is active; otherwise <code>FALSE</code>.
   */
  bool GetFixed_CL_Mode(void);
  
  /*!
   * \brief Get information about whether to use fixed CL mode.
   * \return <code>TRUE</code> if fixed CL mode is active; otherwise <code>FALSE</code>.
   */
  bool GetFixed_CM_Mode(void);
  
  /*!
   * \brief Get information about whether to use fixed CL mode.
   * \return <code>TRUE</code> if fixed CL mode is active; otherwise <code>FALSE</code>.
   */
  bool GetEval_dOF_dCX(void);
  
  /*!
   * \brief Get information about whether to use fixed CL mode.
   * \return <code>TRUE</code> if fixed CL mode is active; otherwise <code>FALSE</code>.
   */
  bool GetDiscard_InFiles(void);
  
  /*!
   * \brief Get the value specified for the target CL.
   * \return Value of the target CL.
   */
  su2double GetTarget_CL(void);
  
  /*!
   * \brief Get the value for the lift curve slope for fixed CL mode.
   * \return Lift curve slope for fixed CL mode.
   */
  su2double GetdCL_dAlpha(void);
  
  /*!
   * \brief Get the value of iterations to re-evaluate the angle of attack.
   * \return Number of iterations.
   */
  unsigned long GetUpdate_Alpha(void);
  
  /*!
   * \brief Number of iterations to evaluate dCL_dAlpha.
   * \return Number of iterations.
   */
  unsigned long GetIter_dCL_dAlpha(void);
  
  /*!
   * \brief Get the value of the damping coefficient for fixed CL mode.
   * \return Damping coefficient for fixed CL mode.
   */
  su2double GetdCM_diH(void);
  
  /*!
   * \brief Get the value of iterations to re-evaluate the angle of attack.
   * \return Number of iterations.
   */
  unsigned long GetIter_Fixed_CL(void);
  
  /*!
   * \brief Get the value of iterations to re-evaluate the angle of attack.
   * \return Number of iterations.
   */
  unsigned long GetIter_Fixed_NetThrust(void);
  
  /*!
   * \brief Get the value of the damping coefficient for fixed CL mode.
   * \return Damping coefficient for fixed CL mode.
   */
  su2double GetdNetThrust_dBCThrust(void);
  
  /*!
   * \brief Get the value of iterations to re-evaluate the angle of attack.
   * \return Number of iterations.
   */
  unsigned long GetUpdate_BCThrust(void);
  
  /*!
   * \brief Set the value of the boolean for updating AoA in fixed lift mode.
   * \param[in] val_update - the bool for whether to update the AoA.
   */
  void SetUpdate_BCThrust_Bool(bool val_update);
  
  /*!
   * \brief Set the value of the boolean for updating AoA in fixed lift mode.
   * \param[in] val_update - the bool for whether to update the AoA.
   */
  void SetUpdate_AoA(bool val_update);
  
  /*!
   * \brief Get information about whether to update the AoA for fixed lift mode.
   * \return <code>TRUE</code> if we should update the AoA for fixed lift mode; otherwise <code>FALSE</code>.
   */
  bool GetUpdate_BCThrust_Bool(void);
  
  /*!
   * \brief Get information about whether to update the AoA for fixed lift mode.
   * \return <code>TRUE</code> if we should update the AoA for fixed lift mode; otherwise <code>FALSE</code>.
   */
  bool GetUpdate_AoA(void);
  
  /*!
   * \brief Set the current number of non-physical nodes in the solution.
   * \param[in] val_nonphys_points - current number of non-physical points.
   */
  void SetNonphysical_Points(unsigned long val_nonphys_points);
  
  /*!
   * \brief Get the current number of non-physical nodes in the solution.
   * \return Current number of non-physical points.
   */
  unsigned long GetNonphysical_Points(void);
  
  /*!
   * \brief Set the current number of non-physical reconstructions for 2nd-order upwinding.
   * \param[in] val_nonphys_reconstr - current number of non-physical reconstructions for 2nd-order upwinding.
   */
  void SetNonphysical_Reconstr(unsigned long val_nonphys_reconstr);
  
  /*!
   * \brief Get the current number of non-physical reconstructions for 2nd-order upwinding.
   * \return Current number of non-physical reconstructions for 2nd-order upwinding.
   */
  unsigned long GetNonphysical_Reconstr(void);
  
  /*!
   * \brief Given arrays x[1..n] and y[1..n] containing a tabulated function, i.e., yi = f(xi), with
   x1 < x2 < . . . < xN , and given values yp1 and ypn for the first derivative of the interpolating
   function at points 1 and n, respectively, this routine returns an array y2[1..n] that contains
   the second derivatives of the interpolating function at the tabulated points xi. If yp1 and/or
   ypn are equal to 1 × 1030 or larger, the routine is signaled to set the corresponding boundary
   condition for a natural spline, with zero second derivative on that boundary.
   Numerical Recipes: The Art of Scientific Computing, Third Edition in C++.
   */
  void SetSpline(vector<su2double> &x, vector<su2double> &y, unsigned long n, su2double yp1, su2double ypn, vector<su2double> &y2);
  
  /*!
   * \brief Given the arrays xa[1..n] and ya[1..n], which tabulate a function (with the xai’s in order),
   and given the array y2a[1..n], which is the output from spline above, and given a value of
   x, this routine returns a cubic-spline interpolated value y.
   Numerical Recipes: The Art of Scientific Computing, Third Edition in C++.
   * \returns The interpolated value of for x.
   */
  su2double GetSpline(vector<su2double> &xa, vector<su2double> &ya, vector<su2double> &y2a, unsigned long n, su2double x);

  /*!
   * \brief Start the timer for profiling subroutines.
   * \param[in] val_start_time - the value of the start time.
   */
  void Tick(double *val_start_time);

  /*!
   * \brief Stop the timer for profiling subroutines and store results.
   * \param[in] val_start_time - the value of the start time.
   * \param[in] val_function_name - string for the name of the profiled subroutine.
   * \param[in] val_group_id - string for the name of the profiled subroutine.
   */
  void Tock(double val_start_time, string val_function_name, int val_group_id);

  /*!
   * \brief Write a CSV file containing the results of the profiling.
   */
  void SetProfilingCSV(void);

  /*!
   * \brief Start the timer for profiling subroutines.
   * \param[in] val_start_time - the value of the start time.
   */
  void GEMM_Tick(double *val_start_time);

  /*!
   * \brief Stop the timer for the GEMM profiling and store results.
   * \param[in] val_start_time - The value of the start time.
   * \param[in] M, N, K        - Matrix size of the GEMM call.
   */
  void GEMM_Tock(double val_start_time, int M, int N, int K);

  /*!
   * \brief Write a CSV file containing the results of the profiling.
   */
  void GEMMProfilingCSV(void);

  /*!
   *
   * \brief Set freestream turbonormal for initializing solution.
   */
  void SetFreeStreamTurboNormal(su2double* turboNormal);

  /*!
   *
   * \brief Set freestream turbonormal for initializing solution.
   */
  su2double* GetFreeStreamTurboNormal(void);

  /*!
   *
   * \brief Set multizone properties.
   */
  void SetMultizone(CConfig *driver_config, CConfig **config_container);

  /*!
   * \brief Get the verbosity level of the console output.
   * \return Verbosity level for the console output.
   */
  unsigned short GetConsole_Output_Verb(void);
  
  /*!
   * \brief Get the kind of marker analyze marker (area-averaged, mass flux averaged, etc).
   * \return Kind of average.
   */
  unsigned short GetKind_Average(void);

  /*!
   *
   * \brief Get the direct differentation method.
   * \return direct differentiation method.
   */
  unsigned short GetDirectDiff();
  
  /*!
   * \brief Get the indicator whether we are solving an discrete adjoint problem.
   * \return the discrete adjoint indicator.
   */
  bool GetDiscrete_Adjoint(void);
  
  /*!
   * \brief Get the indicator whether we want to benchmark the MPI performance of FSI problems
   * \return The value for checking
   */
  bool CheckFSI_MPI(void);
  
  /*!
   * \brief Get the number of fluid subiterations roblems.
   * \return Number of FSI subiters.
   */
  unsigned short GetnIterFSI(void);
  
  /*!
   * \brief Get the number of subiterations while a ramp is applied.
   * \return Number of FSI subiters.
   */
  unsigned short GetnIterFSI_Ramp(void);
  
  /*!
   * \brief Get Aitken's relaxation parameter for static relaxation cases.
   * \return Aitken's relaxation parameters.
   */
  su2double GetAitkenStatRelax(void);
  
  /*!
   * \brief Get Aitken's maximum relaxation parameter for dynamic relaxation cases and first iteration.
   * \return Aitken's relaxation parameters.
   */
  su2double GetAitkenDynMaxInit(void);
  
  /*!
   * \brief Get Aitken's maximum relaxation parameter for dynamic relaxation cases and first iteration.
   * \return Aitken's relaxation parameters.
   */
  su2double GetAitkenDynMinInit(void);
  
  
  /*!
   * \brief Decide whether to apply dead loads to the model.
   * \return <code>TRUE</code> if the dead loads are to be applied, <code>FALSE</code> otherwise.
   */
  
  bool GetDeadLoad(void);
  
  /*!
   * \brief Identifies if the mesh is matching or not (temporary, while implementing interpolation procedures).
   * \return <code>TRUE</code> if the mesh is matching, <code>FALSE</code> otherwise.
   */
  
  bool GetPseudoStatic(void);
  
  /*!
    * \brief Identifies if the mesh is matching or not (temporary, while implementing interpolation procedures).
    * \return <code>TRUE</code> if the mesh is matching, <code>FALSE</code> otherwise.
    */
  
  bool GetMatchingMesh(void);
  
  /*!
   * \brief Identifies if we want to restart from a steady or an unsteady solution.
   * \return <code>TRUE</code> if we restart from steady state solution, <code>FALSE</code> otherwise.
   */
  
  bool GetSteadyRestart(void);
  
  
  /*!
   * \brief Provides information about the time integration of the structural analysis, and change the write in the output
   *        files information about the iteration.
   * \return The kind of time integration: Static or dynamic analysis
   */
  unsigned short GetDynamic_Analysis(void);
  
  /*!
   * \brief If we are prforming an unsteady simulation, there is only
   *        one value of the time step for the complete simulation.
   * \return Value of the time step in an unsteady simulation (non dimensional).
   */
  su2double GetDelta_DynTime(void);
  
  /*!
   * \brief If we are prforming an unsteady simulation, there is only
   *        one value of the time step for the complete simulation.
   * \return Value of the time step in an unsteady simulation (non dimensional).
   */
  su2double GetTotal_DynTime(void);
  
  /*!
   * \brief If we are prforming an unsteady simulation, there is only
   *        one value of the time step for the complete simulation.
   * \return Value of the time step in an unsteady simulation (non dimensional).
   */
  su2double GetCurrent_DynTime(void);
  
  /*!
   * \brief Get the current instance.
   * \return Current instance identifier.
   */
  unsigned short GetiInst(void);

  /*!
   * \brief Set the current instance.
   * \param[in] iInst - current instance identifier.
   */
  void SetiInst(unsigned short val_iInst);

  /*!
   * \brief Get information about writing dynamic structural analysis headers and file extensions.
   * \return 	<code>TRUE</code> means that dynamic structural analysis solution files will be written.
   */
  bool GetWrt_Dynamic(void);
  
  /*!
   * \brief Get Newmark alpha parameter.
   * \return Value of the Newmark alpha parameter.
   */
  su2double GetNewmark_beta(void);
  
  /*!
   * \brief Get Newmark delta parameter.
   * \return Value of the Newmark delta parameter.
   */
  su2double GetNewmark_gamma(void);
  
  /*!
   * \brief Get the number of integration coefficients provided by the user.
   * \return Number of integration coefficients.
   */
  unsigned short GetnIntCoeffs(void);
  
  /*!
   * \brief Get the number of different values for the elasticity modulus.
   * \return Number of different values for the elasticity modulus.
   */
  unsigned short GetnElasticityMod(void);
  
  /*!
   * \brief Get the number of different values for the Poisson ratio.
   * \return Number of different values for the Poisson ratio.
   */
  unsigned short GetnPoissonRatio(void);
  
  /*!
   * \brief Get the number of different values for the Material density.
   * \return Number of different values for the Material density.
   */
  unsigned short GetnMaterialDensity(void);
  
  /*!
   * \brief Get the integration coefficients for the Generalized Alpha - Newmark integration integration scheme.
   * \param[in] val_coeff - Index of the coefficient.
   * \return Alpha coefficient for the Runge-Kutta integration scheme.
   */
  su2double Get_Int_Coeffs(unsigned short val_coeff);
  
  /*!
   * \brief Get the number of different values for the modulus of the electric field.
   * \return Number of different values for the modulus of the electric field.
   */
  unsigned short GetnElectric_Field(void);
  
  /*!
   * \brief Get the dimensionality of the electric field.
   * \return Number of integration coefficients.
   */
  unsigned short GetnDim_Electric_Field(void);
  
  /*!
   * \brief Get the values for the electric field modulus.
   * \param[in] val_coeff - Index of the coefficient.
   * \return Alpha coefficient for the Runge-Kutta integration scheme.
   */
  su2double Get_Electric_Field_Mod(unsigned short val_coeff);
  
  /*!
   * \brief Set the values for the electric field modulus.
   * \param[in] val_coeff - Index of the electric field.
   * \param[in] val_el_field - Value of the electric field.
   */
  void Set_Electric_Field_Mod(unsigned short val_coeff, su2double val_el_field);
  
  /*!
   * \brief Get the direction of the electric field in reference configuration.
   * \param[in] val_coeff - Index of the coefficient.
   * \return Alpha coefficient for the Runge-Kutta integration scheme.
   */
  su2double* Get_Electric_Field_Dir(void);
  
  
  /*!
   * \brief Check if the user wants to apply the load as a ramp.
   * \return 	<code>TRUE</code> means that the load is to be applied as a ramp.
   */
  bool GetRamp_Load(void);
  
  /*!
   * \brief Get the maximum time of the ramp.
   * \return 	Value of the max time while the load is linearly increased
   */
  su2double GetRamp_Time(void);
  
  /*!
   * \brief Check if the user wants to apply the load as a ramp.
   * \return  <code>TRUE</code> means that the load is to be applied as a ramp.
   */
  bool GetRampAndRelease_Load(void);

  /*!
   * \brief Check if the user wants to apply the load as a ramp.
   * \return  <code>TRUE</code> means that the load is to be applied as a ramp.
   */
  bool GetSine_Load(void);

  /*!
   * \brief Get the sine load properties.
   * \param[in] val_index - Index corresponding to the load boundary.
   * \return The pointer to the sine load values.
   */
  su2double* GetLoad_Sine(void);
   /*!
    * \brief Get the kind of load transfer method we want to use for dynamic problems
    * \note This value is obtained from the config file, and it is constant
    *       during the computation.
    * \return Kind of transfer method for multiphysics problems
    */
   unsigned short GetDynamic_LoadTransfer(void);
  
   /*!
    * \brief Get the penalty weight value for the objective function.
    * \return  Penalty weight value for the reference geometry objective function.
    */
   su2double GetRefGeom_Penalty(void);
  
   /*!
    * \brief Get the penalty weight value for the objective function.
    * \return  Penalty weight value for the reference geometry objective function.
    */
   su2double GetTotalDV_Penalty(void);
  
   /*!
    * \brief Get whether a predictor is used for FSI applications.
    * \return  Bool: determines if predictor is used or not
    */
   bool GetPredictor(void);

  /*!
   * \brief Get the order of the predictor for FSI applications.
   * \return 	Order of predictor
   */
  unsigned short GetPredictorOrder(void);

  /*!
   * \brief Get boolean for using Persson's shock capturing method in Euler flow DG-FEM
   * \return Boolean for using Persson's shock capturing method in Euler flow DG-FEM
   */
  bool GetEulerPersson(void);

  /*!
   * \brief Set boolean for using Persson's shock capturing method in Euler flow DG-FEM
   * \param[in] val_EulerPersson - Boolean for using Persson's shock capturing method in Euler flow DG-FEM
   */
  void SetEulerPersson(bool val_EulerPersson);

  /*!
   * \brief Get whether a relaxation parameter is used for FSI applications.
   * \return Bool: determines if relaxation parameter  is used or not
   */
  bool GetRelaxation(void);

  /*!
   * \brief Check if the simulation we are running is a FSI simulation
   * \return Value of the physical time in an unsteady simulation.
   */
  bool GetFSI_Simulation(void);
  
  /*!
   * \brief Set that the simulation we are running is a FSI simulation
   * \param[in] FSI_sim - boolean that determines is FSI_Problem is true/false.
   */
  void SetFSI_Simulation(bool FSI_sim);

  /*!
   * \brief Set that the simulation we are running is a multizone simulation
   * \param[in] MZ_problem - boolean that determines is Multizone_Problem is true/false.
   */
  void SetMultizone_Problem(bool MZ_problem);

  /*!
   * \brief Get whether the simulation we are running is a multizone simulation
   * \return Multizone_Problem - boolean that determines is Multizone_Problem is true/false.
   */
  bool GetMultizone_Problem(void);

   /*!
    * \brief Get the ID for the FEA region that we want to compute the gradient for using direct differentiation
    * \return ID
    */
   unsigned short GetnID_DV(void);
  
  /*!
   * \brief Check if we want to apply an incremental load to the nonlinear structural simulation
   * \return <code>TRUE</code> means that the load is to be applied in increments.
   */
  bool GetIncrementalLoad(void);
  
  /*!
   * \brief Get the number of increments for an incremental load.
   * \return 	Number of increments.
   */
  unsigned long GetNumberIncrements(void);

  /*!
   * \brief Get the value of the criteria for applying incremental loading.
   * \return Value of the log10 of the residual.
   */
  su2double GetIncLoad_Criteria(unsigned short val_var);
  
  /*!
   * \brief Get the relaxation method chosen for the simulation
   * \return Value of the relaxation method
   */
  unsigned short GetRelaxation_Method_FSI(void);

  /*!
   * \brief Get the kind of Riemann solver for the DG method (FEM flow solver).
   * \note This value is obtained from the config file, and it is constant
   *       during the computation.
   * \return Kind of Riemann solver for the DG method (FEM flow solver).
   */
  unsigned short GetRiemann_Solver_FEM(void);

  /*!
   * \brief Get the factor applied during quadrature of straight elements.
   * \return The specified straight element quadrature factor.
   */
  su2double GetQuadrature_Factor_Straight(void);

  /*!
   * \brief Get the factor applied during quadrature of curved elements.
   * \return The specified curved element quadrature factor.
   */
  su2double GetQuadrature_Factor_Curved(void);

  /*!
   * \brief Get the factor applied during time quadrature for ADER-DG.
   * \return The specified ADER-DG time quadrature factor.
   */
  su2double GetQuadrature_Factor_Time_ADER_DG(void);

  /*!
   * \brief Function to make available the multiplication factor theta of the
            symmetrizing terms in the DG discretization of the viscous terms.
   * \return The specified factor for the DG discretization.
   */
  su2double GetTheta_Interior_Penalty_DGFEM(void);

  /*!
   * \brief Function to make available the matrix size in vectorization in
            order to optimize the gemm performance.
   * \return The matrix size in this direction.
   */
  unsigned short GetSizeMatMulPadding(void);

  /*!
   * \brief Function to make available whether or not the entropy must be computed.
   * \return The boolean whether or not the entropy must be computed.
   */
  bool GetCompute_Entropy(void);

  /*!
   * \brief Function to make available whether or not the lumped mass matrix
            must be used for steady computations.
   * \return The boolean whether or not to use the lumped mass matrix.
   */
  bool GetUse_Lumped_MassMatrix_DGFEM(void);

  /*!
   * \brief Function to make available whether or not only the exact Jacobian
            of the spatial discretization must be computed.
   * \return The boolean whether or not the Jacobian must be computed.
   */
  bool GetJacobian_Spatial_Discretization_Only(void);

  /*!
   * \brief Get the interpolation method used for matching between zones.
   */
  inline unsigned short GetKindInterpolation(void);
	
	/*!
	 * \brief Get option of whether to use conservative interpolation between zones.
	 */
  inline bool GetConservativeInterpolation(void);
	
  /*!
   * \brief Get the basis function to use for radial basis function interpolation for FSI.
   */
  inline unsigned short GetKindRadialBasisFunction(void);
	
  /*!
   * \brief Get option of whether to use polynomial terms in Radial Basis Function interpolation.
   */
  inline bool GetRadialBasisFunctionPolynomialOption(void);
	
  /*!
   * \brief Get the basis function radius to use for radial basis function interpolation for FSI.
   */
  inline su2double GetRadialBasisFunctionParameter(void);

  /*!
   * \brief Get information about using UQ methodology
   * \return <code>TRUE</code> means that UQ methodology of eigenspace perturbation will be used
   */
  bool GetUsing_UQ(void);

  /*!
   * \brief Get the amount of eigenvalue perturbation to be done
   * \return Value of the uq_delta_b parameter
   */
  su2double GetUQ_Delta_B(void);

  /*!
   * \brief Get the kind of eigenspace perturbation to be done
   * \return Value of the eig_val_comp
   */
  unsigned short GetEig_Val_Comp(void);

  /*!
   * \brief Get the underelaxation factor
   * \return Value of the uq_urlx parameter
   */
  su2double GetUQ_URLX(void);

  /*!
   * \brief Get information about eigenspace perturbation
   * \return <code>TRUE</code> means eigenspace perterturbation will be used
   */
  bool GetUQ_Permute(void);
  
  /*!
   * \brief Get information about whether to use wall functions.
   * \return <code>TRUE</code> if wall functions are on; otherwise <code>FALSE</code>.
   */
  bool GetWall_Functions(void);
  /*!
   * \brief Get the AD support.
   */
  bool GetAD_Mode(void);

  /*!
   * \brief Set the maximum velocity^2 in the domain for the incompressible preconditioner.
   * \param[in] Value of the maximum velocity^2 in the domain for the incompressible preconditioner.
   */
  void SetMax_Vel2(su2double val_max_vel2);

  /*!
   * \brief Get the maximum velocity^2 in the domain for the incompressible preconditioner.
   * \return Value of the maximum velocity^2 in the domain for the incompressible preconditioner.
   */
  su2double GetMax_Vel2(void);
  
  /*!
   * \brief Set the sum of the bandwidth for writing binary restarts (to be averaged later).
   * \param[in] Sum of the bandwidth for writing binary restarts.
   */
  void SetRestart_Bandwidth_Agg(su2double val_restart_bandwidth_sum);
  
  /*!
   * \brief Set the sum of the bandwidth for writing binary restarts (to be averaged later).
   * \return Sum of the bandwidth for writing binary restarts.
   */
  su2double GetRestart_Bandwidth_Agg(void);

  /*!
   * \brief Get the frequency for writing the surface solution file in Dual Time.
   * \return It writes the surface solution file with this frequency.
   */
  unsigned long GetWrt_Surf_Freq_DualTime(void);
    
  /*!
   * \brief Get the Kind of Hybrid RANS/LES.
   * \return Value of Hybrid RANS/LES method.
   */
  unsigned short GetKind_HybridRANSLES(void);

  /*!
   * \brief Get the Kind of Roe Low Dissipation Scheme for Unsteady flows.
   * \return Value of Low dissipation approach.
   */
   unsigned short GetKind_RoeLowDiss(void);
    
  /*!
   * \brief Get the DES Constant.
   * \return Value of DES constant.
   */
   su2double GetConst_DES(void);

  /*!
   * \brief Get QCR (SA-QCR2000).
   */
  bool GetQCR(void);

  /*!
   * \brief Get if AD preaccumulation should be performed.
   */
  bool GetAD_Preaccumulation(void);

  /*!
   * \brief Get the heat equation.
   * \return YES if weakly coupled heat equation for inc. flow is enabled.
   */
  bool GetWeakly_Coupled_Heat(void);

  /*!
   * \brief Check if values passed to the BC_HeatFlux-Routine are already integrated.
   * \return YES if the passed values is the integrated heat flux over the marker's surface.
   */
  bool GetIntegrated_HeatFlux(void);
  
  /*!
   * \brief Get Compute Average.
   * \return YES if start computing averages
   */
  bool GetCompute_Average(void);
  
  /*!
   * \brief Get topology optimization.
   */
  bool GetTopology_Optimization(void) const;

  /*!
   * \brief Get name of output file for topology optimization derivatives.
   */
  string GetTopology_Optim_FileName(void) const;

  /*!
   * \brief Get exponent for density-based stiffness penalization.
   */
  su2double GetSIMP_Exponent(void) const;

  /*!
   * \brief Get lower bound for density-based stiffness penalization.
   */
  su2double GetSIMP_MinStiffness(void) const;
  
  /*!
   * \brief Number of kernels to use in filtering the design density field.
   */
  unsigned short GetTopology_Optim_Num_Kernels(void) const;
  
  /*!
   * \brief Get the i'th kernel to use, its parameter, and the radius.
   */
  void GetTopology_Optim_Kernel(const unsigned short iKernel, unsigned short &type,
                                su2double &param, su2double &radius) const;
  /*!
   * \brief Get the type and parameter for the projection function used in topology optimization
   */
  void GetTopology_Optim_Projection(unsigned short &type, su2double &param) const;

  /*!
   * \brief Retrieve the ofstream of the history file for the current zone.
   */
  ofstream* GetHistFile(void);

  /*!
   * \brief Set the ofstream of the history file for the current zone.
   */
  void SetHistFile(ofstream *HistFile);

  /*!
   * \brief Get the filenames of the individual config files
   * \return File name of the config file for zone "index"
   */
  string GetConfigFilename(unsigned short index);

  /*!
   * \brief Get the number of config files
   * \return Number of config filenames in CONFIG_LIST
   */
  unsigned short GetnConfigFiles(void);

  /*!
   * \brief Check if the multizone problem is solved for time domain.
   * \return YES if time-domain is considered.
   */
  bool GetTime_Domain(void);

  /*!
   * \brief Get the number of inner iterations
   * \return Number of inner iterations on each multizone block
   */
  unsigned long GetnInner_Iter(void);

  /*!
   * \brief Get the number of outer iterations
   * \return Number of outer iterations for the multizone problem
   */
  unsigned long GetnOuter_Iter(void);

  /*!
   * \brief Get the number of time iterations
   * \return Number of time steps run for the multizone problem
   */
  unsigned long GetnTime_Iter(void);

  /*!
   * \brief Get the number of pseudo-time iterations
   * \return Number of pseudo-time steps run for the single-zone problem
   */
  unsigned long GetnIter(void);

  /*!
   * \brief Get the restart iteration
   * \return Iteration for the restart of multizone problems
   */
  unsigned long GetRestart_Iter(void);

  /*!
   * \brief Get the time step for multizone problems
   * \return Time step for multizone problems, it is set on all the zones
   */
  su2double GetTime_Step(void);

  /*!
   * \brief Get the maximum simulation time for time-domain problems
   * \return Simulation time for multizone problems, it is set on all the zones
   */
  su2double GetMax_Time(void);

  /*!
   * \brief Check if the mesh read supports multiple zones.
   * \return YES if multiple zones can be contained in the mesh file.
   */
  bool GetMultizone_Mesh(void);

  /*!
   * \brief Check if the mesh read supports multiple zones.
   * \return YES if multiple zones can be contained in the mesh file.
   */
  bool GetMultizone_Residual(void);

  /*!
   * \brief Check if the (new) single-zone driver is to be used (temporary)
   * \return YES if the (new) single-zone driver is to be used.
   */
  bool GetSinglezone_Driver(void);

  /*!
   * \brief Check if the special output is written
   * \return YES if the special output is written.
   */
  bool GetSpecial_Output(void);

  /*!
   * \brief Check if the forces breakdown file is written
   * \return YES if the forces breakdown file is written.
   */
  bool GetWrt_ForcesBreakdown(void);
};

#include "config_structure.inl"<|MERGE_RESOLUTION|>--- conflicted
+++ resolved
@@ -1059,15 +1059,8 @@
   bool Jacobian_Spatial_Discretization_Only; /*!< \brief Flag to know if only the exact Jacobian of the spatial discretization must be computed. */
   bool Compute_Average; /*!< \brief Whether or not to compute averages for unsteady simulations in FV or DG solver. */
   
+
   ofstream *ConvHistFile;       /*!< \brief Store the pointer to each history file */
-<<<<<<< HEAD
-  
-  bool using_uq;                /*!< \brief Using uncertainty quantification with SST model */
-  su2double uq_delta_b;            /*!< \brief Parameter used to perturb eigenvalues of Reynolds Stress Matrix */
-  unsigned short eig_val_comp;  /*!< \brief Parameter used to determine type of eigenvalue perturbation */
-  su2double uq_urlx;            /*!< \brief Under-relaxation factor */
-  bool uq_permute;              /*!< \brief Permutation of eigenvectors */
-=======
   bool Time_Domain;             /*!< \brief Determines if the multizone problem is solved in time-domain */
   unsigned long Outer_Iter,    /*!< \brief Determines the number of outer iterations in the multizone problem */
   Inner_Iter,                   /*!< \brief Determines the number of inner iterations in each multizone block */
@@ -1081,7 +1074,12 @@
   bool SpecialOutput,           /*!< \brief Determines if the special output is written. */
   Wrt_ForcesBreakdown;          /*!< \brief Determines if the forces breakdown file is written. */
   bool Multizone_Residual;      /*!< \brief Determines if memory should be allocated for the multizone residual. */
->>>>>>> 84b84f65
+  
+  bool using_uq;                /*!< \brief Using uncertainty quantification with SST model */
+  su2double uq_delta_b;            /*!< \brief Parameter used to perturb eigenvalues of Reynolds Stress Matrix */
+  unsigned short eig_val_comp;  /*!< \brief Parameter used to determine type of eigenvalue perturbation */
+  su2double uq_urlx;            /*!< \brief Under-relaxation factor */
+  bool uq_permute;              /*!< \brief Permutation of eigenvectors */
 
   /*--- all_options is a map containing all of the options. This is used during config file parsing
    to track the options which have not been set (so the default values can be used). Without this map
