/*!
 * \file option_structure.hpp
 * \brief Defines classes for referencing options for easy input in CConfig
 * \author J. Hicken, B. Tracey
 * \version 7.0.0 "Blackbird"
 *
 * SU2 Project Website: https://su2code.github.io
 *
 * The SU2 Project is maintained by the SU2 Foundation 
 * (http://su2foundation.org)
 *
 * Copyright 2012-2019, SU2 Contributors (cf. AUTHORS.md)
 *
 * SU2 is free software; you can redistribute it and/or
 * modify it under the terms of the GNU Lesser General Public
 * License as published by the Free Software Foundation; either
 * version 2.1 of the License, or (at your option) any later version.
 *
 * SU2 is distributed in the hope that it will be useful,
 * but WITHOUT ANY WARRANTY; without even the implied warranty of
 * MERCHANTABILITY or FITNESS FOR A PARTICULAR PURPOSE. See the GNU
 * Lesser General Public License for more details.
 *
 * You should have received a copy of the GNU Lesser General Public
 * License along with SU2. If not, see <http://www.gnu.org/licenses/>.
 */

#pragma once

#include "./mpi_structure.hpp"

#include <iostream>
#include <sstream>
#include <string>
#include <vector>
#include <map>
#include <cstdlib>
#include <algorithm>

using namespace std;

/*!
 * \class CCreateMap
 * \brief creates a map from a list by overloading operator()
 * \tparam T - the key type in the map
 * \tparam U - the mapped value type in the map
 * \author Boost.Assign and anonymous person on stackoverflow
 *
 * We need this to create static const maps that map strings to enum
 * types.  The implementation is based on the Boost.Assign library.  This
 * particular version is taken from
 * http://stackoverflow.com/questions/138600/initializing-a-static-stdmapint-int-in-c
 */
template <typename T, typename U>
class CCreateMap {
private:
  std::map<T, U> m_map;
public:
  CCreateMap(const T& key, const U& val) {
    m_map[key] = val;
  }
  CCreateMap<T, U>& operator()(const T& key, const U& val) {
    m_map[key] = val;
    return *this;
  }
  operator std::map<T, U>() {
    return m_map;
  }
};

/*!
 * \brief utility function for converting strings to uppercase
 * \param[in, out] str - string we want to convert
 */
inline void StringToUpperCase(string & str) {
  std::transform(str.begin(), str.end(), str.begin(), ::toupper);
}

/*!
 * \brief utility function for converting strings to uppercase
 * \param[in] str - string we want a copy of converted to uppercase
 * \returns a copy of str in uppercase
 */
inline string StringToUpperCase(const string & str) {
  string upp_str(str);
  std::transform(upp_str.begin(), upp_str.end(), upp_str.begin(), ::toupper);
  return upp_str;
}

/*!
 * \brief different software components of SU2
 */
enum SU2_COMPONENT {
  SU2_CFD = 1,	/*!< \brief Running the SU2_CFD software. */
  SU2_DEF = 2,	/*!< \brief Running the SU2_DEF software. */
  SU2_DOT = 3,	/*!< \brief Running the SU2_DOT software. */
  SU2_MSH = 4,	/*!< \brief Running the SU2_MSH software. */
  SU2_GEO = 5,	/*!< \brief Running the SU2_GEO software. */
  SU2_SOL = 6 	/*!< \brief Running the SU2_SOL software. */
};

const unsigned int EXIT_DIVERGENCE = 2;       /*!< \brief Exit code (divergence). */

const unsigned int BUFSIZE = 3000000;		  /*!< \brief MPI buffer. */
const unsigned int MAX_PARAMETERS = 10;		  /*!< \brief Maximum number of parameters for a design variable definition. */
const unsigned int MAX_NUMBER_PERIODIC = 10;  /*!< \brief Maximum number of periodic boundary conditions. */
const unsigned int MAX_STRING_SIZE = 200;     /*!< \brief Maximum number of domains. */
const unsigned int MAX_NUMBER_FFD = 15;	      /*!< \brief Maximum number of FFDBoxes for the FFD. */
const unsigned int MAX_SOLS = 10;		      /*!< \brief Maximum number of solutions at the same time (dimension of solution container array). */
const unsigned int MAX_TERMS = 6;		      /*!< \brief Maximum number of terms in the numerical equations (dimension of solver container array). */
const unsigned int MAX_TERMS_FEA = 10;        /*!< \brief Maximum number of terms in the numerical equations (dimension of solver container array). */
const unsigned int MAX_ZONES = 3;             /*!< \brief Maximum number of zones. */
const unsigned int MAX_FE_KINDS = 4;          /*!< \brief Maximum number of Finite Elements. */
const unsigned int NO_RK_ITER = 0;		      /*!< \brief No Runge-Kutta iteration. */

const unsigned int OVERHEAD = 4;   /*!< \brief Overhead space above nMarker when allocating space for boundary elems (MPI + periodic). */

const unsigned int MESH_0 = 0;  /*!< \brief Definition of the finest grid level. */
const unsigned int MESH_1 = 1;  /*!< \brief Definition of the finest grid level. */
const unsigned int ZONE_0 = 0;  /*!< \brief Definition of the first grid domain. */
const unsigned int ZONE_1 = 1;  /*!< \brief Definition of the second grid domain. */
const unsigned int INST_0 = 0;  /*!< \brief Definition of the first instance per grid level. */

const su2double STANDARD_GRAVITY = 9.80665;           /*!< \brief Acceleration due to gravity at surface of earth. */
const su2double UNIVERSAL_GAS_CONSTANT = 8.3144598;  /*!< \brief Universal gas constant in J/(mol*K) */

const su2double EPS = 1.0E-16;		 /*!< \brief Error scale. */
const su2double TURB_EPS = 1.0E-16;  /*!< \brief Turbulent Error scale. */

const su2double ONE2 = 0.5;			/*!< \brief One divided by two. */
const su2double TWO3 = 2.0 / 3.0;	/*!< \brief Two divided by three. */
const su2double FOUR3 = 4.0 / 3.0;  /*!< \brief Four divided by three. */

const su2double PI_NUMBER = 4.0 * atan(1.0);  /*!< \brief Pi number. */

const int MASTER_NODE = 0;			/*!< \brief Master node for MPI parallelization. */
const int SINGLE_NODE = 1;			/*!< \brief There is only a node in the MPI parallelization. */
const int SINGLE_ZONE = 1;			/*!< \brief There is only a zone. */

const unsigned short COMM_TYPE_UNSIGNED_LONG  = 1;  /*!< \brief Communication type for unsigned long. */
const unsigned short COMM_TYPE_LONG           = 2;  /*!< \brief Communication type for long. */
const unsigned short COMM_TYPE_UNSIGNED_SHORT = 3;  /*!< \brief Communication type for unsigned short. */
const unsigned short COMM_TYPE_DOUBLE         = 4;  /*!< \brief Communication type for double. */
const unsigned short COMM_TYPE_CHAR           = 5;  /*!< \brief Communication type for char. */
const unsigned short COMM_TYPE_SHORT          = 6;  /*!< \brief Communication type for short. */
const unsigned short COMM_TYPE_INT            = 7;  /*!< \brief Communication type for int. */

const unsigned short N_ELEM_TYPES = 7;           /*!< \brief General output & CGNS defines. */
const unsigned short N_POINTS_LINE = 2;          /*!< \brief General output & CGNS defines. */
const unsigned short N_POINTS_TRIANGLE = 3;      /*!< \brief General output & CGNS defines. */
const unsigned short N_POINTS_QUADRILATERAL = 4; /*!< \brief General output & CGNS defines. */
const unsigned short N_POINTS_TETRAHEDRON = 4;   /*!< \brief General output & CGNS defines. */
const unsigned short N_POINTS_HEXAHEDRON = 8;    /*!< \brief General output & CGNS defines. */
const unsigned short N_POINTS_PYRAMID = 5;       /*!< \brief General output & CGNS defines. */
const unsigned short N_POINTS_PRISM = 6;         /*!< \brief General output & CGNS defines. */

const int CGNS_STRING_SIZE = 33; /*!< \brief Length of strings used in the CGNS format. */
const int SU2_CONN_SIZE   = 10;  /*!< \brief Size of the connectivity array that is allocated for each element
                                             that we read from a mesh file in the format [[globalID vtkType n0 n1 n2 n3 n4 n5 n6 n7 n8]. */
const int SU2_CONN_SKIP   = 2;   /*!< \brief Offset to skip the globalID and VTK type at the start of the element connectivity list for each CGNS element. */

/*!
 * \brief Boolean answers
 */
enum ANSWER {
  NONE = 0,
  NO = 0,   /*!< \brief Boolean definition of no. */
  YES = 1	/*!< \brief Boolean definition of yes. */
};

/*!
 * \brief Average method for marker analyze
 */
enum AVERAGE_TYPE {
  AVERAGE_AREA = 1,     /*!< \brief Area-weighted average. */
  AVERAGE_MASSFLUX = 2  /*!< \brief Mass-flux weighted average. */
};
static const map<string, AVERAGE_TYPE> Average_Map = CCreateMap<string, AVERAGE_TYPE>
("AREA", AVERAGE_AREA)
("MASSFLUX", AVERAGE_MASSFLUX);

/*!
 * \brief different solver types for the CFD component
 */
enum ENUM_SOLVER {
<<<<<<< HEAD
  NO_SOLVER = 0,						/*!< \brief Definition of no solver. */
  EULER = 1,							/*!< \brief Definition of the Euler's solver. */
  NAVIER_STOKES = 2,					/*!< \brief Definition of the Navier-Stokes' solver. */
  RANS = 3,								/*!< \brief Definition of the Reynolds-averaged Navier-Stokes' (RANS) solver. */
  INC_EULER = 4,							/*!< \brief Definition of the incompressible Euler's solver. */
  INC_NAVIER_STOKES =5,					/*!< \brief Definition of the incompressible Navier-Stokes' solver. */
  INC_RANS = 6,								/*!< \brief Definition of the incompressible Reynolds-averaged Navier-Stokes' (RANS) solver. */
  HEAT_EQUATION_FVM = 7,     /*!< \brief Definition of the finite volume heat solver. */
  FLUID_STRUCTURE_INTERACTION = 8,		/*!< \brief Definition of a FSI solver. */
  FEM_ELASTICITY = 9,					/*!< \brief Definition of a FEM solver. */
  ADJ_EULER = 10,						/*!< \brief Definition of the continuous adjoint Euler's solver. */
  ADJ_NAVIER_STOKES = 11,				/*!< \brief Definition of the continuous adjoint Navier-Stokes' solver. */
  ADJ_RANS = 12,						/*!< \brief Definition of the continuous adjoint Reynolds-averaged Navier-Stokes' (RANS) solver. */
  TEMPLATE_SOLVER = 13,                 /*!< \brief Definition of template solver. */
  DISC_ADJ_EULER = 15,
  DISC_ADJ_RANS = 16,
  DISC_ADJ_NAVIER_STOKES = 17,
  DISC_ADJ_INC_EULER = 18,
  DISC_ADJ_INC_RANS = 19,
  DISC_ADJ_INC_NAVIER_STOKES = 20,
  DISC_ADJ_HEAT = 21,
  DISC_ADJ_FEM_EULER = 22,
  DISC_ADJ_FEM_RANS = 23,
  DISC_ADJ_FEM_NS = 24,
  DISC_ADJ_FEM = 25,
  FEM_EULER = 26,                       /*!< \brief Definition of the finite element Euler's solver. */
  FEM_NAVIER_STOKES = 27,               /*!< \brief Definition of the finite element Navier-Stokes' solver. */
  FEM_RANS = 28,                        /*!< \brief Definition of the finite element Reynolds-averaged Navier-Stokes' (RANS) solver. */
  FEM_LES = 29,                         /*!< \brief Definition of the finite element Large Eddy Simulation Navier-Stokes' (LES) solver. */
  MULTIPHYSICS = 30,
  POISSON_EQUATION = 31					/*!< \brief Definition of the poisson/pressure correction equation. */
=======
  NO_SOLVER = 0,					/*!< \brief Definition of no solver. */
  EULER = 1,						/*!< \brief Definition of the Euler's solver. */
  NAVIER_STOKES = 2,				/*!< \brief Definition of the Navier-Stokes' solver. */
  RANS = 3,							/*!< \brief Definition of the Reynolds-averaged Navier-Stokes' (RANS) solver. */
  INC_EULER = 4,					/*!< \brief Definition of the incompressible Euler's solver. */
  INC_NAVIER_STOKES =5,				/*!< \brief Definition of the incompressible Navier-Stokes' solver. */
  INC_RANS = 6,						/*!< \brief Definition of the incompressible Reynolds-averaged Navier-Stokes' (RANS) solver. */
  HEAT_EQUATION_FVM = 7,            /*!< \brief Definition of the finite volume heat solver. */
  FLUID_STRUCTURE_INTERACTION = 8,  /*!< \brief Definition of a FSI solver. */
  FEM_ELASTICITY = 9,				/*!< \brief Definition of a FEM solver. */
  ADJ_EULER = 10,					/*!< \brief Definition of the continuous adjoint Euler's solver. */
  ADJ_NAVIER_STOKES = 11,			/*!< \brief Definition of the continuous adjoint Navier-Stokes' solver. */
  ADJ_RANS = 12,					/*!< \brief Definition of the continuous adjoint Reynolds-averaged Navier-Stokes' (RANS) solver. */
  TEMPLATE_SOLVER = 13,             /*!< \brief Definition of template solver. */
  DISC_ADJ_EULER = 15,              /*!< \brief Definition of the discrete adjoint Euler solver. */
  DISC_ADJ_RANS = 16,               /*!< \brief Definition of the discrete adjoint Reynolds-averaged Navier-Stokes' (RANS) solver. */
  DISC_ADJ_NAVIER_STOKES = 17,      /*!< \brief Definition of the discrete adjoint Navier-Stokes' solver. */
  DISC_ADJ_INC_EULER = 18,          /*!< \brief Definition of the discrete adjoint incompressible Euler solver. */
  DISC_ADJ_INC_RANS = 19,           /*!< \brief Definition of the discrete adjoint imcompressible Reynolds-averaged Navier-Stokes' (RANS) solver. */
  DISC_ADJ_INC_NAVIER_STOKES = 20,  /*!< \brief Definition of the doscrete adjoint imcompressible Navier-Stokes'. */
  DISC_ADJ_HEAT = 21,               /*!< \brief Definition of the discrete adjoint heat solver. */
  DISC_ADJ_FEM_EULER = 22,          /*!< \brief Definition of the discrete adjoint FEM Euler solver. */
  DISC_ADJ_FEM_RANS = 23,           /*!< \brief Definition of the discrete adjoint FEM Reynolds-averaged Navier-Stokes' (RANS) solver. */
  DISC_ADJ_FEM_NS = 24,             /*!< \brief Definition of the discrete adjoint FEM Navier-Stokes' solver. */
  DISC_ADJ_FEM = 25,                /*!< \brief Definition of the discrete adjoint FEM solver. */
  FEM_EULER = 26,                   /*!< \brief Definition of the finite element Euler's solver. */
  FEM_NAVIER_STOKES = 27,           /*!< \brief Definition of the finite element Navier-Stokes' solver. */
  FEM_RANS = 28,                    /*!< \brief Definition of the finite element Reynolds-averaged Navier-Stokes' (RANS) solver. */
  FEM_LES = 29,                     /*!< \brief Definition of the finite element Large Eddy Simulation Navier-Stokes' (LES) solver. */
  MULTIPHYSICS = 30
>>>>>>> d93803a6
};
/* BEGIN_CONFIG_ENUMS */
static const map<string, ENUM_SOLVER> Solver_Map = CCreateMap<string, ENUM_SOLVER>
("NONE", NO_SOLVER)
("EULER", EULER)
("NAVIER_STOKES", NAVIER_STOKES)
("RANS", RANS)
("INC_EULER", INC_EULER)
("INC_NAVIER_STOKES", INC_NAVIER_STOKES)
("INC_RANS", INC_RANS)
("FEM_EULER", FEM_EULER)
("FEM_NAVIER_STOKES", FEM_NAVIER_STOKES)
("FEM_RANS", FEM_RANS)
("FEM_LES", FEM_LES)
("ADJ_EULER", ADJ_EULER)
("ADJ_NAVIER_STOKES", ADJ_NAVIER_STOKES)
("ADJ_RANS", ADJ_RANS )
("HEAT_EQUATION_FVM", HEAT_EQUATION_FVM)
("ELASTICITY", FEM_ELASTICITY)
("DISC_ADJ_EULER", DISC_ADJ_EULER)
("DISC_ADJ_RANS", DISC_ADJ_RANS)
("DISC_ADJ_NAVIERSTOKES", DISC_ADJ_NAVIER_STOKES)
("DISC_ADJ_INC_EULER", DISC_ADJ_INC_EULER)
("DISC_ADJ_INC_RANS", DISC_ADJ_INC_RANS)
("DISC_ADJ_INC_NAVIERSTOKES", DISC_ADJ_INC_NAVIER_STOKES)
("DISC_ADJ_HEAT_EQUATION_FVM", DISC_ADJ_HEAT)
("DISC_ADJ_FEM_EULER", DISC_ADJ_FEM_EULER)
("DISC_ADJ_FEM_RANS", DISC_ADJ_FEM_RANS)
("DISC_ADJ_FEM_NS", DISC_ADJ_FEM_NS)
("DISC_ADJ_FEM", DISC_ADJ_FEM)
("FLUID_STRUCTURE_INTERACTION", FLUID_STRUCTURE_INTERACTION)
("TEMPLATE_SOLVER", TEMPLATE_SOLVER)
("MULTIPHYSICS", MULTIPHYSICS)
("POISSON_EQUATION", POISSON_EQUATION);

/*!
 * \brief different solver types for the multizone environment component
 */
enum ENUM_MULTIZONE {
  MZ_BLOCK_GAUSS_SEIDEL = 0,   /*!< \brief Definition of a Block-Gauss-Seidel multizone solver. */
  MZ_BLOCK_JACOBI = 1          /*!< \brief Definition of a Block-Jacobi solver. */
};
/* BEGIN_CONFIG_ENUMS */
static const map<string, ENUM_MULTIZONE> Multizone_Map = CCreateMap<string, ENUM_MULTIZONE>
("BLOCK_GAUSS_SEIDEL", MZ_BLOCK_GAUSS_SEIDEL)
("BLOCK_JACOBI", MZ_BLOCK_JACOBI);

/*!
 * \brief types of fluid solvers
 */
enum ENUM_FSI_FLUID_PROBLEM {
      NO_SOLVER_FFSI = 0,      /*!< \brief Definition of no solver. */
      EULER_FFSI = 1,          /*!< \brief Euler equations for the FSI problem */
      NAVIER_STOKES_FFSI = 2,  /*!< \brief NS equations for the FSI problem */
      RANS_FFSI = 3            /*!< \brief RANS equations for the FSI problem */
};
static const map<string, ENUM_FSI_FLUID_PROBLEM> FSI_Fluid_Solver_Map = CCreateMap<string, ENUM_FSI_FLUID_PROBLEM>
("NONE", NO_SOLVER_FFSI)
("EULER", EULER_FFSI)
("NAVIER_STOKES", NAVIER_STOKES_FFSI)
("RANS", RANS_FFSI);

/*!
 * \brief types of structural solvers
 */
enum ENUM_FSI_STRUC_PROBLEM {
  NO_SOLVER_SFSI = 0,		/*!< \brief Definition of no solver. */
  FEM_ELASTICITY_SFSI = 9,	/*!< \brief Nonlinear elasticity equations for the FSI problem */
};
static const map<string, ENUM_FSI_STRUC_PROBLEM> FSI_Struc_Solver_Map = CCreateMap<string, ENUM_FSI_STRUC_PROBLEM>
("NONE", NO_SOLVER_SFSI)
("ELASTICITY", FEM_ELASTICITY_SFSI);

/*!
 * \brief Material geometric conditions
 */
enum ENUM_STRUCT_SOLVER {
    SMALL_DEFORMATIONS = 0,	 /*!< \brief Definition of linear elastic material. */
    LARGE_DEFORMATIONS = 1,	 /*!< \brief Definition of Neo-Hookean material. */
};
static const map<string, ENUM_STRUCT_SOLVER> Struct_Map = CCreateMap<string, ENUM_STRUCT_SOLVER>
("SMALL_DEFORMATIONS", SMALL_DEFORMATIONS)
("LARGE_DEFORMATIONS", LARGE_DEFORMATIONS);

/*!
 * \brief Material model
 */
enum ENUM_MATERIAL_MODEL {
	LINEAR_ELASTIC = 0,			/*!< \brief Definition of linear elastic material. */
	NEO_HOOKEAN = 1,			/*!< \brief Definition of Neo-Hookean material. */
	KNOWLES = 2,				/*!< \brief Definition of Knowles stored-energy potential */
	IDEAL_DE = 3				/*!< \brief Definition of ideal Dielectric Elastomer */
};
static const map<string, ENUM_MATERIAL_MODEL> Material_Map = CCreateMap<string, ENUM_MATERIAL_MODEL>
("LINEAR_ELASTIC", LINEAR_ELASTIC)
("NEO_HOOKEAN", NEO_HOOKEAN)
("KNOWLES", KNOWLES)
("IDEAL_DE", IDEAL_DE);

/*!
 * \brief Material compressibility
 */
enum ENUM_MAT_COMPRESS {
  COMPRESSIBLE_MAT = 0,		      /*!< \brief Definition of compressible material. */
  NEARLY_INCOMPRESSIBLE_MAT = 1,  /*!< \brief Definition of nearly incompressible material. */
};
static const map<string, ENUM_MAT_COMPRESS> MatComp_Map = CCreateMap<string, ENUM_MAT_COMPRESS>
("COMPRESSIBLE", COMPRESSIBLE_MAT)
("NEARLY_INCOMPRESSIBLE", NEARLY_INCOMPRESSIBLE_MAT);

<<<<<<< HEAD

/*------New option for pressure-based system-------*/
/*!
 * \brief Type of incompressible solver
 */
enum ENUM_INCOMP_SYSTEM {
  DENSITY_BASED = 0,		/*!< \brief Density-based. */
  PRESSURE_BASED = 1,        /*!< \brief Pressure-based. */
};
static const map<string, ENUM_INCOMP_SYSTEM> Incomp_Map = CCreateMap<string, ENUM_INCOMP_SYSTEM>
("DENSITY_BASED", DENSITY_BASED)
("PRESSURE_BASED", PRESSURE_BASED);

/*!
 * \brief Type of iteration
 */
enum ENUM_PBITER {
  SIMPLE = 0,		/*!< \brief SIMPLE algorithm. */
  PISO = 1,         /*!< \brief PISO algorithm. */
};
static const map<string, ENUM_PBITER> PBIter_Map = CCreateMap<string, ENUM_PBITER>
("SIMPLE", SIMPLE)
("PISO", PISO);


/*------New option for pressure-based system-------*/


=======
>>>>>>> d93803a6
/*!
 * \brief types of interpolators
 */
enum ENUM_INTERPOLATOR {
  NEAREST_NEIGHBOR 	= 0,   	/*!< \brief Nearest Neigbhor interpolation */
  ISOPARAMETRIC 	= 1,	/*!< \brief Isoparametric interpolation, use CONSERVATIVE_INTERPOLATION=YES for conservative interpolation (S.A. Brown 1997).*/
  WEIGHTED_AVERAGE  = 3, 	/*!< \brief Sliding Mesh Approach E. Rinaldi 2015 */
  RADIAL_BASIS_FUNCTION= 4, /*!< \brief Radial basis function interpolation. */
};
static const map<string, ENUM_INTERPOLATOR> Interpolator_Map = CCreateMap<string, ENUM_INTERPOLATOR>
("NEAREST_NEIGHBOR", NEAREST_NEIGHBOR)
("ISOPARAMETRIC",    ISOPARAMETRIC)
("WEIGHTED_AVERAGE", WEIGHTED_AVERAGE)
("RADIAL_BASIS_FUNCTION", RADIAL_BASIS_FUNCTION);

/*!
 * \brief types of radial basis functions
 */
enum ENUM_RADIALBASIS {
  WENDLAND_C2 = 0,        /*!< \brief Wendland C2 radial basis function. */
  INV_MULTI_QUADRIC = 1,  /*!< \brief Inversed multi quartic biharmonic spline. */
  GAUSSIAN = 2,           /*!< \brief Gaussian basis function. */
  THIN_PLATE_SPLINE = 3,  /*!< \brief Thin plate spline. */
  MULTI_QUADRIC = 4,      /*!< \brief Multi quartic biharmonic spline. */
};
static const map<string, ENUM_RADIALBASIS> RadialBasisFunction_Map = CCreateMap<string, ENUM_RADIALBASIS>
("WENDLAND_C2", WENDLAND_C2)
("INV_MULTI_QUADRIC", INV_MULTI_QUADRIC)
("GAUSSIAN", GAUSSIAN)
("THIN_PLATE_SPLINE", THIN_PLATE_SPLINE)
("MULTI_QUADRIC", MULTI_QUADRIC);

/*!
 * \brief types of (coupling) transfers between distinct physical zones
 */
enum ENUM_TRANSFER {
  ZONES_ARE_EQUAL                   = 0,    /*!< \brief Zones are equal - no transfer. */
  NO_COMMON_INTERFACE               = 1,    /*!< \brief No common interface between the zones (geometrical). */
  NO_TRANSFER                       = 2,    /*!< \brief Zones may share a boundary, but still no coupling desired. */
  FLOW_TRACTION                     = 10,   /*!< \brief Flow traction coupling (between fluids and solids). */
  STRUCTURAL_DISPLACEMENTS_LEGACY   = 11,   /*!< \brief Structural displacements (between fluids and solids) - legacy version (to be removed). */
  BOUNDARY_DISPLACEMENTS            = 21,   /*!< \brief Boundary displacements (between fluids and solids) */
  STRUCTURAL_DISPLACEMENTS_DISC_ADJ = 12,   /*!< \brief Adjoints of structural displacements (between fluids and solids). */
  SLIDING_INTERFACE                 = 13,   /*!< \brief Sliding interface (between fluids). */
  CONSERVATIVE_VARIABLES            = 14,   /*!< \brief General coupling that simply transfers the conservative variables (between same solvers). */
  MIXING_PLANE                      = 15,   /*!< \brief Mixing plane between fluids. */
  CONJUGATE_HEAT_FS                 = 16,   /*!< \brief Conjugate heat transfer (between compressible fluids and solids). */
  CONJUGATE_HEAT_WEAKLY_FS          = 17,   /*!< \brief Conjugate heat transfer (between incompressible fluids and solids). */
  CONJUGATE_HEAT_SF                 = 18,   /*!< \brief Conjugate heat transfer (between solids and compressible fluids). */
  CONJUGATE_HEAT_WEAKLY_SF          = 19,   /*!< \brief Conjugate heat transfer (between solids and incompressible fluids). */
};

/*!
 * \brief different regime modes
 */
enum ENUM_REGIME {
  COMPRESSIBLE = 0,		/*!< \brief Definition of compressible solver. */
  INCOMPRESSIBLE = 1,	/*!< \brief Definition of incompressible solver. */
  NO_FLOW = 2
};

/*!
 * \brief different non-dimensional modes
 */
enum ENUM_KIND_NONDIM {
  DIMENSIONAL = 0,			    /*!< \brief Dimensional simulation (compressible or incompressible). */
  FREESTREAM_PRESS_EQ_ONE = 1,  /*!< \brief Non-dimensional compressible simulation with freestream pressure equal to 1.0. */
  FREESTREAM_VEL_EQ_MACH = 2,   /*!< \brief Non-dimensional compressible simulation with freestream velocity equal to Mach number. */
  FREESTREAM_VEL_EQ_ONE = 3,    /*!< \brief Non-dimensional compressible simulation with freestream pressure equal to 1.0. */
  INITIAL_VALUES   = 4,         /*!< \brief Non-dimensional incompressible simulation based on intial values for external flow. */
  REFERENCE_VALUES = 5          /*!< \brief Non-dimensional incompressible simulation based on custom reference values. */
};
static const map<string, ENUM_KIND_NONDIM> NonDim_Map = CCreateMap<string, ENUM_KIND_NONDIM>
("DIMENSIONAL", DIMENSIONAL)
("FREESTREAM_PRESS_EQ_ONE", FREESTREAM_PRESS_EQ_ONE)
("FREESTREAM_VEL_EQ_MACH",  FREESTREAM_VEL_EQ_MACH)
("FREESTREAM_VEL_EQ_ONE",   FREESTREAM_VEL_EQ_ONE)
("INITIAL_VALUES",   INITIAL_VALUES)
("REFERENCE_VALUES", REFERENCE_VALUES);

/*!
 * \brief different system of measurements
 */
enum ENUM_MEASUREMENTS {
  SI = 0,			/*!< \brief Definition of compressible solver. */
  US = 1			/*!< \brief Definition of incompressible solver. */
};
static const map<string, ENUM_MEASUREMENTS> Measurements_Map = CCreateMap<string, ENUM_MEASUREMENTS>
("SI", SI)
("US", US);

/*!
 * \brief different types of systems
 */
enum RUNTIME_TYPE {
  RUNTIME_FLOW_SYS = 2,			/*!< \brief One-physics case, the code is solving the flow equations(Euler and Navier-Stokes). */
  RUNTIME_TURB_SYS = 3,			/*!< \brief One-physics case, the code is solving the turbulence model. */
  RUNTIME_POISSON_SYS = 4,     /*!< \brief One-physics case, the code is solving the pressure correction equations. */
  RUNTIME_ADJPOT_SYS = 5,		/*!< \brief One-physics case, the code is solving the adjoint potential flow equation. */
  RUNTIME_ADJFLOW_SYS = 6,		/*!< \brief One-physics case, the code is solving the adjoint equations is being solved (Euler and Navier-Stokes). */
  RUNTIME_ADJTURB_SYS = 7,		/*!< \brief One-physics case, the code is solving the adjoint turbulence model. */
  RUNTIME_MULTIGRID_SYS = 14,   /*!< \brief Full Approximation Storage Multigrid system of equations. */
  RUNTIME_FEA_SYS = 20,		    /*!< \brief One-physics case, the code is solving the FEA equation. */
  RUNTIME_ADJFEA_SYS = 30,		/*!< \brief One-physics case, the code is solving the adjoint FEA equation. */
  RUNTIME_HEAT_SYS = 21,		/*!< \brief One-physics case, the code is solving the heat equation. */
  RUNTIME_ADJHEAT_SYS = 31,     /*!< \brief One-physics case, the code is solving the adjoint heat equation. */
  RUNTIME_TRANS_SYS = 22,		/*!< \brief One-physics case, the code is solving the turbulence model. */
};

const int FLOW_SOL = 0;		/*!< \brief Position of the mean flow solution in the solver container array. */
const int ADJFLOW_SOL = 1;	/*!< \brief Position of the continuous adjoint flow solution in the solver container array. */

const int TURB_SOL = 2;		/*!< \brief Position of the turbulence model solution in the solver container array. */
const int ADJTURB_SOL = 3;	/*!< \brief Position of the continuous adjoint turbulence solution in the solver container array. */

const int TRANS_SOL = 4;	/*!< \brief Position of the transition model solution in the solver container array. */

const int POISSON_SOL = 7;		/*!< \brief Position of the electronic potential solution in the solver container array. */
const int WAVE_SOL = 1;		/*!< \brief Position of the wave equation in the solution solver array. */
const int HEAT_SOL = 5;		/*!< \brief Position of the heat equation in the solution solver array. */
const int ADJHEAT_SOL = 6;  /*!< \brief Position of the adjoint heat equation in the solution solver array. */

const int FEA_SOL = 0;		/*!< \brief Position of the FEA equation in the solution solver array. */
const int ADJFEA_SOL = 1;	/*!< \brief Position of the FEA adjoint equation in the solution solver array. */

const int TEMPLATE_SOL = 0;  /*!< \brief Position of the template solution. */

const int CONV_TERM = 0;	       /*!< \brief Position of the convective terms in the numerics container array. */
const int VISC_TERM = 1;           /*!< \brief Position of the viscous terms in the numerics container array. */
const int SOURCE_FIRST_TERM = 2;   /*!< \brief Position of the first source term in the numerics container array. */
const int SOURCE_SECOND_TERM = 3;  /*!< \brief Position of the second source term in the numerics container array. */
const int CONV_BOUND_TERM = 4;     /*!< \brief Position of the convective boundary terms in the numerics container array. */
const int VISC_BOUND_TERM = 5;     /*!< \brief Position of the viscous boundary terms in the numerics container array. */

const int FEA_TERM = 0;			/*!< \brief Position of the finite element analysis terms in the numerics container array. */
const int DE_TERM = 1;			/*!< \brief Position of the dielectric terms in the numerics container array. */

const int MAT_NHCOMP  = 2;   /*!< \brief Position of the Neo-Hookean compressible material model. */
const int MAT_IDEALDE = 3;   /*!< \brief Position of the Ideal-DE material model. */
const int MAT_KNOWLES = 4;   /*!< \brief Position of the Knowles material model. */

const int MESH_SOL = 8;      /*!< \brief Position of the mesh solver. */
const int ADJMESH_SOL = 9;   /*!< \brief Position of the adjoint of the mesh solver. */


/*!
 * \brief types of finite elements (in 2D or 3D)
 */
const int EL_TRIA = 0;		/*!< \brief Elements of three nodes (2D). */
const int EL_QUAD = 1;		/*!< \brief Elements of four nodes (2D). */

const int EL_TETRA = 0;		/*!< \brief Elements of four nodes (3D). */
const int EL_HEXA  = 1;		/*!< \brief Elements of eight nodes (3D). */
const int EL_PYRAM = 2;     /*!< \brief Elements of five nodes (3D). */
const int EL_PRISM = 3;     /*!< \brief Elements of six nodes (3D). */


/*!
 * \brief types of mathematical problem to solve
 */
enum ENUM_MATH_PROBLEM {
  DIRECT = 0,		       /*!< \brief Direct problem */
  CONTINUOUS_ADJOINT = 1,  /*!< \brief Continuous adjoint problem */
  DISCRETE_ADJOINT = 2     /*!< \brief AD-based discrete adjoint problem. */
};
static const map<string, ENUM_MATH_PROBLEM> Math_Problem_Map = CCreateMap<string, ENUM_MATH_PROBLEM>
("DIRECT", DIRECT)
("CONTINUOUS_ADJOINT", CONTINUOUS_ADJOINT)
("DISCRETE_ADJOINT", DISCRETE_ADJOINT);

/*!
 * \brief types of spatial discretizations
 */
enum ENUM_SPACE {
  NO_CONVECTIVE = 0,   /*!< \brief No convective scheme is used. */
  SPACE_CENTERED = 1,  /*!< \brief Space centered convective numerical method. */
  SPACE_UPWIND = 2,	   /*!< \brief Upwind convective numerical method. */
  FINITE_ELEMENT = 3   /*!< \brief Finite element convective numerical method. */
};
static const map<string, ENUM_SPACE> Space_Map = CCreateMap<string, ENUM_SPACE>
("NONE", NO_CONVECTIVE)
("SPACE_CENTERED", SPACE_CENTERED)
("SPACE_UPWIND", SPACE_UPWIND)
("FINITE_ELEMENT", FINITE_ELEMENT);

/*!
 * \brief types of fluid model
 */
enum ENUM_FLUIDMODEL {
  STANDARD_AIR = 0,       /*!< \brief Standard air gas model. */
  IDEAL_GAS = 1,          /*!< \brief Ideal gas model. */
  VW_GAS = 2,             /*!< \brief Van Der Waals gas model. */
  PR_GAS = 3,             /*!< \brief Perfect Real gas model. */
  CONSTANT_DENSITY = 4,   /*!< \brief Constant density gas model. */
  INC_IDEAL_GAS = 5,      /*!< \brief Incompressible ideal gas model. */
  INC_IDEAL_GAS_POLY = 6  /*!< \brief Inc. ideal gas, polynomial gas model. */
};
static const map<string, ENUM_FLUIDMODEL> FluidModel_Map = CCreateMap<string, ENUM_FLUIDMODEL>
("STANDARD_AIR", STANDARD_AIR)
("IDEAL_GAS", IDEAL_GAS)
("VW_GAS", VW_GAS)
("PR_GAS", PR_GAS)
("CONSTANT_DENSITY", CONSTANT_DENSITY)
("INC_IDEAL_GAS", INC_IDEAL_GAS)
("INC_IDEAL_GAS_POLY", INC_IDEAL_GAS_POLY);

/*!
 * \brief types of density models
 */
enum ENUM_DENSITYMODEL {
  CONSTANT = 0,
  BOUSSINESQ = 1,  /*!< \brief BoussinesQ density model. */
  VARIABLE = 2     /*!< \brief Variable density model. */
};
static const map<string, ENUM_DENSITYMODEL> DensityModel_Map = CCreateMap<string, ENUM_DENSITYMODEL>
("CONSTANT", CONSTANT)
("BOUSSINESQ", BOUSSINESQ)
("VARIABLE", VARIABLE);

/*!
 * \brief types of initialization option
 */
enum ENUM_INIT_OPTION {
  REYNOLDS = 0,      /*!< \brief Reynold's number initalization. */
  TD_CONDITIONS = 1  /*!< \brief Total conditions initalization. */
};
static const map<string, ENUM_INIT_OPTION> InitOption_Map = CCreateMap<string, ENUM_INIT_OPTION>
("REYNOLDS", REYNOLDS)
("TD_CONDITIONS", TD_CONDITIONS);

/*!
 * \brief types of initialization option
 */
enum ENUM_FREESTREAM_OPTION {
  TEMPERATURE_FS = 0,  /*!< \brief Temperature initialization. */
  DENSITY_FS = 1       /*!< \brief Density initalization. */
};
static const map<string, ENUM_FREESTREAM_OPTION> FreeStreamOption_Map = CCreateMap<string, ENUM_FREESTREAM_OPTION>
("TEMPERATURE_FS", TEMPERATURE_FS)
("DENSITY_FS", DENSITY_FS);

/*!
 * \brief types of viscosity model
 */
enum ENUM_VISCOSITYMODEL {
  CONSTANT_VISCOSITY = 0,   /*!< \brief Constant viscosity. */
  SUTHERLAND = 1,           /*!< \brief Sutherlands Law viscosity. */
  POLYNOMIAL_VISCOSITY = 2  /*!< \brief Polynomial viscosity. */
};
static const map<string, ENUM_VISCOSITYMODEL> ViscosityModel_Map = CCreateMap<string, ENUM_VISCOSITYMODEL>
("CONSTANT_VISCOSITY", CONSTANT_VISCOSITY)
("SUTHERLAND", SUTHERLAND)
("POLYNOMIAL_VISCOSITY", POLYNOMIAL_VISCOSITY);

/*!
 * \brief types of thermal conductivity model
 */
enum ENUM_CONDUCTIVITYMODEL {
  CONSTANT_CONDUCTIVITY = 0,   /*!< \brief Constant thermal conductivity. */
  CONSTANT_PRANDTL = 1,        /*!< \brief Constant Prandtl number. */
  POLYNOMIAL_CONDUCTIVITY = 2  /*!< \brief Polynomial thermal conductivity. */
};
static const map<string, ENUM_CONDUCTIVITYMODEL> ConductivityModel_Map = CCreateMap<string, ENUM_CONDUCTIVITYMODEL>
("CONSTANT_CONDUCTIVITY", CONSTANT_CONDUCTIVITY)
("CONSTANT_PRANDTL", CONSTANT_PRANDTL)
("POLYNOMIAL_CONDUCTIVITY", POLYNOMIAL_CONDUCTIVITY);

/*!
 * \brief types of turbulent thermal conductivity model
 */
enum ENUM_CONDUCTIVITYMODEL_TURB {
  NO_CONDUCTIVITY_TURB  = 0,  /*!< \brief No turbulent contribution to the effective thermal conductivity for RANS. */
  CONSTANT_PRANDTL_TURB = 1   /*!< \brief Include contribution to effective conductivity using constant turbulent Prandtl number for RANS. */
};
static const map<string, ENUM_CONDUCTIVITYMODEL_TURB> TurbConductivityModel_Map = CCreateMap<string, ENUM_CONDUCTIVITYMODEL_TURB>
("NONE", NO_CONDUCTIVITY_TURB)
("CONSTANT_PRANDTL_TURB", CONSTANT_PRANDTL_TURB);

/*!
 * \brief types of unsteady mesh motion
 */
enum ENUM_GRIDMOVEMENT {
  NO_MOVEMENT = 0,          /*!< \brief Simulation on a static mesh. */
  RIGID_MOTION = 2,         /*!< \brief Simulation with rigid mesh motion (plunging/pitching/rotation). */
  ROTATING_FRAME = 8,       /*!< \brief Simulation in a rotating frame. */
  ELASTICITY = 9,           /*!< \brief Linear Elasticity. */
  STEADY_TRANSLATION = 11,  /*!< \brief Simulation in a steadily translating frame. */
  GUST = 12,                /*!< \brief Simulation on a static mesh with a gust. */
  MOVING_HTP = 13,          /*!< \brief Simulation with moving HTP (rotation). */
};
static const map<string, ENUM_GRIDMOVEMENT> GridMovement_Map = CCreateMap<string, ENUM_GRIDMOVEMENT>
("NONE", NO_MOVEMENT)
("RIGID_MOTION", RIGID_MOTION)
("ROTATING_FRAME", ROTATING_FRAME)
("ELASTICITY", ELASTICITY)
("MOVING_HTP", MOVING_HTP)
("STEADY_TRANSLATION", STEADY_TRANSLATION)
("GUST", GUST);

enum ENUM_SURFACEMOVEMENT {
  DEFORMING = 1,                 /*!< \brief Simulation with deformation. */
  MOVING_WALL = 2,               /*!< \brief Simulation with moving wall. */
  AEROELASTIC = 3,               /*!< \brief Simulation with aeroelastic motion. */
  AEROELASTIC_RIGID_MOTION = 4,  /*!< \brief Simulation with rotation and aeroelastic motion. */
  FLUID_STRUCTURE = 5,		     /*!< \brief Fluid structure deformation. */
  EXTERNAL = 6,                  /*!< \brief Simulation with external motion. */
  EXTERNAL_ROTATION = 7,         /*!< \brief Simulation with external rotation motion. */
  FLUID_STRUCTURE_STATIC = 8     /*!< \brief Fluid structure deformation with no grid velocity. */
};
static const map<string, ENUM_SURFACEMOVEMENT> SurfaceMovement_Map = CCreateMap<string, ENUM_SURFACEMOVEMENT>
("DEFORMING", DEFORMING)
("MOVING_WALL", MOVING_WALL)
("AEROELASTIC_RIGID_MOTION", AEROELASTIC_RIGID_MOTION)
("AEROELASTIC", AEROELASTIC)
("FLUID_STRUCTURE_STATIC", FLUID_STRUCTURE_STATIC)
("FLUID_STRUCTURE", FLUID_STRUCTURE)
("EXTERNAL", EXTERNAL)
("EXTERNAL_ROTATION", EXTERNAL_ROTATION);

/*!
 * \brief type of wind gusts
 */
enum ENUM_GUST_TYPE {
  NO_GUST = 0,      /*!< \brief No gust. */
  TOP_HAT = 1,      /*!< \brief Top-hat function shaped gust  */
  SINE = 2,         /*!< \brief Sine shaped gust */
  ONE_M_COSINE = 3, /*!< \brief 1-cosine shaped gust */
  VORTEX = 4,       /*!< \brief A gust made from vortices */
  EOG = 5           /*!< \brief An extreme operating gust */
};
static const map<string, ENUM_GUST_TYPE> Gust_Type_Map = CCreateMap<string, ENUM_GUST_TYPE>
("NONE", NO_GUST)
("TOP_HAT", TOP_HAT)
("SINE", SINE)
("ONE_M_COSINE", ONE_M_COSINE)
("VORTEX", VORTEX)
("EOG", EOG);

/*!
 * \brief type of wind direction
 */
enum ENUM_GUST_DIR {
  X_DIR = 0,  /*!< \brief Gust direction-X. */
  Y_DIR = 1   /*!< \brief Gust direction-Y. */
};
static const map<string, ENUM_GUST_DIR> Gust_Dir_Map = CCreateMap<string, ENUM_GUST_DIR>
("X_DIR", X_DIR)
("Y_DIR", Y_DIR);

// If you add to ENUM_CENTERED, you must also add the option to ENUM_CONVECTIVE
/*!
 * \brief types of centered spatial discretizations
 */
enum ENUM_CENTERED {
  NO_CENTERED = 0,    /*!< \brief No centered scheme is used. */
  JST = 1,            /*!< \brief Jameson-Smith-Turkel centered numerical method. */
  LAX = 2,            /*!< \brief Lax-Friedrich centered numerical method. */
  JST_KE = 4          /*!< \brief Kinetic Energy preserving Jameson-Smith-Turkel centered numerical method. */
};
static const map<string, ENUM_CENTERED> Centered_Map = CCreateMap<string, ENUM_CENTERED>
("NONE", NO_CENTERED)
("JST", JST)
("JST_KE", JST_KE)
("LAX-FRIEDRICH", LAX);


// If you add to ENUM_UPWIND, you must also add the option to ENUM_CONVECTIVE
/*!
 * \brief types of upwind spatial discretizations
 */
enum ENUM_UPWIND {
  NO_UPWIND = 0,              /*!< \brief No upwind scheme is used. */
  ROE = 1,                    /*!< \brief Roe's upwind numerical method. */
  SCALAR_UPWIND = 2,          /*!< \brief Scalar upwind numerical method. */
  AUSM = 3,                   /*!< \brief AUSM numerical method. */
  HLLC = 4,                   /*!< \brief HLLC numerical method. */
  SW = 5,                     /*!< \brief Steger-Warming method. */
  MSW = 6,                    /*!< \brief Modified Steger-Warming method. */
  TURKEL = 7,                 /*!< \brief Roe-Turkel's upwind numerical method. */
  SLAU = 8,                   /*!< \brief Simple Low-Dissipation AUSM numerical method. */
  CUSP = 9,                   /*!< \brief Convective upwind and split pressure numerical method. */
  CONVECTIVE_TEMPLATE = 10,   /*!< \brief Template for new numerical method . */
  L2ROE = 11,                 /*!< \brief L2ROE numerical method . */
  LMROE = 12,                 /*!< \brief Rieper's Low Mach ROE numerical method . */
  SLAU2 = 13,                 /*!< \brief Simple Low-Dissipation AUSM 2 numerical method. */
  FDS = 14,                   /*!< \brief Flux difference splitting upwind method (incompressible flows). */
  LAX_FRIEDRICH = 15,         /*!< \brief Lax-Friedrich numerical method. */
  AUSMPLUSUP = 16,            /*!< \brief AUSM+ -up numerical method (All Speed) */
  AUSMPLUSUP2 = 17            /*!< \brief AUSM+ -up2 numerical method (All Speed) */
};
static const map<string, ENUM_UPWIND> Upwind_Map = CCreateMap<string, ENUM_UPWIND>
("NONE", NO_UPWIND)
("ROE", ROE)
("TURKEL_PREC", TURKEL)
("AUSM", AUSM)
("AUSMPLUSUP", AUSMPLUSUP)
("AUSMPLUSUP2", AUSMPLUSUP2)
("SLAU", SLAU)
("HLLC", HLLC)
("SW", SW)
("MSW", MSW)
("CUSP", CUSP)
("SCALAR_UPWIND", SCALAR_UPWIND)
("CONVECTIVE_TEMPLATE", CONVECTIVE_TEMPLATE)
("L2ROE", L2ROE)
("LMROE", LMROE)
("SLAU2", SLAU2)
("FDS", FDS)
("LAX-FRIEDRICH", LAX_FRIEDRICH);

/*!
 * \brief types of FEM spatial discretizations
 */
enum ENUM_FEM {
  NO_FEM = 0,  /*!< \brief No finite element scheme is used. */
  DG = 1       /*!< \brief Discontinuous Galerkin numerical method. */
};
static const map<string, ENUM_FEM> FEM_Map = CCreateMap<string, ENUM_FEM>
("NONE", NO_FEM)
("DG", DG);

/*!
 * \brief types of shock capturing method in Discontinuous Galerkin numerical method.
 */
enum ENUM_SHOCK_CAPTURING_DG {
  NO_SHOCK_CAPTURING = 0,            /*!< \brief Shock capturing is not used. */
  PERSSON = 1                        /*!< \brief Per-Olof Persson's sub-cell shock capturing method. */
};
static const map<string, ENUM_SHOCK_CAPTURING_DG> ShockCapturingDG_Map = CCreateMap<string, ENUM_SHOCK_CAPTURING_DG>
("NONE", NO_SHOCK_CAPTURING)
("PERSSON", PERSSON);

/*!
 * \brief types of matrix coloring to compute a sparse Jacobian matrix.
 */
enum ENUM_MATRIX_COLORING {
  GREEDY_COLORING = 0,            /*!< \brief Greedy type of algorithm for the coloring. */
  NATURAL_COLORING = 1            /*!< \brief One color for every DOF, very slow. Only to be used for debugging. */
};
static const map<string, ENUM_MATRIX_COLORING> MatrixColoring_Map = CCreateMap<string, ENUM_MATRIX_COLORING>
("GREEDY_COLORING", GREEDY_COLORING)
("NATURAL_COLORING", NATURAL_COLORING);

/*!
 * \brief types of slope limiters
 */
enum ENUM_LIMITER {
  NO_LIMITER           = 0, /*!< \brief No limiter. */
  VENKATAKRISHNAN      = 1,	/*!< \brief Slope limiter using Venkatakrisnan method (stencil formulation). */
  VENKATAKRISHNAN_WANG = 2,	/*!< \brief Slope limiter using Venkatakrisnan method, eps based on solution (stencil formulation). */
  BARTH_JESPERSEN      = 3, /*!< \brief Slope limiter using Barth-Jespersen method (stencil formulation). */
  VAN_ALBADA_EDGE      = 4, /*!< \brief Slope limiter using Van Albada method (edge formulation). */
  SHARP_EDGES          = 5, /*!< \brief Slope limiter using sharp edges. */
  WALL_DISTANCE        = 6  /*!< \brief Slope limiter using wall distance. */
};
static const map<string, ENUM_LIMITER> Limiter_Map = CCreateMap<string, ENUM_LIMITER>
("NONE", NO_LIMITER)
("VENKATAKRISHNAN", VENKATAKRISHNAN)
("VENKATAKRISHNAN_WANG", VENKATAKRISHNAN_WANG)
("BARTH_JESPERSEN", BARTH_JESPERSEN)
("VAN_ALBADA_EDGE", VAN_ALBADA_EDGE)
("SHARP_EDGES", SHARP_EDGES)
("WALL_DISTANCE", WALL_DISTANCE);

/*!
 * \brief types of turbulent models
 */
enum ENUM_TURB_MODEL {
  NO_TURB_MODEL = 0, /*!< \brief No turbulence model. */
  SA        = 1,     /*!< \brief Kind of Turbulent model (Spalart-Allmaras). */
  SA_NEG    = 2,     /*!< \brief Kind of Turbulent model (Spalart-Allmaras). */
  SA_E      = 3,     /*!< \brief Kind of Turbulent model (Spalart-Allmaras Edwards). */
  SA_COMP   = 4,     /*!< \brief Kind of Turbulent model (Spalart-Allmaras Compressibility Correction). */
  SA_E_COMP = 5,     /*!< \brief Kind of Turbulent model (Spalart-Allmaras Edwards with Compressibility Correction). */
  SST       = 6,     /*!< \brief Kind of Turbulence model (Menter SST). */
  SST_SUST  = 7      /*!< \brief Kind of Turbulence model (Menter SST with sustaining terms for free-stream preservation). */
};
static const map<string, ENUM_TURB_MODEL> Turb_Model_Map = CCreateMap<string, ENUM_TURB_MODEL>
("NONE", NO_TURB_MODEL)
("SA", SA)
("SA_NEG", SA_NEG)
("SA_E", SA_E)
("SA_COMP", SA_COMP)
("SA_E_COMP", SA_E_COMP)
("SST", SST)
("SST_SUST", SST_SUST);

/*!
 * \brief types of transition models
 */
enum ENUM_TRANS_MODEL {
  NO_TRANS_MODEL = 0,  /*!< \brief No transition model. */
  LM = 1,	           /*!< \brief Kind of transition model (Langtry-Menter (LM) for SST and Spalart-Allmaras). */
  BC = 2	           /*!< \brief Kind of transition model (BAS-CAKMAKCIOGLU (BC) for Spalart-Allmaras). */
};
static const map<string, ENUM_TRANS_MODEL> Trans_Model_Map = CCreateMap<string, ENUM_TRANS_MODEL>
("NONE", NO_TRANS_MODEL)
("LM", LM)
("BC", BC); //BAS-CAKMAKCIOGLU

/*!
 * \brief types of subgrid scale models
 */
enum ENUM_SGS_MODEL {
  NO_SGS_MODEL = 0, /*!< \brief No subgrid scale model. */
  IMPLICIT_LES = 1, /*!< \brief Implicit LES, i.e. no explicit SGS model. */
  SMAGORINSKY  = 2, /*!< \brief Smagorinsky SGS model. */
  WALE         = 3, /*!< \brief Wall-Adapting Local Eddy-viscosity SGS model. */
  VREMAN       = 4  /*!< \brief Vreman SGS model. */
};
static const map<string, ENUM_SGS_MODEL> SGS_Model_Map = CCreateMap<string, ENUM_SGS_MODEL>
("NONE",         NO_SGS_MODEL)
("IMPLICIT_LES", IMPLICIT_LES)
("SMAGORINSKY",  SMAGORINSKY)
("WALE",         WALE)
("VREMAN",       VREMAN);

/*!
 * \brief types of hybrid RANS/LES models
 */
enum ENUM_HYBRIDRANSLES {
  NO_HYBRIDRANSLES = 0,  /*!< \brief No turbulence model. */
  SA_DES   = 1,          /*!< \brief Kind of Hybrid RANS/LES (SA - Detached Eddy Simulation (DES)). */
  SA_DDES  = 2,          /*!< \brief Kind of Hybrid RANS/LES (SA - Delayed DES (DDES) with Delta_max SGS ). */
  SA_ZDES  = 3,          /*!< \brief Kind of Hybrid RANS/LES (SA - Delayed DES (DDES) with Vorticity based SGS like Zonal DES). */
  SA_EDDES = 4           /*!< \brief Kind of Hybrid RANS/LES (SA - Delayed DES (DDES) with Shear Layer Adapted SGS: Enhanced DDES). */
};
static const map<string, ENUM_HYBRIDRANSLES> HybridRANSLES_Map = CCreateMap<string, ENUM_HYBRIDRANSLES>
("NONE", NO_HYBRIDRANSLES)
("SA_DES", SA_DES)
("SA_DDES", SA_DDES)
("SA_ZDES", SA_ZDES)
("SA_EDDES", SA_EDDES);

/*!
 * \brief types of Roe Low Dissipation Schemes
 */
enum ENUM_ROELOWDISS {
    NO_ROELOWDISS = 0, /*!< \brief No Roe Low Dissipation model. */
    FD            = 1, /*!< \brief Numerical Blending based on DDES's F_d function */
    NTS           = 2, /*!< \brief Numerical Blending of Travin and Shur. */
    NTS_DUCROS    = 3, /*!< \brief Numerical Blending of Travin and Shur + Ducros' Shock Sensor. */
    FD_DUCROS     = 4  /*!< \brief Numerical Blending based on DDES's F_d function + Ducros' Shock Sensor */
};
static const map<string, ENUM_ROELOWDISS> RoeLowDiss_Map = CCreateMap<string, ENUM_ROELOWDISS>
("NONE", NO_ROELOWDISS)
("FD", FD)
("NTS", NTS)
("NTS_DUCROS", NTS_DUCROS)
("FD_DUCROS", FD_DUCROS);

/*!
 * \brief types of wall functions.
 */
enum ENUM_WALL_FUNCTIONS {
  NO_WALL_FUNCTION          = 0,   /*!< \brief No wall function treatment, integration to the wall. Default behavior. */
  STANDARD_WALL_FUNCTION    = 1,   /*!< \brief Standard wall function. */
  ADAPTIVE_WALL_FUNCTION    = 2,   /*!< \brief Adaptive wall function. Formulation depends on y+. */
  SCALABLE_WALL_FUNCTION    = 3,   /*!< \brief Scalable wall function. */
  EQUILIBRIUM_WALL_MODEL    = 4,   /*!< \brief Equilibrium wall model for LES. */
  NONEQUILIBRIUM_WALL_MODEL = 5,   /*!< \brief Non-equilibrium wall model for LES. */
  LOGARITHMIC_WALL_MODEL    = 6    /*!< \brief Logarithmic law-of-the-wall model for LES. */
};
static const map<string, ENUM_WALL_FUNCTIONS> Wall_Functions_Map = CCreateMap<string, ENUM_WALL_FUNCTIONS>
("NO_WALL_FUNCTION",          NO_WALL_FUNCTION)
("STANDARD_WALL_FUNCTION",    STANDARD_WALL_FUNCTION)
("ADAPTIVE_WALL_FUNCTION",    ADAPTIVE_WALL_FUNCTION)
("SCALABLE_WALL_FUNCTION",    SCALABLE_WALL_FUNCTION)
("EQUILIBRIUM_WALL_MODEL",    EQUILIBRIUM_WALL_MODEL)
("NONEQUILIBRIUM_WALL_MODEL", NONEQUILIBRIUM_WALL_MODEL)
("LOGARITHMIC_WALL_MODEL", LOGARITHMIC_WALL_MODEL);

/*!
 * \brief type of time integration schemes
 */
enum ENUM_TIME_INT {
  RUNGE_KUTTA_EXPLICIT = 1,	   /*!< \brief Explicit Runge-Kutta time integration definition. */
  EULER_EXPLICIT = 2,   	   /*!< \brief Explicit Euler time integration definition. */
  EULER_IMPLICIT = 3,   	   /*!< \brief Implicit Euler time integration definition. */
  CLASSICAL_RK4_EXPLICIT = 4,  /*!< \brief Classical RK4 time integration definition. */
  ADER_DG = 5                  /*!< \brief ADER-DG time integration definition. */
};
static const map<string, ENUM_TIME_INT> Time_Int_Map = CCreateMap<string, ENUM_TIME_INT>
("RUNGE-KUTTA_EXPLICIT", RUNGE_KUTTA_EXPLICIT)
("EULER_EXPLICIT", EULER_EXPLICIT)
("EULER_IMPLICIT", EULER_IMPLICIT)
("CLASSICAL_RK4_EXPLICIT", CLASSICAL_RK4_EXPLICIT)
("ADER_DG", ADER_DG);

/*!
 * \brief type of predictor for the ADER-DG time integration scheme.
 */
enum ENUM_ADER_PREDICTOR {
  ADER_ALIASED_PREDICTOR     = 1, /*!< \brief Aliased predictor, easiest to do. */
  ADER_NON_ALIASED_PREDICTOR = 2  /*!< \brief Non-aliased predictor. Consistent, but more difficult. */
};
static const map<string, ENUM_ADER_PREDICTOR> Ader_Predictor_Map = CCreateMap<string, ENUM_ADER_PREDICTOR>
("ADER_ALIASED_PREDICTOR", ADER_ALIASED_PREDICTOR)
("ADER_NON_ALIASED_PREDICTOR", ADER_NON_ALIASED_PREDICTOR);

/*!
 * \brief type of heat timestep calculation
 */
enum ENUM_HEAT_TIMESTEP {
  MINIMUM = 1,     /*!< \brief Local time stepping based on minimum lambda.*/
  CONVECTIVE = 2,  /*!< \brief Local time stepping based on convective spectral radius.*/
  VISCOUS = 3,     /*!< \brief Local time stepping based on viscous spectral radius.*/
  BYFLOW = 4,      /*!< \brief Unsing the mean solvers time step. */
};
static const map<string, ENUM_HEAT_TIMESTEP> Heat_TimeStep_Map = CCreateMap<string, ENUM_HEAT_TIMESTEP>
("LOCAL", MINIMUM)
("CONVECTIVE", CONVECTIVE)
("VISCOUS", VISCOUS)
("BYFLOW", BYFLOW);

/*!
 * \brief type of time integration schemes
 */
enum ENUM_TIME_INT_FEA {
  CD_EXPLICIT = 1,       /*!< \brief Support for implementing an explicit method. */
  NEWMARK_IMPLICIT = 2,  /*!< \brief Implicit Newmark integration definition. */
  GENERALIZED_ALPHA = 3  /*!< \brief Support for implementing another implicit method. */
};
static const map<string, ENUM_TIME_INT_FEA> Time_Int_Map_FEA = CCreateMap<string, ENUM_TIME_INT_FEA>
("CD_EXPLICIT", CD_EXPLICIT)
("NEWMARK_IMPLICIT", NEWMARK_IMPLICIT)
("GENERALIZED_ALPHA", GENERALIZED_ALPHA);

/*!
 * \brief type of time integration schemes
 */
enum ENUM_SPACE_ITE_FEA {
  NEWTON_RAPHSON = 1,			/*!< \brief Full Newton-Rapshon method. */
  MODIFIED_NEWTON_RAPHSON = 2   /*!< \brief Modified Newton-Raphson method. */
};
static const map<string, ENUM_SPACE_ITE_FEA> Space_Ite_Map_FEA = CCreateMap<string, ENUM_SPACE_ITE_FEA>
("NEWTON_RAPHSON", NEWTON_RAPHSON)
("MODIFIED_NEWTON_RAPHSON", MODIFIED_NEWTON_RAPHSON);

/*!
 * \brief types of schemes to compute the flow gradient
 */
enum ENUM_FLOW_GRADIENT {
  NO_GRADIENT            = 0, /*!< \brief No gradient method. Only possible for reconstruction gradient, in which case, the option chosen for NUM_METHOD_GRAD is used. */
  GREEN_GAUSS            = 1,	/*!< \brief Gradient computation using Green-Gauss theorem. */
  LEAST_SQUARES          = 2, /*!< \brief Gradient computation using unweighted least squares. */
  WEIGHTED_LEAST_SQUARES = 3	/*!< \brief Gradients computation using inverse-distance weighted least squares. */
};
static const map<string, ENUM_FLOW_GRADIENT> Gradient_Map = CCreateMap<string, ENUM_FLOW_GRADIENT>
("NONE", NO_GRADIENT)
("GREEN_GAUSS", GREEN_GAUSS)
("LEAST_SQUARES", LEAST_SQUARES)
("WEIGHTED_LEAST_SQUARES", WEIGHTED_LEAST_SQUARES);

/*!
 * \brief types of action to take on a geometry structure
 */
enum GEOMETRY_ACTION {
  ALLOCATE = 0,     /*!<  \brief Allocate geometry structure. */
  UPDATE = 1        /*!<  \brief Update geometry structure (grid moving, adaptation, etc.). */
};

/*!
 * \brief types of action to perform when doing the geometry evaluation
 */
enum GEOMETRY_MODE {
  FUNCTION = 0,     /*!<  \brief Geometrical analysis. */
  GRADIENT = 1      /*!<  \brief Geometrical analysis and gradient using finite differences. */
};
static const map<string, GEOMETRY_MODE> GeometryMode_Map = CCreateMap<string, GEOMETRY_MODE>
("FUNCTION", FUNCTION)
("GRADIENT", GRADIENT);

/*!
 * \brief types of boundary conditions
 */
enum BC_TYPE {
  EULER_WALL = 1,		       /*!< \brief Boundary Euler wall definition. */
  FAR_FIELD = 2,		       /*!< \brief Boundary far-field definition. */
  SYMMETRY_PLANE = 3,   	   /*!< \brief Boundary symmetry plane definition. */
  INLET_FLOW = 4,		       /*!< \brief Boundary inlet flow definition. */
  OUTLET_FLOW = 5,		       /*!< \brief Boundary outlet flow definition. */
  PERIODIC_BOUNDARY = 6,	   /*!< \brief Periodic boundary definition. */
  NEARFIELD_BOUNDARY = 7,	   /*!< \brief Near-Field boundary definition. */
  ELECTRODE_BOUNDARY = 8,	   /*!< \brief Electrode boundary definition. */
  DIELEC_BOUNDARY = 9,	       /*!< \brief Dipoisson boundary definition. */
  CUSTOM_BOUNDARY = 10,        /*!< \brief custom boundary definition. */
  INTERFACE_BOUNDARY = 11,	   /*!< \brief Domain interface boundary definition. */
  DIRICHLET = 12,		       /*!< \brief Boundary Euler wall definition. */
  NEUMANN = 13,		           /*!< \brief Boundary Neumann definition. */
  DISPLACEMENT_BOUNDARY = 14,  /*!< \brief Boundary displacement definition. */
  LOAD_BOUNDARY = 15,		   /*!< \brief Boundary Load definition. */
  FLOWLOAD_BOUNDARY = 16,	   /*!< \brief Boundary Load definition. */
  SUPERSONIC_INLET = 19,	   /*!< \brief Boundary supersonic inlet definition. */
  SUPERSONIC_OUTLET = 20,	   /*!< \brief Boundary supersonic inlet definition. */
  ENGINE_INFLOW = 21,		   /*!< \brief Boundary nacelle inflow. */
  ENGINE_EXHAUST = 22,		   /*!< \brief Boundary nacelle exhaust. */
  RIEMANN_BOUNDARY= 24,        /*!< \brief Riemann Boundary definition. */
  ISOTHERMAL = 25,             /*!< \brief No slip isothermal wall boundary condition. */
  HEAT_FLUX  = 26,             /*!< \brief No slip constant heat flux wall boundary condition. */
  ACTDISK_INLET = 32,	       /*!< \brief Actuator disk inlet boundary definition. */
  ACTDISK_OUTLET = 33,	       /*!< \brief Actuator disk outlet boundary definition. */
  CLAMPED_BOUNDARY = 34,	   /*!< \brief Clamped Boundary definition. */
  LOAD_DIR_BOUNDARY = 35,	   /*!< \brief Boundary Load definition. */
  LOAD_SINE_BOUNDARY = 36,	   /*!< \brief Sine-waveBoundary Load definition. */
  GILES_BOUNDARY= 37,          /*!< \brief Giles Boundary definition. */
  INTERNAL_BOUNDARY= 38,       /*!< \brief Internal Boundary definition. */
  FLUID_INTERFACE = 39,	       /*!< \brief Domain interface definition. */
  DISP_DIR_BOUNDARY = 40,      /*!< \brief Boundary displacement definition. */
  DAMPER_BOUNDARY = 41,        /*!< \brief Damper. */
  CHT_WALL_INTERFACE = 50,     /*!< \brief Domain interface definition. */
  SEND_RECEIVE = 99,		   /*!< \brief Boundary send-receive definition. */
};


/*!
 * \brief different regime modes
 */
enum ENUM_2DFORM {
  PLANE_STRESS = 0,			/*!< \brief Definition of plane stress solver. */
  PLANE_STRAIN = 1			/*!< \brief Definition of plane strain solver. */
};
static const map<string, ENUM_2DFORM> ElasForm_2D = CCreateMap<string, ENUM_2DFORM>
("PLANE_STRESS", PLANE_STRESS)
("PLANE_STRAIN", PLANE_STRAIN);

/*!
 * \brief Kinds of relaxation for FSI problem
 */
enum ENUM_AITKEN {
  NO_RELAXATION = 0,			/*!< \brief No relaxation in the strongly coupled approach. */
  FIXED_PARAMETER = 1,			/*!< \brief Relaxation with a fixed parameter. */
  AITKEN_DYNAMIC = 2			/*!< \brief Relaxation using Aitken's dynamic parameter. */
};
static const map<string, ENUM_AITKEN> AitkenForm_Map = CCreateMap<string, ENUM_AITKEN>
("NONE", NO_RELAXATION)
("FIXED_PARAMETER", FIXED_PARAMETER)
("AITKEN_DYNAMIC", AITKEN_DYNAMIC);

/*!
 * \brief types of dynamic transfer methods
 */
enum ENUM_DYN_TRANSFER_METHOD {
  INSTANTANEOUS = 1,   /*!< \brief No ramp, load is transfer instantaneously. */
  POL_ORDER_1 = 2,     /*!< \brief The load is transferred using a ramp. */
  POL_ORDER_3 = 3,     /*!< \brief The load is transferred using an order 3 polynomial function */
  POL_ORDER_5 = 4,     /*!< \brief The load is transferred using an order 5 polynomial function */
  SIGMOID_10 = 5,      /*!< \brief The load is transferred using a sigmoid with parameter 10 */
  SIGMOID_20 = 6       /*!< \brief The load is transferred using a sigmoid with parameter 20 */
};
static const map<string, ENUM_DYN_TRANSFER_METHOD> Dyn_Transfer_Method_Map = CCreateMap<string, ENUM_DYN_TRANSFER_METHOD>
("INSTANTANEOUS", INSTANTANEOUS)
("RAMP", POL_ORDER_1)
("CUBIC", POL_ORDER_3)
("QUINTIC", POL_ORDER_5)
("SIGMOID_10", SIGMOID_10)
("SIGMOID_20", SIGMOID_20);

/*!
 * \brief Kinds of Design Variables for FEA problems 
 */
enum ENUM_DVFEA {
  NODV_FEA = 0,         /*!< \brief No design variable for FEA problems. */
  YOUNG_MODULUS = 1,	/*!< \brief Young modulus (E) as design variable. */
  POISSON_RATIO = 2,  	/*!< \brief Poisson ratio (Nu) as design variable. */
  DENSITY_VAL = 3,      /*!< \brief Density (Rho) as design variable. */
  DEAD_WEIGHT = 4,      /*!< \brief Dead Weight (Rho_DL) as design variable. */
  ELECTRIC_FIELD = 5    /*!< \brief Electric field (E) as design variable. */
};
static const map<string, ENUM_DVFEA> DVFEA_Map = CCreateMap<string, ENUM_DVFEA>
("NONE", NODV_FEA)
("YOUNG_MODULUS", YOUNG_MODULUS)
("POISSON_RATIO", POISSON_RATIO)
("DENSITY", DENSITY_VAL)
("DEAD_WEIGHT", DEAD_WEIGHT)
("ELECTRIC_FIELD", ELECTRIC_FIELD);

/*!
 * \brief types Riemann boundary treatments
 */
enum RIEMANN_TYPE {
  TOTAL_CONDITIONS_PT = 1,		    /*!< \brief User specifies total pressure, total temperature, and flow direction. */
  DENSITY_VELOCITY = 2,             /*!< \brief User specifies density and velocity, and flow direction. */
  STATIC_PRESSURE = 3,              /*!< \brief User specifies static pressure. */
  TOTAL_SUPERSONIC_INFLOW = 4,	    /*!< \brief User specifies total pressure, total temperature and Velocity components. */
  STATIC_SUPERSONIC_INFLOW_PT = 5,  /*!< \brief User specifies static pressure, static temperature, and Mach components. */
  STATIC_SUPERSONIC_INFLOW_PD = 6,  /*!< \brief User specifies static pressure, static temperature, and Mach components. */
  MIXING_IN = 7,                    /*!< \brief User does not specify anything; information is retrieved from the other domain */
  MIXING_OUT = 8,                   /*!< \brief User does not specify anything; information is retrieved from the other domain */
  SUPERSONIC_OUTFLOW = 9,
  RADIAL_EQUILIBRIUM = 10,
  TOTAL_CONDITIONS_PT_1D = 11,
  STATIC_PRESSURE_1D = 12,
  MIXING_IN_1D = 13,
  MIXING_OUT_1D =14
};

static const map<string, RIEMANN_TYPE> Riemann_Map = CCreateMap<string, RIEMANN_TYPE>
("TOTAL_CONDITIONS_PT", TOTAL_CONDITIONS_PT)
("DENSITY_VELOCITY", DENSITY_VELOCITY)
("STATIC_PRESSURE", STATIC_PRESSURE)
("TOTAL_SUPERSONIC_INFLOW", TOTAL_SUPERSONIC_INFLOW)
("STATIC_SUPERSONIC_INFLOW_PT", STATIC_SUPERSONIC_INFLOW_PT)
("STATIC_SUPERSONIC_INFLOW_PD", STATIC_SUPERSONIC_INFLOW_PD)
("MIXING_IN", MIXING_IN)
("MIXING_OUT", MIXING_OUT)
("MIXING_IN_1D", MIXING_IN_1D)
("MIXING_OUT_1D", MIXING_OUT_1D)
("SUPERSONIC_OUTFLOW", SUPERSONIC_OUTFLOW)
("RADIAL_EQUILIBRIUM", RADIAL_EQUILIBRIUM)
("TOTAL_CONDITIONS_PT_1D", TOTAL_CONDITIONS_PT_1D)
("STATIC_PRESSURE_1D", STATIC_PRESSURE_1D);


static const map<string, RIEMANN_TYPE> Giles_Map = CCreateMap<string, RIEMANN_TYPE>
("TOTAL_CONDITIONS_PT", TOTAL_CONDITIONS_PT)
("DENSITY_VELOCITY", DENSITY_VELOCITY)
("STATIC_PRESSURE", STATIC_PRESSURE)
("TOTAL_SUPERSONIC_INFLOW", TOTAL_SUPERSONIC_INFLOW)
("STATIC_SUPERSONIC_INFLOW_PT", STATIC_SUPERSONIC_INFLOW_PT)
("STATIC_SUPERSONIC_INFLOW_PD", STATIC_SUPERSONIC_INFLOW_PD)
("MIXING_IN", MIXING_IN)
("MIXING_OUT", MIXING_OUT)
("MIXING_IN_1D", MIXING_IN_1D)
("MIXING_OUT_1D", MIXING_OUT_1D)
("SUPERSONIC_OUTFLOW", SUPERSONIC_OUTFLOW)
("RADIAL_EQUILIBRIUM", RADIAL_EQUILIBRIUM)
("TOTAL_CONDITIONS_PT_1D", TOTAL_CONDITIONS_PT_1D)
("STATIC_PRESSURE_1D", STATIC_PRESSURE_1D);

/*!
 * \brief types of mixing process for averaging quantities at the boundaries.
 */
enum AVERAGEPROCESS_TYPE {
  ALGEBRAIC = 1,  /*!< \brief an algebraic average is computed at the boundary of interest. */
  AREA = 2,       /*!< \brief an area average is computed at the boundary of interest. */
  MIXEDOUT = 3,	  /*!< \brief an mixed-out average is computed at the boundary of interest. */
  MASSFLUX = 4    /*!< \brief a mass flow average is computed at the boundary of interest. */
};
static const map<string, AVERAGEPROCESS_TYPE> AverageProcess_Map = CCreateMap<string, AVERAGEPROCESS_TYPE>
("ALGEBRAIC", ALGEBRAIC)
("AREA", AREA)
("MIXEDOUT",  MIXEDOUT)
("MASSFLUX", MASSFLUX);

/*!
 * \brief types of mixing process for averaging quantities at the boundaries.
 */
enum MIXINGPLANE_INTERFACE_TYPE {
  MATCHING = 1,		        /*!< \brief an algebraic average is computed at the boundary of interest. */
  NEAREST_SPAN = 2,         /*!< \brief an area average is computed at the boundary of interest. */
  LINEAR_INTERPOLATION = 3	/*!< \brief an mixed-out average is computed at the boundary of interest. */
};
static const map<string, MIXINGPLANE_INTERFACE_TYPE> MixingPlaneInterface_Map = CCreateMap<string, MIXINGPLANE_INTERFACE_TYPE>
("MATCHING", MATCHING)
("NEAREST_SPAN",  NEAREST_SPAN)
("LINEAR_INTERPOLATION", LINEAR_INTERPOLATION);

/*!
 * \brief this option allow to compute the span-wise section in different ways.
 */
enum SPANWISE_TYPE {
  AUTOMATIC = 1,		/*!< \brief number of span-wise section are computed automatically */
  EQUISPACED = 2        /*!< \brief number of span-wise section are specified from the user */
};
static const map<string, SPANWISE_TYPE> SpanWise_Map = CCreateMap<string, SPANWISE_TYPE>
("AUTOMATIC", AUTOMATIC)
("EQUISPACED", EQUISPACED);

/*!
 * \brief types of mixing process for averaging quantities at the boundaries.
 */
enum TURBOMACHINERY_TYPE {
  AXIAL       = 1,		  /*!< \brief axial turbomachinery. */
  CENTRIFUGAL = 2,        /*!< \brief centrifugal turbomachinery. */
  CENTRIPETAL = 3,		  /*!< \brief centripetal turbomachinery. */
  CENTRIPETAL_AXIAL = 4,  /*!< \brief mixed flow turbine. */
  AXIAL_CENTRIFUGAL = 5	  /*!< \brief mixed flow turbine. */
};
static const map<string, TURBOMACHINERY_TYPE> TurboMachinery_Map = CCreateMap<string, TURBOMACHINERY_TYPE>
("AXIAL", AXIAL)
("CENTRIFUGAL", CENTRIFUGAL)
("CENTRIPETAL",  CENTRIPETAL)
("CENTRIPETAL_AXIAL",  CENTRIPETAL_AXIAL)
("AXIAL_CENTRIFUGAL",  AXIAL_CENTRIFUGAL);

/*!
 * \brief types of Turbomachinery performance flag.
 */
enum TURBO_MARKER_TYPE{
  INFLOW   = 1,	  /*!< \brief flag for inflow marker for compute turboperformance. */
  OUTFLOW = 2     /*!< \brief flag for outflow marker for compute turboperformance. */
};

/*!
 * \brief types inlet boundary treatments
 */
enum INLET_TYPE {
  TOTAL_CONDITIONS = 1,	  /*!< \brief User specifies total pressure, total temperature, and flow direction. */
  MASS_FLOW = 2,          /*!< \brief User specifies density and velocity (mass flow). */
  INPUT_FILE = 3,         /*!< \brief User specifies an input file. */
  VELOCITY_INLET = 4,     /*!< \brief Velocity inlet for an incompressible flow. */
  PRESSURE_INLET = 5      /*!< \brief Total pressure inlet for an incompressible flow. */
};
static const map<string, INLET_TYPE> Inlet_Map = CCreateMap<string, INLET_TYPE>
("TOTAL_CONDITIONS", TOTAL_CONDITIONS)
("MASS_FLOW", MASS_FLOW)
("INPUT_FILE", INPUT_FILE)
("VELOCITY_INLET", VELOCITY_INLET)
("PRESSURE_INLET", PRESSURE_INLET);

/*!
 * \brief types outlet boundary treatments
 */
enum OUTLET_TYPE {
  PRESSURE_OUTLET = 1,    /*!< \brief Gauge pressure outlet for incompressible flow */
  MASS_FLOW_OUTLET = 2,   /*!< \brief Mass flow outlet for incompressible flow. */
  OPEN = 3,           /*!< \brief Inlet-Outlet type. */
};
static const map<string, OUTLET_TYPE> Outlet_Map = CCreateMap<string, OUTLET_TYPE>
("PRESSURE_OUTLET", PRESSURE_OUTLET)
("MASS_FLOW_OUTLET", MASS_FLOW_OUTLET)
("OPEN", OPEN);

/*!
 * \brief types engine inflow boundary treatments
 */
enum ENGINE_INFLOW_TYPE {
  FAN_FACE_MACH = 1,	       /*!< \brief User specifies fan face mach number. */
  FAN_FACE_MDOT = 2,           /*!< \brief User specifies Static pressure. */
  FAN_FACE_PRESSURE = 3        /*!< \brief User specifies Static pressure. */
};
static const map<string, ENGINE_INFLOW_TYPE> Engine_Inflow_Map = CCreateMap<string, ENGINE_INFLOW_TYPE>
("FAN_FACE_MACH", FAN_FACE_MACH)
("FAN_FACE_MDOT", FAN_FACE_MDOT)
("FAN_FACE_PRESSURE", FAN_FACE_PRESSURE);

/*!
 * \brief types actuator disk boundary treatments
 */
enum ACTDISK_TYPE {
  VARIABLES_JUMP = 1,	  /*!< \brief User specifies the variables jump. */
  BC_THRUST = 2,          /*!< \brief User specifies the BC thrust. */
  NET_THRUST = 3,         /*!< \brief User specifies the Net thrust. */
  DRAG_MINUS_THRUST = 4,  /*!< \brief User specifies the D-T. */
  MASSFLOW = 5,           /*!< \brief User specifies the massflow. */
  POWER = 6               /*!< \brief User specifies the power. */
};
static const map<string, ACTDISK_TYPE> ActDisk_Map = CCreateMap<string, ACTDISK_TYPE>
("VARIABLES_JUMP", VARIABLES_JUMP)
("BC_THRUST", BC_THRUST)
("NET_THRUST", NET_THRUST)
("DRAG_MINUS_THRUST", DRAG_MINUS_THRUST)
("MASSFLOW", MASSFLOW)
("POWER", POWER);

/*!
 * \brief types of geometric entities based on VTK nomenclature
 */
enum GEO_TYPE {
  VERTEX = 1,   	  /*!< \brief VTK nomenclature for defining a vertex element. */
  LINE = 3,			  /*!< \brief VTK nomenclature for defining a line element. */
  TRIANGLE = 5, 	  /*!< \brief VTK nomenclature for defining a triangle element. */
  QUADRILATERAL = 9,  /*!< \brief VTK nomenclature for defining a quadrilateral element. */
  TETRAHEDRON = 10,   /*!< \brief VTK nomenclature for defining a tetrahedron element. */
  HEXAHEDRON = 12,    /*!< \brief VTK nomenclature for defining a hexahedron element. */
  PRISM = 13,     	  /*!< \brief VTK nomenclature for defining a prism element. */
  PYRAMID = 14  	  /*!< \brief VTK nomenclature for defining a pyramid element. */
};

/*!
 * \brief types of objective functions
 */
enum ENUM_OBJECTIVE {
  DRAG_COEFFICIENT = 1, 	    /*!< \brief Drag objective function definition. */
  LIFT_COEFFICIENT = 2, 	    /*!< \brief Lift objective function definition. */
  SIDEFORCE_COEFFICIENT = 3,    /*!< \brief Side force objective function definition. */
  EFFICIENCY = 4,		        /*!< \brief Efficiency objective function definition. */
  INVERSE_DESIGN_PRESSURE = 5,	/*!< \brief Pressure objective function definition (inverse design). */
  INVERSE_DESIGN_HEATFLUX = 6,  /*!< \brief Heat flux objective function definition (inverse design). */
  TOTAL_HEATFLUX = 7,           /*!< \brief Total heat flux. */
  MAXIMUM_HEATFLUX = 8,         /*!< \brief Maximum heat flux. */
  TOTAL_AVG_TEMPERATURE = 70,   /*!< \brief Total averaged temperature. */
  MOMENT_X_COEFFICIENT = 9,	    /*!< \brief Pitching moment objective function definition. */
  MOMENT_Y_COEFFICIENT = 10,    /*!< \brief Rolling moment objective function definition. */
  MOMENT_Z_COEFFICIENT = 11,    /*!< \brief Yawing objective function definition. */
  EQUIVALENT_AREA = 12,		    /*!< \brief Equivalent area objective function definition. */
  NEARFIELD_PRESSURE = 13,	    /*!< \brief NearField Pressure objective function definition. */
  FORCE_X_COEFFICIENT = 14,	    /*!< \brief X-direction force objective function definition. */
  FORCE_Y_COEFFICIENT = 15,	    /*!< \brief Y-direction force objective function definition. */
  FORCE_Z_COEFFICIENT = 16,	    /*!< \brief Z-direction force objective function definition. */
  THRUST_COEFFICIENT = 17,		/*!< \brief Thrust objective function definition. */
  TORQUE_COEFFICIENT = 18,		/*!< \brief Torque objective function definition. */
  FIGURE_OF_MERIT = 19,		    /*!< \brief Rotor Figure of Merit objective function definition. */
  BUFFET_SENSOR = 20,           /*!< \brief Sensor for detecting separation. */
  SURFACE_TOTAL_PRESSURE = 28,  /*!< \brief Total Pressure objective function definition. */
  SURFACE_STATIC_PRESSURE = 29, /*!< \brief Static Pressure objective function definition. */
  SURFACE_MASSFLOW = 30,        /*!< \brief Mass Flow Rate objective function definition. */
  SURFACE_MACH = 51,            /*!< \brief Mach number objective function definition. */
  SURFACE_UNIFORMITY = 52,      /*!< \brief Flow uniformity objective function definition. */
  SURFACE_SECONDARY = 53,       /*!< \brief Secondary flow strength objective function definition. */
  SURFACE_MOM_DISTORTION = 54,  /*!< \brief Momentum distortion objective function definition. */
  SURFACE_SECOND_OVER_UNIFORM = 55, /*!< \brief Secondary over uniformity (relative secondary strength) objective function definition. */
  SURFACE_PRESSURE_DROP = 56, 	    /*!< \brief Pressure drop objective function definition. */
  CUSTOM_OBJFUNC = 31, 	            /*!< \brief Custom objective function definition. */
  TOTAL_PRESSURE_LOSS = 39,
  KINETIC_ENERGY_LOSS = 40,
  TOTAL_EFFICIENCY = 41,
  TOTAL_STATIC_EFFICIENCY = 42,
  EULERIAN_WORK = 43,
  TOTAL_ENTHALPY_IN = 44,
  FLOW_ANGLE_IN = 45,
  FLOW_ANGLE_OUT = 46,
  MASS_FLOW_IN = 47,
  MASS_FLOW_OUT = 48,
  PRESSURE_RATIO = 49,
  ENTROPY_GENERATION = 50,
  REFERENCE_GEOMETRY=60,          /*!< \brief Norm of displacements with respect to target geometry. */
  REFERENCE_NODE=61,              /*!< \brief Objective function defined as the difference of a particular node respect to a reference position. */
  VOLUME_FRACTION=62,             /*!< \brief Volume average physical density, for material-based topology optimization applications. */
  TOPOL_DISCRETENESS=63,          /*!< \brief Measure of the discreteness of the current topology. */
  TOPOL_COMPLIANCE=64             /*!< \brief Measure of the discreteness of the current topology. */
};
static const map<string, ENUM_OBJECTIVE> Objective_Map = CCreateMap<string, ENUM_OBJECTIVE>
("DRAG", DRAG_COEFFICIENT)
("LIFT", LIFT_COEFFICIENT)
("SIDEFORCE", SIDEFORCE_COEFFICIENT)
("EFFICIENCY", EFFICIENCY)
("INVERSE_DESIGN_PRESSURE", INVERSE_DESIGN_PRESSURE)
("INVERSE_DESIGN_HEATFLUX", INVERSE_DESIGN_HEATFLUX)
("MOMENT_X", MOMENT_X_COEFFICIENT)
("MOMENT_Y", MOMENT_Y_COEFFICIENT)
("MOMENT_Z", MOMENT_Z_COEFFICIENT)
("EQUIVALENT_AREA", EQUIVALENT_AREA)
("NEARFIELD_PRESSURE", NEARFIELD_PRESSURE)
("FORCE_X", FORCE_X_COEFFICIENT)
("FORCE_Y", FORCE_Y_COEFFICIENT)
("FORCE_Z", FORCE_Z_COEFFICIENT)
("THRUST", THRUST_COEFFICIENT)
("TORQUE", TORQUE_COEFFICIENT)
("TOTAL_HEATFLUX", TOTAL_HEATFLUX)
("MAXIMUM_HEATFLUX", MAXIMUM_HEATFLUX)
("TOTAL_AVG_TEMPERATURE", TOTAL_AVG_TEMPERATURE)
("FIGURE_OF_MERIT", FIGURE_OF_MERIT)
("BUFFET", BUFFET_SENSOR)
("SURFACE_TOTAL_PRESSURE", SURFACE_TOTAL_PRESSURE)
("SURFACE_STATIC_PRESSURE", SURFACE_STATIC_PRESSURE)
("SURFACE_MASSFLOW", SURFACE_MASSFLOW)
("SURFACE_MACH", SURFACE_MACH)
("SURFACE_UNIFORMITY", SURFACE_UNIFORMITY)
("SURFACE_SECONDARY", SURFACE_SECONDARY)
("SURFACE_MOM_DISTORTION", SURFACE_MOM_DISTORTION)
("SURFACE_SECOND_OVER_UNIFORM", SURFACE_SECOND_OVER_UNIFORM)
("SURFACE_PRESSURE_DROP", SURFACE_PRESSURE_DROP)
("CUSTOM_OBJFUNC", CUSTOM_OBJFUNC)
("TOTAL_EFFICIENCY", TOTAL_EFFICIENCY)
("TOTAL_STATIC_EFFICIENCY", TOTAL_STATIC_EFFICIENCY)
("TOTAL_PRESSURE_LOSS", TOTAL_PRESSURE_LOSS)
("EULERIAN_WORK", EULERIAN_WORK)
("TOTAL_ENTHALPY_IN", TOTAL_ENTHALPY_IN)
("FLOW_ANGLE_IN", FLOW_ANGLE_IN)
("FLOW_ANGLE_OUT", FLOW_ANGLE_OUT)
("MASS_FLOW_IN", MASS_FLOW_IN)
("MASS_FLOW_OUT", MASS_FLOW_OUT)
("PRESSURE_RATIO",  PRESSURE_RATIO)
("ENTROPY_GENERATION",  ENTROPY_GENERATION)
("KINETIC_ENERGY_LOSS", KINETIC_ENERGY_LOSS)
("REFERENCE_GEOMETRY", REFERENCE_GEOMETRY)
("REFERENCE_NODE", REFERENCE_NODE)
("VOLUME_FRACTION", VOLUME_FRACTION)
("TOPOL_DISCRETENESS", TOPOL_DISCRETENESS)
("TOPOL_COMPLIANCE", TOPOL_COMPLIANCE);

/*!
 * \brief types of residual criteria equations
 */
enum ENUM_RESIDUAL {
    RHO_RESIDUAL = 1, 	     /*!< \brief Rho equation residual criteria equation. */
    RHO_ENERGY_RESIDUAL = 2  /*!< \brief RhoE equation residual criteria equation. */
};
static const map<string, ENUM_RESIDUAL> Residual_Map = CCreateMap<string, ENUM_RESIDUAL>
("RHO", RHO_RESIDUAL)
("RHO_ENERGY", RHO_ENERGY_RESIDUAL);

/*!
 * \brief types of residual criteria for structural problems
 */
enum ENUM_RESFEM {
  RESFEM_RELATIVE = 1,         /*!< \brief Relative criteria: Res/Res0. */
  RESFEM_ABSOLUTE = 2          /*!< \brief Absolute criteria: abs(Res). */
};
static const map<string, ENUM_RESFEM> ResFem_Map = CCreateMap<string, ENUM_RESFEM>
("RELATIVE", RESFEM_RELATIVE)
("ABSOLUTE", RESFEM_ABSOLUTE);

/*!
 * \brief types of sensitivities to compute
 */
enum ENUM_SENS {
  SENS_GEOMETRY = 1,   	/*!< \brief Geometrical sensitivity. */
  SENS_MACH = 2,		/*!< \brief Mach number sensitivity. */
  SENS_AOA = 3, 		/*!< \brief Angle of attack sensitivity. */
  SENS_AOS = 4  		/*!< \brief Angle of Sideslip sensitivity. */
};
static const map<string, ENUM_SENS> Sens_Map = CCreateMap<string, ENUM_SENS>
("SENS_GEOMETRY", SENS_GEOMETRY)
("SENS_MACH", SENS_MACH)
("SENS_AOA", SENS_AOA)
("SENS_AOS", SENS_AOS);

/*!
 * \brief types of grid adaptation/refinement
 */
enum ENUM_ADAPT {
  NO_ADAPT = 0,           /*!< \brief No grid adaptation. */
  FULL = 1,		          /*!< \brief Do a complete grid refinement of all the computational grids. */
  FULL_FLOW = 2,		  /*!< \brief Do a complete grid refinement of the flow grid. */
  FULL_ADJOINT = 3,		  /*!< \brief Do a complete grid refinement of the adjoint grid. */
  GRAD_FLOW = 5,		  /*!< \brief Do a gradient based grid adaptation of the flow grid. */
  GRAD_ADJOINT = 6,		  /*!< \brief Do a gradient based grid adaptation of the adjoint grid. */
  GRAD_FLOW_ADJ = 7,	  /*!< \brief Do a gradient based grid adaptation of the flow and adjoint grid. */
  COMPUTABLE = 9,		  /*!< \brief Apply a computable error grid adaptation. */
  REMAINING = 10,		  /*!< \brief Apply a remaining error grid adaptation. */
  WAKE = 12,			  /*!< \brief Do a grid refinement on the wake. */
  SMOOTHING = 14,		  /*!< \brief Do a grid smoothing of the geometry. */
  SUPERSONIC_SHOCK = 15,  /*!< \brief Do a grid smoothing. */
  PERIODIC = 17			  /*!< \brief Add the periodic halo cells. */
};
static const map<string, ENUM_ADAPT> Adapt_Map = CCreateMap<string, ENUM_ADAPT>
("NONE", NO_ADAPT)
("FULL", FULL)
("FULL_FLOW", FULL_FLOW)
("FULL_ADJOINT", FULL_ADJOINT)
("GRAD_FLOW", GRAD_FLOW)
("GRAD_ADJOINT", GRAD_ADJOINT)
("GRAD_FLOW_ADJ", GRAD_FLOW_ADJ)
("COMPUTABLE", COMPUTABLE)
("REMAINING", REMAINING)
("WAKE", WAKE)
("SMOOTHING", SMOOTHING)
("SUPERSONIC_SHOCK", SUPERSONIC_SHOCK)
("PERIODIC", PERIODIC);

/*!
 * \brief types of input file formats
 */
enum ENUM_INPUT {
  SU2       = 1,  /*!< \brief SU2 input format. */
  CGNS_GRID = 2,  /*!< \brief CGNS input format for the computational grid. */
  RECTANGLE = 3,  /*!< \brief 2D rectangular mesh with N x M points of size Lx x Ly. */
  BOX       = 4   /*!< \brief 3D box mesh with N x M x L points of size Lx x Ly x Lz. */
};
static const map<string, ENUM_INPUT> Input_Map = CCreateMap<string, ENUM_INPUT>
("SU2", SU2)
("CGNS", CGNS_GRID)
("RECTANGLE", RECTANGLE)
("BOX", BOX);

/*!
 * \brief type of solution output file formats
 */
enum ENUM_OUTPUT {
  TECPLOT = 1,  		         /*!< \brief Tecplot format for the solution output. */
  TECPLOT_BINARY = 2,            /*!< \brief Tecplot binary format for the solution output. */
  SURFACE_TECPLOT = 3,  	     /*!< \brief Tecplot format for the solution output. */
  SURFACE_TECPLOT_BINARY = 4,    /*!< \brief Tecplot binary format for the solution output. */
  CSV = 5,			             /*!< \brief Comma-separated values format for the solution output. */
  SURFACE_CSV = 6,			     /*!< \brief Comma-separated values format for the solution output. */
  PARAVIEW = 7,  		         /*!< \brief Paraview ASCII format for the solution output. */
  PARAVIEW_BINARY = 8,           /*!< \brief Paraview binary format for the solution output. */
  SURFACE_PARAVIEW = 9,  	     /*!< \brief Paraview ASCII format for the solution output. */
  SURFACE_PARAVIEW_BINARY = 10,  /*!< \brief Paraview binary format for the solution output. */
  MESH      = 11,                /*!< \brief SU2 mesh format. */
  RESTART_BINARY = 12,           /*!< \brief SU2 binary restart format. */
  RESTART_ASCII = 13,            /*!< \brief SU2 ASCII restart format. */
  CGNS = 14                      /*!< \brief CGNS format. */
};
static const map<string, ENUM_OUTPUT> Output_Map = CCreateMap<string, ENUM_OUTPUT>
("TECPLOT_ASCII", TECPLOT)
("TECPLOT", TECPLOT_BINARY)
("SURFACE_TECPLOT_ASCII", SURFACE_TECPLOT)
("SURFACE_TECPLOT", SURFACE_TECPLOT_BINARY)
("CSV", CSV)
("SURFACE_CSV", SURFACE_CSV)
("PARAVIEW_ASCII", PARAVIEW)
("PARAVIEW", PARAVIEW_BINARY)
("SURFACE_PARAVIEW_ASCII", SURFACE_PARAVIEW)
("SURFACE_PARAVIEW", SURFACE_PARAVIEW_BINARY)
("RESTART_ASCII", RESTART_ASCII)
("RESTART", RESTART_BINARY)
("CGNS", CGNS);

/*!
 * \brief type of solution output file formats
 */
enum ENUM_TAB_OUTPUT {
  TAB_CSV = 1,			    /*!< \brief Comma-separated values format for the solution output. */
  TAB_TECPLOT = 2           /*!< \brief Tecplot format for the solution output. */
};
static const map<string, ENUM_TAB_OUTPUT> TabOutput_Map = CCreateMap<string, ENUM_TAB_OUTPUT>
("CSV", TAB_CSV)
("TECPLOT", TAB_TECPLOT);

/*!
 * \brief type of volume sensitivity file formats (inout to SU2_DOT)
 */
enum ENUM_SENSITIVITY {
  SU2_NATIVE = 1,       /*!< \brief SU2 native binary format for the volume sensitivity input. */
  UNORDERED_ASCII = 2   /*!< \brief Unordered ASCII list (x,y,z,dJ/dx,dJ/dy/dJ/dz) format for the volume sensitivity input. */
};
static const map<string, ENUM_SENSITIVITY> Sensitivity_Map = CCreateMap<string, ENUM_SENSITIVITY>
("SU2_NATIVE", SU2_NATIVE)
("UNORDERED_ASCII", UNORDERED_ASCII);

/*!
 * \brief type of jump definition
 */
enum JUMP_DEFINITION {
  DIFFERENCE = 1,     /*!< \brief Jump given by a difference in values. */
  RATIO = 2           /*!< \brief Jump given by a ratio. */
};
static const map<string, JUMP_DEFINITION> Jump_Map = CCreateMap<string, JUMP_DEFINITION>
("DIFFERENCE", DIFFERENCE)
("RATIO", RATIO);

/*!
 * \brief type of multigrid cycle
 */
enum MG_CYCLE {
  V_CYCLE = 0,  		/*!< \brief V cycle. */
  W_CYCLE = 1,			/*!< \brief W cycle. */
  FULLMG_CYCLE = 2      /*!< \brief FullMG cycle. */
};
static const map<string, MG_CYCLE> MG_Cycle_Map = CCreateMap<string, MG_CYCLE>
("V_CYCLE", V_CYCLE)
("W_CYCLE", W_CYCLE)
("FULLMG_CYCLE", FULLMG_CYCLE);

/*!
 * \brief type of solution output variables
 */
enum ENUM_OUTPUT_VARS {
  DENSITY = 1,      /*!< \brief Density. */
  VEL_X = 2,        /*!< \brief X-component of velocity. */
  VEL_Y = 3,        /*!< \brief Y-component of velocity. */
  VEL_Z = 4,        /*!< \brief Z-component of velocity. */
  PRESSURE = 5, 	/*!< \brief Static pressure. */
  MACH = 6,         /*!< \brief Mach number. */
  TEMPERATURE = 7,  /*!< \brief Temperature. */
  LAM_VISC = 8,     /*!< \brief Laminar viscosity. */
  EDDY_VISC = 9     /*!< \brief Eddy viscosity. */
};
static const map<string, ENUM_OUTPUT_VARS> Output_Vars_Map = CCreateMap<string, ENUM_OUTPUT_VARS>
("DENSITY", DENSITY)
("VEL_X", VEL_X)
("VEL_Y", VEL_Y)
("VEL_Z", VEL_Z)
("PRESSURE", PRESSURE)
("MACH", MACH)
("TEMPERATURE", TEMPERATURE)
("LAM_VISC", LAM_VISC)
("EDDY_VISC", EDDY_VISC);

/*!
 * \brief types of design parameterizations
 */
enum ENUM_PARAM {
  NO_DEFORMATION = 0,        /*!< \brief No deformation. */

  TRANSLATION = 1,		     /*!< \brief Surface movement as design variable. */
  ROTATION = 2,			     /*!< \brief Surface rotation as design variable. */
  SCALE = 3,			     /*!< \brief Surface rotation as design variable. */
  
  FFD_SETTING = 10,		     /*!< \brief No surface deformation. */
  FFD_CONTROL_POINT = 11,	 /*!< \brief Free form deformation for 3D design (change a control point). */
  FFD_NACELLE = 12,	         /*!< \brief Free form deformation for 3D design (change a control point). */
  FFD_GULL = 13,	         /*!< \brief Free form deformation for 3D design (change a control point). */
  FFD_CAMBER = 14,		     /*!< \brief Free form deformation for 3D design (camber change). */
  FFD_TWIST = 15,		     /*!< \brief Free form deformation for 3D design (change the twist angle of a section). */
  FFD_THICKNESS = 16,		 /*!< \brief Free form deformation for 3D design (thickness change). */
  FFD_ROTATION = 18,		 /*!< \brief Free form deformation for 3D design (rotation around a line). */
  FFD_CONTROL_POINT_2D = 19, /*!< \brief Free form deformation for 2D design (change a control point). */
  FFD_CAMBER_2D = 20,		 /*!< \brief Free form deformation for 3D design (camber change). */
  FFD_THICKNESS_2D = 21,	 /*!< \brief Free form deformation for 3D design (thickness change). */
  FFD_TWIST_2D = 22,		 /*!< \brief Free form deformation for 3D design (camber change). */
  FFD_CONTROL_SURFACE = 23,	 /*!< \brief Free form deformation for 3D design (control surface). */
  FFD_ANGLE_OF_ATTACK = 24,  /*!< \brief Angle of attack for FFD problem. */

  HICKS_HENNE = 30,	         /*!< \brief Hicks-Henne bump function for airfoil deformation. */
  PARABOLIC = 31,		     /*!< \brief Parabolic airfoil definition as design variables. */
  NACA_4DIGITS = 32,	     /*!< \brief The four digits NACA airfoil family as design variables. */
  AIRFOIL = 33,		         /*!< \brief Airfoil definition as design variables. */
  CST = 34,                  /*!< \brief CST method with Kulfan parameters for airfoil deformation. */
  SURFACE_BUMP = 35,	     /*!< \brief Surfacebump function for flat surfaces deformation. */
  SURFACE_FILE = 36,	     /*!< \brief Nodal coordinates for surface set using a file (external parameterization). */
  
  DV_EFIELD = 40,            /*!< \brief Electric field in deformable membranes. */
  DV_YOUNG = 41,
  DV_POISSON = 42,
  DV_RHO = 43,
  DV_RHO_DL = 44,
  
  TRANSLATE_GRID = 50,       /*!< \brief Translate the volume grid. */
  ROTATE_GRID = 51,          /*!< \brief Rotate the volume grid */
  SCALE_GRID = 52,           /*!< \brief Scale the volume grid. */
  
  ANGLE_OF_ATTACK = 101	     /*!< \brief Angle of attack for airfoils. */
};
static const map<string, ENUM_PARAM> Param_Map = CCreateMap<string, ENUM_PARAM>
("FFD_SETTING", FFD_SETTING)
("FFD_CONTROL_POINT_2D", FFD_CONTROL_POINT_2D)
("FFD_TWIST_2D", FFD_TWIST_2D)
("FFD_ANGLE_OF_ATTACK", FFD_ANGLE_OF_ATTACK)
("FFD_CAMBER_2D", FFD_CAMBER_2D)
("FFD_THICKNESS_2D", FFD_THICKNESS_2D)
("HICKS_HENNE", HICKS_HENNE)
("SURFACE_BUMP", SURFACE_BUMP)
("ANGLE_OF_ATTACK", ANGLE_OF_ATTACK)
("NACA_4DIGITS", NACA_4DIGITS)
("TRANSLATION", TRANSLATION)
("ROTATION", ROTATION)
("SCALE", SCALE)
("FFD_CONTROL_POINT", FFD_CONTROL_POINT)
("FFD_ROTATION", FFD_ROTATION)
("FFD_CONTROL_SURFACE", FFD_CONTROL_SURFACE)
("FFD_NACELLE", FFD_NACELLE)
("FFD_GULL", FFD_GULL)
("FFD_TWIST", FFD_TWIST)
("FFD_CAMBER", FFD_CAMBER)
("FFD_THICKNESS", FFD_THICKNESS)
("PARABOLIC", PARABOLIC)
("AIRFOIL", AIRFOIL)
("SURFACE_FILE", SURFACE_FILE)
("NO_DEFORMATION", NO_DEFORMATION)
("CST", CST)
("ELECTRIC_FIELD", DV_EFIELD)
("YOUNG_MODULUS", DV_YOUNG)
("POISSON_RATIO", DV_POISSON)
("STRUCTURAL_DENSITY", DV_RHO)
("DEAD_WEIGHT", DV_RHO_DL)
("TRANSLATE_GRID", TRANSLATE_GRID)
("ROTATE_GRID", ROTATE_GRID)
("SCALE_GRID", SCALE_GRID)
;

/*!
 * \brief types of FFD Blending function
 */
enum ENUM_FFD_BLENDING{
  BSPLINE_UNIFORM = 0,  /*!< \brief BSpline blending */
  BEZIER = 1,           /*!< \brief Bezier blending */
};
static const map<string, ENUM_FFD_BLENDING> Blending_Map = CCreateMap<string, ENUM_FFD_BLENDING>
("BSPLINE_UNIFORM", BSPLINE_UNIFORM)
("BEZIER", BEZIER);

/*!
 * \brief types of solvers for solving linear systems
 */
enum ENUM_LINEAR_SOLVER {
  STEEPEST_DESCENT = 1,	   /*!< \brief Steepest descent method for point inversion algoritm (Free-Form). */
  NEWTON = 2,			   /*!< \brief Newton method for point inversion algorithm (Free-Form). */
  QUASI_NEWTON = 3,		   /*!< \brief Quasi Newton method for point inversion algorithm (Free-Form). */
  CONJUGATE_GRADIENT = 4,  /*!< \brief Preconditionated conjugate gradient method for grid deformation. */
  FGMRES = 5,    	       /*!< \brief Flexible Generalized Minimal Residual method. */
  BCGSTAB = 6,	           /*!< \brief BCGSTAB - Biconjugate Gradient Stabilized Method (main solver). */
  RESTARTED_FGMRES = 7,    /*!< \brief Flexible Generalized Minimal Residual method with restart. */
  SMOOTHER = 8,            /*!< \brief Iterative smoother. */
  PASTIX_LDLT = 9,         /*!< \brief PaStiX LDLT (complete) factorization. */
  PASTIX_LU = 10,          /*!< \brief PaStiX LU (complete) factorization. */
};
static const map<string, ENUM_LINEAR_SOLVER> Linear_Solver_Map = CCreateMap<string, ENUM_LINEAR_SOLVER>
("STEEPEST_DESCENT", STEEPEST_DESCENT)
("NEWTON", NEWTON)
("QUASI_NEWTON", QUASI_NEWTON)
("CONJUGATE_GRADIENT", CONJUGATE_GRADIENT)
("BCGSTAB", BCGSTAB)
("FGMRES", FGMRES)
("RESTARTED_FGMRES", RESTARTED_FGMRES)
("SMOOTHER", SMOOTHER)
("PASTIX_LDLT", PASTIX_LDLT)
("PASTIX_LU", PASTIX_LU);

/*!
 * \brief types surface continuity at the intersection with the FFD
 */
enum ENUM_FFD_CONTINUITY {
  DERIVATIVE_NONE = 0,	/*!< \brief No derivative continuity. */
  DERIVATIVE_1ST = 1,	/*!< \brief First derivative continuity. */
  DERIVATIVE_2ND = 2,	/*!< \brief Second derivative continuity. */
  USER_INPUT = 3		/*!< \brief User input. */
};
static const map<string, ENUM_FFD_CONTINUITY> Continuity_Map = CCreateMap<string, ENUM_FFD_CONTINUITY>
("NO_DERIVATIVE", DERIVATIVE_NONE)
("1ST_DERIVATIVE", DERIVATIVE_1ST)
("2ND_DERIVATIVE", DERIVATIVE_2ND)
("USER_INPUT", USER_INPUT);

/*!
 * \brief types of coordinates systems for the FFD
 */
enum ENUM_FFD_COORD_SYSTEM {
  CARTESIAN = 0,    /*!< \brief Cartesian coordinate system. */
  CYLINDRICAL = 1,  /*!< \brief Cylindrical coordinate system. */
  SPHERICAL = 2,    /*!< \brief Spherical coordinate system. */
  POLAR = 3         /*!< \brief Polar coordinate system. */
};
static const map<string, ENUM_FFD_COORD_SYSTEM> CoordSystem_Map = CCreateMap<string, ENUM_FFD_COORD_SYSTEM>
("CARTESIAN", CARTESIAN)
("CYLINDRICAL", CYLINDRICAL)
("SPHERICAL", SPHERICAL)
("POLAR", POLAR);

/*!
 * \brief types of sensitivity smoothing
 */
enum ENUM_SENS_SMOOTHING {
  NO_SMOOTH = 0,  /*!< \brief No smoothing. */
  SOBOLEV = 1,	  /*!< \brief Sobolev gradient smoothing. */
  BIGRID = 2	  /*!< \brief Bi-grid technique smoothing. */
};
static const map<string, ENUM_SENS_SMOOTHING> Sens_Smoothing_Map = CCreateMap<string, ENUM_SENS_SMOOTHING>
("NONE", NO_SMOOTH)
("SOBOLEV", SOBOLEV)
("BIGRID", BIGRID);

/*!
 * \brief types of preconditioners for the linear solver
 */
enum ENUM_LINEAR_SOLVER_PREC {
  JACOBI = 1,	     /*!< \brief Jacobi preconditioner. */
  LU_SGS = 2,	     /*!< \brief LU SGS preconditioner. */
  LINELET = 3,       /*!< \brief Line implicit preconditioner. */
  ILU = 4,           /*!< \brief ILU(k) preconditioner. */
  PASTIX_ILU= 5,     /*!< \brief PaStiX ILU(k) preconditioner. */
  PASTIX_LU_P= 6,    /*!< \brief PaStiX LU as preconditioner. */
  PASTIX_LDLT_P= 7,  /*!< \brief PaStiX LDLT as preconditioner. */
};
static const map<string, ENUM_LINEAR_SOLVER_PREC> Linear_Solver_Prec_Map = CCreateMap<string, ENUM_LINEAR_SOLVER_PREC>
("JACOBI", JACOBI)
("LU_SGS", LU_SGS)
("LINELET", LINELET)
("ILU", ILU)
("PASTIX_ILU", PASTIX_ILU)
("PASTIX_LU", PASTIX_LU_P)
("PASTIX_LDLT", PASTIX_LDLT_P);

/*!
 * \brief types of analytic definitions for various geometries
 */
enum ENUM_GEO_ANALYTIC {
  NO_GEO_ANALYTIC = 0,   /*!< \brief No analytic definition of the geometry. */
  NACA0012_AIRFOIL = 1,  /*!< \brief Use the analytical definition of the NACA0012 for doing the grid adaptation. */
  NACA4412_AIRFOIL = 2,  /*!< \brief Use the analytical definition of the NACA4412 for doing the grid adaptation. */
  CYLINDER = 3, 	     /*!< \brief Use the analytical definition of a cylinder for doing the grid adaptation. */
  BIPARABOLIC = 4        /*!< \brief Use the analytical definition of a biparabolic airfoil for doing the grid adaptation. */
};
static const map<string, ENUM_GEO_ANALYTIC> Geo_Analytic_Map = CCreateMap<string, ENUM_GEO_ANALYTIC>
("NONE", NO_GEO_ANALYTIC)
("NACA0012_AIRFOIL", NACA0012_AIRFOIL)
("NACA4412_AIRFOIL", NACA4412_AIRFOIL)
("CYLINDER", CYLINDER)
("BIPARABOLIC", BIPARABOLIC);

/*!
 * \brief types of axis orientation
 */
enum ENUM_GEO_DESCRIPTION {
  TWOD_AIRFOIL = 0, /*!< \brief Airfoil analysis. */
  WING = 1, 	    /*!< \brief Wing analysis. */
  FUSELAGE = 2,     /*!< \brief Fuselage analysis. */
  NACELLE = 3       /*!< \brief Nacelle analysis. */
};
static const map<string, ENUM_GEO_DESCRIPTION> Geo_Description_Map = CCreateMap<string, ENUM_GEO_DESCRIPTION>
("AIRFOIL", TWOD_AIRFOIL)
("WING", WING)
("FUSELAGE", FUSELAGE)
("NACELLE", NACELLE);

/*!
 * \brief types of schemes for unsteady computations
 */
enum ENUM_UNSTEADY {
  STEADY = 0,            /*!< \brief A steady computation. */
  TIME_STEPPING = 1,	 /*!< \brief Use a time stepping strategy for unsteady computations. */
  DT_STEPPING_1ST = 2,	 /*!< \brief Use a dual time stepping strategy for unsteady computations (1st order). */
  DT_STEPPING_2ND = 3,	 /*!< \brief Use a dual time stepping strategy for unsteady computations (2nd order). */
  ROTATIONAL_FRAME = 4,  /*!< \brief Use a rotational source term. */
  HARMONIC_BALANCE = 5   /*!< \brief Use a harmonic balance source term. */
};
static const map<string, ENUM_UNSTEADY> TimeMarching_Map = CCreateMap<string, ENUM_UNSTEADY>
("NO", STEADY)
("TIME_STEPPING", TIME_STEPPING)
("DUAL_TIME_STEPPING-1ST_ORDER", DT_STEPPING_1ST)
("DUAL_TIME_STEPPING-2ND_ORDER", DT_STEPPING_2ND)
("HARMONIC_BALANCE", HARMONIC_BALANCE)
("ROTATIONAL_FRAME", ROTATIONAL_FRAME);

/*!
 * \brief types of criteria to determine when the solution is converged
 */
enum ENUM_CONVERGE_CRIT {
  CAUCHY = 1,			/*!< \brief Cauchy criteria to establish the convergence of the code. */
  RESIDUAL = 2			/*!< \brief Residual criteria to establish the convergence of the code. */
};
static const map<string, ENUM_CONVERGE_CRIT> Converge_Crit_Map = CCreateMap<string, ENUM_CONVERGE_CRIT>
("CAUCHY", CAUCHY)
("RESIDUAL", RESIDUAL);

/*!
 * \brief types of element stiffnesses imposed for FEA mesh deformation
 */
enum ENUM_DEFORM_STIFFNESS {
  CONSTANT_STIFFNESS = 0,      /*!< \brief Impose a constant stiffness for each element (steel). */
  INVERSE_VOLUME = 1,	       /*!< \brief Impose a stiffness for each element that is inversely proportional to cell volume. */
  SOLID_WALL_DISTANCE = 2      /*!< \brief Impose a stiffness for each element that is proportional to the distance from the solid surface. */
};
static const map<string, ENUM_DEFORM_STIFFNESS> Deform_Stiffness_Map = CCreateMap<string, ENUM_DEFORM_STIFFNESS>
("CONSTANT_STIFFNESS", CONSTANT_STIFFNESS)
("INVERSE_VOLUME", INVERSE_VOLUME)
("WALL_DISTANCE", SOLID_WALL_DISTANCE);

/*!
 * \brief The direct differentation variables.
 */
enum ENUM_DIRECTDIFF_VAR {
  NO_DERIVATIVE = 0,
  D_MACH = 1,         /*!< \brief Derivative with respect to the mach number */
  D_AOA = 2,		  /*!< \brief Derivative with respect to the angle of attack */
  D_PRESSURE = 3,     /*!< \brief Derivative with respect to the freestream pressure */
  D_TEMPERATURE = 4,  /*!< \brief Derivative with respect to the freestream temperature */
  D_DENSITY = 5,      /*!< \brief Derivative with respect to the freestream density */
  D_TURB2LAM = 6,     /*!< \brief Derivative with respect to the turb2lam */
  D_SIDESLIP = 7,     /*!< \brief Derivative with respect to the sideslip angle */
  D_VISCOSITY = 8,    /*!< \brief Derivative with respect to the viscosity */
  D_REYNOLDS = 9,     /*!< \brief Derivative with respect to the reynolds number */
  D_DESIGN = 10,      /*!< \brief Derivative with respect to the design?? */
  D_YOUNG = 11,       /*!< \brief Derivative with respect to the Young's Modulus */
  D_POISSON = 12,
  D_RHO = 13,
  D_RHO_DL = 14,
  D_EFIELD = 15
};
static const map<string, ENUM_DIRECTDIFF_VAR> DirectDiff_Var_Map = CCreateMap<string, ENUM_DIRECTDIFF_VAR>
("NONE", NO_DERIVATIVE)
("MACH", D_MACH)
("AOA", D_AOA)
("PRESSURE", D_PRESSURE)
("TEMPERATURE", D_TEMPERATURE)
("DENSITY", D_DENSITY)
("TURB2LAM", D_TURB2LAM)
("SIDESLIP", D_SIDESLIP)
("VISCOSITY", D_VISCOSITY)
("REYNOLDS", D_REYNOLDS)
("DESIGN_VARIABLES", D_DESIGN)
("YOUNG_MODULUS", D_YOUNG)
("POISSON_RATIO", D_POISSON)
("STRUCTURAL_DENSITY", D_RHO)
("STRUCTURAL_DEAD_LOAD", D_RHO_DL)
("ELECTRIC_FIELD", D_EFIELD);


enum ENUM_RECORDING {
  FLOW_CONS_VARS   = 1,
  MESH_COORDS = 2,
  COMBINED    = 3,
  FEA_DISP_VARS = 4,
  FLOW_CROSS_TERM = 5,
  FEM_CROSS_TERM_GEOMETRY = 6,
  GEOMETRY_CROSS_TERM = 7,
  ALL_VARIABLES = 8,
  MESH_DEFORM = 9
};

/*!
 * \brief types of schemes for dynamic structural computations
 */
enum ENUM_DYNAMIC {
  STATIC = 0,             /*!< \brief A static structural computation. */
  DYNAMIC = 1		      /*!< \brief Use a time stepping strategy for dynamic computations. */
};
static const map<string, ENUM_DYNAMIC> Dynamic_Map = CCreateMap<string, ENUM_DYNAMIC>
("NO", STATIC)
("YES", DYNAMIC);

/*!
 * \brief types of input file formats
 */
enum ENUM_INPUT_REF {
  SU2_REF = 1,                     /*!< \brief SU2 input format (from a restart). */
  CUSTOM_REF = 2                   /*!< \brief CGNS input format for the computational grid. */
};
static const map<string, ENUM_INPUT_REF> Input_Ref_Map = CCreateMap<string, ENUM_INPUT_REF>
("SU2", SU2_REF)
("CUSTOM", CUSTOM_REF);

/*!
 * \brief Vertex-based quantities exchanged during periodic marker communications.
 */
enum PERIODIC_QUANTITIES {
  PERIODIC_VOLUME     =  1,  /*!< \brief Volume communication for summing total CV (periodic only). */
  PERIODIC_NEIGHBORS  =  2,  /*!< \brief Communication of the number of neighbors for centered schemes (periodic only). */
  PERIODIC_RESIDUAL   =  3,  /*!< \brief Residual and Jacobian communication (periodic only). */
  PERIODIC_LAPLACIAN  =  4,  /*!< \brief Undivided Laplacian communication for JST (periodic only). */
  PERIODIC_MAX_EIG    =  5,  /*!< \brief Maximum eigenvalue communication (periodic only). */
  PERIODIC_SENSOR     =  6,  /*!< \brief Dissipation sensor communication (periodic only). */
  PERIODIC_SOL_GG     =  7,  /*!< \brief Solution gradient communication for Green-Gauss (periodic only). */
  PERIODIC_PRIM_GG    =  8,  /*!< \brief Primitive gradient communication for Green-Gauss (periodic only). */
  PERIODIC_SOL_LS     =  9,  /*!< \brief Solution gradient communication for weighted Least Squares (periodic only). */
  PERIODIC_PRIM_LS    = 10,  /*!< \brief Primitive gradient communication for weighted Least Squares (periodic only). */
  PERIODIC_LIM_SOL_1  = 11,  /*!< \brief Solution limiter communication phase 1 of 2 (periodic only). */
  PERIODIC_LIM_SOL_2  = 12,  /*!< \brief Solution limiter communication phase 2 of 2 (periodic only). */
  PERIODIC_LIM_PRIM_1 = 13,  /*!< \brief Primitive limiter communication phase 1 of 2 (periodic only). */
  PERIODIC_LIM_PRIM_2 = 14,  /*!< \brief Primitive limiter communication phase 2 of 2 (periodic only). */
  PERIODIC_IMPLICIT   = 15,   /*!< \brief Implicit update communication to ensure consistency across periodic boundaries. */
  PERIODIC_SOL_ULS    = 16,  /*!< \brief Solution gradient communication for unwieghted Least Squares (periodic only). */
  PERIODIC_PRIM_ULS   = 17  /*!< \brief Primitive gradient communication for unweighted Least Squares (periodic only). */
};

/*!
 * \brief Vertex-based quantities exchanged in MPI point-to-point communications.
 */
enum MPI_QUANTITIES {
  SOLUTION             =  0,  /*!< \brief Conservative solution communication. */
  SOLUTION_OLD         =  1,  /*!< \brief Conservative solution old communication. */
  SOLUTION_GRADIENT    =  2,  /*!< \brief Conservative solution gradient communication. */
  SOLUTION_LIMITER     =  3,  /*!< \brief Conservative solution limiter communication. */
  SOLUTION_DISPONLY    =  4,  /*!< \brief Solution displacement only communication. */
  SOLUTION_PRED        =  5,  /*!< \brief Solution predicted communication. */
  SOLUTION_PRED_OLD    =  6,  /*!< \brief Solution predicted old communication. */
  SOLUTION_GEOMETRY    =  7,  /*!< \brief Geometry solution communication. */
  PRIMITIVE_GRADIENT   =  8,  /*!< \brief Primitive gradient communication. */
  PRIMITIVE_LIMITER    =  9,  /*!< \brief Primitive limiter communication. */
  UNDIVIDED_LAPLACIAN  = 10,  /*!< \brief Undivided Laplacian communication. */
  MAX_EIGENVALUE       = 11,  /*!< \brief Maximum eigenvalue communication. */
  SENSOR               = 12,  /*!< \brief Dissipation sensor communication. */
  AUXVAR_GRADIENT      = 13,  /*!< \brief Auxiliary variable gradient communication. */
  COORDINATES          = 14,  /*!< \brief Vertex coordinates communication. */
  COORDINATES_OLD      = 15,  /*!< \brief Old vertex coordinates communication. */
  MAX_LENGTH           = 16,  /*!< \brief Maximum length communication. */
  GRID_VELOCITY        = 17,  /*!< \brief Grid velocity communication. */
  CROSS_TERM           = 18,  /*!< \brief Cross term communication. */
  CROSS_TERM_GEOMETRY  = 19,  /*!< \brief Geometric cross term communication. */
  REF_GEOMETRY         = 20,  /*!< \brief Reference geometry communication. */
  SOLUTION_EDDY        = 21,  /*!< \brief Turbulent solution plus eddy viscosity communication. */
  SOLUTION_MATRIX      = 22,  /*!< \brief Matrix solution communication. */
  SOLUTION_MATRIXTRANS = 23,  /*!< \brief Matrix transposed solution communication. */
  NEIGHBORS            = 24,  /*!< \brief Neighbor point count communication (for JST). */
  SOLUTION_FEA         = 25,  /*!< \brief FEA solution communication. */
  SOLUTION_FEA_OLD     = 26,  /*!< \brief FEA solution old communication. */
  MESH_DISPLACEMENTS   = 27,  /*!< \brief Mesh displacements at the interface. */
  SOLUTION_TIME_N      = 28,  /*!< \brief Solution at time n. */
  SOLUTION_TIME_N1     = 29,   /*!< \brief Solution at time n-1. */
  MASS_FLUX            = 30,  /*!< \brief Mass flux in a CV communication. */
  MOM_COEFF		  	   = 31,  /*!< \brief Momentum eq coefficient communication. */
  PRESSURE_VAR	       = 32   /*!< \brief Primitive variable communication. */
};

/*!
 * \brief MPI communication level
 */
enum COMM_LEVEL {
  COMM_NONE    = 0,   /*!< \brief Disable all MPI comms. Purely for testing, as results are incorrect. */
  COMM_MINIMAL = 1,   /*!< \brief Perform only the minimal set of MPI communications for correctness. Disables many console and output comms. */
  COMM_FULL    = 2    /*!< \brief Perform all MPI communications. */
};
static const map<string, COMM_LEVEL> Comm_Map = CCreateMap<string, COMM_LEVEL>
("NONE",    COMM_NONE)
("MINIMAL", COMM_MINIMAL)
("FULL",    COMM_FULL);

/*
 * \brief types of filter kernels, initially intended for structural topology optimization applications
 */
enum ENUM_FILTER_KERNEL {
  CONSTANT_WEIGHT_FILTER = 0,      /*!< \brief Uniform weight. */
  CONICAL_WEIGHT_FILTER  = 1,      /*!< \brief Linear decay with distance from center point [Bruns and Tortorelli, 2001]. */
  GAUSSIAN_WEIGHT_FILTER = 2,      /*!< \brief Bell shape around center point [Bruns and Tortorelli, 2003]. */
  DILATE_MORPH_FILTER    = 3,      /*!< \brief Continuous version of the dilate morphology operator [Sigmund 2007]. */
  ERODE_MORPH_FILTER     = 4,      /*!< \brief Continuous version of the erode morphology operator [Sigmund 2007].*/
};
static const map<string, ENUM_FILTER_KERNEL> Filter_Kernel_Map = CCreateMap<string, ENUM_FILTER_KERNEL>
("CONSTANT", CONSTANT_WEIGHT_FILTER)
("CONICAL" , CONICAL_WEIGHT_FILTER)
("GAUSSIAN", GAUSSIAN_WEIGHT_FILTER)
("DILATE"  , DILATE_MORPH_FILTER)
("ERODE"   , ERODE_MORPH_FILTER);

/*!
 * \brief types of projection function, initially intended for structural topology optimization applications
 */
enum ENUM_PROJECTION_FUNCTION {
  NO_PROJECTION  = 0,      /*!< \brief No projection. */
  HEAVISIDE_UP   = 1,      /*!< \brief Project values towards 1. */
  HEAVISIDE_DOWN = 2,      /*!< \brief Project values towards 0. */
};
static const map<string, ENUM_PROJECTION_FUNCTION> Projection_Function_Map = CCreateMap<string, ENUM_PROJECTION_FUNCTION>
("NO_PROJECTION" , NO_PROJECTION)
("HEAVISIDE_UP"  , HEAVISIDE_UP)
("HEAVISIDE_DOWN", HEAVISIDE_DOWN);

/*!
 * \brief the different validation solution
 */
enum ENUM_VERIFICATION_SOLUTIONS {
  NO_VERIFICATION_SOLUTION =  0,       /*!< \brief No verification solution, standard solver mode. */
  INVISCID_VORTEX          =  1,       /*!< \brief Inviscid vortex. Exact solution of the unsteady Euler equations. */
  RINGLEB                  =  2,       /*!< \brief Ringleb flow. Exact solution of the steady Euler equations. */
  NS_UNIT_QUAD             = 31,       /*!< \brief Exact solution of the laminar Navier Stokes equations without heat conduction. */
  TAYLOR_GREEN_VORTEX      = 32,       /*!< \brief Taylor Green Vortex. */
  INC_TAYLOR_GREEN_VORTEX  = 33,       /*!< \brief Incompressible Taylor Green Vortex (2D). */
  MMS_NS_UNIT_QUAD         = 61,       /*!< \brief Manufactured solution of the laminar Navier Stokes equations on a unit quad. */
  MMS_NS_UNIT_QUAD_WALL_BC = 62,       /*!< \brief Manufactured solution of the laminar Navier Stokes equations on a unit quad with wall BC's. */
  MMS_NS_TWO_HALF_CIRCLES  = 63,       /*!< \brief Manufactured solution of the laminar Navier Stokes equations between two half circles. */
  MMS_NS_TWO_HALF_SPHERES  = 64,       /*!< \brief Manufactured solution of the laminar Navier Stokes equations between two half spheres. */
  MMS_INC_EULER            = 65,       /*!< \brief Manufactured solution of the incompressible Euler equations. */
  MMS_INC_NS               = 66,       /*!< \brief Manufactured solution of the laminar incompressible Navier Stokes equations. */
  USER_DEFINED_SOLUTION    = 99,       /*!< \brief User defined solution. */
};
static const map<string, ENUM_VERIFICATION_SOLUTIONS> Verification_Solution_Map = CCreateMap<string, ENUM_VERIFICATION_SOLUTIONS>
("NO_VERIFICATION_SOLUTION", NO_VERIFICATION_SOLUTION)
("INVISCID_VORTEX",          INVISCID_VORTEX)
("RINGLEB",                  RINGLEB)
("NS_UNIT_QUAD",             NS_UNIT_QUAD)
("TAYLOR_GREEN_VORTEX",      TAYLOR_GREEN_VORTEX)
("INC_TAYLOR_GREEN_VORTEX",  INC_TAYLOR_GREEN_VORTEX)
("MMS_NS_UNIT_QUAD",         MMS_NS_UNIT_QUAD)
("MMS_NS_UNIT_QUAD_WALL_BC", MMS_NS_UNIT_QUAD_WALL_BC)
("MMS_NS_TWO_HALF_CIRCLES",  MMS_NS_TWO_HALF_CIRCLES)
("MMS_NS_TWO_HALF_SPHERES",  MMS_NS_TWO_HALF_SPHERES)
("MMS_INC_EULER",            MMS_INC_EULER)
("MMS_INC_NS",               MMS_INC_NS)
("USER_DEFINED_SOLUTION",    USER_DEFINED_SOLUTION);

/* END_CONFIG_ENUMS */

class COptionBase {
private:
  vector<string> value;
public:
  COptionBase() {};
  virtual  ~COptionBase() = 0;

  virtual string SetValue(vector<string> value){this->value = value; return "";}
  vector<string> GetValue() {return value;}
  virtual void SetDefault() = 0;

  string optionCheckMultipleValues(vector<string> & option_value, string type_id, string option_name) {
    if (option_value.size() != 1) {
      string newString;
      newString.append(option_name);
      newString.append(": multiple values for type ");
      newString.append(type_id);
      return newString;
    }
    return "";
  }

  string badValue(vector<string> & option_value, string type_id, string option_name) {
    string newString;
    newString.append(option_name);
    newString.append(": improper option value for type ");
    newString.append(type_id);
    return newString;
  }
};

inline COptionBase::~COptionBase() {}

template <class Tenum>
class COptionEnum : public COptionBase {

  map<string, Tenum> m;
  unsigned short & field; // Reference to the feildname
  Tenum def; // Default value
  string name; // identifier for the option

public:
  COptionEnum(string option_field_name, const map<string, Tenum> m, unsigned short & option_field, Tenum default_value) : field(option_field) {
    this->m = m;
    this->def = default_value;
    this->name = option_field_name;
  }

  ~COptionEnum() {};
  string SetValue(vector<string> option_value) {
    COptionBase::SetValue(option_value);
    // Check if there is more than one string
    string out = optionCheckMultipleValues(option_value, "enum", this->name);
    if (out.compare("") != 0) {
      return out;
    }

    // Check to see if the enum value is in the map
    if (this->m.find(option_value[0]) == m.end()) {
      string str;
      str.append(this->name);
      str.append(": invalid option value ");
      str.append(option_value[0]);
      str.append(". Check current SU2 options in config_template.cfg.");
      return str;
    }
    // If it is there, set the option value
    Tenum val = this->m[option_value[0]];
    this->field = val;
    return "";
  }

  void SetDefault() {
    this->field = this->def;
  }
};

class COptionDouble : public COptionBase {
  su2double & field; // Reference to the fieldname
  su2double def; // Default value
  string name; // identifier for the option

public:
  COptionDouble(string option_field_name, su2double & option_field, su2double default_value) : field(option_field) {
    this->def = default_value;
    this->name = option_field_name;
  }

  ~COptionDouble() {};
  string SetValue(vector<string> option_value) {
    COptionBase::SetValue(option_value);
    // check if there is more than one value
    string out = optionCheckMultipleValues(option_value, "su2double", this->name);
    if (out.compare("") != 0) {
      return out;
    }
    istringstream is(option_value[0]);
    su2double val;
    if (is >> val) {
      this->field = val;
      return "";
    }
    return badValue(option_value, "su2double", this->name);
  }
  void SetDefault() {
    this->field = this->def;
  }
};

class COptionString : public COptionBase {
  string & field; // Reference to the fieldname
  string def; // Default value
  string name; // identifier for the option

public:
  COptionString(string option_field_name, string & option_field, string default_value) : field(option_field) {
    this->def = default_value;
    this->name = option_field_name;
  }

  ~COptionString() {};
  string SetValue(vector<string> option_value) {
    COptionBase::SetValue(option_value);
    // check if there is more than one value
    string out = optionCheckMultipleValues(option_value, "su2double", this->name);
    if (out.compare("") != 0) {
      return out;
    }
    this->field.assign(option_value[0]);
    return "";
  }
  void SetDefault() {
    this->field = this->def;
  }
};

class COptionInt : public COptionBase {
  int & field; // Reference to the feildname
  int def; // Default value
  string name; // identifier for the option

public:
  COptionInt(string option_field_name, int & option_field, int default_value) : field(option_field) {
    this->def = default_value;
    this->name = option_field_name;
  }

  ~COptionInt() {};
  string SetValue(vector<string> option_value) {
    COptionBase::SetValue(option_value);
    string out = optionCheckMultipleValues(option_value, "int", this->name);
    if (out.compare("") != 0) {
      return out;
    }
    istringstream is(option_value[0]);
    int val;
    if (is >> val) {
      this->field = val;
      return "";
    }
    return badValue(option_value, "int", this->name);
  }
  void SetDefault() {
    this->field = this->def;
  }
};

class COptionULong : public COptionBase {
  unsigned long & field; // Reference to the feildname
  unsigned long def; // Default value
  string name; // identifier for the option

public:
  COptionULong(string option_field_name, unsigned long & option_field, unsigned long default_value) : field(option_field) {
    this->def = default_value;
    this->name = option_field_name;
  }

  ~COptionULong() {};
  string SetValue(vector<string> option_value) {
    COptionBase::SetValue(option_value);
    string out = optionCheckMultipleValues(option_value, "unsigned long", this->name);
    if (out.compare("") != 0) {
      return out;
    }
    istringstream is(option_value[0]);
    unsigned long val;
    if (is >> val) {
      this->field = val;
      return "";
    }
    return badValue(option_value, "unsigned long", this->name);
  }
  void SetDefault() {
    this->field = this->def;
  }
};

class COptionUShort : public COptionBase {
  unsigned short & field; // Reference to the feildname
  unsigned short def; // Default value
  string name; // identifier for the option

public:
  COptionUShort(string option_field_name, unsigned short & option_field, unsigned short default_value) : field(option_field) {
    this->def = default_value;
    this->name = option_field_name;
  }

  ~COptionUShort() {};
  string SetValue(vector<string> option_value) {
    COptionBase::SetValue(option_value);
    string out = optionCheckMultipleValues(option_value, "unsigned short", this->name);
    if (out.compare("") != 0) {
      return out;
    }
    istringstream is(option_value[0]);
    unsigned short val;
    if (is >> val) {
      this->field = val;
      return "";
    }
    return badValue(option_value, "unsigned short", this->name);
  }
  void SetDefault() {
    this->field = this->def;
  }
};

class COptionLong : public COptionBase {
  long & field; // Reference to the feildname
  long def; // Default value
  string name; // identifier for the option

public:
  COptionLong(string option_field_name, long & option_field, long default_value) : field(option_field) {
    this->def = default_value;
    this->name = option_field_name;
  }

  ~COptionLong() {};
  string SetValue(vector<string> option_value) {
    COptionBase::SetValue(option_value);
    string out = optionCheckMultipleValues(option_value, "long", this->name);
    if (out.compare("") != 0) {
      return out;
    }
    istringstream is(option_value[0]);
    long val;
    if (is >> val) {
      this->field = val;
      return "";
    }
    return badValue(option_value, "long", this->name);
  }
  void SetDefault() {
    this->field = this->def;
  }
};

class COptionBool : public COptionBase {
  bool & field; // Reference to the feildname
  bool def; // Default value
  string name; // identifier for the option

public:
  COptionBool(string option_field_name, bool & option_field, bool default_value) : field(option_field) {
    this->def = default_value;
    this->name = option_field_name;
  }

  ~COptionBool() {};
  string SetValue(vector<string> option_value) {
    COptionBase::SetValue(option_value);
    // check if there is more than one value
    string out = optionCheckMultipleValues(option_value, "bool", this->name);
    if (out.compare("") != 0) {
      return out;
    }
    if (option_value[0].compare("YES") == 0) {
      this->field = true;
      return "";
    }
    if (option_value[0].compare("NO") == 0) {
      this->field = false;
      return "";
    }
    return badValue(option_value, "bool", this->name);
  }
  void SetDefault() {
    this->field = this->def;
  }
};

template <class Tenum>
class COptionEnumList : public COptionBase {

  map<string, Tenum> m;
  unsigned short * & field; // Reference to the feildname
  string name; // identifier for the option
  unsigned short & size;

public:
  COptionEnumList(string option_field_name, const map<string, Tenum> m, unsigned short * & option_field, unsigned short & list_size) : field(option_field) , size(list_size) {
    this->m = m;
    this->name = option_field_name;
  }

  ~COptionEnumList() {};
  string SetValue(vector<string> option_value) {
    COptionBase::SetValue(option_value);
    if (option_value.size() == 1 && option_value[0].compare("NONE") == 0) {
      this->size = 0;
      return "";
    }
    // size is the length of the option list
    this->size = option_value.size();
    unsigned short * enums = new unsigned short[size];
    for (int i  = 0; i < this->size; i++) {
      // Check to see if the enum value is in the map
      if (this->m.find(option_value[i]) == m.end()) {
        string str;
        str.append(this->name);
        str.append(": invalid option value ");
        str.append(option_value[i]);
        str.append(". Check current SU2 options in config_template.cfg.");
        return str;
      }
      // If it is there, set the option value
      enums[i] = this->m[option_value[i]];
    }
    this->field = enums;
    return "";
  }

  void SetDefault() {
    // No default to set
    size = 0;
  }
};

class COptionDoubleArray : public COptionBase {
  su2double * & field; // Reference to the feildname
  string name; // identifier for the option
  const int size;
  su2double * def;
  su2double * vals;
  su2double * default_value;

public:
  COptionDoubleArray(string option_field_name, const int list_size, su2double * & option_field, su2double * default_value) : field(option_field), size(list_size) {
    this->name = option_field_name;
    this->default_value = default_value;
    def  = NULL;
    vals = NULL;
  }

  ~COptionDoubleArray() {
     if(def  != NULL) delete [] def; 
     if(vals != NULL) delete [] vals; 
  };
  string SetValue(vector<string> option_value) {
    COptionBase::SetValue(option_value);
    // Check that the size is correct
    if (option_value.size() != (unsigned long)this->size) {
      string newstring;
      newstring.append(this->name);
      newstring.append(": wrong number of arguments: ");
      stringstream ss;
      ss << this->size;
      newstring.append(ss.str());
      newstring.append(" expected, ");
      stringstream ss2;
      ss2 << option_value.size();
      newstring.append(ss2.str());
      newstring.append(" found");
      return newstring;
    }
    vals = new su2double[this->size];
    for (int i  = 0; i < this->size; i++) {
      istringstream is(option_value[i]);
      su2double val;
      if (!(is >> val)) {
        delete [] vals;
        return badValue(option_value, "su2double array", this->name);
      }
      vals[i] = val;
    }
    this->field = vals;
    return "";
  }

  void SetDefault() {
    def = new su2double [size];
    for (int i = 0; i < size; i++) {
      def[i] = default_value[i];
    }
    this->field = def;
  }
};

class COptionDoubleList : public COptionBase {
  su2double * & field; // Reference to the feildname
  string name; // identifier for the option
  unsigned short & size;

public:
  COptionDoubleList(string option_field_name, unsigned short & list_size, su2double * & option_field) : field(option_field), size(list_size) {
    this->name = option_field_name;
  }

  ~COptionDoubleList() {};
  string SetValue(vector<string> option_value) {
    COptionBase::SetValue(option_value);
    // The size is the length of option_value
    unsigned short option_size = option_value.size();
    if (option_size == 1 && option_value[0].compare("NONE") == 0) {
      // No options
      this->size = 0;
      return "";
    }

    this->size = option_size;

    // Parse all of the options
    su2double * vals = new su2double[option_size];
    for (unsigned long i  = 0; i < option_size; i++) {
      istringstream is(option_value[i]);
      su2double val;
      if (!(is >> val)) {
        delete [] vals;
        return badValue(option_value, "su2double list", this->name);
      }
      vals[i] = val;
    }
    this->field = vals;
    return "";
  }

  void SetDefault() {
    this->size = 0; // There is no default value for list
  }
};

class COptionShortList : public COptionBase {
  short * & field; // Reference to the feildname
  string name; // identifier for the option
  unsigned short & size;
  
public:
  COptionShortList(string option_field_name, unsigned short & list_size,  short * & option_field) : field(option_field), size(list_size) {
    this->name = option_field_name;
  }
  
  ~COptionShortList() {};
  string SetValue(vector<string> option_value) {
    COptionBase::SetValue(option_value);
    // The size is the length of option_value
    unsigned short option_size = option_value.size();
    if (option_size == 1 && option_value[0].compare("NONE") == 0) {
      // No options
      this->size = 0;
      return "";
    }
    this->size = option_size;
    
    // Parse all of the options
    short * vals = new  short[option_size];
    for (unsigned long i  = 0; i < option_size; i++) {
      istringstream is(option_value[i]);
      unsigned short val;
      if (!(is >> val)) {
        delete [] vals;
        return badValue(option_value, "short", this->name);
      }
      vals[i] = val;
    }
    this->field = vals;
    return "";
  }
  
  void SetDefault() {
    this->size = 0; // There is no default value for list
  }
};

class COptionUShortList : public COptionBase {
  unsigned short * & field; // Reference to the feildname
  string name; // identifier for the option
  unsigned short & size;

public:
  COptionUShortList(string option_field_name, unsigned short & list_size, unsigned short * & option_field) : field(option_field), size(list_size) {
    this->name = option_field_name;
  }

  ~COptionUShortList() {};
  string SetValue(vector<string> option_value) {
    COptionBase::SetValue(option_value);
    // The size is the length of option_value
    unsigned short option_size = option_value.size();
    if (option_size == 1 && option_value[0].compare("NONE") == 0) {
      // No options
      this->size = 0;
      return "";
    }
    this->size = option_size;

    // Parse all of the options
    unsigned short * vals = new unsigned short[option_size];
    for (unsigned long i  = 0; i < option_size; i++) {
      istringstream is(option_value[i]);
      unsigned short val;
      if (!(is >> val)) {
        delete [] vals;
        return badValue(option_value, "unsigned short", this->name);
      }
      vals[i] = val;
    }
    this->field = vals;
    return "";
  }

  void SetDefault() {
    this->size = 0; // There is no default value for list
  }
};

class COptionStringList : public COptionBase {
  string * & field; // Reference to the feildname
  string name; // identifier for the option
  unsigned short & size;

public:
  COptionStringList(string option_field_name, unsigned short & list_size, string * & option_field) : field(option_field), size(list_size) {
    this->name = option_field_name;
  }

  ~COptionStringList() {};
  string SetValue(vector<string> option_value) {
    COptionBase::SetValue(option_value);
    // The size is the length of option_value
    unsigned short option_size = option_value.size();
    if (option_size == 1 && option_value[0].compare("NONE") == 0) {
      this->size = 0;
      return "";
    }
    this->size = option_size;

    // Parse all of the options
    string * vals = new string[option_size];
    for (unsigned long i  = 0; i < option_size; i++) {
      vals[i].assign(option_value[i]);
    }
    this->field = vals;
    return "";
  }

  void SetDefault() {
    this->size = 0; // There is no default value for list
  }
};

class COptionConvect : public COptionBase {
  string name; // identifier for the option
  unsigned short & space;
  unsigned short & centered;
  unsigned short & upwind;

public:
  COptionConvect(string option_field_name, unsigned short & space_field, unsigned short & centered_field, unsigned short & upwind_field) : space(space_field), centered(centered_field), upwind(upwind_field) {
    this->name = option_field_name;
  }

  ~COptionConvect() {};
  string SetValue(vector<string> option_value) {
    COptionBase::SetValue(option_value);

    string out = optionCheckMultipleValues(option_value, "unsigned short", this->name);
    if (out.compare("") != 0) {
      return out;
    }

    if (Centered_Map.count(option_value[0])) {
      this->space = Space_Map.find("SPACE_CENTERED")->second;
      this->centered = Centered_Map.find(option_value[0])->second;
      this->upwind = NO_UPWIND;
      return "";
    }
    if (Upwind_Map.count(option_value[0])) {
      this->space = Space_Map.find("SPACE_UPWIND")->second;
      this->upwind = Upwind_Map.find(option_value[0])->second;
      this->centered = NO_CENTERED;
      return "";
    }
    // Make them defined in case something weird happens
    this->centered = NO_CENTERED;
    this->upwind = NO_UPWIND;
    this->space = SPACE_CENTERED;
    return badValue(option_value, "convect", this->name);

  }

  void SetDefault() {
    this->centered = NO_CENTERED;
    this->upwind = NO_UPWIND;
    this->space = SPACE_CENTERED;
  }
};

class COptionFEMConvect : public COptionBase{
  string name; // identifier for the option
  unsigned short & space;
  unsigned short & fem;

public:
  COptionFEMConvect(string option_field_name, unsigned short & space_field, unsigned short & fem_field) : space(space_field), fem(fem_field) {
    this->name = option_field_name;
  }

  ~COptionFEMConvect() {};
  string SetValue(vector<string> option_value) {
    COptionBase::SetValue(option_value);

    string out = optionCheckMultipleValues(option_value, "unsigned short", this->name);
    if (out.compare("") != 0) {
      return out;
    }

    if (FEM_Map.count(option_value[0])) {
      this->space = Space_Map.find("FINITE_ELEMENT")->second;
      this->fem = FEM_Map.find(option_value[0])->second;
      return "";
    }

    // Make them defined in case something weird happens
    this->fem = NO_FEM;
    return badValue(option_value, "convect", this->name);

  }

  void SetDefault() {
    this->fem = NO_FEM;
  }
};

class COptionMathProblem : public COptionBase {
  string name; // identifier for the option
  bool & cont_adjoint;
  bool cont_adjoint_def;
  bool & disc_adjoint;
  bool disc_adjoint_def;
  bool & restart;
  bool restart_def;

public:
  COptionMathProblem(string option_field_name, bool & cont_adjoint_field, bool cont_adjoint_default, bool & disc_adjoint_field, bool disc_adjoint_default, bool & restart_field, bool restart_default) : cont_adjoint(cont_adjoint_field), disc_adjoint(disc_adjoint_field), restart(restart_field) {
    this->name = option_field_name;
    this->cont_adjoint_def = cont_adjoint_default;
    this->disc_adjoint_def = disc_adjoint_default;
    this->restart_def = restart_default;
  }

  ~COptionMathProblem() {};
  string SetValue(vector<string> option_value) {
    COptionBase::SetValue(option_value);
    string out = optionCheckMultipleValues(option_value, "unsigned short", this->name);
    if (out.compare("") != 0) {
      return out;
    }
    if (option_value[0] == "ADJOINT") {
      return badValue(option_value, "math problem (try CONTINUOUS_ADJOINT)", this->name);
    }
    if (Math_Problem_Map.find(option_value[0]) == Math_Problem_Map.end()) {
      return badValue(option_value, "math problem", this->name);
    }
    if (option_value[0] == "DIRECT") {
      this->cont_adjoint = false;
      this->disc_adjoint = false;
      this->restart = false;
      return "";
    }
    if (option_value[0] == "CONTINUOUS_ADJOINT") {
      this->cont_adjoint= true;
      this->disc_adjoint = false;
      this->restart= true;
      return "";
    }
    if (option_value[0] == "DISCRETE_ADJOINT") {
      this->disc_adjoint = true;
      this->cont_adjoint= false;
      this->restart = true;
      return "";
    }
    return "option in math problem map not considered in constructor";
  }

  void SetDefault() {
    this->cont_adjoint = this->cont_adjoint_def;
    this->disc_adjoint = this->disc_adjoint_def;
    this->restart = this->restart_def;
  }
  
};

class COptionDVParam : public COptionBase {
  string name; // identifier for the option
  unsigned short & nDV;
  su2double ** & paramDV;
  string * & FFDTag;
  unsigned short* & design_variable;

public:
  COptionDVParam(string option_field_name, unsigned short & nDV_field, su2double** & paramDV_field, string* & FFDTag_field, unsigned short * & design_variable_field) : nDV(nDV_field), paramDV(paramDV_field), FFDTag(FFDTag_field), design_variable(design_variable_field) {
    this->name = option_field_name;
  }

  ~COptionDVParam() {};
  
  string SetValue(vector<string> option_value) {
    COptionBase::SetValue(option_value);
    if ((option_value.size() == 1) && (option_value[0].compare("NONE") == 0)) {
      this->nDV = 0;
      return "";
    }

    // Cannot have ; at the beginning or the end
    if (option_value[0].compare(";") == 0) {
      string newstring;
      newstring.append(this->name);
      newstring.append(": may not have beginning semicolon");
      return newstring;
    }
    if (option_value[option_value.size()-1].compare(";") == 0) {
      string newstring;
      newstring.append(this->name);
      newstring.append(": may not have ending semicolon");
      return newstring;
    }


    // use the ";" token to determine the number of design variables
    // This works because semicolon is not one of the delimiters in tokenize string
    this->nDV = 0;
    //unsigned int num_semi = 0;
    for (unsigned int i = 0; i < static_cast<unsigned int>(option_value.size()); i++) {
      if (option_value[i].compare(";") == 0) {
        this->nDV++;
        //        num_semi++;
      }
    }

    // One more design variable than semicolon
    this->nDV++;

    if ( (this->nDV > 0) && (this->design_variable == NULL) ) {
      string newstring;
      newstring.append(this->name);
      newstring.append(": Design_Variable array has not been allocated. Check that DV_KIND appears before DV_PARAM in configuration file.");
      return newstring;
    }

    this->paramDV = new su2double*[this->nDV];
    for (unsigned short iDV = 0; iDV < this->nDV; iDV++) {
      this->paramDV[iDV] = new su2double[MAX_PARAMETERS];
    }

    this->FFDTag = new string[this->nDV];

   vector<unsigned short> nParamDV(nDV, 0);
   unsigned short totalnParamDV = 0;
   stringstream ss;
   unsigned int i = 0;
    
    for (unsigned short iDV = 0; iDV < this->nDV; iDV++) {
      switch (this->design_variable[iDV]) {
        case NO_DEFORMATION:       nParamDV[iDV] = 0; break;
        case FFD_SETTING:          nParamDV[iDV] = 0; break;
        case FFD_CONTROL_POINT_2D: nParamDV[iDV] = 5; break;
        case FFD_CAMBER_2D:        nParamDV[iDV] = 2; break;
        case FFD_THICKNESS_2D:     nParamDV[iDV] = 2; break;
        case FFD_TWIST_2D:         nParamDV[iDV] = 3; break;
        case HICKS_HENNE:          nParamDV[iDV] = 2; break;
        case SURFACE_BUMP:         nParamDV[iDV] = 3; break;
        case CST:                  nParamDV[iDV] = 3; break;
        case ANGLE_OF_ATTACK:      nParamDV[iDV] = 1; break;
        case SCALE:                nParamDV[iDV] = 0; break;
        case TRANSLATION:          nParamDV[iDV] = 3; break;
        case ROTATION:             nParamDV[iDV] = 6; break;
        case NACA_4DIGITS:         nParamDV[iDV] = 3; break;
        case PARABOLIC:            nParamDV[iDV] = 2; break;
        case AIRFOIL:              nParamDV[iDV] = 2; break;
        case FFD_CONTROL_POINT:    nParamDV[iDV] = 7; break;
        case FFD_NACELLE:          nParamDV[iDV] = 6; break;
        case FFD_GULL:             nParamDV[iDV] = 2; break;
        case FFD_TWIST:            nParamDV[iDV] = 8; break;
        case FFD_ROTATION:         nParamDV[iDV] = 7; break;
        case FFD_CONTROL_SURFACE:  nParamDV[iDV] = 7; break;
        case FFD_CAMBER:           nParamDV[iDV] = 3; break;
        case FFD_THICKNESS:        nParamDV[iDV] = 3; break;
        case FFD_ANGLE_OF_ATTACK:  nParamDV[iDV] = 2; break;
        case SURFACE_FILE:         nParamDV[iDV] = 0; break;
        case DV_EFIELD:            nParamDV[iDV] = 2; break;
        case DV_YOUNG:             nParamDV[iDV] = 0; break;
        case DV_POISSON:           nParamDV[iDV] = 0; break;
        case DV_RHO:               nParamDV[iDV] = 0; break;
        case DV_RHO_DL:            nParamDV[iDV] = 0; break;
        case SCALE_GRID:           nParamDV[iDV] = 0; break;
        case TRANSLATE_GRID:       nParamDV[iDV] = 3; break;
        case ROTATE_GRID:          nParamDV[iDV] = 6; break;
        default : {
          string newstring;
          newstring.append(this->name);
          newstring.append(": undefined design variable type found in configuration file.");
          return newstring;
        }
      }
      totalnParamDV += nParamDV[iDV];
    }
    
    if (totalnParamDV > option_value.size()){
      SU2_MPI::Error("Wrong number of arguments for DV_PARAM!", CURRENT_FUNCTION);
    }
    
    for (unsigned short iDV = 0; iDV < this->nDV; iDV++) { 
      for (unsigned short iParamDV = 0; iParamDV < nParamDV[iDV]; iParamDV++) {

        ss << option_value[i] << " ";

        if ((iParamDV == 0) &&
            ((this->design_variable[iDV] == NO_DEFORMATION) ||
             (this->design_variable[iDV] == FFD_SETTING) ||
             (this->design_variable[iDV] == FFD_ANGLE_OF_ATTACK)||
             (this->design_variable[iDV] == FFD_CONTROL_POINT_2D) ||
             (this->design_variable[iDV] == FFD_CAMBER_2D) ||
             (this->design_variable[iDV] == FFD_TWIST_2D) ||
             (this->design_variable[iDV] == FFD_THICKNESS_2D) ||
             (this->design_variable[iDV] == FFD_CONTROL_POINT) ||
             (this->design_variable[iDV] == FFD_NACELLE) ||
             (this->design_variable[iDV] == FFD_GULL) ||
             (this->design_variable[iDV] == FFD_TWIST) ||
             (this->design_variable[iDV] == FFD_ROTATION) ||
             (this->design_variable[iDV] == FFD_CONTROL_SURFACE) ||
             (this->design_variable[iDV] == FFD_CAMBER) ||
             (this->design_variable[iDV] == FFD_THICKNESS))) {
              ss >> this->FFDTag[iDV];
              this->paramDV[iDV][iParamDV] = 0;
            }
        else
          ss >> this->paramDV[iDV][iParamDV];

        i++;
      }
      if (iDV < (this->nDV-1)) {
        if (option_value[i].compare(";") != 0) {
          string newstring;
          newstring.append(this->name);
          newstring.append(": a design variable in the configuration file has the wrong number of parameters");
          return newstring;
        }
        i++;
      }
    }

    // Need to return something...
    return "";
  }

  void SetDefault() {
    this->nDV = 0;
    this->paramDV = NULL;
    this->FFDTag = NULL;
    // Don't mess with the Design_Variable because it's an input, not modified
  }
};

class COptionDVValue : public COptionBase {
  string name; // identifier for the option
  unsigned short* & nDV_Value;
  su2double ** & valueDV;
  unsigned short & nDV;
  su2double ** & paramDV;
  unsigned short* & design_variable;

public:
  COptionDVValue(string option_field_name, unsigned short* & nDVValue_field, su2double** & valueDV_field, unsigned short & nDV_field,  su2double** & paramDV_field, unsigned short * & design_variable_field) : nDV_Value(nDVValue_field), valueDV(valueDV_field), nDV(nDV_field), paramDV(paramDV_field), design_variable(design_variable_field) {
    this->name = option_field_name;
  }

  ~COptionDVValue() {};

  string SetValue(vector<string> option_value) {
    COptionBase::SetValue(option_value);
    if ((option_value.size() == 1) && (option_value[0].compare("NONE") == 0)) {
      this->nDV_Value = NULL;
      return "";
    }

    if ( (this->nDV > 0) && (this->design_variable == NULL) ) {
      string newstring;
      newstring.append(this->name);
      newstring.append(": Design_Variable array has not been allocated. Check that DV_KIND appears before DV_VALUE in configuration file.");
      return newstring;
    }
    if ( (this->nDV > 0) && (this->paramDV == NULL) ) {
      string newstring;
      newstring.append(this->name);
      newstring.append(": Design_Parameter array has not been allocated. Check that DV_PARAM appears before DV_VALUE in configuration file.");
      return newstring;
    }

    this->valueDV = new su2double*[this->nDV];
    this->nDV_Value = new unsigned short[this->nDV];

    for (unsigned short iDV = 0; iDV < this->nDV; iDV++) {
      this->valueDV[iDV] = new su2double[3];
    }

    unsigned short nValueDV = 0;
    unsigned short totalnValueDV = 0;
    stringstream ss;
    unsigned int i = 0;
    for (unsigned short iDV = 0; iDV < this->nDV; iDV++) {
      switch (this->design_variable[iDV]) {
        case FFD_CONTROL_POINT:
          if((this->paramDV[iDV][4] == 0) &&
             (this->paramDV[iDV][5] == 0) &&
             (this->paramDV[iDV][6] == 0)) {
            nValueDV = 3;
          } else {
            nValueDV = 1;
          }
          break;
        case FFD_CONTROL_POINT_2D:
          if((this->paramDV[iDV][3] == 0) &&
             (this->paramDV[iDV][4] == 0)) {
            nValueDV = 2;
          } else {
            nValueDV = 1;
          }
          break;
        default :
          nValueDV = 1;
      }

      this->nDV_Value[iDV] = nValueDV;

      totalnValueDV += nValueDV;

      for (unsigned short iValueDV = 0; iValueDV < nValueDV; iValueDV++) {

        if (i >= option_value.size()) {
          string newstring;
          newstring.append(this->name);
          newstring.append(": DV_VALUE does not contain enough entries to match DV_KIND or DV_PARAM.");
          return newstring;
        }
        
        ss << option_value[i] << " ";

        ss >> this->valueDV[iDV][iValueDV];

        i++;
      }
    }

    if (i != totalnValueDV) {
      string newstring;
      newstring.append(this->name);
      newstring.append(": a design variable in the configuration file has the wrong number of values");
      return newstring;
    }

    // Need to return something...
    return "";
  }

  void SetDefault() {
    this->nDV_Value = 0;
    this->valueDV = NULL;
    // Don't mess with the Design_Variable because it's an input, not modified
  }
};

class COptionFFDDef : public COptionBase {
  string name;
  unsigned short & nFFD;
  su2double ** & CoordFFD;
  string * & FFDTag;
  
public:
  COptionFFDDef(string option_field_name, unsigned short & nFFD_field, su2double** & coordFFD_field, string* & FFDTag_field) : nFFD(nFFD_field), CoordFFD(coordFFD_field), FFDTag(FFDTag_field) {
    this->name = option_field_name;
  }
  
  ~COptionFFDDef() {};
  
  string SetValue(vector<string> option_value) {
    COptionBase::SetValue(option_value);
    if ((option_value.size() == 1) && (option_value[0].compare("NONE") == 0)) {
      this->nFFD = 0;
      return "";
    }
    
    // Cannot have ; at the beginning or the end
    if (option_value[0].compare(";") == 0) {
      string newstring;
      newstring.append(this->name);
      newstring.append(": may not have beginning semicolon");
      return newstring;
    }
    if (option_value[option_value.size()-1].compare(";") == 0) {
      string newstring;
      newstring.append(this->name);
      newstring.append(": may not have ending semicolon");
      return newstring;
    }
    
    
    // use the ";" token to determine the number of design variables
    // This works because semicolon is not one of the delimiters in tokenize string
    this->nFFD = 0;
    for (unsigned int i = 0; i < static_cast<unsigned int>(option_value.size()); i++) {
      if (option_value[i].compare(";") == 0) {
        this->nFFD++;
      }
    }
    
    // One more design variable than semicolon
    this->nFFD++;
    
    this->CoordFFD = new su2double*[this->nFFD];
    for (unsigned short iFFD = 0; iFFD < this->nFFD; iFFD++) {
      this->CoordFFD[iFFD] = new su2double[25];
    }
    
    this->FFDTag = new string[this->nFFD];
    
    unsigned short nCoordFFD = 0;
    stringstream ss;
    unsigned int i = 0;
    
    for (unsigned short iFFD = 0; iFFD < this->nFFD; iFFD++) {
      
      nCoordFFD = 25;
      
      for (unsigned short iCoordFFD = 0; iCoordFFD < nCoordFFD; iCoordFFD++) {
        
        ss << option_value[i] << " ";
        
        if (iCoordFFD == 0) ss >> this->FFDTag[iFFD];
        else ss >> this->CoordFFD[iFFD][iCoordFFD-1];
        
        i++;
      }
      
      if (iFFD < (this->nFFD-1)) {
        if (option_value[i].compare(";") != 0) {
          string newstring;
          newstring.append(this->name);
          newstring.append(": a FFD box in the configuration file has the wrong number of parameters");
          return newstring;
        }
        i++;
      }
      
    }
    
    // Need to return something...
    return "";
  }
  
  void SetDefault() {
    this->nFFD = 0;
    this->CoordFFD = NULL;
    this->FFDTag = NULL;
  }
  
};

class COptionFFDDegree : public COptionBase {
  string name;
  unsigned short & nFFD;
  unsigned short ** & DegreeFFD;
  
public:
  COptionFFDDegree(string option_field_name, unsigned short & nFFD_field, unsigned short** & degreeFFD_field) : nFFD(nFFD_field), DegreeFFD(degreeFFD_field) {
    this->name = option_field_name;
  }
  
  ~COptionFFDDegree() {};
  
  string SetValue(vector<string> option_value) {
    COptionBase::SetValue(option_value);
    if ((option_value.size() == 1) && (option_value[0].compare("NONE") == 0)) {
      this->nFFD = 0;
      return "";
    }
    
    // Cannot have ; at the beginning or the end
    if (option_value[0].compare(";") == 0) {
      string newstring;
      newstring.append(this->name);
      newstring.append(": may not have beginning semicolon");
      return newstring;
    }
    if (option_value[option_value.size()-1].compare(";") == 0) {
      string newstring;
      newstring.append(this->name);
      newstring.append(": may not have ending semicolon");
      return newstring;
    }
    
    
    // use the ";" token to determine the number of design variables
    // This works because semicolon is not one of the delimiters in tokenize string
    this->nFFD = 0;
    for (unsigned int i = 0; i < static_cast<unsigned int>(option_value.size()); i++) {
      if (option_value[i].compare(";") == 0) {
        this->nFFD++;
      }
    }
    
    // One more design variable than semicolon
    this->nFFD++;
    
    this->DegreeFFD = new unsigned short*[this->nFFD];
    for (unsigned short iFFD = 0; iFFD < this->nFFD; iFFD++) {
      this->DegreeFFD[iFFD] = new unsigned short[3];
    }
    
    unsigned short nDegreeFFD = 0;
    stringstream ss;
    unsigned int i = 0;
    
    for (unsigned short iFFD = 0; iFFD < this->nFFD; iFFD++) {
      
      nDegreeFFD = 3;
      
      for (unsigned short iDegreeFFD = 0; iDegreeFFD < nDegreeFFD; iDegreeFFD++) {
        ss << option_value[i] << " ";
        ss >> this->DegreeFFD[iFFD][iDegreeFFD];
        i++;
      }
      
      if (iFFD < (this->nFFD-1)) {
        if (option_value[i].compare(";") != 0) {
          string newstring;
          newstring.append(this->name);
          newstring.append(": a FFD degree in the configuration file has the wrong number of parameters");
          return newstring;
        }
        i++;
      }
      
    }
    
    // Need to return something...
    return "";
  }
  
  void SetDefault() {
    this->nFFD = 0;
    this->DegreeFFD = NULL;
  }
  
};

// Class where the option is represented by (String, su2double, string, su2double, ...)
class COptionStringDoubleList : public COptionBase {
  string name; // identifier for the option
  unsigned short & size; // how many strings are there (same as number of su2doubles)

  string * & s_f; // Reference to the string fields
  su2double* & d_f; // reference to the su2double fields

public:
  COptionStringDoubleList(string option_field_name, unsigned short & list_size, string * & string_field, su2double* & double_field) : size(list_size), s_f(string_field), d_f(double_field) {
    this->name = option_field_name;
  }

  ~COptionStringDoubleList() {};
  string SetValue(vector<string> option_value) {
    COptionBase::SetValue(option_value);
    // There must be an even number of entries (same number of strings and doubles
    unsigned short totalVals = option_value.size();
    if ((totalVals % 2) != 0) {
      if ((totalVals == 1) && (option_value[0].compare("NONE") == 0)) {
        // It's okay to say its NONE
        this->size = 0;
        return "";
      }
      string newstring;
      newstring.append(this->name);
      newstring.append(": must have an even number of entries");
      return newstring;
    }
    unsigned short nVals = totalVals / 2;
    this->size = nVals;
    this->s_f = new string[nVals];
    this->d_f = new su2double[nVals];

    for (unsigned long i = 0; i < nVals; i++) {
      this->s_f[i].assign(option_value[2*i]); // 2 because have su2double and string
      istringstream is(option_value[2*i + 1]);
      su2double val;
      if (!(is >> val)) {
        return badValue(option_value, "string su2double", this->name);
      }
      this->d_f[i] = val;
    }
    // Need to return something...
    return "";
  }

  void SetDefault() {
    this->size = 0; // There is no default value for list
  }
};

class COptionInlet : public COptionBase {
  string name; // identifier for the option
  unsigned short & size;
  string * & marker;
  su2double * & ttotal;
  su2double * & ptotal;
  su2double ** & flowdir;

public:
  COptionInlet(string option_field_name, unsigned short & nMarker_Inlet, string* & Marker_Inlet, su2double* & Ttotal, su2double* & Ptotal, su2double** & FlowDir) : size(nMarker_Inlet), marker(Marker_Inlet), ttotal(Ttotal), ptotal(Ptotal), flowdir(FlowDir) {
    this->name = option_field_name;
  }

  ~COptionInlet() {};
  string SetValue(vector<string> option_value) {
    COptionBase::SetValue(option_value);
    unsigned short totalVals = option_value.size();
    if ((totalVals == 1) && (option_value[0].compare("NONE") == 0)) {
      this->size = 0;
      this->marker = NULL;
      this->ttotal = NULL;
      this->ptotal = NULL;
      this->flowdir = NULL;
      return "";
    }

    if (totalVals % 6 != 0) {
      string newstring;
      newstring.append(this->name);
      newstring.append(": must have a number of entries divisible by 6");
      this->size = 0;
      this->marker = NULL;
      this->ttotal = NULL;
      this->ptotal = NULL;
      this->flowdir = NULL;
      return newstring;
    }

    unsigned short nVals = totalVals / 6;
    this->size = nVals;
    this->marker = new string[nVals];
    this->ttotal = new su2double[nVals];
    this->ptotal = new su2double[nVals];
    this->flowdir = new su2double*[nVals];
    for (unsigned long i = 0; i < nVals; i++) {
      this->flowdir[i] = new su2double[3];
    }

    for (unsigned long i = 0; i < nVals; i++) {
      this->marker[i].assign(option_value[6*i]);
      istringstream ss_1st(option_value[6*i + 1]);
      if (!(ss_1st >> this->ttotal[i])) {
        return badValue(option_value, "inlet", this->name);
      }
      istringstream ss_2nd(option_value[6*i + 2]);
      if (!(ss_2nd >> this->ptotal[i])) {
        return badValue(option_value, "inlet", this->name);
      }
      istringstream ss_3rd(option_value[6*i + 3]);
      if (!(ss_3rd >> this->flowdir[i][0])) {
        return badValue(option_value, "inlet", this->name);
      }
      istringstream ss_4th(option_value[6*i + 4]);
      if (!(ss_4th >> this->flowdir[i][1])) {
        return badValue(option_value, "inlet", this->name);
      }
      istringstream ss_5th(option_value[6*i + 5]);
      if (!(ss_5th >> this->flowdir[i][2])) {
        return badValue(option_value, "inlet", this->name);
      }
    }

    return "";
  }

  void SetDefault() {
    this->marker = NULL;
    this->ttotal = NULL;
    this->ptotal = NULL;
    this->flowdir = NULL;
    this->size = 0; // There is no default value for list
  }
};

template <class Tenum>
class COptionRiemann : public COptionBase {

protected:
  map<string, Tenum> m;
  string name; // identifier for the option
  unsigned short & size;
  string * & marker;
  unsigned short* & field; // Reference to the field name
  su2double * & var1;
  su2double * & var2;
  su2double ** & flowdir;

public:
  COptionRiemann(string option_field_name, unsigned short & nMarker_Riemann, string* & Marker_Riemann, unsigned short* & option_field, const map<string, Tenum> m, su2double* & var1, su2double* & var2, su2double** & FlowDir) : size(nMarker_Riemann),
  	  	  	  	  marker(Marker_Riemann), field(option_field), var1(var1), var2(var2), flowdir(FlowDir) {
    this->name = option_field_name;
    this->m = m;
  }
  ~COptionRiemann() {};

  string SetValue(vector<string> option_value) {
    COptionBase::SetValue(option_value);
    unsigned short totalVals = option_value.size();
    if ((totalVals == 1) && (option_value[0].compare("NONE") == 0)) {
      this->size = 0;
      this->marker = NULL;
      this->field = 0;
      this->var1 = NULL;
      this->var2 = NULL;
      this->flowdir = NULL;
      return "";
    }

    if (totalVals % 7 != 0) {
      string newstring;
      newstring.append(this->name);
      newstring.append(": must have a number of entries divisible by 7");
      this->size = 0;
      this->marker = NULL;
      this->var1 = NULL;
      this->var2 = NULL;
      this->flowdir = NULL;
      this->field = NULL;
      return newstring;
    }

    unsigned short nVals = totalVals / 7;
    this->size = nVals;
    this->marker = new string[nVals];
    this->var1 = new su2double[nVals];
    this->var2 = new su2double[nVals];
    this->flowdir = new su2double*[nVals];
    this->field = new unsigned short[nVals];

    for (unsigned long i = 0; i < nVals; i++) {
      this->flowdir[i] = new su2double[3];
    }

    for (unsigned long i = 0; i < nVals; i++) {
      this->marker[i].assign(option_value[7*i]);
        // Check to see if the enum value is in the map
    if (this->m.find(option_value[7*i + 1]) == m.end()) {
      string str;
      str.append(this->name);
      str.append(": invalid option value ");
      str.append(option_value[0]);
      str.append(". Check current SU2 options in config_template.cfg.");
      return str;
    }
      Tenum val = this->m[option_value[7*i + 1]];
      this->field[i] = val;

      istringstream ss_1st(option_value[7*i + 2]);
      if (!(ss_1st >> this->var1[i])) {
        return badValue(option_value, "Riemann", this->name);
      }
      istringstream ss_2nd(option_value[7*i + 3]);
      if (!(ss_2nd >> this->var2[i])) {
        return badValue(option_value, "Riemann", this->name);
      }
      istringstream ss_3rd(option_value[7*i + 4]);
      if (!(ss_3rd >> this->flowdir[i][0])) {
        return badValue(option_value, "Riemann", this->name);
      }
      istringstream ss_4th(option_value[7*i + 5]);
      if (!(ss_4th >> this->flowdir[i][1])) {
        return badValue(option_value, "Riemann", this->name);
      }
      istringstream ss_5th(option_value[7*i + 6]);
      if (!(ss_5th >> this->flowdir[i][2])) {
        return badValue(option_value, "Riemann", this->name);
      }
    }

    return "";
  }

  void SetDefault() {
    this->marker = NULL;
    this->var1 = NULL;
    this->var2 = NULL;
    this->flowdir = NULL;
    this->size = 0; // There is no default value for list
  }
};

template <class Tenum>
class COptionGiles : public COptionBase{

  map<string, Tenum> m;
  unsigned short & size;
  string * & marker;
  unsigned short* & field; // Reference to the fieldname
  string name; // identifier for the option
  su2double * & var1;
  su2double * & var2;
  su2double ** & flowdir;
  su2double * & relfac1;
  su2double * & relfac2;

public:
  COptionGiles(string option_field_name, unsigned short & nMarker_Giles, string* & Marker_Giles, unsigned short* & option_field, const map<string, Tenum> m, su2double* & var1, su2double* & var2, su2double** & FlowDir, su2double* & relfac1, su2double* & relfac2) : size(nMarker_Giles),
  	  	  	  	  marker(Marker_Giles), field(option_field), var1(var1), var2(var2), flowdir(FlowDir), relfac1(relfac1), relfac2(relfac2) {
    this->name = option_field_name;
    this->m = m;
  }
  ~COptionGiles() {};

  string SetValue(vector<string> option_value) {
    COptionBase::SetValue(option_value);
    unsigned long totalVals = option_value.size();
    if ((totalVals == 1) && (option_value[0].compare("NONE") == 0)) {
      this->size = 0;
      this->marker = NULL;
      this->field = 0;
      this->var1 = NULL;
      this->var2 = NULL;
      this->flowdir = NULL;
      this->relfac1 = NULL;
      this->relfac2 = NULL;
      return "";
    }

    if (totalVals % 9 != 0) {
      string newstring;
      newstring.append(this->name);
      newstring.append(": must have a number of entries divisible by 9");
      this->size = 0;
      this->marker = NULL;
      this->var1 = NULL;
      this->var2 = NULL;
      this->flowdir = NULL;
      this->field = NULL;
      this->relfac1 = NULL;
      this->relfac2 = NULL;
      return newstring;
    }

    unsigned long nVals = totalVals / 9;
    this->size = nVals;
    this->marker = new string[nVals];
    this->var1 = new su2double[nVals];
    this->var2 = new su2double[nVals];
    this->flowdir = new su2double*[nVals];
    this->field = new unsigned short[nVals];
    this->relfac1 = new su2double[nVals];
    this->relfac2 = new su2double[nVals];

    for (unsigned int i = 0; i < nVals; i++) {
      this->flowdir[i] = new su2double[3];
    }

    for (unsigned int i = 0; i < nVals; i++) {
      this->marker[i].assign(option_value[9*i]);
        // Check to see if the enum value is in the map
    if (this->m.find(option_value[9*i + 1]) == m.end()) {
      string str;
      str.append(this->name);
      str.append(": invalid option value ");
      str.append(option_value[0]);
      str.append(". Check current SU2 options in config_template.cfg.");
      return str;
    }
      Tenum val = this->m[option_value[9*i + 1]];
      this->field[i] = val;

      istringstream ss_1st(option_value[9*i + 2]);
      if (!(ss_1st >> this->var1[i])) {
        return badValue(option_value, "Giles BC", this->name);
      }
      istringstream ss_2nd(option_value[9*i + 3]);
      if (!(ss_2nd >> this->var2[i])) {
        return badValue(option_value, "Giles BC", this->name);
      }
      istringstream ss_3rd(option_value[9*i + 4]);
      if (!(ss_3rd >> this->flowdir[i][0])) {
        return badValue(option_value, "Giles BC", this->name);
      }
      istringstream ss_4th(option_value[9*i + 5]);
      if (!(ss_4th >> this->flowdir[i][1])) {
        return badValue(option_value, "Giles BC", this->name);
      }
      istringstream ss_5th(option_value[9*i + 6]);
      if (!(ss_5th >> this->flowdir[i][2])) {
        return badValue(option_value, "Giles BC", this->name);
      }
      istringstream ss_6th(option_value[9*i + 7]);
      if (!(ss_6th >> this->relfac1[i])) {
        return badValue(option_value, "Giles BC", this->name);
      }
      istringstream ss_7th(option_value[9*i + 8]);
      if (!(ss_7th >> this->relfac2[i])) {
        return badValue(option_value, "Giles BC", this->name);
      }
    }

    return "";
  }

  void SetDefault() {
    this->marker = NULL;
    this->var1 = NULL;
    this->var2 = NULL;
    this->relfac1 = NULL;
    this->relfac2 = NULL;
    this->flowdir = NULL;
    this->size = 0; // There is no default value for list
  }
};

//Inlet condition where the input direction is assumed
class COptionExhaust : public COptionBase {
  string name; // identifier for the option
  unsigned short & size;
  string * & marker;
  su2double * & ttotal;
  su2double * & ptotal;

public:
  COptionExhaust(string option_field_name, unsigned short & nMarker_Exhaust, string* & Marker_Exhaust, su2double* & Ttotal, su2double* & Ptotal) : size(nMarker_Exhaust), marker(Marker_Exhaust), ttotal(Ttotal), ptotal(Ptotal) {
    this->name = option_field_name;
  }

  ~COptionExhaust() {};
  
  string SetValue(vector<string> option_value) {
    COptionBase::SetValue(option_value);
    unsigned short totalVals = option_value.size();
    if ((totalVals == 1) && (option_value[0].compare("NONE") == 0)) {
      this->size = 0;
      this->marker = NULL;
      this->ttotal = NULL;
      this->ptotal = NULL;
      return "";
    }

    if (totalVals % 3 != 0) {
      string newstring;
      newstring.append(this->name);
      newstring.append(": must have a number of entries divisible by 3");
      this->size = 0;
      this->marker = NULL;
      this->ttotal = NULL;
      this->ptotal = NULL;
      return newstring;
    }

    unsigned short nVals = totalVals / 3;
    this->size = nVals;
    this->marker = new string[nVals];
    this->ttotal = new su2double[nVals];
    this->ptotal = new su2double[nVals];

    for (unsigned long i = 0; i < nVals; i++) {
      this->marker[i].assign(option_value[3*i]);
      istringstream ss_1st(option_value[3*i + 1]);
      if (!(ss_1st >> this->ttotal[i]))
        return badValue(option_value, "exhaust fixed", this->name);
      istringstream ss_2nd(option_value[3*i + 2]);
      if (!(ss_2nd >> this->ptotal[i]))
        return badValue(option_value, "exhaust fixed", this->name);
    }
    
    return "";
  }

  void SetDefault() {
    this->marker = NULL;
    this->ttotal = NULL;
    this->ptotal = NULL;
    this->size = 0; // There is no default value for list
  }
  
};

class COptionPeriodic : public COptionBase {
  string name; // identifier for the option
  unsigned short & size;
  string * & marker_bound;
  string * & marker_donor;
  su2double ** & rot_center;
  su2double ** & rot_angles;
  su2double ** & translation;

public:
  COptionPeriodic(const string option_field_name, unsigned short & nMarker_PerBound,
                  string* & Marker_PerBound, string* & Marker_PerDonor,
                  su2double** & RotCenter, su2double** & RotAngles, su2double** & Translation) : size(nMarker_PerBound), marker_bound(Marker_PerBound), marker_donor(Marker_PerDonor), rot_center(RotCenter), rot_angles(RotAngles), translation(Translation) {
    this->name = option_field_name;
  }

  ~COptionPeriodic() {};
  string SetValue(vector<string> option_value) {
    COptionBase::SetValue(option_value);
    const int mod_num = 11;

    unsigned short totalVals = option_value.size();
    if ((totalVals == 1) && (option_value[0].compare("NONE") == 0)) {
      this->size = 0;
      this->marker_bound = NULL;
      this->marker_donor = NULL;
      this->rot_center = NULL;
      this->rot_angles = NULL;
      this->translation = NULL;
      return "";
    }

    if (totalVals % mod_num != 0) {
      string newstring;
      newstring.append(this->name);
      newstring.append(": must have a number of entries divisible by 11");
      this->size = 0;
      this->marker_bound = NULL;
      this->marker_donor = NULL;
      this->rot_center = NULL;
      this->rot_angles = NULL;
      this->translation = NULL;
      return newstring;
    }

    unsigned short nVals = 2 * (totalVals / mod_num); // To account for periodic and donor
    this->size = nVals;
    this->marker_bound = new string[nVals];
    this->marker_donor = new string[nVals];
    this->rot_center = new su2double*[nVals];
    this->rot_angles = new su2double*[nVals];
    this->translation = new su2double*[nVals];
    for (unsigned long i = 0; i < nVals; i++) {
      this->rot_center[i] = new su2double[3];
      this->rot_angles[i] = new su2double[3];
      this->translation[i] = new su2double[3];
    }

    su2double deg2rad = PI_NUMBER/180.0;

    for (unsigned long i = 0; i < (nVals/2); i++) {
      this->marker_bound[i].assign(option_value[mod_num*i]);
      this->marker_donor[i].assign(option_value[mod_num*i+1]);
      istringstream ss_1st(option_value[mod_num*i + 2]);
      if (!(ss_1st >> this->rot_center[i][0])) {
        return badValue(option_value, "periodic", this->name);
      }
      istringstream ss_2nd(option_value[mod_num*i + 3]);
      if (!(ss_2nd >> this->rot_center[i][1])) {
        return badValue(option_value, "periodic", this->name);
      }
      istringstream ss_3rd(option_value[mod_num*i + 4]);
      if (!(ss_3rd >> this->rot_center[i][2])) {
        return badValue(option_value, "periodic", this->name);
      }
      istringstream ss_4th(option_value[mod_num*i + 5]);
      if (!(ss_4th >> this->rot_angles[i][0])) {
        return badValue(option_value, "periodic", this->name);
      }
      istringstream ss_5th(option_value[mod_num*i + 6]);
      if (!(ss_5th >> this->rot_angles[i][1])) {
        return badValue(option_value, "periodic", this->name);
      }
      istringstream ss_6th(option_value[mod_num*i + 7]);
      if (!(ss_6th >> this->rot_angles[i][2])) {
        return badValue(option_value, "periodic", this->name);
      }
      istringstream ss_7th(option_value[mod_num*i + 8]);
      if (!(ss_7th >> this->translation[i][0])) {
        return badValue(option_value, "periodic", this->name);
      }
      istringstream ss_8th(option_value[mod_num*i + 9]);
      if (!(ss_8th >> this->translation[i][1])) {
        return badValue(option_value, "periodic", this->name);
      }
      istringstream ss_9th(option_value[mod_num*i + 10]);
      if (!(ss_9th >> this->translation[i][2])) {
        return badValue(option_value, "periodic", this->name);
      }
      this->rot_angles[i][0] *= deg2rad;
      this->rot_angles[i][1] *= deg2rad;
      this->rot_angles[i][2] *= deg2rad;
    }

    for (unsigned long i = (nVals/2); i < nVals; i++) {
      this->marker_bound[i].assign(option_value[mod_num*(i-nVals/2)+1]);
      this->marker_donor[i].assign(option_value[mod_num*(i-nVals/2)]);
      istringstream ss_1st(option_value[mod_num*(i-nVals/2) + 2]);
      if (!(ss_1st >> this->rot_center[i][0])) {
        return badValue(option_value, "periodic", this->name);
      }
      istringstream ss_2nd(option_value[mod_num*(i-nVals/2) + 3]);
      if (!(ss_2nd >> this->rot_center[i][1])) {
        return badValue(option_value, "periodic", this->name);
      }
      istringstream ss_3rd(option_value[mod_num*(i-nVals/2) + 4]);
      if (!(ss_3rd >> this->rot_center[i][2])) {
        return badValue(option_value, "periodic", this->name);
      }
      istringstream ss_4th(option_value[mod_num*(i-nVals/2) + 5]);
      if (!(ss_4th >> this->rot_angles[i][0])) {
        return badValue(option_value, "periodic", this->name);
      }
      istringstream ss_5th(option_value[mod_num*(i-nVals/2) + 6]);
      if (!(ss_5th >> this->rot_angles[i][1])) {
        return badValue(option_value, "periodic", this->name);
      }
      istringstream ss_6th(option_value[mod_num*(i-nVals/2) + 7]);
      if (!(ss_6th >> this->rot_angles[i][2])) {
        return badValue(option_value, "periodic", this->name);
      }
      istringstream ss_7th(option_value[mod_num*(i-nVals/2) + 8]);
      if (!(ss_7th >> this->translation[i][0])) {
        return badValue(option_value, "periodic", this->name);
      }
      istringstream ss_8th(option_value[mod_num*(i-nVals/2) + 9]);
      if (!(ss_8th >> this->translation[i][1])) {
        return badValue(option_value, "periodic", this->name);
      }
      istringstream ss_9th(option_value[mod_num*(i-nVals/2) + 10]);
      if (!(ss_9th >> this->translation[i][2])) {
        return badValue(option_value, "periodic", this->name);
      }
      /*--- Mirror the rotational angles and translation vector (rotational
       center does not need to move) ---*/
      this->rot_center[i][0] *= 1.0;
      this->rot_center[i][1] *= 1.0;
      this->rot_center[i][2] *= 1.0;
      this->rot_angles[i][0] *= -deg2rad;
      this->rot_angles[i][1] *= -deg2rad;
      this->rot_angles[i][2] *= -deg2rad;
      this->translation[i][0] *= -1.0;
      this->translation[i][1] *= -1.0;
      this->translation[i][2] *= -1.0;
    }

    return "";
  }

  void SetDefault() {
    this->size = 0;
    this->marker_bound = NULL;
    this->marker_donor = NULL;
    this->rot_center = NULL;
    this->rot_angles = NULL;
    this->translation = NULL;
  }
};

class COptionTurboPerformance : public COptionBase {
  string name; // identifier for the option
  unsigned short & size;
  string * & marker_turboIn;
  string * & marker_turboOut;

public:
  COptionTurboPerformance(const string option_field_name, unsigned short & nMarker_TurboPerf,
                          string* & Marker_TurboBoundIn, string* & Marker_TurboBoundOut) : size(nMarker_TurboPerf), marker_turboIn(Marker_TurboBoundIn), marker_turboOut(Marker_TurboBoundOut){
    this->name = option_field_name;
  }

  ~COptionTurboPerformance() {};
  string SetValue(vector<string> option_value) {
    COptionBase::SetValue(option_value);
    const int mod_num = 2;

    unsigned long totalVals = option_value.size();
    if ((totalVals == 1) && (option_value[0].compare("NONE") == 0)) {
      this->size = 0;
      this->marker_turboIn= NULL;
      this->marker_turboOut = NULL;
      return "";
    }

    if (totalVals % mod_num != 0) {
      string newstring;
      newstring.append(this->name);
      newstring.append(": must have a number of entries divisible by 2");
      this->size = 0;
      this->marker_turboIn= NULL;
      this->marker_turboOut = NULL;;
      return newstring;
    }

    unsigned long nVals = totalVals / mod_num;
    this->size = nVals;
    this->marker_turboIn = new string[nVals];
    this->marker_turboOut = new string[nVals];
    for (unsigned long i = 0; i < nVals; i++) {
      this->marker_turboIn[i].assign(option_value[mod_num*i]);
      this->marker_turboOut[i].assign(option_value[mod_num*i+1]);
     }


    return "";
  }

  void SetDefault() {
    this->size = 0;
    this->marker_turboIn= NULL;
    this->marker_turboOut = NULL;
  }
};

class COptionPython : public COptionBase {
  string name;
public:
  COptionPython(const string name) {
    this->name = name;
  }
  ~COptionPython() {};
  // No checking happens with python options
  string SetValue(vector<string> option_value) {
    COptionBase::SetValue(option_value);
    return "";
  }
  // No defaults with python options
  void SetDefault() {
    return;
  };
};

class COptionActDisk : public COptionBase {
  string name; // identifier for the option
  unsigned short & inlet_size;
  unsigned short & outlet_size;
  string * & marker_inlet;
  string * & marker_outlet;
  su2double ** & press_jump;
  su2double ** & temp_jump;
  su2double ** & omega;
  
public:
  COptionActDisk(const string name,
                 unsigned short & nMarker_ActDiskInlet, unsigned short & nMarker_ActDiskOutlet, string * & Marker_ActDiskInlet, string * & Marker_ActDiskOutlet,
                 su2double ** & ActDisk_PressJump, su2double ** & ActDisk_TempJump, su2double ** & ActDisk_Omega) :
  inlet_size(nMarker_ActDiskInlet), outlet_size(nMarker_ActDiskOutlet), marker_inlet(Marker_ActDiskInlet), marker_outlet(Marker_ActDiskOutlet),
  press_jump(ActDisk_PressJump), temp_jump(ActDisk_TempJump), omega(ActDisk_Omega) {
    this->name = name;
  }
  
  ~COptionActDisk() {};
  string SetValue(vector<string> option_value) {
    COptionBase::SetValue(option_value);
    const int mod_num = 8;
    unsigned short totalVals = option_value.size();
    if ((totalVals == 1) && (option_value[0].compare("NONE") == 0)) {
      this->SetDefault();
      return "";
    }
    
    if (totalVals % mod_num != 0) {
      string newstring;
      newstring.append(this->name);
      newstring.append(": must have a number of entries divisible by 8");
      this->SetDefault();
      return newstring;
    }
    
    unsigned short nVals = totalVals / mod_num;
    this->inlet_size = nVals;
    this->outlet_size = nVals;
    this->marker_inlet = new string[this->inlet_size];
    this->marker_outlet = new string[this->outlet_size];
    
    this->press_jump = new su2double*[this->inlet_size];
    this->temp_jump = new su2double*[this->inlet_size];
    this->omega = new su2double*[this->inlet_size];
    for (int i = 0; i < this->inlet_size; i++) {
      this->press_jump[i] = new su2double[2];
      this->temp_jump[i] = new su2double[2];
      this->omega[i] = new su2double[2];
    }
    
    string tname = "actuator disk";
    
    for (int i = 0; i < this->inlet_size; i++) {
      this->marker_inlet[i].assign(option_value[mod_num*i]);
      this->marker_outlet[i].assign(option_value[mod_num*i+1]);
      istringstream ss_1st(option_value[mod_num*i + 2]);
      if (!(ss_1st >> this->press_jump[i][0])) {
        return badValue(option_value, tname, this->name);
      }
      istringstream ss_2nd(option_value[mod_num*i + 3]);
      if (!(ss_2nd >> this->temp_jump[i][0])) {
        return badValue(option_value, tname, this->name);
      }
      istringstream ss_3rd(option_value[mod_num*i + 4]);
      if (!(ss_3rd >> this->omega[i][0])) {
        return badValue(option_value, tname, this->name);
      }
      istringstream ss_4th(option_value[mod_num*i + 5]);
      if (!(ss_4th >> this->press_jump[i][1])) {
        return badValue(option_value, tname, this->name);
      }
      istringstream ss_5th(option_value[mod_num*i + 6]);
      if (!(ss_5th >> this->temp_jump[i][1])) {
        return badValue(option_value, tname, this->name);
      }
      istringstream ss_6th(option_value[mod_num*i + 7]);
      if (!(ss_6th >> this->omega[i][1])) {
        return badValue(option_value, tname, this->name);
      }
    }
    return "";
  }
  void SetDefault() {
    this->inlet_size = 0;
    this->outlet_size = 0;
    this->marker_inlet = NULL;
    this->marker_outlet = NULL;
    this->press_jump = NULL;
    this->temp_jump = NULL;
    this->omega = NULL;
  }
};

class COptionWallFunction : public COptionBase {
  string name; // identifier for the option
  unsigned short &nMarkers;
  string* &markers;
  unsigned short*  &walltype;
  unsigned short** &intInfo;
  su2double**      &doubleInfo;

public:
  COptionWallFunction(const string name, unsigned short &nMarker_WF, 
                      string* &Marker_WF, unsigned short* &type_WF,
                      unsigned short** &intInfo_WF, su2double** &doubleInfo_WF) :
  nMarkers(nMarker_WF), markers(Marker_WF), walltype(type_WF),
  intInfo(intInfo_WF), doubleInfo(doubleInfo_WF) {
    this->name = name;
  }

  ~COptionWallFunction(){}

  string SetValue(vector<string> option_value) {
    COptionBase::SetValue(option_value);
    /*--- First check if NONE is specified. ---*/
    unsigned short totalSize = option_value.size();
    if ((totalSize == 1) && (option_value[0].compare("NONE") == 0)) {
      this->SetDefault();
      return "";
    }

    /*--- Determine the number of markers, for which a wall
          function treatment has been specified. ---*/
    unsigned short counter = 0, nVals = 0;
    while (counter < totalSize ) {

      /* Update the counter for the number of markers specified
         and store the current index for possible error messages. */
      ++nVals;
      const unsigned short indMarker = counter;

      /* Check if a wall function type has been specified for this marker.
         If not, create an error message and return. */
      ++counter;
      const unsigned short indWallType = counter;
      unsigned short typeWF = NO_WALL_FUNCTION;
      bool validWF = true;
      if (counter == totalSize) validWF = false;
      else {
        map<string, ENUM_WALL_FUNCTIONS>::const_iterator it;
        it = Wall_Functions_Map.find(option_value[counter]);
        if(it == Wall_Functions_Map.end()) validWF = false;
        else                               typeWF  = it->second;
      }

      if (!validWF ) {
        string newstring;
        newstring.append(this->name);
        newstring.append(": Invalid wall function type, ");
        newstring.append(option_value[counter]);
        newstring.append(", encountered for marker ");
        newstring.append(option_value[indMarker]);
        return newstring;
      }

      /* Update the counter, as the wall function type is valid. */
      ++counter;

      /*--- For some wall function types some additional info
            must be specified. Hence the counter must be updated
            accordingly. ---*/
      switch( typeWF ) {
        case EQUILIBRIUM_WALL_MODEL:    counter += 3; break;
        case NONEQUILIBRIUM_WALL_MODEL: counter += 2; break;
        case LOGARITHMIC_WALL_MODEL: counter += 3; break;
        default: break;
      }

      /* In case the counter is larger than totalSize, the data for
         this wall function type has not been specified correctly. */
      if (counter > totalSize) {
        string newstring;
        newstring.append(this->name);
        newstring.append(", marker ");
        newstring.append(option_value[indMarker]);
        newstring.append(", wall function type ");
        newstring.append(option_value[indWallType]);
        newstring.append(": Additional information is missing.");
        return newstring;
      }
    }

    /* Allocate the memory to store the data for the wall function markers. */
    this->nMarkers   = nVals;
    this->markers    = new string[nVals];
    this->walltype   = new unsigned short[nVals];
    this->intInfo    = new unsigned short*[nVals];
    this->doubleInfo = new su2double*[nVals];

    for (unsigned short i=0; i<nVals; i++) {
      this->intInfo[i]    = NULL;
      this->doubleInfo[i] = NULL;
    }

    /*--- Loop over the wall markers and store the info in the
          appropriate arrays. ---*/
    counter = 0;
    for (unsigned short i=0; i<nVals; i++) {

      /* Set the name of the wall function marker. */
      this->markers[i].assign(option_value[counter++]);

      /* Determine the wall function type. As their validaties have
         already been tested, there is no need to do so again. */
      map<string, ENUM_WALL_FUNCTIONS>::const_iterator it;
      it = Wall_Functions_Map.find(option_value[counter++]);

      this->walltype[i] = it->second;

      /*--- For some wall function types, some additional info
            is needed, which is extracted from option_value. ---*/
      switch( this->walltype[i] ) {

        case EQUILIBRIUM_WALL_MODEL: {

          /* LES equilibrium wall model. The exchange distance, stretching
             factor and number of points in the wall model must be specified. */
          this->intInfo[i]    = new unsigned short[1];
          this->doubleInfo[i] = new su2double[2];

          istringstream ss_1st(option_value[counter++]);
          if (!(ss_1st >> this->doubleInfo[i][0])) {
            return badValue(option_value, "su2double", this->name);
          }

          istringstream ss_2nd(option_value[counter++]);
          if (!(ss_2nd >> this->doubleInfo[i][1])) {
            return badValue(option_value, "su2double", this->name);
          }

          istringstream ss_3rd(option_value[counter++]);
          if (!(ss_3rd >> this->intInfo[i][0])) {
            return badValue(option_value, "unsigned short", this->name);
          }

          break;
        }

        case NONEQUILIBRIUM_WALL_MODEL: {

          /* LES non-equilibrium model. The RANS turbulence model and
             the exchange distance need to be specified. */
          this->intInfo[i]    = new unsigned short[1];
          this->doubleInfo[i] = new su2double[1];

          /* Check for a valid RANS turbulence model. */
          map<string, ENUM_TURB_MODEL>::const_iterator iit;
          iit = Turb_Model_Map.find(option_value[counter++]);
          if(iit == Turb_Model_Map.end()) {
            string newstring;
            newstring.append(this->name);
            newstring.append(", marker ");
            newstring.append(this->markers[i]);
            newstring.append(", wall function type ");
            newstring.append(option_value[counter-2]);
            newstring.append(": Invalid RANS turbulence model, ");
            newstring.append(option_value[counter-1]);
            newstring.append(", specified");
            return newstring;
          }

          this->intInfo[i][0] = iit->second;

          /* Extract the exchange distance. */
          istringstream ss_1st(option_value[counter++]);
          if (!(ss_1st >> this->doubleInfo[i][0])) {
            return badValue(option_value, "su2double", this->name);
          }

          break;
        }
        case LOGARITHMIC_WALL_MODEL: {
          
          /* LES Logarithmic law-of-the-wall model. The exchange distance, stretching
           factor and number of points in the wall model must be specified. */
          this->intInfo[i]    = new unsigned short[1];
          this->doubleInfo[i] = new su2double[2];
          
          istringstream ss_1st(option_value[counter++]);
          if (!(ss_1st >> this->doubleInfo[i][0])) {
            return badValue(option_value, "su2double", this->name);
          }
          
          istringstream ss_2nd(option_value[counter++]);
          if (!(ss_2nd >> this->doubleInfo[i][1])) {
            return badValue(option_value, "su2double", this->name);
          }
          
          istringstream ss_3rd(option_value[counter++]);
          if (!(ss_3rd >> this->intInfo[i][0])) {
            return badValue(option_value, "unsigned short", this->name);
          }
          
          break;
        }

        default: // Just to avoid a compiler warning.
          break;
      }
    }

    // Need to return something...
    return "";
  }

  void SetDefault() {
    this->nMarkers   = 0;
    this->markers    = NULL;
    this->walltype   = NULL;
    this->intInfo    = NULL;
    this->doubleInfo = NULL;
  }
};<|MERGE_RESOLUTION|>--- conflicted
+++ resolved
@@ -183,39 +183,6 @@
  * \brief different solver types for the CFD component
  */
 enum ENUM_SOLVER {
-<<<<<<< HEAD
-  NO_SOLVER = 0,						/*!< \brief Definition of no solver. */
-  EULER = 1,							/*!< \brief Definition of the Euler's solver. */
-  NAVIER_STOKES = 2,					/*!< \brief Definition of the Navier-Stokes' solver. */
-  RANS = 3,								/*!< \brief Definition of the Reynolds-averaged Navier-Stokes' (RANS) solver. */
-  INC_EULER = 4,							/*!< \brief Definition of the incompressible Euler's solver. */
-  INC_NAVIER_STOKES =5,					/*!< \brief Definition of the incompressible Navier-Stokes' solver. */
-  INC_RANS = 6,								/*!< \brief Definition of the incompressible Reynolds-averaged Navier-Stokes' (RANS) solver. */
-  HEAT_EQUATION_FVM = 7,     /*!< \brief Definition of the finite volume heat solver. */
-  FLUID_STRUCTURE_INTERACTION = 8,		/*!< \brief Definition of a FSI solver. */
-  FEM_ELASTICITY = 9,					/*!< \brief Definition of a FEM solver. */
-  ADJ_EULER = 10,						/*!< \brief Definition of the continuous adjoint Euler's solver. */
-  ADJ_NAVIER_STOKES = 11,				/*!< \brief Definition of the continuous adjoint Navier-Stokes' solver. */
-  ADJ_RANS = 12,						/*!< \brief Definition of the continuous adjoint Reynolds-averaged Navier-Stokes' (RANS) solver. */
-  TEMPLATE_SOLVER = 13,                 /*!< \brief Definition of template solver. */
-  DISC_ADJ_EULER = 15,
-  DISC_ADJ_RANS = 16,
-  DISC_ADJ_NAVIER_STOKES = 17,
-  DISC_ADJ_INC_EULER = 18,
-  DISC_ADJ_INC_RANS = 19,
-  DISC_ADJ_INC_NAVIER_STOKES = 20,
-  DISC_ADJ_HEAT = 21,
-  DISC_ADJ_FEM_EULER = 22,
-  DISC_ADJ_FEM_RANS = 23,
-  DISC_ADJ_FEM_NS = 24,
-  DISC_ADJ_FEM = 25,
-  FEM_EULER = 26,                       /*!< \brief Definition of the finite element Euler's solver. */
-  FEM_NAVIER_STOKES = 27,               /*!< \brief Definition of the finite element Navier-Stokes' solver. */
-  FEM_RANS = 28,                        /*!< \brief Definition of the finite element Reynolds-averaged Navier-Stokes' (RANS) solver. */
-  FEM_LES = 29,                         /*!< \brief Definition of the finite element Large Eddy Simulation Navier-Stokes' (LES) solver. */
-  MULTIPHYSICS = 30,
-  POISSON_EQUATION = 31					/*!< \brief Definition of the poisson/pressure correction equation. */
-=======
   NO_SOLVER = 0,					/*!< \brief Definition of no solver. */
   EULER = 1,						/*!< \brief Definition of the Euler's solver. */
   NAVIER_STOKES = 2,				/*!< \brief Definition of the Navier-Stokes' solver. */
@@ -245,8 +212,8 @@
   FEM_NAVIER_STOKES = 27,           /*!< \brief Definition of the finite element Navier-Stokes' solver. */
   FEM_RANS = 28,                    /*!< \brief Definition of the finite element Reynolds-averaged Navier-Stokes' (RANS) solver. */
   FEM_LES = 29,                     /*!< \brief Definition of the finite element Large Eddy Simulation Navier-Stokes' (LES) solver. */
-  MULTIPHYSICS = 30
->>>>>>> d93803a6
+  MULTIPHYSICS = 30,
+  POISSON_EQUATION = 31					/*!< \brief Definition of the poisson/pressure correction equation. */
 };
 /* BEGIN_CONFIG_ENUMS */
 static const map<string, ENUM_SOLVER> Solver_Map = CCreateMap<string, ENUM_SOLVER>
@@ -357,8 +324,6 @@
 ("COMPRESSIBLE", COMPRESSIBLE_MAT)
 ("NEARLY_INCOMPRESSIBLE", NEARLY_INCOMPRESSIBLE_MAT);
 
-<<<<<<< HEAD
-
 /*------New option for pressure-based system-------*/
 /*!
  * \brief Type of incompressible solver
@@ -382,12 +347,8 @@
 ("SIMPLE", SIMPLE)
 ("PISO", PISO);
 
-
-/*------New option for pressure-based system-------*/
-
-
-=======
->>>>>>> d93803a6
+/*------ End new option for pressure-based system-------*/
+
 /*!
  * \brief types of interpolators
  */
