--- conflicted
+++ resolved
@@ -1,4 +1,4 @@
-﻿/*!
+/*!
  * \file ad_structure.inl
  * \brief Main routines for the algorithmic differentiation (AD) structure.
  * \author T. Albring
@@ -72,13 +72,9 @@
 
   extern std::vector<su2double*> localOutputValues;
 
-<<<<<<< HEAD
-  inline void RegisterInput(su2double &data) { AD::globalTape.registerInput(data);
-=======
   extern codi::PreaccumulationHelper<su2double> PreaccHelper;  
 
   inline void RegisterInput(su2double &data) {AD::globalTape.registerInput(data);
->>>>>>> 3bef190c
                                              inputValues.push_back(data.getGradientData());}
 
   inline void RegisterOutput(su2double& data) {AD::globalTape.registerOutput(data);}
