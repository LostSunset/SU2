################################################################################
#
# \file configure.ac
# \brief Main file for configuring the autoconf/automake build process
# \author M. Colonno, T. Economon, F. Palacios, B. Kirk
# \version 6.1.0 "Falcon"
#
# The current SU2 release has been coordinated by the
# SU2 International Developers Society <www.su2devsociety.org>
# with selected contributions from the open-source community.
#
# The main research teams contributing to the current release are:
#  - Prof. Juan J. Alonso's group at Stanford University.
#  - Prof. Piero Colonna's group at Delft University of Technology.
#  - Prof. Nicolas R. Gauger's group at Kaiserslautern University of Technology.
#  - Prof. Alberto Guardone's group at Polytechnic University of Milan.
#  - Prof. Rafael Palacios' group at Imperial College London.
#  - Prof. Vincent Terrapon's group at the University of Liege.
#  - Prof. Edwin van der Weide's group at the University of Twente.
#  - Lab. of New Concepts in Aeronautics at Tech. Institute of Aeronautics.
#
# Copyright 2012-2018, Francisco D. Palacios, Thomas D. Economon,
#                      Tim Albring, and the SU2 contributors.
#
# SU2 is free software; you can redistribute it and/or
# modify it under the terms of the GNU Lesser General Public
# License as published by the Free Software Foundation; either
# version 2.1 of the License, or (at your option) any later version.
#
# SU2 is distributed in the hope that it will be useful,
# but WITHOUT ANY WARRANTY; without even the implied warranty of
# MERCHANTABILITY or FITNESS FOR A PARTICULAR PURPOSE. See the GNU
# Lesser General Public License for more details.
#
# You should have received a copy of the GNU Lesser General Public
# License along with SU2. If not, see <http://www.gnu.org/licenses/>.
#
################################################################################
#
# Major Changes/Contributions:
# METIS & TECIO integration added by Ben Kirk, 3/24/2014
# LAPACK connection added by Teus van der Stelt, 11/13/2014
# ParMETIS integration added by Ben Kirk & Thomas D. Economon, 2/3/2015
# CGNS integration added by Thomas D. Economon, 8/17/2016
#
##########################

AC_INIT([SU2], [6.1.0], [su2code-dev@lists.stanford.edu],
        [SU2], [https://github.com/su2code])
AC_PREREQ([2.59])
AC_CONFIG_MACRO_DIR([m4])
AC_CANONICAL_TARGET
AM_INIT_AUTOMAKE([foreign])
m4_ifdef([AM_SILENT_RULES], [AM_SILENT_RULES(yes)])

# AC_CONFIG_HEADERS([config.h])
SU2_SET_COMPILERS
AM_PROG_CC_C_O
AC_PROG_RANLIB
AC_PROG_MKDIR_P
AC_PROG_CXX

# Python configuration
AM_PATH_PYTHON
AC_ARG_VAR([PYTHON_INCLUDE], [Include flags for python, bypassing python-config])
AC_ARG_VAR([PYTHON_CONFIG], [Path to python-config])
AC_ARG_VAR([PYTHON_LIB], [Python lib flags])
AC_ARG_VAR([PYTHON_EXEC_PREFIX], [Python exec-prefix])
AS_IF([test -z "$PYTHON_INCLUDE"], [
  AS_IF([test -z "$PYTHON_CONFIG"], [
    AC_PATH_PROGS([PYTHON_CONFIG],
                  [python$PYTHON_VERSION-config python-config],
                  [no],
                  [`dirname $PYTHON`])
    AS_IF([test "$PYTHON_CONFIG" = no], [AC_MSG_ERROR([cannot find python-config for $PYTHON.])])
  ])
  AC_MSG_CHECKING([python include flags])
  PYTHON_INCLUDE=`$PYTHON_CONFIG --includes`
  PYTHON_LIB=`$PYTHON_CONFIG --libs`
  PYTHON_EXEC_PREFIX=`$PYTHON_CONFIG --exec-prefix`
  AC_MSG_RESULT([$PYTHON_INCLUDE])
])

#PKG_PROG_PKG_CONFIG

# --------------------------------------------------------------
# Check for important type sizes
# --------------------------------------------------------------
AC_CHECK_SIZEOF(short int)
AC_CHECK_SIZEOF(int)
AC_CHECK_SIZEOF(unsigned int)
AC_CHECK_SIZEOF(long int)
AC_CHECK_SIZEOF(float)
AC_CHECK_SIZEOF(double)
AC_CHECK_SIZEOF(void *)

# optional bindings

AC_ARG_WITH(HDF5-lib,
AS_HELP_STRING([--with-HDF5-lib[=ARG]], [HDF5 library directory, ARG = path to libhdf5.a]),
[with_HDF5_lib=$withval], [with_HDF5_lib="no"])
AC_ARG_WITH(HDF5-include,
AS_HELP_STRING([--with-HDF5-include[=ARG]], [HDF5 include directory, ARG = path to hdf5.h]),
[with_HDF5_include=$withval], [with_HDF5_include="no"])

AC_ARG_WITH(SZIP-lib,
AS_HELP_STRING([--with-SZIP-lib[=ARG]], [SZIP library directory, ARG = path to libsz.a]),
[with_SZIP_lib=$withval], [with_SZIP_lib="no"])
AC_ARG_WITH(SZIP-include,
AS_HELP_STRING([--with-SZIP-include[=ARG]], [SZIP include directory, ARG = path to szlib.h]),
[with_SZIP_include=$withval], [with_SZIP_include="no"])

AC_ARG_WITH(ZLIB-lib,
AS_HELP_STRING([--with-ZLIB-lib[=ARG]], [ZLIB library directory, ARG = path to libz.a]),
[with_ZLIB_lib=$withval], [with_ZLIB_lib="no"])
AC_ARG_WITH(ZLIB-include,
AS_HELP_STRING([--with-ZLIB-include[=ARG]], [ZLIB include directory, ARG = path to zlib.h]),
[with_ZLIB_include=$withval], [with_ZLIB_include="no"])

AC_ARG_WITH(Mutationpp-lib,
   	AS_HELP_STRING([--with-Mutationpp-lib[=ARG]], [Mutation++ library directory, ARG = path to libmutation++.dylib]),
	[with_Mutationpp_lib=$withval], [with_Mutationpp_lib="no"])
AC_ARG_WITH(Mutationpp-include,
   	AS_HELP_STRING([--with-Mutationpp-include[=ARG]], [Mutation++ include directory, ARG = path to mutation++.h]),
	[with_Mutationpp_include=$withval], [with_Mutationpp_include="no"])
AC_ARG_WITH(Jsoncpp-lib,
   	AS_HELP_STRING([--with-Jsoncpp-lib[=ARG]], [Jsoncpp library directory, ARG = path to jsoncpp_SYS.a]),
	[with_Jsoncpp_lib=$withval], [with_Jsoncpp_lib="no"])
AC_ARG_WITH(Jsoncpp-include,
   	AS_HELP_STRING([--with-Jsoncpp-include[=ARG]], [Jsoncpp include directory, ARG = path to json.h]),
	[with_Jsoncpp_include=$withval], [with_Jsoncpp_include="no"])
AC_ARG_WITH(BLAS-lib,
    AS_HELP_STRING([--with-BLAS-lib[=ARG]], [BLAS library directory, ARG = path to libblas.a]),
    [with_BLAS_lib=$withval], [with_BLAS_lib="no"])
AC_ARG_WITH(CBLAS-lib,
    AS_HELP_STRING([--with-CBLAS-lib[=ARG]], [CBLAS library directory, ARG = path to libcblas.a]),
    [with_CBLAS_lib=$withval], [with_CBLAS_lib="no"])
AC_ARG_WITH(CBLAS-include,
    AS_HELP_STRING([--with-CBLAS-include[=ARG]], [CBLAS include directory, ARG = path to cblas.h]),
    [with_CBLAS_include=$withval], [with_CBLAS_include="no"])
AC_ARG_WITH(LAPACK-lib,
    AS_HELP_STRING([--with-LAPACK-lib[=ARG]], [LAPACK library directory, ARG = path to liblapacke.a]),
    [with_LAPACK_lib=$withval], [with_LAPACK_lib="no"])
AC_ARG_WITH(LAPACK-include,
    AS_HELP_STRING([--with-LAPACK-include[=ARG]], [LAPACK include directory, ARG = path to lapacke.h]),
    [with_LAPACK_include=$withval], [with_LAPACK_include="no"])
AC_ARG_ENABLE(CFD,
   	AS_HELP_STRING([--disable-CFD], [build the SU2_CFD executable (default = yes)]),
	[build_CFD=$enableval], [build_CFD="yes"])
AC_ARG_ENABLE(DOT,
   	AS_HELP_STRING([--disable-DOT], [build the SU2_DOT executable (default = yes)]),
	[build_DOT=$enableval], [build_DOT="yes"])
AC_ARG_ENABLE(MSH,
   	AS_HELP_STRING([--disable-MSH], [build the SU2_MSH executable (default = yes)]),
	[build_MSH=$enableval], [build_MSH="yes"])
AC_ARG_ENABLE(DEF,
   	AS_HELP_STRING([--disable-DEF], [build the SU2_DEF executable (default = yes)]),
	[build_DEF=$enableval], [build_DEF="yes"])
AC_ARG_ENABLE(SOL,
   	AS_HELP_STRING([--disable-SOL], [build the SU2_SOL executable (default = yes)]),
	[build_SOL=$enableval], [build_SOL="yes"])
AC_ARG_ENABLE(GEO,
   	AS_HELP_STRING([--disable-GEO], [build the SU2_GEO executable (default = yes)]),
	[build_GEO=$enableval], [build_GEO="yes"])
AC_ARG_ENABLE(PY_WRAPPER,
   	AS_HELP_STRING([--enable-PY_WRAPPER], [wrap the SU2 code with Python (default = no)]),
	[build_PY_WRAPPER="yes"], [build_PY_WRAPPER="no"])
AC_ARG_ENABLE(complex,
    AS_HELP_STRING([--enable-complex], [build executables with complex datatype (default = no)]),
    [build_COMPLEX="yes"], [build_COMPLEX="no"])
AC_ARG_ENABLE(normal,
    AS_HELP_STRING([--disable-normal], [build executables with normal datatype (default = yes)]),
    [build_NORMAL=$enableval], [build_NORMAL="yes"])

# Check for the old  MPI option so that we can throw an error
AC_ARG_WITH(MPI,
AS_HELP_STRING(),
        [with_MPI=$withval], [with_MPI="no"])
if test "$with_MPI" != "no"
then
    AC_MSG_ERROR([unsupported option --with-MPI. For MPI support, use --enable-mpi and specify your MPI implementations with --with-cc=/path/to/mpicc and --with-cxx=/path/to/mpicxx in your configure call.])
fi

# --------------------------------------------------------------
# Build up contributed packages that we will build from source
# --------------------------------------------------------------
su2_externals_INCLUDES=""
su2_externals_LIBS=""

# Tecplot
CONFIGURE_TECIO
if (test $enabletecio = yes); then
  su2_externals_INCLUDES="-DHAVE_TECIO $TECIO_INCLUDE $su2_externals_INCLUDES"
  su2_externals_LIBS="$TECIO_LIB $su2_externals_LIBS"
else
  su2_externals_INCLUDES="$su2_externals_INCLUDES"
fi
AM_CONDITIONAL(BUILD_TECIO, test x$enabletecio = xyes)
AC_CONFIG_FILES([externals/tecio/Makefile])

# Metis
CONFIGURE_METIS
if (test $enablemetis = yes); then
  su2_externals_INCLUDES="-DHAVE_METIS $METIS_INCLUDE $su2_externals_INCLUDES"
  su2_externals_LIBS="$METIS_LIB $su2_externals_LIBS"
else
  su2_externals_INCLUDES="$su2_externals_INCLUDES"
fi
AM_CONDITIONAL(BUILD_METIS, test x$enablemetis = xyes)
AC_CONFIG_FILES([externals/metis/Makefile])

# Parmetis
CONFIGURE_PARMETIS
if (test $enableparmetis = yes); then
  su2_externals_INCLUDES="-DHAVE_PARMETIS $PARMETIS_INCLUDE $su2_externals_INCLUDES"
  su2_externals_LIBS="$PARMETIS_LIB $su2_externals_LIBS"
else
  su2_externals_INCLUDES="$su2_externals_INCLUDES"
fi
AM_CONDITIONAL(BUILD_PARMETIS, test x$enableparmetis = xyes)
AC_CONFIG_FILES([externals/parmetis/Makefile])

# CGNS
CONFIGURE_CGNS
if (test $enablecgns = yes); then
  su2_externals_INCLUDES="-DHAVE_CGNS $CGNS_INCLUDE $su2_externals_INCLUDES"
  su2_externals_LIBS="$CGNS_LIB $su2_externals_LIBS"
else
  su2_externals_INCLUDES="$su2_externals_INCLUDES"
fi
AM_CONDITIONAL(BUILD_CGNS, test x$enablecgns = xyes)
AC_CONFIG_FILES([externals/cgns/Makefile])

AC_SUBST([su2_externals_INCLUDES])
AC_SUBST([su2_externals_LIBS])


##########################

# check for lib
HDF5lib=libhdf5.a
HDF5header=hdf5.h
have_HDF5="no"

if test "$with_HDF5_lib" != "no"
then
AC_CHECK_FILE([$with_HDF5_lib/$HDF5lib],[have_HDF5="yes"],[have_HDF5="no"])
if test "$have_HDF5" == "no"
then
AC_MSG_ERROR([HDF5 requested but library file not found.])
fi
fi

# check for header
if test "$have_HDF5" != "no"
then
if test "$with_HDF5_include" != "no"
then
AC_CHECK_FILE([$with_HDF5_include/$HDF5header],[have_HDF5='yes'],[have_HDF5='no'])
if test "$have_HDF5" == "no"
then
AC_MSG_ERROR([HDF5 requested but header file not found.])
fi
else
have_HDF5="no"
fi
fi

if test "$have_HDF5" != "no"
then
AM_CONDITIONAL(BUILD_HDF5,true)
HDF5_CXX="-DHAVE_HDF5 -I"$with_HDF5_include""
HDF5_LD="$with_HDF5_lib"/$HDF5lib
else
AM_CONDITIONAL(BUILD_HDF5,false)
HDF5_CXX=
HDF5_LD=
fi
AC_SUBST([HDF5_CXX])
AC_SUBST([HDF5_LD])

##########################

# check for lib
SZIPlib=libsz.a
SZIPheader=szlib.h
have_SZIP="no"

if test "$with_SZIP_lib" != "no"
then
AC_CHECK_FILE([$with_SZIP_lib/$SZIPlib],[have_SZIP="yes"],[have_SZIP="no"])
if test "$have_SZIP" == "no"
then
AC_MSG_ERROR([SZIP requested but library file not found.])
fi
fi

# check for header
if test "$have_SZIP" != "no"
then
if test "$with_SZIP_include" != "no"
then
AC_CHECK_FILE([$with_SZIP_include/$SZIPheader],[have_SZIP='yes'],[have_SZIP='no'])
if test "$have_SZIP" == "no"
then
AC_MSG_ERROR([SZIP requested but header file not found.])
fi
else
have_SZIP="no"
fi
fi

if test "$have_SZIP" != "no"
then
AM_CONDITIONAL(BUILD_SZIP,true)
SZIP_CXX="-DHAVE_SZIP -I"$with_SZIP_include""
SZIP_LD="$with_SZIP_lib"/$SZIPlib
else
AM_CONDITIONAL(BUILD_SZIP,false)
SZIP_CXX=
SZIP_LD=
fi
AC_SUBST([SZIP_CXX])
AC_SUBST([SZIP_LD])

##########################

# check for lib
ZLIBlib=libz.a
ZLIBheader=zlib.h
have_ZLIB="no"

if test "$with_ZLIB_lib" != "no"
then
AC_CHECK_FILE([$with_ZLIB_lib/$ZLIBlib],[have_ZLIB="yes"],[have_ZLIB="no"])
if test "$have_ZLIB" == "no"
then
AC_MSG_ERROR([ZLIB requested but library file not found.])
fi
fi

# check for header
if test "$have_ZLIB" != "no"
then
if test "$with_ZLIB_include" != "no"
then
AC_CHECK_FILE([$with_ZLIB_include/$ZLIBheader],[have_ZLIB='yes'],[have_ZLIB='no'])
if test "$have_ZLIB" == "no"
then
AC_MSG_ERROR([ZLIB requested but header file not found.])
fi
else
have_ZLIB="no"
fi
fi

if test "$have_ZLIB" != "no"
then
AM_CONDITIONAL(BUILD_ZLIB,true)
ZLIB_CXX="-DHAVE_ZLIB -I"$with_ZLIB_include""
ZLIB_LD="$with_ZLIB_lib"/$ZLIBlib
else
AM_CONDITIONAL(BUILD_ZLIB,false)
ZLIB_CXX=
ZLIB_LD=
fi
AC_SUBST([ZLIB_CXX])
AC_SUBST([ZLIB_LD])

##########################

# check for lib
Mutationpplib=libmutation++.dylib
Mutationppheader=mutation++.h
have_Mutationpp="no"

if test "$with_Mutationpp_lib" != "no"
then
  	AC_CHECK_FILE([$with_Mutationpp_lib/$Mutationpplib],[have_Mutationpp="yes"],[have_Mutationpp="no"])
	if test "$have_Mutationpp" == "no"
	then
		AC_MSG_ERROR([Mutation++ requested but library file not found.])
	fi
fi

# check for header
if test "$have_Mutationpp" != "no"
then
	if test "$with_Mutationpp_include" != "no"
	then
		AC_CHECK_FILE([$with_Mutationpp_include/$Mutationppheader],[have_Mutationpp='yes'],[have_Mutationpp='no'])
		if test "$have_Mutationpp" == "no"
		then
			AC_MSG_ERROR([Mutation++ requested but header file not found.])
		fi
	else
		have_Mutationpp="no"
	fi
fi

if test "$have_Mutationpp" != "no"
then
  	AM_CONDITIONAL(BUILD_MUTATIONPP,true)
	MUTATIONPP_CXX="-DHAVE_MUTATIONPP -I"$with_Mutationpp_include""
	MUTATIONPP_LD="$with_Mutationpp_lib"/$Mutationpplib
else
	AM_CONDITIONAL(BUILD_MUTATIONPP,false)
	MUTATIONPP_CXX=
	MUTATION_LD=
fi
AC_SUBST([MUTATIONPP_CXX])
AC_SUBST([MUTATIONPP_LD])

##########################

# check for lib
Jsoncpplib=libjson.a
Jsoncppheader=json/json.h
have_Jsoncpp="no"

if test "$with_Jsoncpp_lib" != "no"
then
  	AC_CHECK_FILE([$with_Jsoncpp_lib/$Jsoncpplib],[have_Jsoncpp="yes"],[have_Jsoncpp="no"])
	if test "$have_Jsoncpp" == "no"
	then
		AC_MSG_ERROR([Jsoncpp requested but library file not found.])
	fi
fi

# check for header
if test "$have_Jsoncpp" != "no"
then
	if test "$with_Jsoncpp_include" != "no"
	then
		AC_CHECK_FILE([$with_Jsoncpp_include/$Jsoncppheader],[have_Jsoncpp='yes'],[have_Jsoncpp='no'])
		if test "$have_Jsoncpp" == "no"
		then
			AC_MSG_ERROR([Jsoncpp requested but header file not found.])
		fi
	else
		have_Jsoncpp="no"
	fi
fi

if test "$have_Jsoncpp" != "no"
then
  	AM_CONDITIONAL(BUILD_JSONCPP,true)
	JSONCPP_CXX="-DHAVE_JSONCPP -I"$with_Jsoncpp_include""
	JSONCPP_LD="$with_Jsoncpp_lib"/$Jsoncpplib
else
	AM_CONDITIONAL(BUILD_JSONCPP,false)
	JSONCPP_CXX=
	JSONCPP_LD=
fi
AC_SUBST([JSONCPP_CXX])
AC_SUBST([JSONCPP_LD])

##########################

# check for lib
BLASlib=libblas.a
have_BLAS="no"

if test "$with_BLAS_lib" != "no"
then
AC_CHECK_FILE([$with_BLAS_lib/$BLASlib],[have_BLAS="yes"],[have_BLAS="no"])
if test "$have_BLAS" == "no"
then
AC_MSG_ERROR([BLAS requested but library file not found.])
fi
fi

if test "$have_BLAS" != "no"
then
AM_CONDITIONAL(BUILD_BLAS,true)
BLAS_CXX="-DHAVE_BLAS"
BLAS_LD="$with_BLAS_lib"/$BLASlib
else
AM_CONDITIONAL(BUILD_BLAS,false)
BLAS_CXX=
BLAS_LD=
fi
AC_SUBST([BLAS_CXX])
AC_SUBST([BLAS_LD])

###########################

# check for lib
CBLASlib=libcblas.a
CBLASheader=cblas.h
have_CBLAS="no"

if test "$with_CBLAS_lib" != "no"
then
AC_CHECK_FILE([$with_CBLAS_lib/$CBLASlib],[have_CBLAS="yes"],[have_CBLAS="no"])
if test "$have_CBLAS" == "no"
then
AC_MSG_ERROR([CBLAS requested but library file not found.])
fi
fi

# check for header
if test "$have_CBLAS" != "no"
then
if test "$with_CBLAS_include" != "no"
then
AC_CHECK_FILE([$with_CBLAS_include/$CBLASheader],[have_CBLAS='yes'],[have_CBLAS='no'])
if test "$have_CBLAS" == "no"
then
AC_MSG_ERROR([CBLAS requested but header file not found.])
fi
else
have_CBLAS="no"
fi
fi

if test "$have_CBLAS" != "no"
then
AM_CONDITIONAL(BUILD_CBLAS,true)
CBLAS_CXX="-DHAVE_CBLAS -I"$with_CBLAS_include""
CBLAS_LD="$with_CBLAS_lib"/$CBLASlib
else
AM_CONDITIONAL(BUILD_CBLAS,false)
CBLAS_CXX=
CBLAS_LD=
fi
AC_SUBST([CBLAS_CXX])
AC_SUBST([CBLAS_LD])

###########################

# check for lib
LAPACKlib=liblapack.so
LAPACKElib=liblapacke.a
LAPACKheader=lapacke.h
have_LAPACK="no"

if test "$with_LAPACK_lib" != "no"
then
AC_CHECK_FILE([$with_LAPACK_lib/$LAPACKlib],[have_LAPACK="yes"],[have_LAPACK="no"])
if test "$have_LAPACK" == "no"
then
AC_MSG_ERROR([LAPACK requested but library file not found.])
fi
fi

# check for header
if test "$have_LAPACK" != "no"
then
if test "$with_LAPACK_include" != "no"
then
AC_CHECK_FILE([$with_LAPACK_include/$LAPACKheader],[have_LAPACK='yes'],[have_LAPACK='no'])
if test "$have_LAPACK" == "no"
then
AC_MSG_ERROR([LAPACK requested but header file not found.])
fi
else
have_LAPACK="no"
fi
fi

if test "$have_LAPACK" != "no"
then
AM_CONDITIONAL(BUILD_LAPACK,true)
LAPACK_CXX="-DHAVE_LAPACK -I"$with_LAPACK_include""
LAPACK_LD=""$with_LAPACK_lib"/$LAPACKElib "$with_LAPACK_lib"/$LAPACKlib"
else
AM_CONDITIONAL(BUILD_LAPACK,false)
LAPACK_CXX=
LAPACK_LD=
fi
AC_SUBST([LAPACK_CXX])
AC_SUBST([LAPACK_LD])

###########################

<<<<<<< HEAD
=======
# Check if MKL is available, enable if 2019.0 or newer.

if test "${MKLROOT+set}" = set; then
  FOUND_MKL_VERSION=$(grep -F "INTEL_MKL_VERSION" ${MKLROOT}/include/mkl_version.h | tr -dc '0-9')
  REQUIRED_MKL_VERSION=20190000
  if [[ "$FOUND_MKL_VERSION" -ge "$REQUIRED_MKL_VERSION" ]]; then
    CPPFLAGS="-DHAVE_MKL -DMKL_DIRECT_CALL_SEQ $CPPFLAGS"
    CXXFLAGS="-I${MKLROOT}/include $CXXFLAGS"
    LIBS="-Wl,--start-group ${MKLROOT}/lib/intel64/libmkl_intel_lp64.a ${MKLROOT}/lib/intel64/libmkl_sequential.a ${MKLROOT}/lib/intel64/libmkl_core.a -Wl,--end-group -lpthread -lm -ldl $LIBS" 
    have_MKL="yes"
  fi
fi

###########################
>>>>>>> 05d53773
# Determine what versions of the code to build

build_PY=yes

# direct differentation type
build_DIRECTDIFF=no
DIRECTDIFF_CXX=
DIRECTDIFF_LIBS=
# reverse mode type
build_REVERSE=no
REVERSE_CXX=
FORWARD_CXX=
CONFIGURE_CODI

AC_SUBST([DIRECTDIFF_CXX])
AC_SUBST([DIRECTDIFF_LIBS])
AC_SUBST([REVERSE_CXX])
AC_SUBST([REVERSE_LIBS])
# Set the variables
AM_CONDITIONAL([BUILD_NORMAL], [test $build_NORMAL != "no"])
AM_CONDITIONAL([BUILD_DIRECTDIFF], [test $build_DIRECTDIFF != "no"])
AM_CONDITIONAL([BUILD_REVERSE], [test $build_REVERSE != "no"])
if test $build_NORMAL == "no"
then
  build_DOT=no
  build_MSH=no
  build_DEF=no
  build_SOL=no
  build_GEO=no
  build_PY=no
  build_PY_WRAPPER=no
fi

if test $build_REVERSE == "yes"
then
  build_DOT=yes
fi
###########################

AM_CONDITIONAL([BUILD_CFD],[test $build_CFD != "no"])
AM_CONDITIONAL([BUILD_DOT],[test $build_DOT != "no"])
AM_CONDITIONAL([BUILD_MSH],[test $build_MSH != "no"])
AM_CONDITIONAL([BUILD_DEF],[test $build_DEF != "no"])
AM_CONDITIONAL([BUILD_SOL],[test $build_SOL != "no"])
AM_CONDITIONAL([BUILD_GEO],[test $build_GEO != "no"])
AM_CONDITIONAL([BUILD_PY],[test $build_PY != "no"])
AM_CONDITIONAL([BUILD_PY_WRAPPER], [test $build_PY_WRAPPER != "no"])

###########################

AC_OUTPUT(Makefile \
        externals/Makefile \
	Common/lib/Makefile \
	SU2_CFD/obj/Makefile \
	SU2_DOT/obj/Makefile \
	SU2_MSH/obj/Makefile \
	SU2_DEF/obj/Makefile \
	SU2_SOL/obj/Makefile \
	SU2_GEO/obj/Makefile \
	SU2_PY/Makefile \
	SU2_PY/pySU2/Makefile)

abs_srcdir=`(cd $srcdir && pwd)`
abs_prefix=$prefix #`(cd $prefix && pwd)`


AC_MSG_RESULT([

-------------------------------------------------------------------------
|    ___ _   _ ___                                                      |
|   / __| | | |_  )   Release 6.1.0 'Falcon'                            |
|   \\__ \\ |_| |/ /                                                      |
|   |___/\\___//___|   Suite                                             |
|                                                                       |
-------------------------------------------------------------------------
| The current SU2 release has been coordinated by the                   |
| SU2 International Developers Society <www.su2devsociety.org>          |
| with selected contributions from the open-source community.           |
-------------------------------------------------------------------------
| The main research teams contributing to the current release are:      |
| - Prof. Juan J. Alonso's group at Stanford University.                |
| - Prof. Piero Colonna's group at Delft University of Technology.      |
| - Prof. Nicolas R. Gauger's group at Kaiserslautern U. of Technology. |
| - Prof. Alberto Guardone's group at Polytechnic University of Milan.  |
| - Prof. Rafael Palacios' group at Imperial College London.            |
| - Prof. Vincent Terrapon's group at the University of Liege.          |
| - Prof. Edwin van der Weide's group at the University of Twente.      |
| - Lab. of New Concepts in Aeronautics at Tech. Inst. of Aeronautics.  |
-------------------------------------------------------------------------
| Copyright 2012-2018, Francisco D. Palacios, Thomas D. Economon,       |
|                      Tim Albring, and the SU2 contributors.           |
|                                                                       |
| SU2 is free software; you can redistribute it and/or                  |
| modify it under the terms of the GNU Lesser General Public            |
| License as published by the Free Software Foundation; either          |
| version 2.1 of the License, or (at your option) any later version.    |
|                                                                       |
| SU2 is distributed in the hope that it will be useful,                |
| but WITHOUT ANY WARRANTY; without even the implied warranty of        |
| MERCHANTABILITY or FITNESS FOR A PARTICULAR PURPOSE. See the GNU      |
| Lesser General Public License for more details.                       |
|                                                                       |
| You should have received a copy of the GNU Lesser General Public      |
| License along with SU2. If not, see <http://www.gnu.org/licenses/>.   |
-------------------------------------------------------------------------

Build Configuration Summary:

    Source code location: ${abs_srcdir}
    Install location: 	  ${abs_prefix}
    Version:              ${VERSION}
    C++ Compiler:         ${CXX}
    C Compiler:           ${CC}
    Preprocessor flags:   ${CPPFLAGS}
    Compiler flags:       ${CXXFLAGS}
    Linker flags:         ${LDFLAGS}
    MPI support:          $have_MPI
    Metis support:        $enablemetis
    Parmetis support:     $enableparmetis
    TecIO support:        $enabletecio
    CGNS support:         $enablecgns
    HDF5 support:         $have_HDF5
    SZIP support:         $have_SZIP
    ZLIB support:         $have_ZLIB
    Mutation++ support:   $have_Mutationpp
<<<<<<< HEAD
    Jsoncpp support:      $have_Jsoncpp
    BLAS support:         $have_BLAS
    CBLAS support:        $have_CBLAS
    LAPACKE support:      $have_LAPACK
=======
    Jsoncpp support: 	  $have_Jsoncpp
    LAPACK support:       $have_LAPACK
    MKL support:          $have_MKL
>>>>>>> 05d53773
    Datatype support:
        double              $build_NORMAL
        complex             $build_COMPLEX
        codi_reverse        $build_CODI_REVERSE
        codi_forward        $build_CODI_FORWARD

    External includes:    $su2_externals_INCLUDES
    External libs:        $su2_externals_LIBS

    Build SU2_CFD:        $build_CFD
    Build SU2_DOT:        $build_DOT
    Build SU2_MSH:        $build_MSH
    Build SU2_DEF:        $build_DEF
    Build SU2_SOL:        $build_SOL
    Build SU2_GEO:        $build_GEO
    Build Py Wrapper:     $build_PY_WRAPPER

Please be sure to add the [\$]SU2_HOME and [\$]SU2_RUN environment variables,
and update your [\$]PATH (and [\$]PYTHONPATH if applicable) with [\$]SU2_RUN.

Based on the input to this configuration, add these lines to your .bashrc file:

export SU2_RUN="${abs_prefix}/bin"
export SU2_HOME="${abs_srcdir}"
export PATH=[\$]PATH:[\$]SU2_RUN
export PYTHONPATH=[\$]PYTHONPATH:[\$]SU2_RUN

])<|MERGE_RESOLUTION|>--- conflicted
+++ resolved
@@ -139,11 +139,17 @@
     AS_HELP_STRING([--with-CBLAS-include[=ARG]], [CBLAS include directory, ARG = path to cblas.h]),
     [with_CBLAS_include=$withval], [with_CBLAS_include="no"])
 AC_ARG_WITH(LAPACK-lib,
-    AS_HELP_STRING([--with-LAPACK-lib[=ARG]], [LAPACK library directory, ARG = path to liblapacke.a]),
+    AS_HELP_STRING([--with-LAPACK-lib[=ARG]], [LAPACK library directory, ARG = path to liblapack.a]),
     [with_LAPACK_lib=$withval], [with_LAPACK_lib="no"])
 AC_ARG_WITH(LAPACK-include,
-    AS_HELP_STRING([--with-LAPACK-include[=ARG]], [LAPACK include directory, ARG = path to lapacke.h]),
+    AS_HELP_STRING([--with-LAPACK-include[=ARG]], [LAPACK include directory, ARG = path to lapack.h]),
     [with_LAPACK_include=$withval], [with_LAPACK_include="no"])
+AC_ARG_WITH(LAPACKE-lib,
+    AS_HELP_STRING([--with-LAPACKE-lib[=ARG]], [LAPACKE library directory, ARG = path to liblapacke.a]),
+    [with_LAPACKE_lib=$withval], [with_LAPACKE_lib="no"])
+AC_ARG_WITH(LAPACKE-include,
+    AS_HELP_STRING([--with-LAPACKE-include[=ARG]], [LAPACKE include directory, ARG = path to lapacke.h]),
+    [with_LAPACKE_include=$withval], [with_LAPACKE_include="no"])
 AC_ARG_ENABLE(CFD,
    	AS_HELP_STRING([--disable-CFD], [build the SU2_CFD executable (default = yes)]),
 	[build_CFD=$enableval], [build_CFD="yes"])
@@ -531,8 +537,7 @@
 
 # check for lib
 LAPACKlib=liblapack.so
-LAPACKElib=liblapacke.a
-LAPACKheader=lapacke.h
+LAPACKheader=lapack.h
 have_LAPACK="no"
 
 if test "$with_LAPACK_lib" != "no"
@@ -563,7 +568,7 @@
 then
 AM_CONDITIONAL(BUILD_LAPACK,true)
 LAPACK_CXX="-DHAVE_LAPACK -I"$with_LAPACK_include""
-LAPACK_LD=""$with_LAPACK_lib"/$LAPACKElib "$with_LAPACK_lib"/$LAPACKlib"
+LAPACK_LD="$with_LAPACK_lib"/$LAPACKlib
 else
 AM_CONDITIONAL(BUILD_LAPACK,false)
 LAPACK_CXX=
@@ -574,8 +579,51 @@
 
 ###########################
 
-<<<<<<< HEAD
-=======
+# check for lib
+LAPACKElib=liblapacke.so
+LAPACKEheader=lapack.h
+have_LAPACKE="no"
+
+if test "$with_LAPACKE_lib" != "no"
+then
+AC_CHECK_FILE([$with_LAPACKE_lib/$LAPACKElib],[have_LAPACKE="yes"],[have_LAPACKE="no"])
+if test "$have_LAPACKE" == "no"
+then
+AC_MSG_ERROR([LAPACKE requested but library file not found.])
+fi
+fi
+
+# check for header
+if test "$have_LAPACKE" != "no"
+then
+if test "$with_LAPACKE_include" != "no"
+then
+AC_CHECK_FILE([$with_LAPACKE_include/$LAPACKEheader],[have_LAPACKE='yes'],[have_LAPACKE='no'])
+if test "$have_LAPACKE" == "no"
+then
+AC_MSG_ERROR([LAPACKE requested but header file not found.])
+fi
+else
+have_LAPACKE="no"
+fi
+fi
+
+if test "$have_LAPACKE" != "no"
+then
+AM_CONDITIONAL(BUILD_LAPACKE,true)
+LAPACKE_CXX="-DHAVE_LAPACKE -I"$with_LAPACKE_include""
+LAPACKE_LD="$with_LAPACKE_lib"/$LAPACKElib
+else
+AM_CONDITIONAL(BUILD_LAPACKE,false)
+LAPACKE_CXX=
+LAPACKE_LD=
+fi
+AC_SUBST([LAPACKE_CXX])
+AC_SUBST([LAPACKE_LD])
+
+
+###########################
+
 # Check if MKL is available, enable if 2019.0 or newer.
 
 if test "${MKLROOT+set}" = set; then
@@ -590,7 +638,6 @@
 fi
 
 ###########################
->>>>>>> 05d53773
 # Determine what versions of the code to build
 
 build_PY=yes
@@ -716,16 +763,12 @@
     SZIP support:         $have_SZIP
     ZLIB support:         $have_ZLIB
     Mutation++ support:   $have_Mutationpp
-<<<<<<< HEAD
     Jsoncpp support:      $have_Jsoncpp
     BLAS support:         $have_BLAS
+    LAPACK support:       $have_LAPACK
     CBLAS support:        $have_CBLAS
-    LAPACKE support:      $have_LAPACK
-=======
-    Jsoncpp support: 	  $have_Jsoncpp
-    LAPACK support:       $have_LAPACK
+    LAPACKE support:      $have_LAPACKE
     MKL support:          $have_MKL
->>>>>>> 05d53773
     Datatype support:
         double              $build_NORMAL
         complex             $build_COMPLEX
