#!/usr/bin/env python

## \file tools.py
#  \brief file i/o functions
#  \author T. Lukaczyk, F. Palacios
#  \version 7.5.1 "Blackbird"
#
# SU2 Project Website: https://su2code.github.io
#
# The SU2 Project is maintained by the SU2 Foundation
# (http://su2foundation.org)
#
# Copyright 2012-2023, SU2 Contributors (cf. AUTHORS.md)
#
# SU2 is free software; you can redistribute it and/or
# modify it under the terms of the GNU Lesser General Public
# License as published by the Free Software Foundation; either
# version 2.1 of the License, or (at your option) any later version.
#
# SU2 is distributed in the hope that it will be useful,
# but WITHOUT ANY WARRANTY; without even the implied warranty of
# MERCHANTABILITY or FITNESS FOR A PARTICULAR PURPOSE. See the GNU
# Lesser General Public License for more details.
#
# You should have received a copy of the GNU Lesser General Public
# License along with SU2. If not, see <http://www.gnu.org/licenses/>.

# -------------------------------------------------------------------
#  Imports
# -------------------------------------------------------------------

import os
import shutil, glob
from SU2.util import ordered_bunch
from .historyMap import history_header_map as historyOutFields

# -------------------------------------------------------------------
#  Read SU2_DOT Gradient Values
# -------------------------------------------------------------------


def read_gradients(Grad_filename, scale=1.0):
    """reads the raw gradients from the gradient file
    returns a list of floats
    """

    # open file and skip first line
    gradfile = open(Grad_filename)
    gradfile.readline()

    # read values
    grad_vals = []
    for line in gradfile:
        line = line.strip()
        if len(line) == 0:
            break
        grad_vals.append(float(line) * scale)
    #: for each line

    return grad_vals


#: def read_gradients()


# -------------------------------------------------------------------
#  Read All Data from a Plot File
# -------------------------------------------------------------------


def read_plot(filename):
    """reads a plot file
    returns an ordered bunch with the headers for keys
    and a list of each header's floats for values.
    """

    extension = os.path.splitext(filename)[1]

    # open history file
    plot_file = open(filename)

    # title?
    line = plot_file.readline()
    if line.startswith("TITLE"):
        title = line.split("=")[1].strip()  # not used right now
        line = plot_file.readline()

    if line.startswith("VARIABLES"):
        line = plot_file.readline()

    line = line.split(",")
    Variables = [x.strip().strip('"') for x in line]
    n_Vars = len(Variables)

    # initialize plot data dictionary
    plot_data = ordered_bunch.fromkeys(Variables)
    # must default each value to avoid pointer problems
    for key in plot_data.keys():
        plot_data[key] = []

    # zone list
    zones = []

    # read all data rows
    while 1:
        # read line
        line = plot_file.readline()
        if not line:
            break

        # zone?
        if line.startswith("ZONE"):
            zone = line.split("=")[1].strip('" ')
            zones.append(zone)
            continue

        # split line
        line_data = line.strip().split(",")
        line_data = [float(x.strip()) for x in line_data]

        # store to dictionary
        for i_Var in range(n_Vars):
            this_variable = Variables[i_Var]
            plot_data[this_variable] = plot_data[this_variable] + [line_data[i_Var]]

    #: for each line

    # check for number of zones
    if len(zones) > 1:
        raise IOError("multiple zones not supported")

    # done
    plot_file.close()
    return plot_data


# -------------------------------------------------------------------
#  Read All Data from History File
# -------------------------------------------------------------------


def read_history(History_filename, nZones=1):
    """reads a history file
    returns an ordered bunch with the history file headers for keys
    and a list of each header's floats for values.
    if header is an optimization objective, its name is mapped to
    the optimization name.
    Iter and Time(min) headers are mapped to ITERATION and TIME
    respectively.
    """

    # read plot file
    plot_data = read_plot(History_filename)

    # initialize history data dictionary
    history_data = ordered_bunch()

    # map header names
    for key in plot_data.keys():
        var = key
        for field in historyOutFields:

            if key == historyOutFields[field]["HEADER"] and nZones == 1:
                var = field

            if key.split("[")[0] == historyOutFields[field]["HEADER"] and nZones > 1:
                var = field + "[" + key.split("[")[1]

        history_data[var] = plot_data[key]

    return history_data


#: def read_history()


# -------------------------------------------------------------------
#  Define Dictionary Map for Header Names
# -------------------------------------------------------------------


def get_headerMap(nZones=1):

    headerMap = dict()
    for outputField in historyOutFields:
        headerMap[outputField] = historyOutFields[outputField]["HEADER"]

    return headerMap


def getTurboPerfIndex(nZones=1):

    if int(nZones) > 1:
        index = int(nZones) + int(int(nZones) / 2.0) + 1
    else:
        index = 1
    return index


#: def get_headerMap()


# -------------------------------------------------------------------
#  Optimizer Function Names
# -------------------------------------------------------------------

#: optnames_stab

optnames_stab = [
    "D_LIFT_D_ALPHA",
    "D_DRAG_D_ALPHA",
    "D_SIDEFORCE_D_ALPHA",
    "D_MOMENT_X_D_ALPHA",
    "D_MOMENT_Y_D_ALPHA",
    "D_MOMENT_Z_D_ALPHA",
]

#: Multipoint Optimizer Function Names

# optnames_multi = ['{}_{}'.format('MULTIPOINT', a) for a in optnames_aero]

optnames_multi = [
    "MULTIPOINT_LIFT",
    "MULTIPOINT_DRAG",
    "MULTIPOINT_SIDEFORCE",
    "MULTIPOINT_MOMENT_X",
    "MULTIPOINT_MOMENT_Y",
    "MULTIPOINT_MOMENT_Z",
    "MULTIPOINT_CUSTOM_OBJFUNC",
]

# Geometric Optimizer Function Names
optnames_geo = [
    "AIRFOIL_AREA",
    "AIRFOIL_THICKNESS",
    "AIRFOIL_CHORD",
    "AIRFOIL_LE_RADIUS",
    "AIRFOIL_TOC",
    "AIRFOIL_ALPHA",
    "FUSELAGE_VOLUME",
    "FUSELAGE_WETTED_AREA",
    "FUSELAGE_MIN_WIDTH",
    "FUSELAGE_MAX_WIDTH",
    "FUSELAGE_MIN_WATERLINE_WIDTH",
    "FUSELAGE_MAX_WATERLINE_WIDTH",
    "FUSELAGE_MIN_HEIGHT",
    "FUSELAGE_MAX_HEIGHT",
    "FUSELAGE_MAX_CURVATURE",
    "WING_VOLUME",
    "WING_MIN_THICKNESS",
    "WING_MAX_THICKNESS",
    "WING_MIN_CHORD",
    "WING_MAX_CHORD",
    "WING_MIN_LE_RADIUS",
    "WING_MAX_LE_RADIUS",
    "WING_MIN_TOC",
    "WING_MAX_TOC",
    "WING_OBJFUN_MIN_TOC",
    "WING_MAX_TWIST",
    "WING_MAX_CURVATURE",
    "WING_MAX_DIHEDRAL",
    "NACELLE_VOLUME",
    "NACELLE_MIN_THICKNESS",
    "NACELLE_MAX_THICKNESS",
    "NACELLE_MIN_CHORD",
    "NACELLE_MAX_CHORD",
    "NACELLE_MIN_LE_RADIUS",
    "NACELLE_MAX_LE_RADIUS",
    "NACELLE_MIN_TOC",
    "NACELLE_MAX_TOC",
    "NACELLE_OBJFUN_MIN_TOC",
    "NACELLE_MAX_TWIST",
]

PerStation = []
for i in range(20):
    PerStation.append("STATION" + str(i) + "_AREA")
    PerStation.append("STATION" + str(i) + "_LENGTH")
    PerStation.append("STATION" + str(i) + "_WIDTH")
    PerStation.append("STATION" + str(i) + "_WATERLINE_WIDTH")
    PerStation.append("STATION" + str(i) + "_HEIGHT")
    PerStation.append("STATION" + str(i) + "_THICKNESS")
    PerStation.append("STATION" + str(i) + "_CHORD")
    PerStation.append("STATION" + str(i) + "_LE_RADIUS")
    PerStation.append("STATION" + str(i) + "_TOC")
    PerStation.append("STATION" + str(i) + "_TWIST")

optnames_geo.extend(PerStation)

#: optnames_geo

# per-surface functions
per_surface_map = {
    "LIFT": "CL",
    "DRAG": "CD",
    "SIDEFORCE": "CSF",
    "MOMENT_X": "CMx",
    "MOMENT_Y": "CMy",
    "MOMENT_Z": "CMz",
    "FORCE_X": "CFx",
    "FORCE_Y": "CFy",
    "FORCE_Z": "CFz",
    "EFFICIENCY": "CL/CD",
}

# -------------------------------------------------------------------
#  Include per-surface output from History File
# -------------------------------------------------------------------
def update_persurface(config, state):
    # Update the header map (checking to make sure entries are not duplicated)
    header_map = get_headerMap()
    for base in per_surface_map:
        base2 = per_surface_map[base]
        for marker in config["MARKER_MONITORING"]:
            if not (base2 + "_" + marker) in header_map:
                header_map[base2 + "_" + marker] = base2 + "_" + marker
    # Update the function values in state to include the per-surface quantities
    if "DIRECT" in state["HISTORY"]:
        for base in per_surface_map:
            base2 = per_surface_map[base]
            for marker in config["MARKER_MONITORING"]:
                if (base2 + "_" + marker) in state["HISTORY"]["DIRECT"]:
                    state["FUNCTIONS"][base2 + "_" + marker] = state["HISTORY"][
                        "DIRECT"
                    ][base2 + "_" + marker][-1]


# -------------------------------------------------------------------
#  Read Aerodynamic Function Values from History File
# -------------------------------------------------------------------


def read_aerodynamics(
    History_filename, nZones=1, special_cases=[], final_avg=0, wnd_fct="SQUARE"
):
    """values = read_aerodynamics(historyname, special_cases=[])
    read aerodynamic function values from history file

    Outputs:
        dictionary with function keys and thier values
        if special cases has 'TIME_MARCHING', returns time averaged data
        otherwise returns final value from history file
    """

    # read the history data
    history_data = read_history(History_filename, nZones)

    # pull only these functions
    Func_Values = ordered_bunch()
    for this_objfun in historyOutFields:
        if nZones == 1:
            if this_objfun in history_data:
                if (
                    historyOutFields[this_objfun]["TYPE"] == "COEFFICIENT"
                    or historyOutFields[this_objfun]["TYPE"] == "D_COEFFICIENT"
                ):
                    Func_Values[this_objfun] = history_data[this_objfun]
        else:
            for iZone in range(nZones):
                if this_objfun + "[" + str(iZone) + "]" in history_data:
                    if (
                        historyOutFields[this_objfun]["TYPE"] == "COEFFICIENT"
                        or historyOutFields[this_objfun]["TYPE"] == "D_COEFFICIENT"
                    ):
                        Func_Values[
                            this_objfun + "[" + str(iZone) + "]"
                        ] = history_data[this_objfun + "[" + str(iZone) + "]"]

    if "TIME_MARCHING" in special_cases:
        # for unsteady cases, average time-accurate objective function values
        for key, value in Func_Values.items():
            if historyOutFields[key]["TYPE"] == "COEFFICIENT":
                if not history_data.get("TAVG_" + key):
                    raise KeyError(
                        "Key "
                        + historyOutFields["TAVG_" + key]["HEADER"]
                        + " was not found in history output."
                    )
                Func_Values[key] = history_data["TAVG_" + key][-1]
            elif historyOutFields[key]["TYPE"] == "D_COEFFICIENT":
                if not history_data.get("TAVG_" + key):
                    raise KeyError(
                        "Key "
                        + historyOutFields["TAVG_" + key]["HEADER"]
                        + " was not found in history output."
                    )
                Func_Values[key] = history_data["TAVG_" + key][-1]
    else:
        # in steady cases take only last value.
        for key, value in Func_Values.iteritems():
            if not history_data.get(key):
                raise KeyError(
                    "Key "
                    + historyOutFields[key]["HEADER"]
                    + " was not found in history output."
                )
            Func_Values[key] = value[-1]

    return Func_Values


#: def read_aerodynamics()

# -------------------------------------------------------------------
#  Get Objective Function Sign
# -------------------------------------------------------------------


def get_objectiveSign(ObjFun_name):
    """returns -1 for maximization problems:
        LIFT
        EFFICIENCY
        THRUST
        FIGURE_OF_MERIT
        MASS_FLOW_RATE
        SURFACE_TOTAL_PRESSURE
        SURFACE_STATIC_PRESSURE
        SURFACE_MASSFLOW
        SURFACE_MACH
        TOTAL_STATIC_EFFICIENCY
    returns +1 otherwise
    """

    # flip sign for maximization problems
<<<<<<< HEAD
    if ObjFun_name == "LIFT"            : return -1.0
    if ObjFun_name == "EFFICIENCY"      : return -1.0
    if ObjFun_name == "THRUST"          : return -1.0
    if ObjFun_name == "FIGURE_OF_MERIT" : return -1.0
    if ObjFun_name == "SURFACE_TOTAL_PRESSURE"  : return -1.0
    if ObjFun_name == "SURFACE_STATIC_PRESSURE" : return -1.0
    if ObjFun_name == "AVG_NORMAL_VEL"          : return -1.0
    if ObjFun_name == "SURFACE_MASSFLOW"        : return -1.0
    if ObjFun_name == "SURFACE_MACH"            : return -1.0
    if ObjFun_name == "TOTAL_STATIC_EFFICIENCY" : return -1.0
    
=======
    if ObjFun_name == "LIFT":
        return -1.0
    if ObjFun_name == "EFFICIENCY":
        return -1.0
    if ObjFun_name == "THRUST":
        return -1.0
    if ObjFun_name == "FIGURE_OF_MERIT":
        return -1.0
    if ObjFun_name == "SURFACE_TOTAL_PRESSURE":
        return -1.0
    if ObjFun_name == "SURFACE_STATIC_PRESSURE":
        return -1.0
    if ObjFun_name == "SURFACE_MASSFLOW":
        return -1.0
    if ObjFun_name == "SURFACE_MACH":
        return -1.0
    if ObjFun_name == "TOTAL_STATIC_EFFICIENCY":
        return -1.0

>>>>>>> 7f36c835
    # otherwise
    return 1.0


#: def get_objectiveSign()


# -------------------------------------------------------------------
#  Get Constraint Sign
# -------------------------------------------------------------------


def get_constraintSign(sign):
    """gets +/-1 given a constraint sign < or > respectively
    inequality constraint is posed as c(x) < 0
    """
    sign_map = {">": -1.0, "<": +1.0}
    assert not sign == "=", 'Sign "=" not valid'

    return sign_map[sign]


#: def get_constraintSign()


# -------------------------------------------------------------------
#  Get Adjoint Filename Suffix
# -------------------------------------------------------------------


def get_adjointSuffix(objective_function=None):
    """gets the adjoint suffix given an objective function"""

    # adjoint name map
<<<<<<< HEAD
    name_map = { "DRAG"                        : "cd"        ,
                 "LIFT"                        : "cl"        ,
                 "SIDEFORCE"                   : "csf"       ,
                 "MOMENT_X"                    : "cmx"       ,
                 "MOMENT_Y"                    : "cmy"       ,
                 "MOMENT_Z"                    : "cmz"       ,
                 "FORCE_X"                     : "cfx"       ,
                 "FORCE_Y"                     : "cfy"       ,
                 "FORCE_Z"                     : "cfz"       ,
                 "EFFICIENCY"                  : "eff"       ,
                 "INVERSE_DESIGN_PRESSURE"     : "invpress"  ,
                 "INVERSE_DESIGN_HEAT"         : "invheat"   ,
                 "MAXIMUM_HEATFLUX"            : "maxheat"   ,
                 "TOTAL_HEATFLUX"              : "totheat"   ,
                 "EQUIVALENT_AREA"             : "ea"        ,
                 "NEARFIELD_PRESSURE"          : "nfp"       ,
                 "THRUST"                      : "ct"        ,
                 "TORQUE"                      : "cq"        ,
                 "FIGURE_OF_MERIT"             : "merit"     ,
                 "BUFFET"                      : "buffet"    ,
                 "SURFACE_TOTAL_PRESSURE"      : "pt"        ,
                 "SURFACE_STATIC_PRESSURE"     : "pe"        ,
                 "SURFACE_MASSFLOW"            : "mfr"       ,
                 "SURFACE_MACH"                : "mach"      ,
                 "SURFACE_UNIFORMITY"          : "uniform"   ,
                 "SURFACE_SECONDARY"           : "second"    ,
                 "SURFACE_MOM_DISTORTION"      : "distort"   ,
                 "SURFACE_SECOND_OVER_UNIFORM" : "sou"       ,
                 "SURFACE_PRESSURE_DROP"       : "dp"        ,
                 "CUSTOM_OBJFUNC"              : "custom"    ,
                 "AVG_NORMAL_VEL"              : "vn"        ,
                 "KINETIC_ENERGY_LOSS"         : "ke"        ,
                 "TOTAL_PRESSURE_LOSS"         : "pl"        ,
                 "ENTROPY_GENERATION"          : "entg"      ,
                 "EULERIAN_WORK"               : "ew"        ,
                 "FLOW_ANGLE_OUT"              : "fao"       ,
                 "FLOW_ANGLE_IN"               : "fai"       ,
                 "MASS_FLOW_OUT"               : "mfo"       ,
                 "MASS_FLOW_IN"                : "mfi"       ,
                 "TOTAL_EFFICIENCY"            : "teff"      ,
                 "TOTAL_STATIC_EFFICIENCY"     : "tseff"     ,
                 "COMBO"                       : "combo"}
    
=======
    name_map = {
        "DRAG": "cd",
        "LIFT": "cl",
        "SIDEFORCE": "csf",
        "MOMENT_X": "cmx",
        "MOMENT_Y": "cmy",
        "MOMENT_Z": "cmz",
        "FORCE_X": "cfx",
        "FORCE_Y": "cfy",
        "FORCE_Z": "cfz",
        "EFFICIENCY": "eff",
        "INVERSE_DESIGN_PRESSURE": "invpress",
        "INVERSE_DESIGN_HEAT": "invheat",
        "MAXIMUM_HEATFLUX": "maxheat",
        "TOTAL_HEATFLUX": "totheat",
        "EQUIVALENT_AREA": "ea",
        "NEARFIELD_PRESSURE": "nfp",
        "THRUST": "ct",
        "TORQUE": "cq",
        "FIGURE_OF_MERIT": "merit",
        "BUFFET": "buffet",
        "SURFACE_TOTAL_PRESSURE": "pt",
        "SURFACE_STATIC_PRESSURE": "pe",
        "SURFACE_MASSFLOW": "mfr",
        "SURFACE_MACH": "mach",
        "SURFACE_UNIFORMITY": "uniform",
        "SURFACE_SECONDARY": "second",
        "SURFACE_MOM_DISTORTION": "distort",
        "SURFACE_SECOND_OVER_UNIFORM": "sou",
        "SURFACE_PRESSURE_DROP": "dp",
        "CUSTOM_OBJFUNC": "custom",
        "KINETIC_ENERGY_LOSS": "ke",
        "TOTAL_PRESSURE_LOSS": "pl",
        "ENTROPY_GENERATION": "entg",
        "EULERIAN_WORK": "ew",
        "FLOW_ANGLE_OUT": "fao",
        "FLOW_ANGLE_IN": "fai",
        "MASS_FLOW_OUT": "mfo",
        "MASS_FLOW_IN": "mfi",
        "TOTAL_EFFICIENCY": "teff",
        "TOTAL_STATIC_EFFICIENCY": "tseff",
        "COMBO": "combo",
    }

>>>>>>> 7f36c835
    # if none or false, return map
    if not objective_function:
        return name_map
    else:
        # remove white space
        objective = "".join(objective_function.split())
        objective = objective.split(",")
        nObj = len(objective)
        if nObj > 1:
            return "combo"
        if objective[0] in name_map:
            return name_map[objective[0]]

        # otherwise...
        else:
            raise Exception("Unrecognized adjoint function name")


#: def get_adjointSuffix()

# -------------------------------------------------------------------
#  Add a Suffix
# -------------------------------------------------------------------


def add_suffix(base_name, suffix):
    """suffix_name = add_suffix(base_name,suffix)
    adds suffix to a filename, accounting for file type extension
    example:
        base_name   = 'input.txt'
        suffix      = 'new'
        suffix_name = 'input_new.txt'
    """
    if isinstance(base_name, list):
        suffix_name = []
        for name in base_name:
            name_split = os.path.splitext(name)
            suffix_name.append(name_split[0] + "_" + suffix + name_split[1])
    else:
        base_name = os.path.splitext(base_name)
        suffix_name = base_name[0] + "_" + suffix + base_name[1]

    return suffix_name


#: def add_suffix()


# -------------------------------------------------------------------
#  Get Design Variable ID Map
# -------------------------------------------------------------------


def get_dvMap():
    """get dictionary that maps design variable
    kind id number to name"""
    dv_map = {
        0: "NO_DEFORMATION",
        1: "TRANSLATION",
        2: "ROTATION",
        3: "SCALE",
        10: "FFD_SETTING",
        11: "FFD_CONTROL_POINT",
        12: "FFD_NACELLE",
        13: "FFD_GULL",
        14: "FFD_CAMBER",
        15: "FFD_TWIST",
        16: "FFD_THICKNESS",
        18: "FFD_ROTATION",
        19: "FFD_CONTROL_POINT_2D",
        20: "FFD_CAMBER_2D",
        21: "FFD_THICKNESS_2D",
        22: "FFD_TWIST_2D",
        23: "FFD_CONTROL_SURFACE",
        24: "FFD_ANGLE_OF_ATTACK",
        30: "HICKS_HENNE",
        31: "PARABOLIC",
        32: "NACA_4DIGITS",
        33: "AIRFOIL",
        34: "CST",
        35: "SURFACE_BUMP",
        36: "SURFACE_FILE",
        40: "DV_EFIELD",
        41: "DV_YOUNG",
        42: "DV_POISSON",
        43: "DV_RHO",
        44: "DV_RHO_DL",
        50: "TRANSLATE_GRID",
        51: "ROTATE_GRID",
        52: "SCALE_GRID",
        101: "ANGLE_OF_ATTACK",
    }

    return dv_map


#: def get_dvMap()

# -------------------------------------------------------------------
#  Get Design Variable Kind Name from ID
# -------------------------------------------------------------------
def get_dvKind(kindID):
    """get design variable kind name from id number"""
    dv_map = get_dvMap()
    try:
        return dv_map[kindID]
    except KeyError:
        raise Exception("Unrecognized Design Variable ID")


# def get_dvKind()

# -------------------------------------------------------------------
#  Get Design Variable Kind ID from Name
# -------------------------------------------------------------------
def get_dvID(kindName):
    """get design variable kind id number from name"""
    dv_map = get_dvMap()
    id_map = dict((v, k) for (k, v) in dv_map.items())
    try:
        return id_map[kindName]
    except KeyError:
        raise Exception("Unrecognized Design Variable Name: %s", kindName)


#: def get_dvID()


# -------------------------------------------------------------------
#  Get Gradient File Header
# -------------------------------------------------------------------


def get_gradFileFormat(grad_type, plot_format, kindID, special_cases=[]):

    # start header, build a list of strings and join at the end
    header = []
    write_format = []

    # handle plot formating
    if plot_format == "TECPLOT":
        header.append("VARIABLES=")
    elif plot_format == "CSV":
        pass
    else:
        raise Exception("output plot format not recognized")

    # Case: continuous adjoint
    if grad_type == "CONTINUOUS_ADJOINT":
        header.append(r'"iVar","Gradient","FinDiff_Step"')
        write_format.append(r"%4d, %.10f, %f")

    # Case: finite difference
    elif grad_type == "FINITE_DIFFERENCE":
        header.append(
            r'"iVar","Grad_CL","Grad_CD","Grad_CSF","Grad_CMx","Grad_CMy","Grad_CMz","Grad_CFx","Grad_CFy","Grad_CFz","Grad_CL/CD","Grad_Custom_ObjFunc","Grad_HeatFlux_Total","Grad_HeatFlux_Maximum","Grad_Temperature_Total"'
        )
        write_format.append(
            r"%4d, %.10f, %.10f, %.10f, %.10f, %.10f, %.10f, %.10f, %.10f, %.10f, %.10f, %.10f, %.10f, %.10f, %.10f"
        )

        for key in special_cases:
            if key == "ROTATING_FRAME":
                header.append(r',"Grad_CMerit","Grad_CT","Grad_CQ"')
                write_format.append(", %.10f, %.10f, %.10f")
            if key == "EQUIV_AREA":
                header.append(r',"Grad_CEquivArea","Grad_CNearFieldOF"')
                write_format.append(", %.10f, %.10f")
            if key == "ENGINE":
                header.append(
                    r',"Grad_AeroCDrag","Grad_SolidCDrag","Grad_Radial_Distortion","Grad_Circumferential_Distortion"'
                )
                write_format.append(", %.10f, %.10f, %.10f, %.10f")
            if key == "1D_OUTPUT":
                header.append(
                    r',"Grad_Avg_TotalPress","Grad_Avg_Mach","Grad_Avg_Temperature","Grad_MassFlowRate","Grad_Avg_Pressure","Grad_Avg_Density","Grad_Avg_Velocity","Grad_Avg_Enthalpy"'
                )
                write_format.append(
                    ", %.10f, %.10f, %.10f, %.10f, %.10f, %.10f, %.10f, %.10f"
                )
            if key == "INV_DESIGN_CP":
                header.append(r',"Grad_Cp_Diff"')
                write_format.append(", %.10f")
            if key == "INV_DESIGN_HEATFLUX":
                header.append(r',"Grad_HeatFlux_Diff"')
                write_format.append(", %.10f")

    # otherwise...
    else:
        raise Exception("Unrecognized Gradient Type")

    # design variable parameters
    if kindID == "FFD_CONTROL_POINT_2D":
        header.append(r',"FFD_Box_ID","xIndex","yIndex","xAxis","yAxis"')
        write_format.append(r", %s, %s, %s, %s, %s")
    elif kindID == "FFD_CAMBER_2D":
        header.append(r',"FFD_Box_ID","xIndex"')
        write_format.append(r", %s, %s")
    elif kindID == "FFD_THICKNESS_2D":
        header.append(r',"FFD_Box_ID","xIndex"')
        write_format.append(r", %s, %s")
    elif kindID == "HICKS_HENNE":
        header.append(r',"Up/Down","Loc_Max"')
        write_format.append(r", %s, %s")
    elif kindID == "SURFACE_BUMP":
        header.append(r',"Loc_Start","Loc_End","Loc_Max"')
        write_format.append(r", %s, %s, %s")
    elif kindID == "CST":
        header.append(r',"Up/Down","Kulfan number", "Total Kulfan numbers"')
        write_format.append(r", %s, %s", "%s")
    elif kindID == "FAIRING":
        header.append(r',"ControlPoint_Index","Theta_Disp","R_Disp"')
        write_format.append(r", %s, %s, %s")
    elif kindID == "NACA_4DIGITS":
        header.append(r',"1st_digit","2nd_digit","3rd&4th_digits"')
        write_format.append(r", %s, %s, %s")
    elif kindID == "TRANSLATION":
        header.append(r',"x_Disp","y_Disp","z_Disp"')
        write_format.append(r", %s, %s, %s")
    elif kindID == "ROTATION":
        header.append(r',"x_Orig","y_Orig","z_Orig","x_End","y_End","z_End"')
        write_format.append(r", %s, %s, %s, %s, %s, %s")
    elif kindID == "FFD_CONTROL_POINT":
        header.append(
            r',"FFD_Box_ID","xIndex","yIndex","zIndex","xAxis","yAxis","zAxis"'
        )
        write_format.append(r", %s, %s, %s, %s, %s, %s, %s")
    elif kindID == "FFD_DIHEDRAL_ANGLE":
        header.append(
            r',"FFD_Box_ID","x_Orig","y_Orig","z_Orig","x_End","y_End","z_End"'
        )
        write_format.append(r", %s, %s, %s, %s, %s, %s, %s")
    elif kindID == "FFD_TWIST_ANGLE":
        header.append(
            r',"FFD_Box_ID","x_Orig","y_Orig","z_Orig","x_End","y_End","z_End"'
        )
        write_format.append(r", %s, %s, %s, %s, %s, %s, %s")
    elif kindID == "FFD_ROTATION":
        header.append(
            r',"FFD_Box_ID","x_Orig","y_Orig","z_Orig","x_End","y_End","z_End"'
        )
        write_format.append(r", %s, %s, %s, %s, %s, %s, %s")
    elif kindID == "FFD_CAMBER":
        header.append(r',"FFD_Box_ID","xIndex","yIndex"')
        write_format.append(r", %s, %s, %s")
    elif kindID == "FFD_THICKNESS":
        header.append(r',"FFD_Box_ID","xIndex","yIndex"')
        write_format.append(r", %s, %s, %s")
    elif kindID == "ANGLE_OF_ATTACK":
        pass
    elif kindID == "FFD_ANGLE_OF_ATTACK":
        pass

    # otherwise...
    else:
        raise Exception("Unrecognized Design Variable Kind")

    # finite difference step
    if grad_type == "FINITE_DIFFERENCE":
        header.append(r',"FinDiff_Step"')
        write_format.append(r", %.10f")

    # finish format
    header.append("\n")
    write_format.append("\n")

    header = "".join(header)
    write_format = "".join(write_format)

    return [header, write_format]


#: def get_gradFileFormat()


# -------------------------------------------------------------------
#  Get Optimization File Header
# -------------------------------------------------------------------


def get_optFileFormat(plot_format, special_cases=None, nZones=1):

    if special_cases is None:
        special_cases = []

    # start header, build a list of strings and join at the end
    header_list = []
    header_format = ""
    write_format = []

    # handle plot formating
    if plot_format == "TECPLOT":
        header_format = header_format + "VARIABLES="
    elif plot_format == "CSV":
        pass
    else:
        raise Exception("output plot format not recognized")

    # start header
    header_list.extend(
        [
            "Iteration",
            "CL",
            "CD",
            "CSF",
            "CMx",
            "CMy",
            "CMz",
            "CFx",
            "CFy",
            "CFz",
            "CL/CD",
            "Custom_ObjFunc",
            "HeatFlux_Total",
            "HeatFlux_Maximum",
            "Temperature_Total",
        ]
    )
    write_format.append(
        r"%4d, %.10f, %.10f, %.10f, %.10f, %.10f, %.10f, %.10f, %.10f, %.10f, %.10f, %.10f, %.10f, %.10f, %.10f"
    )

    # special cases
    for key in special_cases:
        if key == "ROTATING_FRAME":
            header_list.extend(["CMerit", "CT", "CQ"])
            write_format.append(r", %.10f, %.10f, %.10f")
        if key == "EQUIV_AREA":
            header_list.extend(["CEquivArea", "CNearFieldOF"])
            write_format.append(r", %.10f, %.10f")
        if key == "ENGINE":
            header_list.extend(
                [
                    "AeroCDrag",
                    "SolidCDrag",
                    "Radial_Distortion",
                    "Circumferential_Distortion",
                ]
            )
            write_format.append(r", %.10f, %.10f, %.10f, %.10f")
        if key == "1D_OUTPUT":
            header_list.extend(
                [
                    "AreaAvg_TotalPress",
                    "AreaAvg_Mach",
                    "AreaAvg_Temperature",
                    "MassFlowRate",
                    "Avg_Pressure",
                    "Avg_Density",
                    "Avg_Velocity",
                    "Avg_Enthalpy",
                ]
            )
            write_format.append(
                r", %.10f, %.10f, %.10f, %.10f, %.10f, %.10f, %.10f, %.10f"
            )
        if key == "INV_DESIGN_CP":
            header_list.extend(["Cp_Diff"])
            write_format.append(r", %.10f")
        if key == "INV_DESIGN_HEATFLUX":
            header_list.extend(["HeatFlux_Diff"])
            write_format.append(r", %.10f")

    # finish formats
    header_format = (
        (header_format) + ('"') + ('","').join(header_list) + ('"') + (" \n")
    )
    write_format = "".join(write_format) + " \n"

    # build list of objective function names
    header_vars = []
    map_dict = get_headerMap(nZones)
    for variable in header_list:
        assert variable in map_dict, "unrecognized header variable"
        header_vars.append(map_dict[variable])

    # done
    return [header_format, header_vars, write_format]


#: def get_optFileFormat()


# -------------------------------------------------------------------
#  Get Extension Name
# -------------------------------------------------------------------


def get_extension(output_format):

    if output_format == "PARAVIEW":
        return ".csv"
    if output_format == "PARAVIEW_BINARY":
        return ".csv"
    if output_format == "TECPLOT":
        return ".dat"
    if output_format == "TECPLOT_BINARY":
        return ".szplt"
    if output_format == "SOLUTION":
        return ".dat"
    if output_format == "RESTART":
        return ".dat"
    if output_format == "CONFIG":
        return ".cfg"
    if output_format == "CSV":
        return ".csv"
    # otherwise
    raise Exception("Output Format Unknown")


#: def get_extension()


# -------------------------------------------------------------------
#  Check Special Case
# -------------------------------------------------------------------
def get_specialCases(config):
    """returns a list of special physical problems that were
    specified in the config file, and set to 'yes'
    """

    all_special_cases = [
        "ROTATING_FRAME",
        "EQUIV_AREA",
        "1D_OUTPUT",
        "INV_DESIGN_CP",
        "INV_DESIGN_HEATFLUX",
    ]

    special_cases = []
    for key in all_special_cases:
        if key in config and config[key] == "YES":
            special_cases.append(key)
        if "SOLVER" in config and config["SOLVER"] == key:
            special_cases.append(key)

    if config.get("TIME_MARCHING", "NO") != "NO":
        special_cases.append("TIME_MARCHING")

    # no support for more than one special case
    if len(special_cases) > 1:
        error_str = (
            "Currently cannot support " + " and ".join(special_cases) + " at once"
        )
        raise Exception(error_str)

    # Special case for harmonic balance
    if "TIME_MARCHING" in config and config["TIME_MARCHING"] == "HARMONIC_BALANCE":
        special_cases.append("HARMONIC_BALANCE")

    # Special case for rotating frame
    if (
        "GRID_MOVEMENT_KIND" in config
        and config["GRID_MOVEMENT_KIND"] == "ROTATING_FRAME"
    ):
        special_cases.append("ROTATING_FRAME")

    return special_cases


#: def get_specialCases()

# -------------------------------------------------------------------
#  Check Fluid Structure Interaction
# -------------------------------------------------------------------
def get_multizone(config):
    """returns a list of special physical problems that were
    specified in the config file, and set to 'yes'
    """

    all_multizone_problems = ["FLUID_STRUCTURE_INTERACTION"]

    multizone = []
    for key in all_multizone_problems:
        if "SOLVER" in config and config["SOLVER"] == key:
            multizone.append(key)

    return multizone


#: def get_multizone()


def next_folder(folder_format, num_format="%03d"):
    """folder = next_folder(folder_format,num_format='%03d')
    finds the next folder with given format

    Inputs:
        folder_format - folder name with wild card (*) to mark expansion
        num_format    - %d formating to expand the wild card with

    Outputs:
        folder - a folder with the next index number inserted in
        the wild card, first index is 1
    """

    assert "*" in folder_format, "wildcard (*) missing in folder_format name"

    folders = glob.glob(folder_format)
    split = folder_format.split("*")
    folder = folder_format.replace("*", num_format)

    if folders:
        # find folder number, could be done with regex...
        max_folder = max(folders)
        if split[0]:
            max_folder = max_folder.split(split[0])[1]
        if split[1]:
            max_folder = max_folder.rsplit(split[1])[0]

        # last folder number
        max_i = int(max_folder)

        # increment folder number
        folder = folder % (max_i + 1)
    else:
        # first folder, number 1
        folder = folder % 1

    return folder


def expand_part(name, config):
    names = [name]
    return names


def expand_time(name, config):
    if "TIME_MARCHING" in get_specialCases(config):
        n_time = config["UNST_ADJOINT_ITER"]
        n_start_time = 0
        if (
            config.get("TIME_DOMAIN", "NO") == "YES"
            and config.get("RESTART_SOL", "NO") == "YES"
        ):
            n_start_time = int(config["RESTART_ITER"])
        if not isinstance(name, list):
            name_pat = add_suffix(name, "%05d")
            names = [name_pat % i for i in range(n_start_time, n_time)]
        else:
            for n in range(len(name)):
                name_pat = add_suffix(name[n], "%05d")
                names = [name_pat % i for i in range(n_start_time, n_time)]
    else:
        if not isinstance(name, list):
            names = [name]
        else:
            names = name
    return names


def expand_zones(name, config):
    names = []
    if int(config.NZONES) > 1:
        if not isinstance(name, list):
            name_pat = add_suffix(name, "%d")
            names = [name_pat % i for i in range(int(config.NZONES))]
        else:
            for n in range(len(name)):
                name_pat = add_suffix(name[n], "%d")
                names.extend([name_pat % i for i in range(int(config.NZONES))])

    else:
        if not isinstance(name, list):
            names = [name]
        else:
            names = name
    return names


def expand_multipoint(name, config):
    def_objs = config["OPT_OBJECTIVE"]
    objectives = def_objs.keys()
    names = []
    n_multipoint = len(config["MULTIPOINT_WEIGHT"].split(","))

    if any(elem in optnames_multi for elem in objectives):
        if not isinstance(name, list):
            if "_point0" not in name:
                name_pat = add_suffix(name, "point%d")
                names = [name_pat % i for i in range(n_multipoint)]
            else:
                name_parts = name.split("_point0")
                name_base = name_parts[0]
                name_suff = name_parts[1]
                name_pat = name_base + "_point%d" + name_suff
                names = [name_pat % i for i in range(n_multipoint)]
        else:
            for n in range(len(name)):
                if "_point0" not in name:
                    name_pat = add_suffix(name[n], "point%d")
                    names.extend([name_pat % i for i in range(n_multipoint)])
                else:
                    name_parts = name[n].split("_point0")
                    name_base = name_parts[0]
                    name_suff = name_parts[1]
                    name_pat = name_base + "_point%d" + name_suff
                    names.extend([name_pat % i for i in range(n_multipoint)])
    else:
        if not isinstance(name, list):
            names = [name]
        else:
            names = name
    return names


def make_link(src, dst):
    """make_link(src,dst)
    makes a relative link
    Inputs:
        src - source file
        dst - destination to place link

    Windows links currently unsupported, will copy file instead
    """

    if os.path.exists(src):  # , 'source file does not exist \n%s' % src

        if os.name == "nt":
            # can't make a link in windows, need to look for other options
            if os.path.exists(dst):
                os.remove(dst)
            shutil.copy(src, dst)

        else:
            # find real file, incase source itself is a link
            src = os.path.realpath(src)

            # normalize paths
            src = os.path.normpath(src)
            dst = os.path.normpath(dst)

            # check for self referencing
            if src == dst:
                return

            # find relative folder path
            srcfolder = os.path.join(os.path.split(src)[0]) + "/"
            dstfolder = os.path.join(os.path.split(dst)[0]) + "/"
            srcfolder = os.path.relpath(srcfolder, dstfolder)
            src = os.path.join(srcfolder, os.path.split(src)[1])

            # make unix link
            if os.path.exists(dst):
                os.remove(dst)
            os.symlink(src, dst)


def restart2solution(config, state={}):
    """restart2solution(config,state={})
    moves restart file to solution file,
    optionally updates state
    direct or adjoint is read from config
    adjoint objective is read from config
    """

    # direct solution
    if config.MATH_PROBLEM == "DIRECT":
        restart = config.RESTART_FILENAME
        solution = config.SOLUTION_FILENAME
        restart = restart.split(".")[0]
        solution = solution.split(".")[0]

        if "RESTART_ASCII" in config.get("OUTPUT_FILES", ["RESTART_BINARY"]):
            restart += ".csv"
            solution += ".csv"
        else:
            restart += ".dat"
            solution += ".dat"

        # expand zones
        restarts = expand_zones(restart, config)
        solutions = expand_zones(solution, config)
        # expand unsteady time
        restarts = expand_time(restarts, config)
        solutions = expand_time(solutions, config)

        # move
        for res, sol in zip(restarts, solutions):
            if os.path.exists(res):
                shutil.move(res, sol)
        # update state
        if state:
            state.FILES.DIRECT = solution
            if os.path.exists("flow.meta"):
                state.FILES.FLOW_META = "flow.meta"

    # adjoint solution
    elif any(
        [
            config.MATH_PROBLEM == "CONTINUOUS_ADJOINT",
            config.MATH_PROBLEM == "DISCRETE_ADJOINT",
        ]
    ):
        restart = config.RESTART_ADJ_FILENAME
        solution = config.SOLUTION_ADJ_FILENAME
        restart = restart.split(".")[0]
        solution = solution.split(".")[0]

        if "RESTART_ASCII" in config.get("OUTPUT_FILES", ["RESTART_BINARY"]):
            restart += ".csv"
            solution += ".csv"
        else:
            restart += ".dat"
            solution += ".dat"
        # add suffix
        func_name = config.OBJECTIVE_FUNCTION
        suffix = get_adjointSuffix(func_name)
        restart = add_suffix(restart, suffix)
        solution = add_suffix(solution, suffix)
        # expand zones
        restarts = expand_zones(restart, config)
        solutions = expand_zones(solution, config)
        # expand unsteady time
        restarts = expand_time(restarts, config)
        solutions = expand_time(solutions, config)

        # move
        for res, sol in zip(restarts, solutions):
            shutil.move(res, sol)
        # udpate state
        if "," in func_name:
            func_name = "COMBO"
        ADJ_NAME = "ADJOINT_" + func_name
        if state:
            state.FILES[ADJ_NAME] = solution

    else:
        raise Exception("unknown math problem")<|MERGE_RESOLUTION|>--- conflicted
+++ resolved
@@ -422,19 +422,6 @@
     """
 
     # flip sign for maximization problems
-<<<<<<< HEAD
-    if ObjFun_name == "LIFT"            : return -1.0
-    if ObjFun_name == "EFFICIENCY"      : return -1.0
-    if ObjFun_name == "THRUST"          : return -1.0
-    if ObjFun_name == "FIGURE_OF_MERIT" : return -1.0
-    if ObjFun_name == "SURFACE_TOTAL_PRESSURE"  : return -1.0
-    if ObjFun_name == "SURFACE_STATIC_PRESSURE" : return -1.0
-    if ObjFun_name == "AVG_NORMAL_VEL"          : return -1.0
-    if ObjFun_name == "SURFACE_MASSFLOW"        : return -1.0
-    if ObjFun_name == "SURFACE_MACH"            : return -1.0
-    if ObjFun_name == "TOTAL_STATIC_EFFICIENCY" : return -1.0
-    
-=======
     if ObjFun_name == "LIFT":
         return -1.0
     if ObjFun_name == "EFFICIENCY":
@@ -454,7 +441,6 @@
     if ObjFun_name == "TOTAL_STATIC_EFFICIENCY":
         return -1.0
 
->>>>>>> 7f36c835
     # otherwise
     return 1.0
 
@@ -489,51 +475,6 @@
     """gets the adjoint suffix given an objective function"""
 
     # adjoint name map
-<<<<<<< HEAD
-    name_map = { "DRAG"                        : "cd"        ,
-                 "LIFT"                        : "cl"        ,
-                 "SIDEFORCE"                   : "csf"       ,
-                 "MOMENT_X"                    : "cmx"       ,
-                 "MOMENT_Y"                    : "cmy"       ,
-                 "MOMENT_Z"                    : "cmz"       ,
-                 "FORCE_X"                     : "cfx"       ,
-                 "FORCE_Y"                     : "cfy"       ,
-                 "FORCE_Z"                     : "cfz"       ,
-                 "EFFICIENCY"                  : "eff"       ,
-                 "INVERSE_DESIGN_PRESSURE"     : "invpress"  ,
-                 "INVERSE_DESIGN_HEAT"         : "invheat"   ,
-                 "MAXIMUM_HEATFLUX"            : "maxheat"   ,
-                 "TOTAL_HEATFLUX"              : "totheat"   ,
-                 "EQUIVALENT_AREA"             : "ea"        ,
-                 "NEARFIELD_PRESSURE"          : "nfp"       ,
-                 "THRUST"                      : "ct"        ,
-                 "TORQUE"                      : "cq"        ,
-                 "FIGURE_OF_MERIT"             : "merit"     ,
-                 "BUFFET"                      : "buffet"    ,
-                 "SURFACE_TOTAL_PRESSURE"      : "pt"        ,
-                 "SURFACE_STATIC_PRESSURE"     : "pe"        ,
-                 "SURFACE_MASSFLOW"            : "mfr"       ,
-                 "SURFACE_MACH"                : "mach"      ,
-                 "SURFACE_UNIFORMITY"          : "uniform"   ,
-                 "SURFACE_SECONDARY"           : "second"    ,
-                 "SURFACE_MOM_DISTORTION"      : "distort"   ,
-                 "SURFACE_SECOND_OVER_UNIFORM" : "sou"       ,
-                 "SURFACE_PRESSURE_DROP"       : "dp"        ,
-                 "CUSTOM_OBJFUNC"              : "custom"    ,
-                 "AVG_NORMAL_VEL"              : "vn"        ,
-                 "KINETIC_ENERGY_LOSS"         : "ke"        ,
-                 "TOTAL_PRESSURE_LOSS"         : "pl"        ,
-                 "ENTROPY_GENERATION"          : "entg"      ,
-                 "EULERIAN_WORK"               : "ew"        ,
-                 "FLOW_ANGLE_OUT"              : "fao"       ,
-                 "FLOW_ANGLE_IN"               : "fai"       ,
-                 "MASS_FLOW_OUT"               : "mfo"       ,
-                 "MASS_FLOW_IN"                : "mfi"       ,
-                 "TOTAL_EFFICIENCY"            : "teff"      ,
-                 "TOTAL_STATIC_EFFICIENCY"     : "tseff"     ,
-                 "COMBO"                       : "combo"}
-    
-=======
     name_map = {
         "DRAG": "cd",
         "LIFT": "cl",
@@ -578,7 +519,6 @@
         "COMBO": "combo",
     }
 
->>>>>>> 7f36c835
     # if none or false, return map
     if not objective_function:
         return name_map
