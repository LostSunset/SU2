%%%%%%%%%%%%%%%%%%%%%%%%%%%%%%%%%%%%%%%%%%%%%%%%%%%%%%%%%%%%%%%%%%%%%%%%%%%%%%%%
%                                                                              %
% SU2 configuration file                                                       %
% Case description: _________________________________________________________  %
% Author: ___________________________________________________________________  %
% Institution: ______________________________________________________________  %
% Date: __________                                                             %
% File Version 7.2.1 "Blackbird"                                               %
%                                                                              %
%%%%%%%%%%%%%%%%%%%%%%%%%%%%%%%%%%%%%%%%%%%%%%%%%%%%%%%%%%%%%%%%%%%%%%%%%%%%%%%%

% ------------- DIRECT, ADJOINT, AND LINEARIZED PROBLEM DEFINITION ------------%
%
% Solver type (EULER, NAVIER_STOKES, RANS,
%              INC_EULER, INC_NAVIER_STOKES, INC_RANS,
%              NEMO_EULER, NEMO_NAVIER_STOKES,
%              FEM_EULER, FEM_NAVIER_STOKES, FEM_RANS, FEM_LES,
%              HEAT_EQUATION_FVM, ELASTICITY)
SOLVER= EULER
%
% Specify turbulence model (NONE, SA, SA_NEG, SST, SA_E, SA_COMP, SA_E_COMP, SST_SUST)
KIND_TURB_MODEL= NONE
%
% Transition model (NONE, BC)
KIND_TRANS_MODEL= NONE
%
% Specify subgrid scale model(NONE, IMPLICIT_LES, SMAGORINSKY, WALE, VREMAN)
KIND_SGS_MODEL= NONE
%
% Specify the verification solution(NO_VERIFICATION_SOLUTION, INVISCID_VORTEX,
%                                   RINGLEB, NS_UNIT_QUAD, TAYLOR_GREEN_VORTEX,
%                                   MMS_NS_UNIT_QUAD, MMS_NS_UNIT_QUAD_WALL_BC,
%                                   MMS_NS_TWO_HALF_CIRCLES, MMS_NS_TWO_HALF_SPHERES,
%                                   MMS_INC_EULER, MMS_INC_NS, INC_TAYLOR_GREEN_VORTEX,
%                                   USER_DEFINED_SOLUTION)
KIND_VERIFICATION_SOLUTION= NO_VERIFICATION_SOLUTION
%
% Mathematical problem (DIRECT, CONTINUOUS_ADJOINT, DISCRETE_ADJOINT)
% Defaults to DISCRETE_ADJOINT for the SU2_*_AD codes, and to DIRECT otherwise.
MATH_PROBLEM= DIRECT
%
% Axisymmetric simulation, only compressible flows (NO, YES)
AXISYMMETRIC= NO
%
% Restart solution (NO, YES)
RESTART_SOL= NO
%
% Discard the data storaged in the solution and geometry files
% e.g. AOA, dCL/dAoA, dCD/dCL, iter, etc.
% Note that AoA in the solution and geometry files is critical
% to aero design using AoA as a variable. (NO, YES)
DISCARD_INFILES= NO
%
% System of measurements (SI, US)
% International system of units (SI): ( meters, kilograms, Kelvins,
%                                       Newtons = kg m/s^2, Pascals = N/m^2,
%                                       Density = kg/m^3, Speed = m/s,
%                                       Equiv. Area = m^2 )
% United States customary units (US): ( inches, slug, Rankines, lbf = slug ft/s^2,
%                                       psf = lbf/ft^2, Density = slug/ft^3,
%                                       Speed = ft/s, Equiv. Area = ft^2 )
SYSTEM_MEASUREMENTS= SI
%
% List of config files for each zone in a multizone setup with SOLVER=MULTIPHYSICS
% Order here has to match the order in the meshfile if just one is used.
CONFIG_LIST= (configA.cfg, configB.cfg, ...)
%
% ------------------------------- SOLVER CONTROL ------------------------------%
%
% Number of iterations for single-zone problems
ITER= 1
%
% Maximum number of inner iterations
INNER_ITER= 9999
%
% Maximum number of outer iterations (only for multizone problems)
OUTER_ITER= 1
%
% Maximum number of time iterations
TIME_ITER= 1
%
% Convergence field
CONV_FIELD= DRAG
%
% Min value of the residual (log10 of the residual)
CONV_RESIDUAL_MINVAL= -8
%
% Start convergence criteria at iteration number
CONV_STARTITER= 10
%
% Number of elements to apply the criteria
CONV_CAUCHY_ELEMS= 100
%
% Epsilon to control the series convergence
CONV_CAUCHY_EPS= 1E-10
%
% Iteration number to begin unsteady restarts
RESTART_ITER= 0
%
%% Time convergence monitoring
WINDOW_CAUCHY_CRIT = YES
%
% List of time convergence fields
CONV_WINDOW_FIELD = (TAVG_DRAG, TAVG_LIFT)
%
% Time Convergence Monitoring starts at Iteration WINDOW_START_ITER + CONV_WINDOW_STARTITER
CONV_WINDOW_STARTITER = 0
%
% Epsilon to control the series convergence
CONV_WINDOW_CAUCHY_EPS = 1E-3
%
% Number of elements to apply the criteria
CONV_WINDOW_CAUCHY_ELEMS = 10
%
% ------------------------- TIME-DEPENDENT SIMULATION -------------------------------%
%
% Time domain simulation
TIME_DOMAIN= NO
%
% Unsteady simulation (NO, TIME_STEPPING, DUAL_TIME_STEPPING-1ST_ORDER,
%                      DUAL_TIME_STEPPING-2ND_ORDER, HARMONIC_BALANCE)
TIME_MARCHING= NO
%
% Time Step for dual time stepping simulations (s) -- Only used when UNST_CFL_NUMBER = 0.0
% For the DG-FEM solver it is used as a synchronization time when UNST_CFL_NUMBER != 0.0
TIME_STEP= 0.0
%
% Total Physical Time for dual time stepping simulations (s)
MAX_TIME= 50.0
%
% Unsteady Courant-Friedrichs-Lewy number of the finest grid
UNST_CFL_NUMBER= 0.0
%
%%  Windowed output time averaging
% Time iteration to start the windowed time average in a direct run
WINDOW_START_ITER = 500
%
% Window used for reverse sweep and direct run. Options (SQUARE, HANN, HANN_SQUARE, BUMP) Square is default.
WINDOW_FUNCTION = SQUARE
%
% ------------------------------- DES Parameters ------------------------------%
%
% Specify Hybrid RANS/LES model (SA_DES, SA_DDES, SA_ZDES, SA_EDDES)
HYBRID_RANSLES= SA_DDES
%
% DES Constant (0.65)
DES_CONST= 0.65

% -------------------- COMPRESSIBLE FREE-STREAM DEFINITION --------------------%
%
% Mach number (non-dimensional, based on the free-stream values)
MACH_NUMBER= 0.8
%
% Angle of attack (degrees, only for compressible flows)
AOA= 1.25
%
% Side-slip angle (degrees, only for compressible flows)
SIDESLIP_ANGLE= 0.0
%
% Init option to choose between Reynolds (default) or thermodynamics quantities
% for initializing the solution (REYNOLDS, TD_CONDITIONS)
INIT_OPTION= REYNOLDS
%
% Free-stream option to choose between density and temperature (default) for
% initializing the solution (TEMPERATURE_FS, DENSITY_FS)
FREESTREAM_OPTION= TEMPERATURE_FS
%
% Free-stream pressure (101325.0 N/m^2, 2116.216 psf by default)
FREESTREAM_PRESSURE= 101325.0
%
% Free-stream temperature (288.15 K, 518.67 R by default)
FREESTREAM_TEMPERATURE= 288.15
%
% Free-stream VIBRATIONAL temperature (288.15 K, 518.67 R by default)
FREESTREAM_TEMPERATURE_VE= 288.15
%
% Reynolds number (non-dimensional, based on the free-stream values)
REYNOLDS_NUMBER= 6.5E6
%
% Reynolds length (1 m, 1 inch by default)
REYNOLDS_LENGTH= 1.0
%
% Free-stream density (1.2886 Kg/m^3, 0.0025 slug/ft^3 by default)
FREESTREAM_DENSITY= 1.2886
%
% Free-stream velocity (1.0 m/s, 1.0 ft/s by default)
FREESTREAM_VELOCITY= ( 1.0, 0.00, 0.00 )
%
% Free-stream viscosity (1.853E-5 N s/m^2, 3.87E-7 lbf s/ft^2 by default)
FREESTREAM_VISCOSITY= 1.853E-5
%
% Free-stream turbulence intensity
FREESTREAM_TURBULENCEINTENSITY= 0.05
%
% Fix turbulence quantities to far-field values inside an upstream half-space
TURB_FIXED_VALUES= NO
%
% Shift of the half-space on which fixed values are applied. 
% It consists of those coordinates whose dot product with the 
% normalized far-field velocity is less than this parameter.
TURB_FIXED_VALUES_DOMAIN= -1.0
%
% Free-stream ratio between turbulent and laminar viscosity
FREESTREAM_TURB2LAMVISCRATIO= 10.0
%
% Compressible flow non-dimensionalization (DIMENSIONAL, FREESTREAM_PRESS_EQ_ONE,
%                              FREESTREAM_VEL_EQ_MACH, FREESTREAM_VEL_EQ_ONE)
REF_DIMENSIONALIZATION= DIMENSIONAL

% ---------------- INCOMPRESSIBLE FLOW CONDITION DEFINITION -------------------%
%
% Density model within the incompressible flow solver.
% Options are CONSTANT (default), BOUSSINESQ, or VARIABLE. If VARIABLE,
% an appropriate fluid model must be selected.
INC_DENSITY_MODEL= CONSTANT
%
% Solve the energy equation in the incompressible flow solver
INC_ENERGY_EQUATION = NO
%
% Initial density for incompressible flows
% (1.2886 kg/m^3 by default (air), 998.2 Kg/m^3 (water))
INC_DENSITY_INIT= 1.2886
%
% Initial velocity for incompressible flows (1.0,0,0 m/s by default)
INC_VELOCITY_INIT= ( 1.0, 0.0, 0.0 )
%
% Initial temperature for incompressible flows that include the
% energy equation (288.15 K by default). Value is ignored if
% INC_ENERGY_EQUATION is false.
INC_TEMPERATURE_INIT= 288.15
%
% Non-dimensionalization scheme for incompressible flows. Options are
% INITIAL_VALUES (default), REFERENCE_VALUES, or DIMENSIONAL.
% INC_*_REF values are ignored unless REFERENCE_VALUES is chosen.
INC_NONDIM= INITIAL_VALUES
%
% Reference density for incompressible flows (1.0 kg/m^3 by default)
INC_DENSITY_REF= 1.0
%
% Reference velocity for incompressible flows (1.0 m/s by default)
INC_VELOCITY_REF= 1.0
%
% Reference temperature for incompressible flows that include the
% energy equation (1.0 K by default)
INC_TEMPERATURE_REF = 1.0
%
% List of inlet types for incompressible flows. List length must
% match number of inlet markers. Options: VELOCITY_INLET, PRESSURE_INLET.
INC_INLET_TYPE= VELOCITY_INLET
%
% Damping coefficient for iterative updates at pressure inlets. (0.1 by default)
INC_INLET_DAMPING= 0.1
%
% List of outlet types for incompressible flows. List length must
% match number of outlet markers. Options: PRESSURE_OUTLET, MASS_FLOW_OUTLET
INC_OUTLET_TYPE= PRESSURE_OUTLET
%
% Damping coefficient for iterative updates at mass flow outlets. (0.1 by default)
INC_OUTLET_DAMPING= 0.1
%
% Epsilon^2 multipier in Beta calculation for incompressible preconditioner.
BETA_FACTOR= 4.1
%
% ----------------------------- SOLID ZONE HEAT VARIABLES-----------------------%
%
% Thermal conductivity used for heat equation
THERMAL_CONDUCTIVITY_CONSTANT= 0.0
%
% Solids temperature at freestream conditions
FREESTREAM_TEMPERATURE= 288.15
%
% Density used in solids
MATERIAL_DENSITY= 2710.0
%
% ----------------------------- CL DRIVER DEFINITION ---------------------------%
%
% Activate fixed lift mode (specify a CL instead of AoA, NO/YES)
FIXED_CL_MODE= NO
%
% Target coefficient of lift for fixed lift mode (0.80 by default)
TARGET_CL= 0.80
%
% Estimation of dCL/dAlpha (0.2 per degree by default)
DCL_DALPHA= 0.2
%
% Maximum number of iterations between AoA updates
UPDATE_AOA_ITER_LIMIT= 100
%
% Number of iterations to evaluate dCL_dAlpha by using finite differences (500 by default)
ITER_DCL_DALPHA= 500

% ---------------------- REFERENCE VALUE DEFINITION ---------------------------%
%
% Reference origin for moment computation (m or in)
REF_ORIGIN_MOMENT_X = 0.25
REF_ORIGIN_MOMENT_Y = 0.00
REF_ORIGIN_MOMENT_Z = 0.00
%
% Reference length for moment non-dimensional coefficients (m or in)
REF_LENGTH= 1.0
%
% Reference area for non-dimensional force coefficients (0 implies automatic
% calculation) (m^2 or in^2)
REF_AREA= 1.0
%
% Aircraft semi-span (0 implies automatic calculation) (m or in)
SEMI_SPAN= 0.0

% ---- NONEQUILIBRIUM GAS, IDEAL GAS, POLYTROPIC, VAN DER WAALS AND PENG ROBINSON CONSTANTS -------%
%
% Fluid model (STANDARD_AIR, IDEAL_GAS, VW_GAS, PR_GAS,
%              CONSTANT_DENSITY, INC_IDEAL_GAS, INC_IDEAL_GAS_POLY, MUTATIONPP, SU2_NONEQ)
FLUID_MODEL= STANDARD_AIR
%
% Ratio of specific heats (1.4 default and the value is hardcoded
%                          for the model STANDARD_AIR, compressible only)
GAMMA_VALUE= 1.4
%
% Specific gas constant (287.058 J/kg*K default and this value is hardcoded
%                        for the model STANDARD_AIR, compressible only)
GAS_CONSTANT= 287.058
%
% Critical Temperature (131.00 K by default)
CRITICAL_TEMPERATURE= 131.00
%
% Critical Pressure (3588550.0 N/m^2 by default)
CRITICAL_PRESSURE= 3588550.0
%
% Acentri factor (0.035 (air))
ACENTRIC_FACTOR= 0.035
%
% Specific heat at constant pressure, Cp (1004.703 J/kg*K (air)).
% Incompressible fluids with energy eqn. (CONSTANT_DENSITY, INC_IDEAL_GAS) and the heat equation.
SPECIFIC_HEAT_CP= 1004.703
%
% Thermal expansion coefficient (0.00347 K^-1 (air))
% Used with Boussinesq approx. (incompressible, BOUSSINESQ density model only)
THERMAL_EXPANSION_COEFF= 0.00347
%
% Molecular weight for an incompressible ideal gas (28.96 g/mol (air) default)
MOLECULAR_WEIGHT= 28.96
%
% Temperature polynomial coefficients (up to quartic) for specific heat Cp.
% Format -> Cp(T) : b0 + b1*T + b2*T^2 + b3*T^3 + b4*T^4
CP_POLYCOEFFS= (0.0, 0.0, 0.0, 0.0, 0.0)
%
% Nonequilibrium fluid options
%
% Gas model - mixture
GAS_MODEL= AIR-5
%
% Initial gas composition in mass fractions
GAS_COMPOSITION= (0.77, 0.23, 0.0, 0.0, 0.0)
%
% Freeze chemical reactions
FROZEN_MIXTURE= NO
%
% --------------------------- VISCOSITY MODEL ---------------------------------%
%
% Viscosity model (SUTHERLAND, CONSTANT_VISCOSITY, POLYNOMIAL_VISCOSITY).
VISCOSITY_MODEL= SUTHERLAND
%
% Molecular Viscosity that would be constant (1.716E-5 by default)
MU_CONSTANT= 1.716E-5
%
% Sutherland Viscosity Ref (1.716E-5 default value for AIR SI)
MU_REF= 1.716E-5
%
% Sutherland Temperature Ref (273.15 K default value for AIR SI)
MU_T_REF= 273.15
%
% Sutherland constant (110.4 default value for AIR SI)
SUTHERLAND_CONSTANT= 110.4
%
% Temperature polynomial coefficients (up to quartic) for viscosity.
% Format -> Mu(T) : b0 + b1*T + b2*T^2 + b3*T^3 + b4*T^4
MU_POLYCOEFFS= (0.0, 0.0, 0.0, 0.0, 0.0)

% --------------------------- THERMAL CONDUCTIVITY MODEL ----------------------%
%
% Laminar Conductivity model (CONSTANT_CONDUCTIVITY, CONSTANT_PRANDTL,
% POLYNOMIAL_CONDUCTIVITY).
CONDUCTIVITY_MODEL= CONSTANT_PRANDTL
%
% Molecular Thermal Conductivity that would be constant (0.0257 by default)
THERMAL_CONDUCTIVITY_CONSTANT= 0.0257
%
% Laminar Prandtl number (0.72 (air), only for CONSTANT_PRANDTL)
PRANDTL_LAM= 0.72
%
% Temperature polynomial coefficients (up to quartic) for conductivity.
% Format -> Kt(T) : b0 + b1*T + b2*T^2 + b3*T^3 + b4*T^4
KT_POLYCOEFFS= (0.0, 0.0, 0.0, 0.0, 0.0)
%
% Definition of the turbulent thermal conductivity model for RANS
% (CONSTANT_PRANDTL_TURB by default, NONE).
TURBULENT_CONDUCTIVITY_MODEL= CONSTANT_PRANDTL_TURB
%
% Turbulent Prandtl number (0.9 (air) by default)
PRANDTL_TURB= 0.90
%
% ----------------------- DYNAMIC MESH DEFINITION -----------------------------%
%
% Type of dynamic mesh (NONE, RIGID_MOTION, ROTATING_FRAME,
%                       STEADY_TRANSLATION,
%                       ELASTICITY, GUST)
GRID_MOVEMENT= NONE
%
% Motion mach number (non-dimensional). Used for initializing a viscous flow
% with the Reynolds number and for computing force coeffs. with dynamic meshes.
MACH_MOTION= 0.8
%
% Coordinates of the motion origin
MOTION_ORIGIN= 0.25 0.0 0.0
%
% Angular velocity vector (rad/s) about the motion origin
ROTATION_RATE = 0.0 0.0 0.0
%
% Pitching angular freq. (rad/s) about the motion origin
PITCHING_OMEGA= 0.0 0.0 0.0
%
% Pitching amplitude (degrees) about the motion origin
PITCHING_AMPL= 0.0 0.0 0.0
%
% Pitching phase offset (degrees) about the motion origin
PITCHING_PHASE= 0.0 0.0 0.0
%
% Translational velocity (m/s or ft/s) in the x, y, & z directions
TRANSLATION_RATE = 0.0 0.0 0.0
%
% Plunging angular freq. (rad/s) in x, y, & z directions
PLUNGING_OMEGA= 0.0 0.0 0.0
%
% Plunging amplitude (m or ft) in x, y, & z directions
PLUNGING_AMPL= 0.0 0.0 0.0
%
% Type of dynamic surface movement (NONE, DEFORMING,
%                       MOVING_WALL, FLUID_STRUCTURE, FLUID_STRUCTURE_STATIC,
%                       AEROELASTIC, EXTERNAL, EXTERNAL_ROTATION,
%                       AEROELASTIC_RIGID_MOTION)
SURFACE_MOVEMENT= NONE
%
% Moving wall boundary marker(s) (NONE = no marker, ignored for RIGID_MOTION)
MARKER_MOVING= ( NONE )
%
% Coordinates of the motion origin
SURFACE_MOTION_ORIGIN= 0.25
%
% Angular velocity vector (rad/s) about the motion origin
SURFACE_ROTATION_RATE = 0.0 0.0 0.0
%
% Pitching angular freq. (rad/s) about the motion origin
SURFACE_PITCHING_OMEGA= 0.0 0.0 0.0
%
% Pitching amplitude (degrees) about the motion origin
SURFACE_PITCHING_AMPL= 0.0 0.0 0.0
%
% Pitching phase offset (degrees) about the motion origin
SURFACE_PITCHING_PHASE= 0.0 0.0 0.0
%
% Translational velocity (m/s or ft/s) in the x, y, & z directions
SURFACE_TRANSLATION_RATE = 0.0 0.0 0.0
%
% Plunging angular freq. (rad/s) in x, y, & z directions
SURFACE_PLUNGING_OMEGA= 0.0 0.0 0.0
%
% Plunging amplitude (m or ft) in x, y, & z directions
SURFACE_PLUNGING_AMPL= 0.0 0.0 0.0
%
% Move Motion Origin for marker moving (1 or 0)
MOVE_MOTION_ORIGIN = 0
%
% ------------------------- BUFFET SENSOR DEFINITION --------------------------%
%
% Compute the Kenway-Martins separation sensor for buffet-onset detection
% If BUFFET objective/constraint is specified, the objective is given by
% the integrated sensor normalized by reference area
%
% See doi: 10.2514/1.J055172
%
% Evaluate buffet sensor on Navier-Stokes markers  (NO, YES)
BUFFET_MONITORING= NO
%
% Sharpness coefficient for the buffet sensor Heaviside function
BUFFET_K= 10.0
%
% Offset parameter for the buffet sensor Heaviside function
BUFFET_LAMBDA= 0.0

% -------------- AEROELASTIC SIMULATION (Typical Section Model) ---------------%
%
% Activated by GRID_MOVEMENT_KIND option
%
% The flutter speed index (modifies the freestream condition in the solver)
FLUTTER_SPEED_INDEX = 0.6
%
% Natural frequency of the spring in the plunging direction (rad/s)
PLUNGE_NATURAL_FREQUENCY = 100
%
% Natural frequency of the spring in the pitching direction (rad/s)
PITCH_NATURAL_FREQUENCY = 100
%
% The airfoil mass ratio
AIRFOIL_MASS_RATIO = 60
%
% Distance in semichords by which the center of gravity lies behind
% the elastic axis
CG_LOCATION = 1.8
%
% The radius of gyration squared (expressed in semichords)
% of the typical section about the elastic axis
RADIUS_GYRATION_SQUARED = 3.48
%
% Solve the aeroelastic equations every given number of internal iterations
AEROELASTIC_ITER = 3

% --------------------------- GUST SIMULATION ---------------------------------%
%
% Apply a wind gust (NO, YES)
WIND_GUST = NO
%
% Type of gust (NONE, TOP_HAT, SINE, ONE_M_COSINE, VORTEX, EOG)
GUST_TYPE = NONE
%
% Direction of the gust (X_DIR or Y_DIR)
GUST_DIR = Y_DIR
%
% Gust wavelenght (meters)
GUST_WAVELENGTH= 10.0
%
% Number of gust periods
GUST_PERIODS= 1.0
%
% Gust amplitude (m/s)
GUST_AMPL= 10.0
%
% Time at which to begin the gust (sec)
GUST_BEGIN_TIME= 0.0
%
% Location at which the gust begins (meters) */
GUST_BEGIN_LOC= 0.0

% ------------------------ SUPERSONIC SIMULATION ------------------------------%
% MARKER_NEARFIELD needs to be defined on a circumferential boundary within
% calculation domain so that it captures pressure disturbance from the model.
% The boundary should have a structured grid with the same number of nodes
% along each azimuthal angle.
% To run inverse design using target equivalent area, TargetEA.dat is required.
%
% Evaluate equivalent area on the Near-Field (NO, YES)
EQUIV_AREA= NO
%
% Integration limits of the equivalent area ( xmin, xmax, Dist_NearField )
EA_INT_LIMIT= ( 1.6, 2.9, 1.0 )
%
% Equivalent area scale factor ( EA should be ~ force based objective functions )
EA_SCALE_FACTOR= 1.0
%
% Fix an azimuthal line due to misalignments of the near-field
FIX_AZIMUTHAL_LINE= 90.0
%
% Drag weight in sonic boom Objective Function (from 0.0 to 1.0)
DRAG_IN_SONICBOOM= 0.0

% -------------------------- ENGINE SIMULATION --------------------------------%
%
% Highlite area to compute MFR (1 in2 by default)
HIGHLITE_AREA= 1.0
%
% Fan polytropic efficiency (1.0 by default)
FAN_POLY_EFF= 1.0
%
% Only half engine is in the computational grid (NO, YES)
ENGINE_HALF_MODEL= NO
%
% Damping factor for the engine inflow.
DAMP_ENGINE_INFLOW= 0.95
%
% Damping factor for the engine exhaust.
DAMP_ENGINE_EXHAUST= 0.95
%
% Engine nu factor (SA model).
ENGINE_NU_FACTOR= 3.0
%
% Actuator disk jump definition using ratio or difference (DIFFERENCE, RATIO)
ACTDISK_JUMP= DIFFERENCE
%
% Number of times BC Thrust is updated in a fix Net Thrust problem (5 by default)
UPDATE_BCTHRUST= 100
%
% Initial BC Thrust guess for POWER or D-T driver (4000.0 lbf by default)
INITIAL_BCTHRUST= 4000.0
%
% Initialization with a subsonic flow around the engine.
SUBSONIC_ENGINE= NO
%
% Axis of the cylinder that defines the subsonic region (A_X, A_Y, A_Z, B_X, B_Y, B_Z, Radius)
SUBSONIC_ENGINE_CYL= ( 0.0, 0.0, 0.0, 1.0, 0.0 , 0.0, 1.0 )
%
% Flow variables that define the subsonic region (Mach, Alpha, Beta, Pressure, Temperature)
SUBSONIC_ENGINE_VALUES= ( 0.4, 0.0, 0.0, 2116.216, 518.67 )

% ------------------------- TURBOMACHINERY SIMULATION -------------------------%
%
% Specify kind of architecture for each zone (AXIAL, CENTRIPETAL, CENTRIFUGAL,
%                                             CENTRIPETAL_AXIAL, AXIAL_CENTRIFUGAL)
TURBOMACHINERY_KIND= CENTRIPETAL CENTRIPETAL_AXIAL
%
% Specify kind of interpolation for the mixing-plane (LINEAR_INTERPOLATION,
%                                                     NEAREST_SPAN, MATCHING)
MIXINGPLANE_INTERFACE_KIND= LINEAR_INTERPOLATION
%
% Specify option for turbulent mixing-plane (YES, NO) default NO
TURBULENT_MIXINGPLANE= YES
%
% Specify ramp option for Outlet pressure (YES, NO) default NO
RAMP_OUTLET_PRESSURE= NO
%
% Parameters of the outlet pressure ramp (starting outlet pressure,
% updating-iteration-frequency, total number of iteration for the ramp)
RAMP_OUTLET_PRESSURE_COEFF= (400000.0, 10.0, 500)
%
% Specify ramp option for rotating frame (YES, NO) default NO
RAMP_ROTATING_FRAME= YES
%
% Parameters of the rotating frame ramp (starting rotational speed,
% updating-iteration-frequency, total number of iteration for the ramp)
RAMP_ROTATING_FRAME_COEFF= (0.0, 39.0, 500)
%
% Specify Kind of average process for linearizing the Navier-Stokes
% equation at inflow and outflow BCs included at the mixing-plane interface
% (ALGEBRAIC, AREA, MASSSFLUX, MIXEDOUT) default AREA
AVERAGE_PROCESS_KIND= MIXEDOUT
%
% Specify Kind of average process for computing turbomachienry performance parameters
% (ALGEBRAIC, AREA, MASSSFLUX, MIXEDOUT) default AREA
PERFORMANCE_AVERAGE_PROCESS_KIND= MIXEDOUT
%
% Parameters of the Newton method for the MIXEDOUT average algorithm
% (under relaxation factor, tollerance, max number of iterations)
MIXEDOUT_COEFF= (1.0, 1.0E-05, 15)
%
% Limit of Mach number below which the mixedout algorithm is substituted
% with a AREA average algorithm to avoid numerical issues
AVERAGE_MACH_LIMIT= 0.05

% ------------------- RADIATIVE HEAT TRANSFER SIMULATION ----------------------%
%
% Type of radiation model (NONE, P1)
RADIATION_MODEL = NONE
%
% Kind of initialization of the P1 model (ZERO, TEMPERATURE_INIT)
P1_INITIALIZATION = TEMPERATURE_INIT
%
% Absorption coefficient
ABSORPTION_COEFF = 1.0
%
% Scattering coefficient
SCATTERING_COEFF = 0.0
%
% Apply a volumetric heat source as a source term (NO, YES) in the form of an ellipsoid (YES, NO)
HEAT_SOURCE = NO
%
% Value of the volumetric heat source
HEAT_SOURCE_VAL = 1.0E6
%
% Rotation of the volumetric heat source respect to Z axis (degrees)
HEAT_SOURCE_ROTATION_Z = 0.0
%
% Position of heat source center (Heat_Source_Center_X, Heat_Source_Center_Y, Heat_Source_Center_Z)
HEAT_SOURCE_CENTER = ( 0.0, 0.0, 0.0 )
%
% Vector of heat source radii (Heat_Source_Radius_A, Heat_Source_Radius_B, Heat_Source_Radius_C)
HEAT_SOURCE_RADIUS = ( 1.0, 1.0, 1.0 )
%
% Wall emissivity of the marker for radiation purposes
MARKER_EMISSIVITY = ( MARKER_NAME, 1.0 )
%
% Courant-Friedrichs-Lewy condition of the finest grid in radiation solvers
CFL_NUMBER_RAD = 1.0E3
%
% Time discretization for radiation problems (EULER_IMPLICIT)
TIME_DISCRE_RADIATION = EULER_IMPLICIT

% --------------------- SPECIES TRANSPORT SIMULATION --------------------------%
%
% Specify scalar transport model (NONE, PASSIVE_SCALAR)
KIND_SCALAR_MODEL= NONE
%
% Mass diffusivity model (CONSTANT_DIFFUSIVITY)
DIFFUSIVITY_MODEL= CONSTANT_DIFFUSIVITY
%
% Mass diffusivity if DIFFUSIVITY_MODEL= CONSTANT_DIFFUSIVITY is chosen. D_air ~= 0.001
DIFFUSIVITY_CONSTANT= 0.001
%
% Turbulent Schmidt number of mass diffusion
SCHMIDT_NUMBER_TURBULENT= 0.7
%
% Inlet Species boundary marker(s) with the following format:
% (inlet_marker, Species1, Species2, ..., SpeciesN-1, inlet_marker2, Species1, Species2, ...)
MARKER_INLET_SPECIES= (inlet, 0.5, ..., inlet2, 0.6, ...)
%
% Use strong inlet and outlet BC in the species solver
SPECIES_USE_STRONG_BC= NO
%
% Convective numerical method for species transport (SCALAR_UPWIND)
CONV_NUM_METHOD_SPECIES= SCALAR_UPWIND
%
% Monotonic Upwind Scheme for Conservation Laws (TVD) in the species equations.
% Required for 2nd order upwind schemes (NO, YES)
MUSCL_SPECIES= NO
%
% Slope limiter for species equations (NONE, VENKATAKRISHNAN, VENKATAKRISHNAN_WANG, BARTH_JESPERSEN, VAN_ALBADA_EDGE)
SLOPE_LIMITER_SPECIES = NONE
%
% Time discretization for species equations (EULER_IMPLICIT, EULER_EXPLICIT)
TIME_DISCRE_SPECIES= EULER_IMPLICIT
%
% Reduction factor of the CFL coefficient in the species problem
CFL_REDUCTION_SPECIES= 1.0
%
% Initial values for scalar transport
SPECIES_INIT= 1.0, ...
%
% Activate clipping for scalar transport equations
SPECIES_CLIPPING= NO
%
% Maximum values for scalar clipping
SPECIES_CLIPPING_MAX= 1.0, ...
%
% Minimum values for scalar clipping
SPECIES_CLIPPING_MIN= 0.0, ...

% --------------------- INVERSE DESIGN SIMULATION -----------------------------%
%
% Evaluate an inverse design problem using Cp (NO, YES)
INV_DESIGN_CP= NO
%
% Evaluate an inverse design problem using heat flux (NO, YES)
INV_DESIGN_HEATFLUX= NO

% ----------------------- BODY FORCE DEFINITION -------------------------------%
%
% Apply a body force as a source term (NO, YES)
BODY_FORCE= NO
%
% Vector of body force values (BodyForce_X, BodyForce_Y, BodyForce_Z)
BODY_FORCE_VECTOR= ( 0.0, 0.0, 0.0 )

% --------------------- STREAMWISE PERIODICITY DEFINITION ---------------------%
%
% Generally for streamwise periodictiy one has to set MARKER_PERIODIC= (<inlet>, <outlet>, ...)
% appropriately as a boundary condition.
%
% Specify type of streamwise periodictiy (default=NONE, PRESSURE_DROP, MASSFLOW)
KIND_STREAMWISE_PERIODIC= NONE
%
% Delta P [Pa] value that drives the flow as a source term in the momentum equations.
% Defaults to 1.0.
STREAMWISE_PERIODIC_PRESSURE_DROP= 1.0
%
% Target massflow [kg/s]. Necessary pressure drop is determined iteratively. 
% Initial value is given via STREAMWISE_PERIODIC_PRESSURE_DROP. Default value 1.0.
% Use INC_OUTLET_DAMPING as a relaxation factor. Default value 0.1 is a good start.
STREAMWISE_PERIODIC_MASSFLOW= 0.0
%
% Use streamwise periodic temperature (default=NO, YES)
% If NO, the heatflux is taken out at the outlet.
% This option is only necessary if INC_ENERGY_EQUATION=YES
STREAMWISE_PERIODIC_TEMPERATURE= NO
%
% Prescribe integrated heat [W] extracted at the periodic "outlet".
% Only active if STREAMWISE_PERIODIC_TEMPERATURE= NO.
% If set to zero, the heat is integrated automatically over all present MARKER_HEATFLUX.
% Upon convergence, the area averaged inlet temperature will be INC_TEMPERATURE_INIT.
% Defaults to 0.0.
STREAMWISE_PERIODIC_OUTLET_HEAT= 0.0
%
% -------------------- BOUNDARY CONDITION DEFINITION --------------------------%
%
% Euler wall boundary marker(s) (NONE = no marker)
% Implementation identical to MARKER_SYM.
MARKER_EULER= ( airfoil )
%
% Navier-Stokes (no-slip), constant heat flux wall  marker(s) (NONE = no marker)
% Format: ( marker name, constant heat flux (J/m^2), ... )
MARKER_HEATFLUX= ( NONE )
%
% Navier-Stokes (no-slip), heat-transfer/convection wall marker(s) (NONE = no marker)
% Available for compressible and incompressible flow.
% Format: ( marker name, constant heat-transfer coefficient (J/(K*m^2)), constant reservoir Temperature (K) ... )
MARKER_HEATTRANSFER= ( NONE )
%
% Navier-Stokes (no-slip), isothermal wall marker(s) (NONE = no marker)
% Format: ( marker name, constant wall temperature (K), ... )
MARKER_ISOTHERMAL= ( NONE )
%
% Far-field boundary marker(s) (NONE = no marker)
MARKER_FAR= ( farfield )
%
% Symmetry boundary marker(s) (NONE = no marker)
% Implementation identical to MARKER_EULER.
MARKER_SYM= ( NONE )
%
% Internal boundary marker(s) e.g. no boundary condition (NONE = no marker)
MARKER_INTERNAL= ( NONE )
%
% Near-Field boundary marker(s) (NONE = no marker)
MARKER_NEARFIELD= ( NONE )
%
%
% Inlet boundary type (TOTAL_CONDITIONS, MASS_FLOW)
INLET_TYPE= TOTAL_CONDITIONS
%
% Read inlet profile from a file (YES, NO) default: NO
SPECIFIED_INLET_PROFILE= NO
%
% File specifying inlet profile
INLET_FILENAME= inlet.dat
%
% Inlet boundary marker(s) with the following formats (NONE = no marker)
% Total Conditions: (inlet marker, total temp, total pressure, flow_direction_x,
%           flow_direction_y, flow_direction_z, ... ) where flow_direction is
%           a unit vector.
% Mass Flow: (inlet marker, density, velocity magnitude, flow_direction_x,
%           flow_direction_y, flow_direction_z, ... ) where flow_direction is
%           a unit vector.
% Inc. Velocity: (inlet marker, temperature, velocity magnitude, flow_direction_x,
%           flow_direction_y, flow_direction_z, ... ) where flow_direction is
%           a unit vector.
% Inc. Pressure: (inlet marker, temperature, total pressure, flow_direction_x,
%           flow_direction_y, flow_direction_z, ... ) where flow_direction is
%           a unit vector.
MARKER_INLET= ( NONE )
%
% Outlet boundary marker(s) (NONE = no marker)
% Compressible: ( outlet marker, back pressure (static thermodynamic), ... )
% Inc. Pressure: ( outlet marker, back pressure (static gauge in Pa), ... )
% Inc. Mass Flow: ( outlet marker, mass flow target (kg/s), ... )
MARKER_OUTLET= ( NONE )
%
% Actuator disk boundary type (VARIABLE_LOAD, VARIABLES_JUMP, BC_THRUST,
%                              DRAG_MINUS_THRUST)
ACTDISK_TYPE= VARIABLES_JUMP
%
% Actuator disk boundary marker(s) with the following formats (NONE = no marker)
% Variable Load: (inlet face marker, outlet face marker, 0.0, 0.0, 0.0, 0.0, 0.0, 0.0)
% Variables Jump: ( inlet face marker, outlet face marker,
%                   Takeoff pressure jump (psf), Takeoff temperature jump (R), Takeoff rev/min,
%                   Cruise  pressure jump (psf), Cruise temperature jump (R), Cruise rev/min )
% BC Thrust: ( inlet face marker, outlet face marker,
%              Takeoff BC thrust (lbs), 0.0, Takeoff rev/min,
%              Cruise BC thrust (lbs), 0.0, Cruise rev/min )
% Drag-Thrust: ( inlet face marker, outlet face marker,
%                Takeoff Drag-Thrust (lbs), 0.0, Takeoff rev/min,
%                Cruise Drag-Thrust (lbs), 0.0, Cruise rev/min )
MARKER_ACTDISK= ( NONE )
%
% Actuator disk data input file name
ACTDISK_FILENAME= actuatordisk.dat
%
% Supersonic inlet boundary marker(s) (NONE = no marker)
% Format: (inlet marker, temperature, static pressure, velocity_x,
%           velocity_y, velocity_z, ... ), i.e. primitive variables specified.
MARKER_SUPERSONIC_INLET= ( NONE )
%
% Supersonic outlet boundary marker(s) (NONE = no marker)
MARKER_SUPERSONIC_OUTLET= ( NONE )
%
% Periodic boundary marker(s) (NONE = no marker)
% Format: ( periodic marker, donor marker, rotation_center_x, rotation_center_y,
% rotation_center_z, rotation_angle_x-axis, rotation_angle_y-axis,
% rotation_angle_z-axis, translation_x, translation_y, translation_z, ... )
MARKER_PERIODIC= ( NONE )
%
% Engine Inflow boundary type (FAN_FACE_MACH, FAN_FACE_PRESSURE, FAN_FACE_MDOT)
ENGINE_INFLOW_TYPE= FAN_FACE_MACH
%
% Engine inflow boundary marker(s) (NONE = no marker)
% Format: (engine inflow marker, fan face Mach, ... )
MARKER_ENGINE_INFLOW= ( NONE )
%
% Engine exhaust boundary marker(s) with the following formats (NONE = no marker)
% Format: (engine exhaust marker, total nozzle temp, total nozzle pressure, ... )
MARKER_ENGINE_EXHAUST= ( NONE )
%
% Displacement boundary marker(s) (NONE = no marker)
% Format: ( displacement marker, displacement value normal to the surface, ... )
MARKER_NORMAL_DISPL= ( NONE )
%
% Pressure boundary marker(s) (NONE = no marker)
% Format: ( pressure marker )
MARKER_PRESSURE= ( NONE )
%
% Riemann boundary marker(s) (NONE = no marker)
% Format: (marker, data kind flag, list of data)
MARKER_RIEMANN= ( NONE )
%
% Shroud boundary marker(s) (NONE = no marker)
% Format: (marker)
% If the ROTATING_FRAME option is activated, this option force
% the velocity on the boundaries specified to 0.0
MARKER_SHROUD= (NONE)
%
% Interface (s) definition, identifies the surface shared by
% two different zones. The interface is defined by listing pairs of
% markers (one from each zone connected by the interface)
% Example:
%   Given an arbitrary number of zones (A, B, C, ...)
%   A and B share a surface, interface 1
%   A and C share a surface, interface 2
% Format: ( marker_A_on_interface_1, marker_B_on_interface_1,
%           marker_A_on_interface_2, marker_C_on_interface_2, ... )
%
MARKER_ZONE_INTERFACE= ( NONE )
%
% Specifies the interface (s)
% The kind of interface is defined by listing pairs of markers (one from each
% zone connected by the interface)
% Example:
%   Given an arbitrary number of zones (A, B, C, ...)
%   A and B share a surface, interface 1
%   A and C share a surface, interface 2
% Format: ( marker_A_on_interface_1, marker_B_on_interface_1,
%           marker_A_on_interface_2, marker_C_on_interface_2, ... )
%
MARKER_FLUID_INTERFACE= ( NONE )
%
% Kind of interface interpolation among different zones (NEAREST_NEIGHBOR,
%                                                        ISOPARAMETRIC, SLIDING_MESH)
KIND_INTERPOLATION= NEAREST_NEIGHBOR
%
% Inflow and Outflow markers must be specified, for each blade (zone), following
% the natural groth of the machine (i.e, from the first blade to the last)
MARKER_TURBOMACHINERY= ( NONE )
%
% Mixing-plane interface markers must be specified to activate the transfer of
% information between zones
MARKER_MIXINGPLANE_INTERFACE= ( NONE )
%
% Giles boundary condition for inflow, outfolw and mixing-plane
% Format inlet:  ( marker, TOTAL_CONDITIONS_PT, Total Pressure , Total Temperature,
% Flow dir-norm, Flow dir-tang, Flow dir-span, under-relax-avg, under-relax-fourier)
% Format outlet: ( marker, STATIC_PRESSURE, Static Pressure value, -, -, -, -, under-relax-avg, under-relax-fourier)
% Format mixing-plane in and out: ( marker, MIXING_IN or MIXING_OUT, -, -, -, -, -, -, under-relax-avg, under-relax-fourier)
MARKER_GILES= ( NONE )
%
% This option insert an extra under relaxation factor for the Giles BC at the hub
% and shroud (under relax factor applied, span percentage to under relax)
GILES_EXTRA_RELAXFACTOR= ( 0.05, 0.05)
%
% YES Non reflectivity activated, NO the Giles BC behaves as a normal 1D characteristic-based BC
SPATIAL_FOURIER= NO
%
% Catalytic wall marker(s) (NONE = no marker)
% Format: ( marker name, ... )
CATALYTIC_WALL= ( NONE )

% ------------------------ WALL ROUGHNESS DEFINITION --------------------------%
% The equivalent sand grain roughness height (k_s) on each of the wall. This must be in m.
% This is a list of (string, double) each element corresponding to the MARKER defined in WALL_TYPE.
WALL_ROUGHNESS = (wall1, ks1, wall2, ks2)
%WALL_ROUGHNESS = (wall1, ks1, wall2, 0.0) %is also allowed

% ------------------------ WALL FUNCTION DEFINITION --------------------------%
%
% The von Karman constant, the constant below only affects the standard wall function model 
WALLMODEL_KAPPA= 0.41
%
% The wall function model constant B 
WALLMODEL_B= 5.5
%
% The y+ value below which the wall function is switched off and we resolve the wall 
WALLMODEL_MINYPLUS= 5.0
%
% [Expert] Max Newton iterations used for the standard wall function
WALLMODEL_MAXITER= 200
%
% [Expert] relaxation factor for the Newton iterations of the standard wall function 
WALLMODEL_RELFAC= 0.5

% ------------------------ SURFACES IDENTIFICATION ----------------------------%
%
% Marker(s) of the surface in the surface flow solution file
MARKER_PLOTTING = ( airfoil )
%
% Marker(s) of the surface where the non-dimensional coefficients are evaluated.
MARKER_MONITORING = ( airfoil )
%
% Viscous wall markers for which wall functions must be applied. (NONE = no marker)
% Format: ( marker name, wall function type -NO_WALL_FUNCTION, STANDARD_WALL_FUNCTION,
%           ADAPTIVE_WALL_FUNCTION, SCALABLE_WALL_FUNCTION, EQUILIBRIUM_WALL_MODEL,
%           NONEQUILIBRIUM_WALL_MODEL-, ... )
MARKER_WALL_FUNCTIONS= ( airfoil, NO_WALL_FUNCTION )
%
% Marker(s) of the surface where custom thermal BC's are defined.
MARKER_PYTHON_CUSTOM = ( NONE )
%
% Marker(s) of the surface where obj. func. (design problem) will be evaluated
MARKER_DESIGNING = ( airfoil )
%
% Marker(s) of the surface that is going to be analyzed in detail (massflow, average pressure, distortion, etc)
MARKER_ANALYZE = ( airfoil )
%
% Method to compute the average value in MARKER_ANALYZE (AREA, MASSFLUX).
MARKER_ANALYZE_AVERAGE = MASSFLUX

% ------------- COMMON PARAMETERS DEFINING THE NUMERICAL METHOD ---------------%
%
% Numerical method for spatial gradients (GREEN_GAUSS, WEIGHTED_LEAST_SQUARES)
NUM_METHOD_GRAD= GREEN_GAUSS

% Numerical method for spatial gradients to be used for MUSCL reconstruction
% Options are (GREEN_GAUSS, WEIGHTED_LEAST_SQUARES, LEAST_SQUARES). Default value is
% NONE and the method specified in NUM_METHOD_GRAD is used.
NUM_METHOD_GRAD_RECON = LEAST_SQUARES
%
% CFL number (initial value for the adaptive CFL number)
CFL_NUMBER= 15.0
%
% Adaptive CFL number (NO, YES)
CFL_ADAPT= NO
%
% Parameters of the adaptive CFL number (factor-down, factor-up, CFL min value,
%                                        CFL max value, acceptable linear solver convergence)
% Local CFL increases by factor-up until max if the solution rate of change is not limited,
% and acceptable linear convergence is achieved. It is reduced if rate is limited, or if there
% is not enough linear convergence, or if the nonlinear residuals are stagnant and oscillatory.
% It is reset back to min when linear solvers diverge, or if nonlinear residuals increase too much.
CFL_ADAPT_PARAM= ( 0.1, 2.0, 10.0, 1e10, 0.001 )
%
% Maximum Delta Time in local time stepping simulations
MAX_DELTA_TIME= 1E6
%
% Runge-Kutta alpha coefficients
RK_ALPHA_COEFF= ( 0.66667, 0.66667, 1.000000 )
%
% Objective function in gradient evaluation   (DRAG, LIFT, SIDEFORCE, MOMENT_X,
%                                             MOMENT_Y, MOMENT_Z, EFFICIENCY, BUFFET,
%                                             EQUIVALENT_AREA, NEARFIELD_PRESSURE,
%                                             FORCE_X, FORCE_Y, FORCE_Z, THRUST,
%                                             TORQUE, TOTAL_HEATFLUX,
%                                             MAXIMUM_HEATFLUX, INVERSE_DESIGN_PRESSURE,
%                                             INVERSE_DESIGN_HEATFLUX, SURFACE_TOTAL_PRESSURE,
%                                             SURFACE_MASSFLOW, SURFACE_STATIC_PRESSURE, SURFACE_MACH)
% For a weighted sum of objectives: separate by commas, add OBJECTIVE_WEIGHT and MARKER_MONITORING in matching order.
OBJECTIVE_FUNCTION= DRAG
%
% List of weighting values when using more than one OBJECTIVE_FUNCTION. Separate by commas and match with MARKER_MONITORING.
OBJECTIVE_WEIGHT = 1.0

% ----------- SLOPE LIMITER AND DISSIPATION SENSOR DEFINITION -----------------%
%
% Monotonic Upwind Scheme for Conservation Laws (TVD) in the flow equations.
%           Required for 2nd order upwind schemes (NO, YES)
MUSCL_FLOW= YES
%
% Slope limiter (NONE, VENKATAKRISHNAN, VENKATAKRISHNAN_WANG,
%                BARTH_JESPERSEN, VAN_ALBADA_EDGE)
SLOPE_LIMITER_FLOW= VENKATAKRISHNAN
%
% Monotonic Upwind Scheme for Conservation Laws (TVD) in the turbulence equations.
%           Required for 2nd order upwind schemes (NO, YES)
MUSCL_TURB= NO
%
% Slope limiter (NONE, VENKATAKRISHNAN, VENKATAKRISHNAN_WANG,
%                BARTH_JESPERSEN, VAN_ALBADA_EDGE)
SLOPE_LIMITER_TURB= VENKATAKRISHNAN
%
% Monotonic Upwind Scheme for Conservation Laws (TVD) in the adjoint flow equations.
%           Required for 2nd order upwind schemes (NO, YES)
MUSCL_ADJFLOW= YES
%
% Slope limiter (NONE, VENKATAKRISHNAN, BARTH_JESPERSEN, VAN_ALBADA_EDGE,
%                SHARP_EDGES, WALL_DISTANCE)
SLOPE_LIMITER_ADJFLOW= VENKATAKRISHNAN
%
% Monotonic Upwind Scheme for Conservation Laws (TVD) in the turbulence adjoint equations.
%           Required for 2nd order upwind schemes (NO, YES)
MUSCL_ADJTURB= NO
%
% Slope limiter (NONE, VENKATAKRISHNAN, BARTH_JESPERSEN, VAN_ALBADA_EDGE)
SLOPE_LIMITER_ADJTURB= VENKATAKRISHNAN
%
% Coefficient for the Venkat's limiter (upwind scheme). A larger values decrease
%             the extent of limiting, values approaching zero cause
%             lower-order approximation to the solution (0.05 by default)
VENKAT_LIMITER_COEFF= 0.05
%
% Reference coefficient for detecting sharp edges (3.0 by default).
REF_SHARP_EDGES = 3.0
%
% Coefficient for the adjoint sharp edges limiter (3.0 by default).
ADJ_SHARP_LIMITER_COEFF= 3.0
%
% Remove sharp edges from the sensitivity evaluation (NO, YES)
SENS_REMOVE_SHARP = NO
%
% Freeze the value of the limiter after a number of iterations
LIMITER_ITER= 999999
%
% 1st order artificial dissipation coefficients for
%     the Lax–Friedrichs method ( 0.15 by default )
LAX_SENSOR_COEFF= 0.15
%
% 2nd and 4th order artificial dissipation coefficients for
%     the JST method ( 0.5, 0.02 by default )
JST_SENSOR_COEFF= ( 0.5, 0.02 )
%
% 1st order artificial dissipation coefficients for
%     the adjoint Lax–Friedrichs method ( 0.15 by default )
ADJ_LAX_SENSOR_COEFF= 0.15
%
% 2nd, and 4th order artificial dissipation coefficients for
%     the adjoint JST method ( 0.5, 0.02 by default )
ADJ_JST_SENSOR_COEFF= ( 0.5, 0.02 )

% ------------------------ LINEAR SOLVER DEFINITION ---------------------------%
%
% Linear solver or smoother for implicit formulations:
% BCGSTAB, FGMRES, RESTARTED_FGMRES, CONJUGATE_GRADIENT (self-adjoint problems only), SMOOTHER.
LINEAR_SOLVER= FGMRES
%
% Same for discrete adjoint (smoothers not supported), replaces LINEAR_SOLVER in SU2_*_AD codes.
DISCADJ_LIN_SOLVER= FGMRES
%
% Preconditioner of the Krylov linear solver or type of smoother (ILU, LU_SGS, LINELET, JACOBI)
LINEAR_SOLVER_PREC= ILU
%
% Same for discrete adjoint (JACOBI or ILU), replaces LINEAR_SOLVER_PREC in SU2_*_AD codes.
DISCADJ_LIN_PREC= ILU
%
% Linear solver ILU preconditioner fill-in level (0 by default)
LINEAR_SOLVER_ILU_FILL_IN= 0
%
% Minimum error of the linear solver for implicit formulations
LINEAR_SOLVER_ERROR= 1E-6
%
% Max number of iterations of the linear solver for the implicit formulation
LINEAR_SOLVER_ITER= 5
%
% Restart frequency for RESTARTED_FGMRES
LINEAR_SOLVER_RESTART_FREQUENCY= 10
%
% Relaxation factor for smoother-type solvers (LINEAR_SOLVER= SMOOTHER)
LINEAR_SOLVER_SMOOTHER_RELAXATION= 1.0

% -------------------------- MULTIGRID PARAMETERS -----------------------------%
%
% Multi-grid levels (0 = no multi-grid)
MGLEVEL= 0
%
% Multi-grid cycle (V_CYCLE, W_CYCLE, FULLMG_CYCLE)
MGCYCLE= V_CYCLE
%
% Multi-grid pre-smoothing level
MG_PRE_SMOOTH= ( 1, 2, 3, 3 )
%
% Multi-grid post-smoothing level
MG_POST_SMOOTH= ( 0, 0, 0, 0 )
%
% Jacobi implicit smoothing of the correction
MG_CORRECTION_SMOOTH= ( 0, 0, 0, 0 )
%
% Damping factor for the residual restriction
MG_DAMP_RESTRICTION= 0.75
%
% Damping factor for the correction prolongation
MG_DAMP_PROLONGATION= 0.75

% -------------------- FLOW NUMERICAL METHOD DEFINITION -----------------------%
%
% Convective numerical method (JST, JST_KE, JST_MAT, LAX-FRIEDRICH, CUSP, ROE, AUSM,
%                              AUSMPLUSUP, AUSMPLUSUP2, AUSMPWPLUS, HLLC, TURKEL_PREC,
%                              SW, MSW, FDS, SLAU, SLAU2, L2ROE, LMROE)
CONV_NUM_METHOD_FLOW= ROE
%
% Roe Low Dissipation function for Hybrid RANS/LES simulations (FD, NTS, NTS_DUCROS)
ROE_LOW_DISSIPATION= FD
%
% Post-reconstruction correction for low Mach number flows (NO, YES)
LOW_MACH_CORR= NO
%
% Roe-Turkel preconditioning for low Mach number flows (NO, YES)
LOW_MACH_PREC= NO
%
% Use numerically computed Jacobians for AUSM+up(2) and SLAU(2)
% Slower per iteration but potentialy more stable and capable of higher CFL
USE_ACCURATE_FLUX_JACOBIANS= NO
%
% Use the vectorized version of the selected numerical method (available for JST family and Roe).
% SU2 should be compiled for an AVX or AVX512 architecture for best performance.
USE_VECTORIZATION= NO
%
% Entropy fix coefficient (0.0 implies no entropy fixing, 1.0 implies scalar
%                          artificial dissipation)
ENTROPY_FIX_COEFF= 0.0
%
% Higher values than 1 (3 to 4) make the global Jacobian of central schemes (compressible flow
% only) more diagonal dominant (but mathematically incorrect) so that higher CFL can be used.
CENTRAL_JACOBIAN_FIX_FACTOR= 4.0
%
% Time discretization (RUNGE-KUTTA_EXPLICIT, EULER_IMPLICIT, EULER_EXPLICIT)
TIME_DISCRE_FLOW= EULER_IMPLICIT
%
% Use a Newton-Krylov method on the flow equations, see TestCases/rans/oneram6/turb_ONERAM6_nk.cfg
% For multizone discrete adjoint it will use FGMRES on inner iterations with restart frequency
% equal to "QUASI_NEWTON_NUM_SAMPLES".
NEWTON_KRYLOV= NO

% ------------------- FEM FLOW NUMERICAL METHOD DEFINITION --------------------%
%
% FEM numerical method (DG)
NUM_METHOD_FEM_FLOW= DG
%
% Riemann solver used for DG (ROE, LAX-FRIEDRICH, AUSM, AUSMPW+, HLLC, VAN_LEER)
RIEMANN_SOLVER_FEM= ROE
%
% Constant factor applied for quadrature with straight elements (2.0 by default)
QUADRATURE_FACTOR_STRAIGHT_FEM = 2.0
%
% Constant factor applied for quadrature with curved elements (3.0 by default)
QUADRATURE_FACTOR_CURVED_FEM = 3.0
%
% Factor for the symmetrizing terms in the DG FEM discretization (1.0 by default)
THETA_INTERIOR_PENALTY_DG_FEM = 1.0
%
% Compute the entropy in the fluid model (YES, NO)
COMPUTE_ENTROPY_FLUID_MODEL= YES
%
% Use the lumped mass matrix for steady DGFEM computations (NO, YES)
USE_LUMPED_MASSMATRIX_DGFEM= NO
%
% Only compute the exact Jacobian of the spatial discretization (NO, YES)
JACOBIAN_SPATIAL_DISCRETIZATION_ONLY= NO
%
% Number of aligned bytes for the matrix multiplications. Multiple of 64. (128 by default)
ALIGNED_BYTES_MATMUL= 128
%
% Time discretization (RUNGE-KUTTA_EXPLICIT, CLASSICAL_RK4_EXPLICIT, ADER_DG)
TIME_DISCRE_FEM_FLOW= RUNGE-KUTTA_EXPLICIT
%
% Number of time DOFs for the predictor step of ADER-DG (2 by default)
%TIME_DOFS_ADER_DG= 2
% Factor applied during quadrature in time for ADER-DG. (2.0 by default)
%QUADRATURE_FACTOR_TIME_ADER_DG = 2.0
%
% Type of discretization used in the predictor step of ADER-DG (ADER_ALIASED_PREDICTOR, ADER_NON_ALIASED_PREDICTOR)
ADER_PREDICTOR= ADER_ALIASED_PREDICTOR
% Number of time levels for time accurate local time stepping. (1 by default, max. allowed 15)
LEVELS_TIME_ACCURATE_LTS= 1
%
% Specify the method for matrix coloring for Jacobian computations (GREEDY_COLORING, NATURAL_COLORING)
KIND_MATRIX_COLORING= GREEDY_COLORING

% -------------------- TURBULENT NUMERICAL METHOD DEFINITION ------------------%
%
% Convective numerical method (SCALAR_UPWIND)
CONV_NUM_METHOD_TURB= SCALAR_UPWIND
%
% Time discretization (EULER_IMPLICIT, EULER_EXPLICIT)
TIME_DISCRE_TURB= EULER_IMPLICIT
%
% Reduction factor of the CFL coefficient in the turbulence problem
CFL_REDUCTION_TURB= 1.0

% --------------------- HEAT NUMERICAL METHOD DEFINITION ----------------------%
%
% Value of the thermal diffusivity
THERMAL_DIFFUSIVITY= 1.0
%
% Convective numerical method
CONV_NUM_METHOD_HEAT= SPACE_CENTERED
%
% Check if the MUSCL scheme should be used
MUSCL_HEAT= YES
%
% 2nd and 4th order artificial dissipation coefficients for the JST method
JST_SENSOR_COEFF_HEAT= ( 0.5, 0.15 )
%
% Time discretization
TIME_DISCRE_HEAT= EULER_IMPLICIT
%
% ---------------- ADJOINT-FLOW NUMERICAL METHOD DEFINITION -------------------%
%
% Frozen the slope limiter in the discrete adjoint formulation (NO, YES)
FROZEN_LIMITER_DISC= NO
%
% Frozen the turbulent viscosity in the discrete adjoint formulation (NO, YES)
FROZEN_VISC_DISC= NO
%
% Use an inconsistent spatial integration (primal-dual) in the discrete
% adjoint formulation. The AD will use the numerical methods in
% the ADJOINT-FLOW NUMERICAL METHOD DEFINITION section (NO, YES)
INCONSISTENT_DISC= NO
%
% Convective numerical method (JST, LAX-FRIEDRICH, ROE)
CONV_NUM_METHOD_ADJFLOW= JST
%
% Time discretization (RUNGE-KUTTA_EXPLICIT, EULER_IMPLICIT)
TIME_DISCRE_ADJFLOW= EULER_IMPLICIT
%
% Relaxation coefficient (also for discrete adjoint problems)
RELAXATION_FACTOR_ADJOINT= 1.0
%
% Enable (if != 0) quasi-Newton acceleration/stabilization of discrete adjoints
QUASI_NEWTON_NUM_SAMPLES= 20
%
% Reduction factor of the CFL coefficient in the adjoint problem
CFL_REDUCTION_ADJFLOW= 0.8
%
% Limit value for the adjoint variable
LIMIT_ADJFLOW= 1E6
%
% Use multigrid in the adjoint problem (NO, YES)
MG_ADJFLOW= YES

% ---------------- ADJOINT-TURBULENT NUMERICAL METHOD DEFINITION --------------%
%
% Convective numerical method (SCALAR_UPWIND)
CONV_NUM_METHOD_ADJTURB= SCALAR_UPWIND
%
% Time discretization (EULER_IMPLICIT)
TIME_DISCRE_ADJTURB= EULER_IMPLICIT
%
% Reduction factor of the CFL coefficient in the adjoint turbulent problem
CFL_REDUCTION_ADJTURB= 0.01


% -------------------- NEMO NUMERICAL METHOD DEFINITION -----------------------%
%
% Mixture transport properties (WILKE,GUPTA-YOS,CHAPMANN-ENSKOG)
TRANSPORT_COEFF_MODEL = WILKE

% ----------------------- GEOMETRY EVALUATION PARAMETERS ----------------------%
%
% Marker(s) of the surface where geometrical based function will be evaluated
GEO_MARKER= ( airfoil )
%
% Description of the geometry to be analyzed (AIRFOIL, WING)
GEO_DESCRIPTION= AIRFOIL
%
% Coordinate of the stations to be analyzed
GEO_LOCATION_STATIONS= (0.0, 0.5, 1.0)
%
% Geometrical bounds (Y coordinate) for the wing geometry analysis or
% fuselage evaluation (X coordinate)
GEO_BOUNDS= (1.5, 3.5)
%
% Plot loads and Cp distributions on each airfoil section
GEO_PLOT_STATIONS= NO
%
% Number of section cuts to make when calculating wing geometry
GEO_NUMBER_STATIONS= 25
%
% Geometrical evaluation mode (FUNCTION, GRADIENT)
GEO_MODE= FUNCTION

% ------------------------- GRID ADAPTATION STRATEGY --------------------------%
%
% Kind of grid adaptation (NONE, PERIODIC, FULL, FULL_FLOW, GRAD_FLOW,
%                          FULL_ADJOINT, GRAD_ADJOINT, GRAD_FLOW_ADJ, ROBUST,
%                          FULL_LINEAR, COMPUTABLE, COMPUTABLE_ROBUST,
%                          REMAINING, WAKE, SMOOTHING, SUPERSONIC_SHOCK)
KIND_ADAPT= FULL_FLOW
%
% Percentage of new elements (% of the original number of elements)
NEW_ELEMS= 5
%
% Scale factor for the dual volume
DUALVOL_POWER= 0.5
%
% Adapt the boundary elements (NO, YES)
ADAPT_BOUNDARY= YES

% ----------------------- DESIGN VARIABLE PARAMETERS --------------------------%
%
% Kind of deformation (NO_DEFORMATION, SCALE_GRID, TRANSLATE_GRID, ROTATE_GRID,
%                      FFD_SETTING, FFD_NACELLE,
%                      FFD_CONTROL_POINT, FFD_CAMBER, FFD_THICKNESS, FFD_TWIST
%                      FFD_CONTROL_POINT_2D, FFD_CAMBER_2D, FFD_THICKNESS_2D,
%                      FFD_TWIST_2D, HICKS_HENNE, SURFACE_BUMP, SURFACE_FILE)
DV_KIND= FFD_SETTING
%
% Marker of the surface in which we are going apply the shape deformation
DV_MARKER= ( airfoil )
%
% Parameters of the shape deformation
% - NO_DEFORMATION ( 1.0 )
% - TRANSLATE_GRID ( x_Disp, y_Disp, z_Disp ), as a unit vector
% - ROTATE_GRID ( x_Orig, y_Orig, z_Orig, x_End, y_End, z_End ) axis, DV_VALUE in deg.
% - SCALE_GRID ( 1.0 )
% - ANGLE_OF_ATTACK ( 1.0 )
% - FFD_SETTING ( 1.0 )
% - FFD_CONTROL_POINT ( FFD_BoxTag, i_Ind, j_Ind, k_Ind, x_Disp, y_Disp, z_Disp )
% - FFD_NACELLE ( FFD_BoxTag, rho_Ind, theta_Ind, phi_Ind, rho_Disp, phi_Disp )
% - FFD_GULL ( FFD_BoxTag, j_Ind )
% - FFD_ANGLE_OF_ATTACK ( FFD_BoxTag, 1.0 )
% - FFD_CAMBER ( FFD_BoxTag, i_Ind, j_Ind )
% - FFD_THICKNESS ( FFD_BoxTag, i_Ind, j_Ind )
% - FFD_TWIST ( FFD_BoxTag, j_Ind, x_Orig, y_Orig, z_Orig, x_End, y_End, z_End )
% - FFD_CONTROL_POINT_2D ( FFD_BoxTag, i_Ind, j_Ind, x_Disp, y_Disp )
% - FFD_CAMBER_2D ( FFD_BoxTag, i_Ind )
% - FFD_THICKNESS_2D ( FFD_BoxTag, i_Ind )
% - FFD_TWIST_2D ( FFD_BoxTag, x_Orig, y_Orig )
% - HICKS_HENNE ( Lower Surface (0)/Upper Surface (1)/Only one Surface (2), x_Loc )
% - SURFACE_BUMP ( x_Start, x_End, x_Loc )
DV_PARAM= ( 1, 0.5 )
%
% Value of the shape deformation
DV_VALUE= 0.01
%
% For DV_KIND = SURFACE_FILE: With SU2_DEF, give filename for surface
% deformation prescribed by an external parameterization. List moving markers
% in DV_MARKER and provide an ASCII file with name specified with DV_FILENAME
% and with format:
% GlobalID_0, x_0, y_0, z_0
% GlobalID_1, x_1, y_1, z_1
%   ...
% GlobalID_N, x_N, y_N, z_N
% where N is the total number of vertices on all moving markers, and x/y/z are
% the new position of each vertex. Points can be in any order. When SU2_DOT
% is called in SURFACE_FILE mode, sensitivities on surfaces will be written
% to an ASCII file with name given by DV_SENS_FILENAME and with format as
% rows of x, y, z, dJ/dx, dJ/dy, dJ/dz for each surface vertex.
DV_FILENAME= surface_positions.dat
DV_SENS_FILENAME= surface_sensitivity.dat
%
% Format for volume sensitivity file read by SU2_DOT (SU2_NATIVE,
% UNORDERED_ASCII). SU2_NATIVE is the native SU2 restart file (default),
% while UNORDERED_ASCII provide a file of field sensitivities
% as an ASCII file with name given by DV_SENS_FILENAMEand with format as
% rows of x, y, z, dJ/dx, dJ/dy, dJ/dz for each grid point.
DV_SENSITIVITY_FORMAT= SU2_NATIVE
DV_UNORDERED_SENS_FILENAME= unordered_sensitivity.dat

% ---------------- MESH DEFORMATION PARAMETERS (NEW SOLVER) -------------------%
%
% Use the reformatted pseudo-elastic solver for grid deformation
DEFORM_MESH= YES
%
% Moving markers which deform the mesh
MARKER_DEFORM_MESH = ( airfoil )
MARKER_DEFORM_MESH_SYM_PLANE = ( wall )

% ------------------------ GRID DEFORMATION PARAMETERS ------------------------%
%
% Linear solver or smoother for implicit formulations (FGMRES, RESTARTED_FGMRES, BCGSTAB)
DEFORM_LINEAR_SOLVER= FGMRES
%
% Preconditioner of the Krylov linear solver (ILU, LU_SGS, JACOBI)
DEFORM_LINEAR_SOLVER_PREC= ILU
%
% Number of smoothing iterations for mesh deformation
DEFORM_LINEAR_SOLVER_ITER= 1000
%
% Number of nonlinear deformation iterations (surface deformation increments)
DEFORM_NONLINEAR_ITER= 1
%
% Minimum residual criteria for the linear solver convergence of grid deformation
DEFORM_LINEAR_SOLVER_ERROR= 1E-14
%
% Print the residuals during mesh deformation to the console (YES, NO)
DEFORM_CONSOLE_OUTPUT= YES
%
% Deformation coefficient (linear elasticity limits from -1.0 to 0.5, a larger
% value is also possible)
DEFORM_COEFF = 1E6
%
% Type of element stiffness imposed for FEA mesh deformation (INVERSE_VOLUME,
%                                           WALL_DISTANCE, CONSTANT_STIFFNESS)
DEFORM_STIFFNESS_TYPE= WALL_DISTANCE
%
% Deform the grid only close to the surface. It is possible to specify how much
% of the volumetric grid is going to be deformed in meters or inches (1E6 by default)
DEFORM_LIMIT = 1E6

% -------------------- FREE-FORM DEFORMATION PARAMETERS -----------------------%
%
% Tolerance of the Free-Form Deformation point inversion
FFD_TOLERANCE= 1E-10
%
% Maximum number of iterations in the Free-Form Deformation point inversion
FFD_ITERATIONS= 500

% Parameters for prevention of self-intersections within FFD box
FFD_INTPREV = YES
FFD_INTPREV_ITER = 10
FFD_INTPREV_DEPTH = 3

% Parameters for prevention of nonconvex elements in mesh after deformation
CONVEXITY_CHECK = YES
CONVEXITY_CHECK_ITER = 10
CONVEXITY_CHECK_DEPTH = 3

%
% FFD box definition: 3D case (FFD_BoxTag, X1, Y1, Z1, X2, Y2, Z2, X3, Y3, Z3, X4, Y4, Z4,
%                              X5, Y5, Z5, X6, Y6, Z6, X7, Y7, Z7, X8, Y8, Z8)
%                     2D case (FFD_BoxTag, X1, Y1, 0.0, X2, Y2, 0.0, X3, Y3, 0.0, X4, Y4, 0.0,
%                              0.0, 0.0, 0.0, 0.0, 0.0, 0.0, 0.0, 0.0, 0.0, 0.0, 0.0, 0.0)
FFD_DEFINITION= (MAIN_BOX, 0.5, 0.25, -0.25, 1.5, 0.25, -0.25, 1.5, 0.75, -0.25, 0.5, 0.75, -0.25, 0.5, 0.25, 0.25, 1.5, 0.25, 0.25, 1.5, 0.75, 0.25, 0.5, 0.75, 0.25)
%
% FFD box degree: 3D case (x_degree, y_degree, z_degree)
%                 2D case (x_degree, y_degree, 0)
FFD_DEGREE= (10, 10, 1)
%
% Surface grid continuity at the intersection with the faces of the FFD boxes.
% To keep a particular level of surface continuity, SU2 automatically freezes the right
% number of control point planes (NO_DERIVATIVE, 1ST_DERIVATIVE, 2ND_DERIVATIVE, USER_INPUT)
FFD_CONTINUITY= 2ND_DERIVATIVE
%
% Definition of the FFD planes to be frozen in the FFD (x,y,z).
% Value from 0 FFD degree in that direction. Pick a value larger than degree if you don't want to fix any plane.
FFD_FIX_I= (0,2,3)
FFD_FIX_J= (0,2,3)
FFD_FIX_K= (0,2,3)
%
% There is a symmetry plane (j=0) for all the FFD boxes (YES, NO)
FFD_SYMMETRY_PLANE= NO
%
% FFD coordinate system (CARTESIAN)
FFD_COORD_SYSTEM= CARTESIAN
%
% Vector from the cartesian axis the cylindrical or spherical axis (using cartesian coordinates)
% Note that the location of the axis will affect the wall curvature of the FFD box as well as the
% design variable effect.
FFD_AXIS= (0.0, 0.0, 0.0)
%
% FFD Blending function: Bezier curves with global support (BEZIER), uniform BSplines with local support (BSPLINE_UNIFORM)
FFD_BLENDING= BEZIER
%
% Order of the BSplines
FFD_BSPLINE_ORDER= 2, 2, 2
%
% ------------------- UNCERTAINTY QUANTIFICATION DEFINITION -------------------%
%
% Using uncertainty quantification module (YES, NO). Only available with SST
USING_UQ= NO
%
% Eigenvalue perturbation definition (1, 2, or 3)
UQ_COMPONENT= 1
%
% Permuting eigenvectors (YES, NO)
UQ_PERMUTE= NO
%
% Under-relaxation factor (float [0,1], default = 0.1)
UQ_URLX= 0.1
%
% Perturbation magnitude (float [0,1], default= 1.0)
UQ_DELTA_B= 1.0
%
% --------------------- HYBRID PARALLEL (MPI+OpenMP) OPTIONS ---------------------%
%
% An advanced performance parameter for FVM solvers, a large-ish value should be best
% when relatively few threads per MPI rank are in use (~4). However, maximum parallelism
% is obtained with EDGE_COLORING_GROUP_SIZE=1, consider using this value only if SU2
% warns about low coloring efficiency during preprocessing (performance is usually worse).
% Setting the option to 0 disables coloring and a different strategy is used instead,
% that strategy is automatically used when the coloring efficiency is less than 0.875.
% The optimum value/strategy is case-dependent.
EDGE_COLORING_GROUP_SIZE= 512
%
% Independent "threads per MPI rank" setting for LU-SGS and ILU preconditioners.
% For problems where time is spend mostly in the solution of linear systems (e.g. elasticity,
% very high CFL central schemes), AND, if the memory bandwidth of the machine is saturated
% (4 or more cores per memory channel) better performance (via a reduction in linear iterations)
% may be possible by using a smaller value than that defined by the system or in the call to
% SU2_CFD (via the -t/--threads option).
% The default (0) means "same number of threads as for all else".
LINEAR_SOLVER_PREC_THREADS= 0
%
% ----------------------- PARTITIONING OPTIONS (ParMETIS) ------------------------ %
%
% Load balancing tolerance, lower values will make ParMETIS work harder to evenly
% distribute the work-estimate metric across all MPI ranks, at the expense of more
% edge cuts (i.e. increased communication cost).
PARMETIS_TOLERANCE= 0.02
%
% The work-estimate metric is a weighted function of the work-per-edge (e.g. spatial
% discretization, linear system solution) and of the work-per-point (e.g. source terms,
% temporal discretization) the former usually accounts for >90% of the total.
% These weights are INTEGERS (for compatibility with ParMETIS) thus not [0, 1].
% To balance memory usage (instead of computation) the point weight needs to be
% increased (especially for explicit time integration methods).
PARMETIS_EDGE_WEIGHT= 1
PARMETIS_POINT_WEIGHT= 0
%
% ------------------------- SCREEN/HISTORY VOLUME OUTPUT --------------------------%
%
% Screen output fields (use 'SU2_CFD -d <config_file>' to view list of available fields)
SCREEN_OUTPUT= (INNER_ITER, RMS_DENSITY, RMS_MOMENTUM-X, RMS_MOMENTUM-Y, RMS_ENERGY)
%
% History output groups (use 'SU2_CFD -d <config_file>' to view list of available fields)
HISTORY_OUTPUT= (ITER, RMS_RES)
%
% Volume output fields/groups (use 'SU2_CFD -d <config_file>' to view list of available fields)
VOLUME_OUTPUT= (COORDINATES, SOLUTION, PRIMITIVE)
%
% Writing frequency for screen output
SCREEN_WRT_FREQ_INNER= 1
%
SCREEN_WRT_FREQ_OUTER= 1
%
SCREEN_WRT_FREQ_TIME= 1
%
% Writing frequency for history output
HISTORY_WRT_FREQ_INNER= 1
%
HISTORY_WRT_FREQ_OUTER= 1
%
HISTORY_WRT_FREQ_TIME= 1
%
% Writing frequency for volume/surface output
OUTPUT_WRT_FREQ= 10
%
% ------------------------- INPUT/OUTPUT FILE INFORMATION --------------------------%
%
% Mesh input file
MESH_FILENAME= mesh_NACA0012_inv.su2
%
% Mesh input file format (SU2, CGNS)
MESH_FORMAT= SU2
%
% Mesh output file
MESH_OUT_FILENAME= mesh_out.su2
%
% Restart flow input file
SOLUTION_FILENAME= solution_flow.dat
%
% Restart adjoint input file
SOLUTION_ADJ_FILENAME= solution_adj.dat
%
% Output tabular file format (TECPLOT, CSV)
TABULAR_FORMAT= TECPLOT
%
% Files to output
% Possible formats : (TECPLOT, TECPLOT_BINARY, SURFACE_TECPLOT,
%  SURFACE_TECPLOT_BINARY, CSV, SURFACE_CSV, PARAVIEW, PARAVIEW_BINARY, SURFACE_PARAVIEW,
%  SURFACE_PARAVIEW_BINARY, MESH, RESTART_BINARY, RESTART_ASCII, CGNS, SURFACE_CGNS, STL)
% default : (RESTART, PARAVIEW, SURFACE_PARAVIEW)
OUTPUT_FILES= (RESTART, PARAVIEW, SURFACE_PARAVIEW)
%
% Output file convergence history (w/o extension)
CONV_FILENAME= history
%
% Output file with the forces breakdown
BREAKDOWN_FILENAME= forces_breakdown.dat
%
% Output file restart flow
RESTART_FILENAME= restart_flow.dat
%
% Output file restart adjoint
RESTART_ADJ_FILENAME= restart_adj.dat
%
% Output file flow (w/o extension) variables
VOLUME_FILENAME= flow
%
% Output file adjoint (w/o extension) variables
VOLUME_ADJ_FILENAME= adjoint
%
% Output Objective function
VALUE_OBJFUNC_FILENAME= of_eval.dat
%
% Output objective function gradient (using continuous adjoint)
GRAD_OBJFUNC_FILENAME= of_grad.dat
%
% Output file surface flow coefficient (w/o extension)
SURFACE_FILENAME= surface_flow
%
% Output file surface adjoint coefficient (w/o extension)
SURFACE_ADJ_FILENAME= surface_adjoint
%
% Read binary restart files (YES, NO)
READ_BINARY_RESTART= YES
%
% Reorient elements based on potential negative volumes (YES/NO)
REORIENT_ELEMENTS= YES
%
% --------------------- OPTIMAL SHAPE DESIGN DEFINITION -----------------------%
%
% Available flow based objective functions or constraint functions
%    DRAG, LIFT, SIDEFORCE, EFFICIENCY, BUFFET,
%    FORCE_X, FORCE_Y, FORCE_Z,
%    MOMENT_X, MOMENT_Y, MOMENT_Z,
%    THRUST, TORQUE, FIGURE_OF_MERIT,
%    EQUIVALENT_AREA, NEARFIELD_PRESSURE,
%    TOTAL_HEATFLUX, MAXIMUM_HEATFLUX,
%    INVERSE_DESIGN_PRESSURE, INVERSE_DESIGN_HEATFLUX,
%    SURFACE_TOTAL_PRESSURE, SURFACE_MASSFLOW
%    SURFACE_STATIC_PRESSURE, SURFACE_MACH
%
% Available geometrical based objective functions or constraint functions
%    AIRFOIL_AREA, AIRFOIL_THICKNESS, AIRFOIL_CHORD, AIRFOIL_TOC, AIRFOIL_AOA,
%    WING_VOLUME, WING_MIN_THICKNESS, WING_MAX_THICKNESS, WING_MAX_CHORD, WING_MIN_TOC, WING_MAX_TWIST, WING_MAX_CURVATURE, WING_MAX_DIHEDRAL
%    STATION#_WIDTH, STATION#_AREA, STATION#_THICKNESS, STATION#_CHORD, STATION#_TOC,
%    STATION#_TWIST (where # is the index of the station defined in GEO_LOCATION_STATIONS)
%
% Available design variables
% 2D Design variables
%    FFD_CONTROL_POINT_2D   (  19, Scale | Mark. List | FFD_BoxTag, i_Ind, j_Ind, x_Mov, y_Mov )
%    FFD_CAMBER_2D          (  20, Scale | Mark. List | FFD_BoxTag, i_Ind )
%    FFD_THICKNESS_2D       (  21, Scale | Mark. List | FFD_BoxTag, i_Ind )
%    FFD_TWIST_2D           (  22, Scale | Mark. List | FFD_BoxTag, x_Orig, y_Orig )
%    HICKS_HENNE            (  30, Scale | Mark. List | Lower(0)/Upper(1) side, x_Loc )
%    ANGLE_OF_ATTACK        ( 101, Scale | Mark. List | 1.0 )
%
% 3D Design variables
%    FFD_CONTROL_POINT      (  11, Scale | Mark. List | FFD_BoxTag, i_Ind, j_Ind, k_Ind, x_Mov, y_Mov, z_Mov )
%    FFD_NACELLE            (  12, Scale | Mark. List | FFD_BoxTag, rho_Ind, theta_Ind, phi_Ind, rho_Mov, phi_Mov )
%    FFD_GULL               (  13, Scale | Mark. List | FFD_BoxTag, j_Ind )
%    FFD_CAMBER             (  14, Scale | Mark. List | FFD_BoxTag, i_Ind, j_Ind )
%    FFD_TWIST              (  15, Scale | Mark. List | FFD_BoxTag, j_Ind, x_Orig, y_Orig, z_Orig, x_End, y_End, z_End )
%    FFD_THICKNESS          (  16, Scale | Mark. List | FFD_BoxTag, i_Ind, j_Ind )
%    FFD_ROTATION           (  18, Scale | Mark. List | FFD_BoxTag, x_Axis, y_Axis, z_Axis, x_Turn, y_Turn, z_Turn )
%    FFD_ANGLE_OF_ATTACK    (  24, Scale | Mark. List | FFD_BoxTag, 1.0 )
%
% Global design variables
%    TRANSLATION            (   1, Scale | Mark. List | x_Disp, y_Disp, z_Disp )
%    ROTATION               (   2, Scale | Mark. List | x_Axis, y_Axis, z_Axis, x_Turn, y_Turn, z_Turn )
%
% Definition of multipoint design problems, this option should be combined with the
% the prefix MULTIPOINT in the objective function or constraint (e.g. MULTIPOINT_DRAG, MULTIPOINT_LIFT, etc.)
MULTIPOINT_MACH_NUMBER= (0.79, 0.8, 0.81)
MULTIPOINT_AOA= (1.25, 1.25, 1.25)
MULTIPOINT_SIDESLIP_ANGLE= (0.0, 0.0, 0.0)
MULTIPOINT_TARGET_CL= (0.8, 0.8, 0.8)
MULTIPOINT_REYNOLDS_NUMBER= (1E6, 1E6, 1E6)
MULTIPOINT_FREESTREAM_PRESSURE= (101325.0, 101325.0, 101325.0)
MULTIPOINT_FREESTREAM_TEMPERATURE= (288.15, 288.15, 288.15)
MULTIPOINT_OUTLET_VALUE= (0.0, 0.0, 0.0)
MULTIPOINT_WEIGHT= (0.33333, 0.33333, 0.33333)
MULTIPOINT_MESH_FILENAME= (mesh_NACA0012_m79.su2, mesh_NACA0012_m8.su2, mesh_NACA0012_m81.su2)
%
% Optimization objective function with scaling factor, separated by semicolons.
% To include quadratic penalty function: use OPT_CONSTRAINT option syntax within the OPT_OBJECTIVE list.
% ex= Objective * Scale
OPT_OBJECTIVE= DRAG
%
% Optimization constraint functions with pushing factors (affects its value, not the gradient  in the python scripts), separated by semicolons
% ex= (Objective = Value ) * Scale, use '>','<','='
OPT_CONSTRAINT= ( LIFT > 0.328188 ) * 0.001; ( MOMENT_Z > 0.034068 ) * 0.001; ( AIRFOIL_THICKNESS > 0.11 ) * 0.001
%
% Factor to reduce the norm of the gradient (affects the objective function and gradient in the python scripts)
% In general, a norm of the gradient ~1E-6 is desired.
OPT_GRADIENT_FACTOR= 1E-6
%
% Factor to relax or accelerate the optimizer convergence (affects the line search in SU2_DEF)
% In general, surface deformations of 0.01'' or 0.0001m are desirable
OPT_RELAX_FACTOR= 1E3
%
% Maximum number of iterations
OPT_ITERATIONS= 100
%
% Requested accuracy
OPT_ACCURACY= 1E-10
%
% Optimization bound (bounds the line search in SU2_DEF)
OPT_LINE_SEARCH_BOUND= 1E6
%
% Upper bound for each design variable (bound in the python optimizer)
OPT_BOUND_UPPER= 1E10
%
% Lower bound for each design variable (bound in the python optimizer)
OPT_BOUND_LOWER= -1E10
%
% Finite difference step size for python scripts (0.001 default, recommended
%                                                 0.001 x REF_LENGTH)
FIN_DIFF_STEP = 0.001
%
% Optimization design variables, separated by semicolons
DEFINITION_DV= ( 1, 1.0 | airfoil | 0, 0.05 ); ( 1, 1.0 | airfoil | 0, 0.10 ); ( 1, 1.0 | airfoil | 0, 0.15 ); ( 1, 1.0 | airfoil | 0, 0.20 ); ( 1, 1.0 | airfoil | 0, 0.25 ); ( 1, 1.0 | airfoil | 0, 0.30 ); ( 1, 1.0 | airfoil | 0, 0.35 ); ( 1, 1.0 | airfoil | 0, 0.40 ); ( 1, 1.0 | airfoil | 0, 0.45 ); ( 1, 1.0 | airfoil | 0, 0.50 ); ( 1, 1.0 | airfoil | 0, 0.55 ); ( 1, 1.0 | airfoil | 0, 0.60 ); ( 1, 1.0 | airfoil | 0, 0.65 ); ( 1, 1.0 | airfoil | 0, 0.70 ); ( 1, 1.0 | airfoil | 0, 0.75 ); ( 1, 1.0 | airfoil | 0, 0.80 ); ( 1, 1.0 | airfoil | 0, 0.85 ); ( 1, 1.0 | airfoil | 0, 0.90 ); ( 1, 1.0 | airfoil | 0, 0.95 ); ( 1, 1.0 | airfoil | 1, 0.05 ); ( 1, 1.0 | airfoil | 1, 0.10 ); ( 1, 1.0 | airfoil | 1, 0.15 ); ( 1, 1.0 | airfoil | 1, 0.20 ); ( 1, 1.0 | airfoil | 1, 0.25 ); ( 1, 1.0 | airfoil | 1, 0.30 ); ( 1, 1.0 | airfoil | 1, 0.35 ); ( 1, 1.0 | airfoil | 1, 0.40 ); ( 1, 1.0 | airfoil | 1, 0.45 ); ( 1, 1.0 | airfoil | 1, 0.50 ); ( 1, 1.0 | airfoil | 1, 0.55 ); ( 1, 1.0 | airfoil | 1, 0.60 ); ( 1, 1.0 | airfoil | 1, 0.65 ); ( 1, 1.0 | airfoil | 1, 0.70 ); ( 1, 1.0 | airfoil | 1, 0.75 ); ( 1, 1.0 | airfoil | 1, 0.80 ); ( 1, 1.0 | airfoil | 1, 0.85 ); ( 1, 1.0 | airfoil | 1, 0.90 ); ( 1, 1.0 | airfoil | 1, 0.95 )
%
% Use combined objective within gradient evaluation: may reduce cost to compute gradients when using the adjoint formulation.
OPT_COMBINE_OBJECTIVE = NO
%
% --------------------- LIBROM PARAMETERS -----------------------%
% LibROM can be found here: https://github.com/LLNL/libROM
%
% Toggle saving to librom (NO, YES)
SAVE_LIBROM = NO
%
% Prefix to the saved libROM files (default: su2)
LIBROM_BASE_FILENAME = su2
%
% Specify POD basis generation algorithm (STATIC_POD, INCREMENTAL_POD) 
% STATIC_POD recommended for steady problems
BASIS_GENERATION = STATIC_POD
%
% Maximum number of basis vectors to keep (default: 100)
MAX_BASIS_DIM = 100
%
<<<<<<< HEAD
% Frequency of snapshot saves for unsteady (default 1 = every iteration, 2 = every other, etc)
ROM_SAVE_FREQ = 1
=======
% Frequency of snapshots saves, for unsteady problems (default: 1. 2 means every other)
ROM_SAVE_FREQ = 1
>>>>>>> 1249f9f6
<|MERGE_RESOLUTION|>--- conflicted
+++ resolved
@@ -1789,10 +1789,5 @@
 % Maximum number of basis vectors to keep (default: 100)
 MAX_BASIS_DIM = 100
 %
-<<<<<<< HEAD
-% Frequency of snapshot saves for unsteady (default 1 = every iteration, 2 = every other, etc)
-ROM_SAVE_FREQ = 1
-=======
 % Frequency of snapshots saves, for unsteady problems (default: 1. 2 means every other)
-ROM_SAVE_FREQ = 1
->>>>>>> 1249f9f6
+ROM_SAVE_FREQ = 1