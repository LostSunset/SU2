%%%%%%%%%%%%%%%%%%%%%%%%%%%%%%%%%%%%%%%%%%%%%%%%%%%%%%%%%%%%%%%%%%%%%%%%%%%%%%%%
%                                                                              %
% SU2 configuration file                                                       %
% Case description: _________________________________________________________  %
% Author: ___________________________________________________________________  %
% Institution: ______________________________________________________________  %
% Date: __________                                                             %
% File Version 7.4.0 "Blackbird"                                               %
%                                                                              %
%%%%%%%%%%%%%%%%%%%%%%%%%%%%%%%%%%%%%%%%%%%%%%%%%%%%%%%%%%%%%%%%%%%%%%%%%%%%%%%%

% ------------- DIRECT, ADJOINT, AND LINEARIZED PROBLEM DEFINITION ------------%
%
% Solver type (EULER, NAVIER_STOKES, RANS,
%              INC_EULER, INC_NAVIER_STOKES, INC_RANS,
%              NEMO_EULER, NEMO_NAVIER_STOKES,
%              FEM_EULER, FEM_NAVIER_STOKES, FEM_RANS, FEM_LES,
%              HEAT_EQUATION_FVM, ELASTICITY)
SOLVER= EULER
%
% Specify turbulence model (NONE, SA, SST)
KIND_TURB_MODEL= NONE
%
% Specify versions/corrections of the SST model (V2003m, V1994m, VORTICITY, KATO_LAUNDER, UQ, SUSTAINING)
SST_OPTIONS= NONE
%
% Specify versions/corrections of the SA model (NEGATIVE, EDWARDS, WITHFT2, QCR2000, COMPRESSIBILITY, ROTATION, BCM, EXPERIMENTAL)
SA_OPTIONS= NONE
%
% Transition model (NONE, LM)
KIND_TRANS_MODEL= NONE
%
% Specify subgrid scale model(NONE, IMPLICIT_LES, SMAGORINSKY, WALE, VREMAN)
KIND_SGS_MODEL= NONE
%
% Specify the verification solution(NO_VERIFICATION_SOLUTION, INVISCID_VORTEX,
%                                   RINGLEB, NS_UNIT_QUAD, TAYLOR_GREEN_VORTEX,
%                                   MMS_NS_UNIT_QUAD, MMS_NS_UNIT_QUAD_WALL_BC,
%                                   MMS_NS_TWO_HALF_CIRCLES, MMS_NS_TWO_HALF_SPHERES,
%                                   MMS_INC_EULER, MMS_INC_NS, INC_TAYLOR_GREEN_VORTEX,
%                                   USER_DEFINED_SOLUTION)
KIND_VERIFICATION_SOLUTION= NO_VERIFICATION_SOLUTION
%
% Mathematical problem (DIRECT, CONTINUOUS_ADJOINT, DISCRETE_ADJOINT)
% Defaults to DISCRETE_ADJOINT for the SU2_*_AD codes, and to DIRECT otherwise.
MATH_PROBLEM= DIRECT
%
% Axisymmetric simulation, only compressible flows (NO, YES)
AXISYMMETRIC= NO
%
% Restart solution (NO, YES)
RESTART_SOL= NO
%
% Discard the data storaged in the solution and geometry files
% e.g. AOA, dCL/dAoA, dCD/dCL, iter, etc.
% Note that AoA in the solution and geometry files is critical
% to aero design using AoA as a variable. (NO, YES)
DISCARD_INFILES= NO
%
% System of measurements (SI, US)
% International system of units (SI): ( meters, kilograms, Kelvins,
%                                       Newtons = kg m/s^2, Pascals = N/m^2,
%                                       Density = kg/m^3, Speed = m/s,
%                                       Equiv. Area = m^2 )
% United States customary units (US): ( inches, slug, Rankines, lbf = slug ft/s^2,
%                                       psf = lbf/ft^2, Density = slug/ft^3,
%                                       Speed = ft/s, Equiv. Area = ft^2 )
SYSTEM_MEASUREMENTS= SI
%
% List of config files for each zone in a multizone setup with SOLVER=MULTIPHYSICS
% Order here has to match the order in the meshfile if just one is used.
CONFIG_LIST= (configA.cfg, configB.cfg, ...)
%
% ------------------------------- SOLVER CONTROL ------------------------------%
%
% Number of iterations for single-zone problems
ITER= 1
%
% Maximum number of inner iterations
INNER_ITER= 9999
%
% Maximum number of outer iterations (only for multizone problems)
OUTER_ITER= 1
%
% Maximum number of time iterations
TIME_ITER= 1
%
% Convergence field
CONV_FIELD= DRAG
%
% Min value of the residual (log10 of the residual)
CONV_RESIDUAL_MINVAL= -8
%
% Start convergence criteria at iteration number
CONV_STARTITER= 10
%
% Number of elements to apply the criteria
CONV_CAUCHY_ELEMS= 100
%
% Epsilon to control the series convergence
CONV_CAUCHY_EPS= 1E-10
%
% Iteration number to begin unsteady restarts
RESTART_ITER= 0
%
%% Time convergence monitoring
WINDOW_CAUCHY_CRIT = YES
%
% List of time convergence fields
CONV_WINDOW_FIELD = (TAVG_DRAG, TAVG_LIFT)
%
% Time Convergence Monitoring starts at Iteration WINDOW_START_ITER + CONV_WINDOW_STARTITER
CONV_WINDOW_STARTITER = 0
%
% Epsilon to control the series convergence
CONV_WINDOW_CAUCHY_EPS = 1E-3
%
% Number of elements to apply the criteria
CONV_WINDOW_CAUCHY_ELEMS = 10
%
% ------------------------- TIME-DEPENDENT SIMULATION -------------------------------%
%
% Time domain simulation
TIME_DOMAIN= NO
%
% Unsteady simulation (NO, TIME_STEPPING, DUAL_TIME_STEPPING-1ST_ORDER,
%                      DUAL_TIME_STEPPING-2ND_ORDER, HARMONIC_BALANCE)
TIME_MARCHING= NO
%
% Time Step for dual time stepping simulations (s) -- Only used when UNST_CFL_NUMBER = 0.0
% For the DG-FEM solver it is used as a synchronization time when UNST_CFL_NUMBER != 0.0
TIME_STEP= 0.0
%
% Total Physical Time for dual time stepping simulations (s)
MAX_TIME= 50.0
%
% Unsteady Courant-Friedrichs-Lewy number of the finest grid
UNST_CFL_NUMBER= 0.0
%
%%  Windowed output time averaging
% Time iteration to start the windowed time average in a direct run
WINDOW_START_ITER = 500
%
% Window used for reverse sweep and direct run. Options (SQUARE, HANN, HANN_SQUARE, BUMP) Square is default.
WINDOW_FUNCTION = SQUARE
%
% ------------------------------- DES Parameters ------------------------------%
%
% Specify Hybrid RANS/LES model (SA_DES, SA_DDES, SA_ZDES, SA_EDDES)
HYBRID_RANSLES= SA_DDES
%
% DES Constant (0.65)
DES_CONST= 0.65

% -------------------- COMPRESSIBLE FREE-STREAM DEFINITION --------------------%
%
% Mach number (non-dimensional, based on the free-stream values)
MACH_NUMBER= 0.8
%
% Angle of attack (degrees, only for compressible flows)
AOA= 1.25
%
% Side-slip angle (degrees, only for compressible flows)
SIDESLIP_ANGLE= 0.0
%
% Init option to choose between Reynolds (default) or thermodynamics quantities
% for initializing the solution (REYNOLDS, TD_CONDITIONS)
INIT_OPTION= REYNOLDS
%
% Free-stream option to choose between density and temperature (default) for
% initializing the solution (TEMPERATURE_FS, DENSITY_FS)
FREESTREAM_OPTION= TEMPERATURE_FS
%
% Free-stream pressure (101325.0 N/m^2, 2116.216 psf by default)
FREESTREAM_PRESSURE= 101325.0
%
% Free-stream temperature (288.15 K, 518.67 R by default)
FREESTREAM_TEMPERATURE= 288.15
%
% Free-stream VIBRATIONAL temperature (288.15 K, 518.67 R by default)
FREESTREAM_TEMPERATURE_VE= 288.15
%
% Reynolds number (non-dimensional, based on the free-stream values)
REYNOLDS_NUMBER= 6.5E6
%
% Reynolds length (1 m, 1 inch by default)
REYNOLDS_LENGTH= 1.0
%
% Free-stream density (1.2886 Kg/m^3, 0.0025 slug/ft^3 by default)
FREESTREAM_DENSITY= 1.2886
%
% Free-stream velocity (1.0 m/s, 1.0 ft/s by default)
FREESTREAM_VELOCITY= ( 1.0, 0.00, 0.00 )
%
% Free-stream viscosity (1.853E-5 N s/m^2, 3.87E-7 lbf s/ft^2 by default)
FREESTREAM_VISCOSITY= 1.853E-5
%
% Free-stream turbulence intensity
FREESTREAM_TURBULENCEINTENSITY= 0.05
%
% Fix turbulence quantities to far-field values inside an upstream half-space
TURB_FIXED_VALUES= NO
%
% Shift of the half-space on which fixed values are applied. 
% It consists of those coordinates whose dot product with the 
% normalized far-field velocity is less than this parameter.
TURB_FIXED_VALUES_DOMAIN= -1.0
%
% Free-stream ratio between turbulent and laminar viscosity
FREESTREAM_TURB2LAMVISCRATIO= 10.0
%
% Compressible flow non-dimensionalization (DIMENSIONAL, FREESTREAM_PRESS_EQ_ONE,
%                              FREESTREAM_VEL_EQ_MACH, FREESTREAM_VEL_EQ_ONE)
REF_DIMENSIONALIZATION= DIMENSIONAL

% ---------------- INCOMPRESSIBLE FLOW CONDITION DEFINITION -------------------%
%
% Density model within the incompressible flow solver.
% Options are CONSTANT (default), BOUSSINESQ, or VARIABLE. If VARIABLE,
% an appropriate fluid model must be selected.
INC_DENSITY_MODEL= CONSTANT
%
% Solve the energy equation in the incompressible flow solver
INC_ENERGY_EQUATION = NO
%
% Initial density for incompressible flows
% (1.2886 kg/m^3 by default (air), 998.2 Kg/m^3 (water))
INC_DENSITY_INIT= 1.2886
%
% Initial velocity for incompressible flows (1.0,0,0 m/s by default)
INC_VELOCITY_INIT= ( 1.0, 0.0, 0.0 )
%
% Initial temperature for incompressible flows that include the
% energy equation (288.15 K by default). Value is ignored if
% INC_ENERGY_EQUATION is false.
INC_TEMPERATURE_INIT= 288.15
%
% Non-dimensionalization scheme for incompressible flows. Options are
% INITIAL_VALUES (default), REFERENCE_VALUES, or DIMENSIONAL.
% INC_*_REF values are ignored unless REFERENCE_VALUES is chosen.
INC_NONDIM= INITIAL_VALUES
%
% Reference density for incompressible flows (1.0 kg/m^3 by default)
INC_DENSITY_REF= 1.0
%
% Reference velocity for incompressible flows (1.0 m/s by default)
INC_VELOCITY_REF= 1.0
%
% Reference temperature for incompressible flows that include the
% energy equation (1.0 K by default)
INC_TEMPERATURE_REF = 1.0
%
% List of inlet types for incompressible flows. List length must
% match number of inlet markers. Options: VELOCITY_INLET, PRESSURE_INLET.
INC_INLET_TYPE= VELOCITY_INLET
%
% Damping coefficient for iterative updates at pressure inlets. (0.1 by default)
INC_INLET_DAMPING= 0.1
%
% List of outlet types for incompressible flows. List length must
% match number of outlet markers. Options: PRESSURE_OUTLET, MASS_FLOW_OUTLET
INC_OUTLET_TYPE= PRESSURE_OUTLET
%
% Damping coefficient for iterative updates at mass flow outlets. (0.1 by default)
INC_OUTLET_DAMPING= 0.1
%
% Epsilon^2 multipier in Beta calculation for incompressible preconditioner.
BETA_FACTOR= 4.1
%
% ----------------------------- SOLID ZONE HEAT VARIABLES-----------------------%
%
% Thermal conductivity used for heat equation
THERMAL_CONDUCTIVITY_CONSTANT= 0.0
%
% Solids temperature at freestream conditions
FREESTREAM_TEMPERATURE= 288.15
%
% Density used in solids
MATERIAL_DENSITY= 2710.0
%
% ----------------------------- CL DRIVER DEFINITION ---------------------------%
%
% Activate fixed lift mode (specify a CL instead of AoA, NO/YES)
FIXED_CL_MODE= NO
%
% Target coefficient of lift for fixed lift mode (0.80 by default)
TARGET_CL= 0.80
%
% Estimation of dCL/dAlpha (0.2 per degree by default)
DCL_DALPHA= 0.2
%
% Maximum number of iterations between AoA updates
UPDATE_AOA_ITER_LIMIT= 100
%
% Number of iterations to evaluate dCL_dAlpha by using finite differences (500 by default)
ITER_DCL_DALPHA= 500

% ---------------------- REFERENCE VALUE DEFINITION ---------------------------%
%
% Reference origin for moment computation (m or in)
REF_ORIGIN_MOMENT_X = 0.25
REF_ORIGIN_MOMENT_Y = 0.00
REF_ORIGIN_MOMENT_Z = 0.00
%
% Reference length for moment non-dimensional coefficients (m or in)
REF_LENGTH= 1.0
%
% Reference area for non-dimensional force coefficients (0 implies automatic
% calculation) (m^2 or in^2)
REF_AREA= 1.0
%
% Aircraft semi-span (0 implies automatic calculation) (m or in)
SEMI_SPAN= 0.0

% ---- NONEQUILIBRIUM GAS, IDEAL GAS, POLYTROPIC, VAN DER WAALS AND PENG ROBINSON CONSTANTS, CoolProp library -------%
%
% Fluid model (STANDARD_AIR, IDEAL_GAS, VW_GAS, PR_GAS,
<<<<<<< HEAD
%              CONSTANT_DENSITY, INC_IDEAL_GAS, INC_IDEAL_GAS_POLY, MUTATIONPP, SU2_NONEQ, FLUID_MIXTURE, FLUID_FLAMELET)
=======
%              CONSTANT_DENSITY, INC_IDEAL_GAS, INC_IDEAL_GAS_POLY, MUTATIONPP, SU2_NONEQ, FLUID_MIXTURE, COOLPROP)
>>>>>>> 7132d99e
FLUID_MODEL= STANDARD_AIR
% To find all available fluid name for CoolProp library, clikc the following link:
% http://www.coolprop.org/fluid_properties/PurePseudoPure.html#list-of-fluids
FLUID_NAME = nitrogen
% Ratio of specific heats (1.4 default and the value is hardcoded
%                          for the model STANDARD_AIR, compressible only)
GAMMA_VALUE= 1.4
%
% Specific gas constant (287.058 J/kg*K default and this value is hardcoded
%                        for the model STANDARD_AIR, compressible only)
GAS_CONSTANT= 287.058
%
% Critical Temperature (131.00 K by default)
CRITICAL_TEMPERATURE= 131.00
%
% Critical Pressure (3588550.0 N/m^2 by default)
CRITICAL_PRESSURE= 3588550.0
%
% Acentri factor (0.035 (air))
ACENTRIC_FACTOR= 0.035
%
% Specific heat at constant pressure, Cp (1004.703 J/kg*K (air)).
% Incompressible fluids with energy eqn. (CONSTANT_DENSITY, INC_IDEAL_GAS) and the heat equation.
SPECIFIC_HEAT_CP= 1004.703
%
% Thermal expansion coefficient (0.00347 K^-1 (air))
% Used with Boussinesq approx. (incompressible, BOUSSINESQ density model only)
THERMAL_EXPANSION_COEFF= 0.00347
%
% Molecular Weights of species for an incompressible ideal gas (28.96 g/mol (air) default), 
% For multispecies, we have N Molecular weights: W_1, W_2,...., W_N
MOLECULAR_WEIGHT= 28.96, 16.043
%
% Temperature polynomial coefficients (up to quartic) for specific heat Cp.
% Format -> Cp(T) : b0 + b1*T + b2*T^2 + b3*T^3 + b4*T^4
CP_POLYCOEFFS= (0.0, 0.0, 0.0, 0.0, 0.0)
%
% Nonequilibrium fluid options
%
% Gas model - mixture
GAS_MODEL= AIR-5
%
% Initial gas composition in mass fractions
GAS_COMPOSITION= (0.77, 0.23, 0.0, 0.0, 0.0)
%
% Freeze chemical reactions
FROZEN_MIXTURE= NO
%
% --------------------------- VISCOSITY MODEL ---------------------------------%
%
% Viscosity model (SUTHERLAND, CONSTANT_VISCOSITY, POLYNOMIAL_VISCOSITY).
VISCOSITY_MODEL= SUTHERLAND
%
% Molecular Viscosity that would be constant (1.716E-5 by default)
MU_CONSTANT= 1.716E-5
%
% Sutherland Viscosity Ref (1.716E-5 default value for AIR SI)
MU_REF= 1.716E-5
%
% Sutherland Temperature Ref (273.15 K default value for AIR SI)
MU_T_REF= 273.15
%
% Sutherland constant (110.4 default value for AIR SI)
SUTHERLAND_CONSTANT= 110.4
%
% Temperature polynomial coefficients (up to quartic) for viscosity.
% Format -> Mu(T) : b0 + b1*T + b2*T^2 + b3*T^3 + b4*T^4
MU_POLYCOEFFS= (0.0, 0.0, 0.0, 0.0, 0.0)

% --------------------------- THERMAL CONDUCTIVITY MODEL ----------------------%
%
% Laminar Conductivity model (CONSTANT_CONDUCTIVITY, CONSTANT_PRANDTL,
% POLYNOMIAL_CONDUCTIVITY).
CONDUCTIVITY_MODEL= CONSTANT_PRANDTL
%
% Molecular Thermal Conductivity that would be constant (0.0257 by default)
THERMAL_CONDUCTIVITY_CONSTANT= 0.0257
%
% Laminar Prandtl number (0.72 (air), only for CONSTANT_PRANDTL)
PRANDTL_LAM= 0.72
%
% Temperature polynomial coefficients (up to quartic) for conductivity.
% Format -> Kt(T) : b0 + b1*T + b2*T^2 + b3*T^3 + b4*T^4
KT_POLYCOEFFS= (0.0, 0.0, 0.0, 0.0, 0.0)
%
% Definition of the turbulent thermal conductivity model for RANS
% (CONSTANT_PRANDTL_TURB by default, NONE).
TURBULENT_CONDUCTIVITY_MODEL= CONSTANT_PRANDTL_TURB
%
% Turbulent Prandtl number (0.9 (air) by default)
PRANDTL_TURB= 0.90
%
% ----------------------- DYNAMIC MESH DEFINITION -----------------------------%
%
% Type of dynamic mesh (NONE, RIGID_MOTION, ROTATING_FRAME,
%                       STEADY_TRANSLATION, GUST)
% ROTATING_FRAME: This option considers both parameters ROTATION_RATE and
% TRANSLATION_RATE, which allows to simulate a free-flying aircraft (in a flight
% mechanical sense) which moves and rotates in all six degrees of freedom about
% the center of gravity. In this context, the farfield MACH number is set to 
% zero and MACH_MOTION is used instead to compute force coefficients. 
% STEADY_TRANSLATION: This option considers only the parameter TRANSLATION_RATE.
%
GRID_MOVEMENT= NONE
%
% Motion mach number (non-dimensional). Used for initializing a viscous flow
% with the Reynolds number and for computing force coeffs. with dynamic meshes.
MACH_MOTION= 0.8
%
% Coordinates of the motion origin
MOTION_ORIGIN= 0.25 0.0 0.0
%
% Angular velocity vector (rad/s) about the motion origin
ROTATION_RATE = 0.0 0.0 0.0
%
% Pitching angular freq. (rad/s) about the motion origin
PITCHING_OMEGA= 0.0 0.0 0.0
%
% Pitching amplitude (degrees) about the motion origin
PITCHING_AMPL= 0.0 0.0 0.0
%
% Pitching phase offset (degrees) about the motion origin
PITCHING_PHASE= 0.0 0.0 0.0
%
% Translational velocity (m/s or ft/s) in the x, y, & z directions
TRANSLATION_RATE = 0.0 0.0 0.0
%
% Plunging angular freq. (rad/s) in x, y, & z directions
PLUNGING_OMEGA= 0.0 0.0 0.0
%
% Plunging amplitude (m or ft) in x, y, & z directions
PLUNGING_AMPL= 0.0 0.0 0.0
%
% Type of dynamic surface movement (NONE, DEFORMING, MOVING_WALL,
% AEROELASTIC, AEROELASTIC_RIGID_MOTION EXTERNAL, EXTERNAL_ROTATION)
SURFACE_MOVEMENT= NONE
%
% Moving wall boundary marker(s) (NONE = no marker, ignored for RIGID_MOTION)
MARKER_MOVING= ( NONE )
%
% Coordinates of the motion origin
SURFACE_MOTION_ORIGIN= 0.25
%
% Angular velocity vector (rad/s) about the motion origin
SURFACE_ROTATION_RATE = 0.0 0.0 0.0
%
% Pitching angular freq. (rad/s) about the motion origin
SURFACE_PITCHING_OMEGA= 0.0 0.0 0.0
%
% Pitching amplitude (degrees) about the motion origin
SURFACE_PITCHING_AMPL= 0.0 0.0 0.0
%
% Pitching phase offset (degrees) about the motion origin
SURFACE_PITCHING_PHASE= 0.0 0.0 0.0
%
% Translational velocity (m/s or ft/s) in the x, y, & z directions
SURFACE_TRANSLATION_RATE = 0.0 0.0 0.0
%
% Plunging angular freq. (rad/s) in x, y, & z directions
SURFACE_PLUNGING_OMEGA= 0.0 0.0 0.0
%
% Plunging amplitude (m or ft) in x, y, & z directions
SURFACE_PLUNGING_AMPL= 0.0 0.0 0.0
%
% Move Motion Origin for marker moving (1 or 0)
MOVE_MOTION_ORIGIN = 0
%
% ------------------------- BUFFET SENSOR DEFINITION --------------------------%
%
% Compute the Kenway-Martins separation sensor for buffet-onset detection
% If BUFFET objective/constraint is specified, the objective is given by
% the integrated sensor normalized by reference area
%
% See doi: 10.2514/1.J055172
%
% Evaluate buffet sensor on Navier-Stokes markers  (NO, YES)
BUFFET_MONITORING= NO
%
% Sharpness coefficient for the buffet sensor Heaviside function
BUFFET_K= 10.0
%
% Offset parameter for the buffet sensor Heaviside function
BUFFET_LAMBDA= 0.0

% -------------- AEROELASTIC SIMULATION (Typical Section Model) ---------------%
%
% Activated by GRID_MOVEMENT_KIND option
%
% The flutter speed index (modifies the freestream condition in the solver)
FLUTTER_SPEED_INDEX = 0.6
%
% Natural frequency of the spring in the plunging direction (rad/s)
PLUNGE_NATURAL_FREQUENCY = 100
%
% Natural frequency of the spring in the pitching direction (rad/s)
PITCH_NATURAL_FREQUENCY = 100
%
% The airfoil mass ratio
AIRFOIL_MASS_RATIO = 60
%
% Distance in semichords by which the center of gravity lies behind
% the elastic axis
CG_LOCATION = 1.8
%
% The radius of gyration squared (expressed in semichords)
% of the typical section about the elastic axis
RADIUS_GYRATION_SQUARED = 3.48
%
% Solve the aeroelastic equations every given number of internal iterations
AEROELASTIC_ITER = 3

% --------------------------- GUST SIMULATION ---------------------------------%
%
% Apply a wind gust (NO, YES)
WIND_GUST = NO
%
% Type of gust (NONE, TOP_HAT, SINE, ONE_M_COSINE, VORTEX, EOG)
GUST_TYPE = NONE
%
% Direction of the gust (X_DIR or Y_DIR)
GUST_DIR = Y_DIR
%
% Gust wavelenght (meters)
GUST_WAVELENGTH= 10.0
%
% Number of gust periods
GUST_PERIODS= 1.0
%
% Gust amplitude (m/s)
GUST_AMPL= 10.0
%
% Time at which to begin the gust (sec)
GUST_BEGIN_TIME= 0.0
%
% Location at which the gust begins (meters) */
GUST_BEGIN_LOC= 0.0

% ------------------------ SUPERSONIC SIMULATION ------------------------------%
% MARKER_NEARFIELD needs to be defined on a circumferential boundary within
% calculation domain so that it captures pressure disturbance from the model.
% The boundary should have a structured grid with the same number of nodes
% along each azimuthal angle.
% To run inverse design using target equivalent area, TargetEA.dat is required.
%
% Evaluate equivalent area on the Near-Field (NO, YES)
EQUIV_AREA= NO
%
% Integration limits of the equivalent area ( xmin, xmax, Dist_NearField )
EA_INT_LIMIT= ( 1.6, 2.9, 1.0 )
%
% Equivalent area scale factor ( EA should be ~ force based objective functions )
EA_SCALE_FACTOR= 1.0
%
% Fix an azimuthal line due to misalignments of the near-field
FIX_AZIMUTHAL_LINE= 90.0
%
% Drag weight in sonic boom Objective Function (from 0.0 to 1.0)
DRAG_IN_SONICBOOM= 0.0

% -------------------------- ENGINE SIMULATION --------------------------------%
%
% Highlite area to compute MFR (1 in2 by default)
HIGHLITE_AREA= 1.0
%
% Fan polytropic efficiency (1.0 by default)
FAN_POLY_EFF= 1.0
%
% Only half engine is in the computational grid (NO, YES)
ENGINE_HALF_MODEL= NO
%
% Damping factor for the engine inflow.
DAMP_ENGINE_INFLOW= 0.95
%
% Damping factor for the engine exhaust.
DAMP_ENGINE_EXHAUST= 0.95
%
% Engine nu factor (SA model).
ENGINE_NU_FACTOR= 3.0
%
% Actuator disk jump definition using ratio or difference (DIFFERENCE, RATIO)
ACTDISK_JUMP= DIFFERENCE
%
% Number of times BC Thrust is updated in a fix Net Thrust problem (5 by default)
UPDATE_BCTHRUST= 100
%
% Initial BC Thrust guess for POWER or D-T driver (4000.0 lbf by default)
INITIAL_BCTHRUST= 4000.0
%
% Initialization with a subsonic flow around the engine.
SUBSONIC_ENGINE= NO
%
% Axis of the cylinder that defines the subsonic region (A_X, A_Y, A_Z, B_X, B_Y, B_Z, Radius)
SUBSONIC_ENGINE_CYL= ( 0.0, 0.0, 0.0, 1.0, 0.0 , 0.0, 1.0 )
%
% Flow variables that define the subsonic region (Mach, Alpha, Beta, Pressure, Temperature)
SUBSONIC_ENGINE_VALUES= ( 0.4, 0.0, 0.0, 2116.216, 518.67 )

% ------------------------- TURBOMACHINERY SIMULATION -------------------------%
%
% Specify kind of architecture for each zone (AXIAL, CENTRIPETAL, CENTRIFUGAL,
%                                             CENTRIPETAL_AXIAL, AXIAL_CENTRIFUGAL)
TURBOMACHINERY_KIND= CENTRIPETAL CENTRIPETAL_AXIAL
%
% Specify kind of interpolation for the mixing-plane (LINEAR_INTERPOLATION,
%                                                     NEAREST_SPAN, MATCHING)
MIXINGPLANE_INTERFACE_KIND= LINEAR_INTERPOLATION
%
% Specify option for turbulent mixing-plane (YES, NO) default NO
TURBULENT_MIXINGPLANE= YES
%
% Specify ramp option for Outlet pressure (YES, NO) default NO
RAMP_OUTLET_PRESSURE= NO
%
% Parameters of the outlet pressure ramp (starting outlet pressure,
% updating-iteration-frequency, total number of iteration for the ramp)
RAMP_OUTLET_PRESSURE_COEFF= (400000.0, 10.0, 500)
%
% Specify ramp option for rotating frame (YES, NO) default NO
RAMP_ROTATING_FRAME= YES
%
% Parameters of the rotating frame ramp (starting rotational speed,
% updating-iteration-frequency, total number of iteration for the ramp)
RAMP_ROTATING_FRAME_COEFF= (0.0, 39.0, 500)
%
% Specify Kind of average process for linearizing the Navier-Stokes
% equation at inflow and outflow BCs included at the mixing-plane interface
% (ALGEBRAIC, AREA, MASSSFLUX, MIXEDOUT) default AREA
AVERAGE_PROCESS_KIND= MIXEDOUT
%
% Specify Kind of average process for computing turbomachinery performance parameters
% (ALGEBRAIC, AREA, MASSSFLUX, MIXEDOUT) default AREA
PERFORMANCE_AVERAGE_PROCESS_KIND= MIXEDOUT
%
% Parameters of the Newton method for the MIXEDOUT average algorithm
% (under relaxation factor, tollerance, max number of iterations)
MIXEDOUT_COEFF= (1.0, 1.0E-05, 15)
%
% Limit of Mach number below which the mixedout algorithm is substituted
% with a AREA average algorithm to avoid numerical issues
AVERAGE_MACH_LIMIT= 0.05

% ------------------- RADIATIVE HEAT TRANSFER SIMULATION ----------------------%
%
% Type of radiation model (NONE, P1)
RADIATION_MODEL = NONE
%
% Kind of initialization of the P1 model (ZERO, TEMPERATURE_INIT)
P1_INITIALIZATION = TEMPERATURE_INIT
%
% Absorption coefficient
ABSORPTION_COEFF = 1.0
%
% Scattering coefficient
SCATTERING_COEFF = 0.0
%
% Apply a volumetric heat source as a source term (NO, YES) in the form of an ellipsoid (YES, NO)
HEAT_SOURCE = NO
%
% Value of the volumetric heat source
HEAT_SOURCE_VAL = 1.0E6
%
% Rotation of the volumetric heat source respect to Z axis (degrees)
HEAT_SOURCE_ROTATION_Z = 0.0
%
% Position of heat source center (Heat_Source_Center_X, Heat_Source_Center_Y, Heat_Source_Center_Z)
HEAT_SOURCE_CENTER = ( 0.0, 0.0, 0.0 )
%
% Vector of heat source radii (Heat_Source_Radius_A, Heat_Source_Radius_B, Heat_Source_Radius_C)
HEAT_SOURCE_RADIUS = ( 1.0, 1.0, 1.0 )
%
% Wall emissivity of the marker for radiation purposes
MARKER_EMISSIVITY = ( MARKER_NAME, 1.0 )
%
% Courant-Friedrichs-Lewy condition of the finest grid in radiation solvers
CFL_NUMBER_RAD = 1.0E3
%
% Time discretization for radiation problems (EULER_IMPLICIT)
TIME_DISCRE_RADIATION = EULER_IMPLICIT

% --------------------- SPECIES TRANSPORT SIMULATION --------------------------%
%
% Specify scalar transport model (NONE, SPECIES_TRANSPORT, FLAMELET)
KIND_SCALAR_MODEL= NONE
%
% Mass diffusivity model (CONSTANT_DIFFUSIVITY)
DIFFUSIVITY_MODEL= CONSTANT_DIFFUSIVITY
%
% Mass diffusivity if DIFFUSIVITY_MODEL= CONSTANT_DIFFUSIVITY is chosen. D_air ~= 0.001
DIFFUSIVITY_CONSTANT= 0.001
%
% Turbulent Schmidt number of mass diffusion
SCHMIDT_NUMBER_TURBULENT= 0.7
%
% Inlet Species boundary marker(s) with the following format:
% (inlet_marker, Species1, Species2, ..., SpeciesN-1, inlet_marker2, Species1, Species2, ...)
% For N species, N-1 transport equations are solved, the last one Y_N is solved algebraically as 1-(sum of the species 1 to (N-1))
MARKER_INLET_SPECIES= (inlet, 0.5, ..., inlet2, 0.6, ...)
%
% Use strong inlet and outlet BC in the species solver
SPECIES_USE_STRONG_BC= NO
%
% Convective numerical method for species transport (SCALAR_UPWIND)
CONV_NUM_METHOD_SPECIES= SCALAR_UPWIND
%
% Monotonic Upwind Scheme for Conservation Laws (TVD) in the species equations.
% Required for 2nd order upwind schemes (NO, YES)
MUSCL_SPECIES= NO
%
% Slope limiter for species equations (NONE, VENKATAKRISHNAN, VENKATAKRISHNAN_WANG, BARTH_JESPERSEN, VAN_ALBADA_EDGE)
SLOPE_LIMITER_SPECIES = NONE
%
% Time discretization for species equations (EULER_IMPLICIT, EULER_EXPLICIT)
TIME_DISCRE_SPECIES= EULER_IMPLICIT
%
% Reduction factor of the CFL coefficient in the species problem
CFL_REDUCTION_SPECIES= 1.0
%
% Initial values for scalar transport
SPECIES_INIT= 1.0, ...
%
% Activate clipping for scalar transport equations
SPECIES_CLIPPING= NO
%
% Maximum values for scalar clipping
SPECIES_CLIPPING_MAX= 1.0, ...
%
% Minimum values for scalar clipping
SPECIES_CLIPPING_MIN= 0.0, ...

% --------------------- INVERSE DESIGN SIMULATION -----------------------------%
%
% Evaluate an inverse design problem using Cp (NO, YES)
INV_DESIGN_CP= NO
%
% Evaluate an inverse design problem using heat flux (NO, YES)
INV_DESIGN_HEATFLUX= NO

% ----------------------- BODY FORCE DEFINITION -------------------------------%
%
% Apply a body force as a source term (NO, YES)
BODY_FORCE= NO
%
% Vector of body force values (BodyForce_X, BodyForce_Y, BodyForce_Z)
BODY_FORCE_VECTOR= ( 0.0, 0.0, 0.0 )

% --------------------- STREAMWISE PERIODICITY DEFINITION ---------------------%
%
% Generally for streamwise periodictiy one has to set MARKER_PERIODIC= (<inlet>, <outlet>, ...)
% appropriately as a boundary condition.
%
% Specify type of streamwise periodictiy (default=NONE, PRESSURE_DROP, MASSFLOW)
KIND_STREAMWISE_PERIODIC= NONE
%
% Delta P [Pa] value that drives the flow as a source term in the momentum equations.
% Defaults to 1.0.
STREAMWISE_PERIODIC_PRESSURE_DROP= 1.0
%
% Target massflow [kg/s]. Necessary pressure drop is determined iteratively. 
% Initial value is given via STREAMWISE_PERIODIC_PRESSURE_DROP. Default value 1.0.
% Use INC_OUTLET_DAMPING as a relaxation factor. Default value 0.1 is a good start.
STREAMWISE_PERIODIC_MASSFLOW= 0.0
%
% Use streamwise periodic temperature (default=NO, YES)
% If NO, the heatflux is taken out at the outlet.
% This option is only necessary if INC_ENERGY_EQUATION=YES
STREAMWISE_PERIODIC_TEMPERATURE= NO
%
% Prescribe integrated heat [W] extracted at the periodic "outlet".
% Only active if STREAMWISE_PERIODIC_TEMPERATURE= NO.
% If set to zero, the heat is integrated automatically over all present MARKER_HEATFLUX.
% Upon convergence, the area averaged inlet temperature will be INC_TEMPERATURE_INIT.
% Defaults to 0.0.
STREAMWISE_PERIODIC_OUTLET_HEAT= 0.0
%
% -------------------- BOUNDARY CONDITION DEFINITION --------------------------%
%
% Euler wall boundary marker(s) (NONE = no marker)
% Implementation identical to MARKER_SYM.
MARKER_EULER= ( airfoil )
%
% Navier-Stokes (no-slip), constant heat flux wall  marker(s) (NONE = no marker)
% Format: ( marker name, constant heat flux (J/m^2), ... )
MARKER_HEATFLUX= ( NONE )
%
% Navier-Stokes (no-slip), heat-transfer/convection wall marker(s) (NONE = no marker)
% Available for compressible and incompressible flow.
% Format: ( marker name, constant heat-transfer coefficient (J/(K*m^2)), constant reservoir Temperature (K) ... )
MARKER_HEATTRANSFER= ( NONE )
%
% Navier-Stokes (no-slip), isothermal wall marker(s) (NONE = no marker)
% Format: ( marker name, constant wall temperature (K), ... )
MARKER_ISOTHERMAL= ( NONE )
%
% Far-field boundary marker(s) (NONE = no marker)
MARKER_FAR= ( farfield )
%
% Symmetry boundary marker(s) (NONE = no marker)
% Implementation identical to MARKER_EULER.
MARKER_SYM= ( NONE )
%
% Internal boundary marker(s) e.g. no boundary condition (NONE = no marker)
MARKER_INTERNAL= ( NONE )
%
% Near-Field boundary marker(s) (NONE = no marker)
MARKER_NEARFIELD= ( NONE )
%
%
% Inlet boundary type (TOTAL_CONDITIONS, MASS_FLOW)
INLET_TYPE= TOTAL_CONDITIONS
%
% Read inlet profile from a file (YES, NO) default: NO
SPECIFIED_INLET_PROFILE= NO
%
% File specifying inlet profile
INLET_FILENAME= inlet.dat
%
% Inlet boundary marker(s) with the following formats (NONE = no marker)
% Total Conditions: (inlet marker, total temp, total pressure, flow_direction_x,
%           flow_direction_y, flow_direction_z, ... ) where flow_direction is
%           a unit vector.
% Mass Flow: (inlet marker, density, velocity magnitude, flow_direction_x,
%           flow_direction_y, flow_direction_z, ... ) where flow_direction is
%           a unit vector.
% Inc. Velocity: (inlet marker, temperature, velocity magnitude, flow_direction_x,
%           flow_direction_y, flow_direction_z, ... ) where flow_direction is
%           a unit vector.
% Inc. Pressure: (inlet marker, temperature, total pressure, flow_direction_x,
%           flow_direction_y, flow_direction_z, ... ) where flow_direction is
%           a unit vector.
MARKER_INLET= ( NONE )
%
% Outlet boundary marker(s) (NONE = no marker)
% Compressible: ( outlet marker, back pressure (static thermodynamic), ... )
% Inc. Pressure: ( outlet marker, back pressure (static gauge in Pa), ... )
% Inc. Mass Flow: ( outlet marker, mass flow target (kg/s), ... )
MARKER_OUTLET= ( NONE )
%
% Actuator disk boundary type (VARIABLE_LOAD, VARIABLES_JUMP, BC_THRUST,
%                              DRAG_MINUS_THRUST)
ACTDISK_TYPE= VARIABLES_JUMP
%
% Actuator disk boundary marker(s) with the following formats (NONE = no marker)
% Variable Load: (inlet face marker, outlet face marker, 0.0, 0.0, 0.0, 0.0, 0.0, 0.0)
% Variables Jump: ( inlet face marker, outlet face marker,
%                   Takeoff pressure jump (psf), Takeoff temperature jump (R), Takeoff rev/min,
%                   Cruise  pressure jump (psf), Cruise temperature jump (R), Cruise rev/min )
% BC Thrust: ( inlet face marker, outlet face marker,
%              Takeoff BC thrust (lbs), 0.0, Takeoff rev/min,
%              Cruise BC thrust (lbs), 0.0, Cruise rev/min )
% Drag-Thrust: ( inlet face marker, outlet face marker,
%                Takeoff Drag-Thrust (lbs), 0.0, Takeoff rev/min,
%                Cruise Drag-Thrust (lbs), 0.0, Cruise rev/min )
MARKER_ACTDISK= ( NONE )
%
% Actuator disk data input file name
ACTDISK_FILENAME= actuatordisk.dat
%
% Supersonic inlet boundary marker(s) (NONE = no marker)
% Format: (inlet marker, temperature, static pressure, velocity_x,
%           velocity_y, velocity_z, ... ), i.e. primitive variables specified.
MARKER_SUPERSONIC_INLET= ( NONE )
%
% Supersonic outlet boundary marker(s) (NONE = no marker)
MARKER_SUPERSONIC_OUTLET= ( NONE )
%
% Periodic boundary marker(s) (NONE = no marker)
% Format: ( periodic marker, donor marker, rotation_center_x, rotation_center_y,
% rotation_center_z, rotation_angle_x-axis, rotation_angle_y-axis,
% rotation_angle_z-axis, translation_x, translation_y, translation_z, ... )
MARKER_PERIODIC= ( NONE )
%
% Engine Inflow boundary type (FAN_FACE_MACH, FAN_FACE_PRESSURE, FAN_FACE_MDOT)
ENGINE_INFLOW_TYPE= FAN_FACE_MACH
%
% Engine inflow boundary marker(s) (NONE = no marker)
% Format: (engine inflow marker, fan face Mach, ... )
MARKER_ENGINE_INFLOW= ( NONE )
%
% Engine exhaust boundary marker(s) with the following formats (NONE = no marker)
% Format: (engine exhaust marker, total nozzle temp, total nozzle pressure, ... )
MARKER_ENGINE_EXHAUST= ( NONE )
%
% Displacement boundary marker(s) (NONE = no marker)
% Format: ( displacement marker, displacement value normal to the surface, ... )
MARKER_NORMAL_DISPL= ( NONE )
%
% Pressure boundary marker(s) (NONE = no marker)
% Format: ( pressure marker )
MARKER_PRESSURE= ( NONE )
%
% Riemann boundary marker(s) (NONE = no marker)
% Format: (marker, data kind flag, list of data)
MARKER_RIEMANN= ( NONE )
%
% Shroud boundary marker(s) (NONE = no marker)
% Format: (marker)
% If the ROTATING_FRAME option is activated, this option force
% the velocity on the boundaries specified to 0.0
MARKER_SHROUD= (NONE)
%
% Interface (s) definition, identifies the surface shared by
% two different zones. The interface is defined by listing pairs of
% markers (one from each zone connected by the interface)
% Example:
%   Given an arbitrary number of zones (A, B, C, ...)
%   A and B share a surface, interface 1
%   A and C share a surface, interface 2
% Format: ( marker_A_on_interface_1, marker_B_on_interface_1,
%           marker_A_on_interface_2, marker_C_on_interface_2, ... )
%
MARKER_ZONE_INTERFACE= ( NONE )
%
% Specifies the interface (s)
% The kind of interface is defined by listing pairs of markers (one from each
% zone connected by the interface)
% Example:
%   Given an arbitrary number of zones (A, B, C, ...)
%   A and B share a surface, interface 1
%   A and C share a surface, interface 2
% Format: ( marker_A_on_interface_1, marker_B_on_interface_1,
%           marker_A_on_interface_2, marker_C_on_interface_2, ... )
%
MARKER_FLUID_INTERFACE= ( NONE )
%
% Kind of interface interpolation among different zones (NEAREST_NEIGHBOR,
%                                                        ISOPARAMETRIC, SLIDING_MESH)
KIND_INTERPOLATION= NEAREST_NEIGHBOR
%
% Inflow and Outflow markers must be specified, for each blade (zone), following
% the natural groth of the machine (i.e, from the first blade to the last)
MARKER_TURBOMACHINERY= ( NONE )
%
% Mixing-plane interface markers must be specified to activate the transfer of
% information between zones
MARKER_MIXINGPLANE_INTERFACE= ( NONE )
%
% Giles boundary condition for inflow, outflow and mixing-plane
% Format inlet:  ( marker, TOTAL_CONDITIONS_PT, Total Pressure , Total Temperature,
% Flow dir-norm, Flow dir-tang, Flow dir-span, under-relax-avg, under-relax-fourier)
% Format outlet: ( marker, STATIC_PRESSURE, Static Pressure value, -, -, -, -, under-relax-avg, under-relax-fourier)
% Format mixing-plane in and out: ( marker, MIXING_IN or MIXING_OUT, -, -, -, -, -, -, under-relax-avg, under-relax-fourier)
MARKER_GILES= ( NONE )
%
% This option insert an extra under relaxation factor for the Giles BC at the hub
% and shroud (under relax factor applied, span percentage to under relax)
GILES_EXTRA_RELAXFACTOR= ( 0.05, 0.05)
%
% YES Non reflectivity activated, NO the Giles BC behaves as a normal 1D characteristic-based BC
SPATIAL_FOURIER= NO
%
% Catalytic wall marker(s) (NONE = no marker)
% Format: ( marker name, ... )
CATALYTIC_WALL= ( NONE )

% ------------------------ WALL ROUGHNESS DEFINITION --------------------------%
% The equivalent sand grain roughness height (k_s) on each of the wall. This must be in m.
% This is a list of (string, double) each element corresponding to the MARKER defined in WALL_TYPE.
WALL_ROUGHNESS = (wall1, ks1, wall2, ks2)
%WALL_ROUGHNESS = (wall1, ks1, wall2, 0.0) %is also allowed

% ------------------------ WALL FUNCTION DEFINITION --------------------------%
%
% The von Karman constant, the constant below only affects the standard wall function model 
WALLMODEL_KAPPA= 0.41
%
% The wall function model constant B 
WALLMODEL_B= 5.5
%
% The y+ value below which the wall function is switched off and we resolve the wall 
WALLMODEL_MINYPLUS= 5.0
%
% [Expert] Max Newton iterations used for the standard wall function
WALLMODEL_MAXITER= 200
%
% [Expert] relaxation factor for the Newton iterations of the standard wall function 
WALLMODEL_RELFAC= 0.5

% ------------------------ SURFACES IDENTIFICATION ----------------------------%
%
% Marker(s) of the surface in the surface flow solution file
MARKER_PLOTTING = ( airfoil )
%
% Marker(s) of the surface where the non-dimensional coefficients are evaluated.
MARKER_MONITORING = ( airfoil )
%
% Viscous wall markers for which wall functions must be applied. (NONE = no marker)
% Format: ( marker name, wall function type -NO_WALL_FUNCTION, STANDARD_WALL_FUNCTION,
%           ADAPTIVE_WALL_FUNCTION, SCALABLE_WALL_FUNCTION, EQUILIBRIUM_WALL_MODEL,
%           NONEQUILIBRIUM_WALL_MODEL-, ... )
MARKER_WALL_FUNCTIONS= ( airfoil, NO_WALL_FUNCTION )
%
% Marker(s) of the surface where custom thermal BC's are defined.
MARKER_PYTHON_CUSTOM = ( NONE )
%
% Marker(s) of the surface where obj. func. (design problem) will be evaluated
MARKER_DESIGNING = ( airfoil )
%
% Marker(s) of the surface that is going to be analyzed in detail (massflow, average pressure, distortion, etc)
MARKER_ANALYZE = ( airfoil )
%
% Method to compute the average value in MARKER_ANALYZE (AREA, MASSFLUX).
MARKER_ANALYZE_AVERAGE = MASSFLUX

% ------------- COMMON PARAMETERS DEFINING THE NUMERICAL METHOD ---------------%
%
% Numerical method for spatial gradients (GREEN_GAUSS, WEIGHTED_LEAST_SQUARES)
NUM_METHOD_GRAD= GREEN_GAUSS

% Numerical method for spatial gradients to be used for MUSCL reconstruction
% Options are (GREEN_GAUSS, WEIGHTED_LEAST_SQUARES, LEAST_SQUARES). Default value is
% NONE and the method specified in NUM_METHOD_GRAD is used.
NUM_METHOD_GRAD_RECON = LEAST_SQUARES
%
% CFL number (initial value for the adaptive CFL number)
CFL_NUMBER= 15.0
%
% Adaptive CFL number (NO, YES)
CFL_ADAPT= NO
%
% Parameters of the adaptive CFL number (factor-down, factor-up, CFL min value,
%                                        CFL max value, acceptable linear solver convergence)
% Local CFL increases by factor-up until max if the solution rate of change is not limited,
% and acceptable linear convergence is achieved. It is reduced if rate is limited, or if there
% is not enough linear convergence, or if the nonlinear residuals are stagnant and oscillatory.
% It is reset back to min when linear solvers diverge, or if nonlinear residuals increase too much.
CFL_ADAPT_PARAM= ( 0.1, 2.0, 10.0, 1e10, 0.001 )
%
% Maximum Delta Time in local time stepping simulations
MAX_DELTA_TIME= 1E6
%
% Runge-Kutta alpha coefficients
RK_ALPHA_COEFF= ( 0.66667, 0.66667, 1.000000 )
%
% Objective function in gradient evaluation  (DRAG, LIFT, SIDEFORCE, MOMENT_X,
%                                             MOMENT_Y, MOMENT_Z, EFFICIENCY, BUFFET,
%                                             EQUIVALENT_AREA, NEARFIELD_PRESSURE,
%                                             FORCE_X, FORCE_Y, FORCE_Z, THRUST,
%                                             TORQUE, TOTAL_HEATFLUX, CUSTOM_OBJFUNC
%                                             MAXIMUM_HEATFLUX, INVERSE_DESIGN_PRESSURE,
%                                             INVERSE_DESIGN_HEATFLUX, SURFACE_TOTAL_PRESSURE,
%                                             SURFACE_MASSFLOW, SURFACE_STATIC_PRESSURE, SURFACE_MACH)
% For a weighted sum of objectives: separate by commas, add OBJECTIVE_WEIGHT and MARKER_MONITORING in matching order.
OBJECTIVE_FUNCTION= DRAG
%
% List of weighting values when using more than one OBJECTIVE_FUNCTION. Separate by commas and match with MARKER_MONITORING.
OBJECTIVE_WEIGHT = 1.0
%
% Expression used when "OBJECTIVE_FUNCTION= CUSTOM_OBJFUNC", any history/screen output can be used together with common
% math functions (sqrt, cos, exp, etc.). This can be used for constraint aggregation (as below) or to compute something
% SU2 does not, see TestCases/user_defined_functions/.
CUSTOM_OBJFUNC= 'DRAG + 10 * pow(fmax(0.4-LIFT, 0), 2)'

% ----------- SLOPE LIMITER AND DISSIPATION SENSOR DEFINITION -----------------%
%
% Monotonic Upwind Scheme for Conservation Laws (TVD) in the flow equations.
%           Required for 2nd order upwind schemes (NO, YES)
MUSCL_FLOW= YES
%
% Slope limiter (NONE, VENKATAKRISHNAN, VENKATAKRISHNAN_WANG,
%                BARTH_JESPERSEN, VAN_ALBADA_EDGE)
SLOPE_LIMITER_FLOW= VENKATAKRISHNAN
%
% Monotonic Upwind Scheme for Conservation Laws (TVD) in the turbulence equations.
%           Required for 2nd order upwind schemes (NO, YES)
MUSCL_TURB= NO
%
% Slope limiter (NONE, VENKATAKRISHNAN, VENKATAKRISHNAN_WANG,
%                BARTH_JESPERSEN, VAN_ALBADA_EDGE)
SLOPE_LIMITER_TURB= VENKATAKRISHNAN
%
% Monotonic Upwind Scheme for Conservation Laws (TVD) in the adjoint flow equations.
%           Required for 2nd order upwind schemes (NO, YES)
MUSCL_ADJFLOW= YES
%
% Slope limiter (NONE, VENKATAKRISHNAN, BARTH_JESPERSEN, VAN_ALBADA_EDGE,
%                SHARP_EDGES, WALL_DISTANCE)
SLOPE_LIMITER_ADJFLOW= VENKATAKRISHNAN
%
% Monotonic Upwind Scheme for Conservation Laws (TVD) in the turbulence adjoint equations.
%           Required for 2nd order upwind schemes (NO, YES)
MUSCL_ADJTURB= NO
%
% Slope limiter (NONE, VENKATAKRISHNAN, BARTH_JESPERSEN, VAN_ALBADA_EDGE)
SLOPE_LIMITER_ADJTURB= VENKATAKRISHNAN
%
% Coefficient for the Venkat's limiter (upwind scheme). A larger values decrease
%             the extent of limiting, values approaching zero cause
%             lower-order approximation to the solution (0.05 by default)
VENKAT_LIMITER_COEFF= 0.05
%
% Reference coefficient for detecting sharp edges (3.0 by default).
REF_SHARP_EDGES = 3.0
%
% Coefficient for the adjoint sharp edges limiter (3.0 by default).
ADJ_SHARP_LIMITER_COEFF= 3.0
%
% Remove sharp edges from the sensitivity evaluation (NO, YES)
SENS_REMOVE_SHARP = NO
%
% Freeze the value of the limiter after a number of iterations
LIMITER_ITER= 999999
%
% 1st order artificial dissipation coefficients for
%     the Lax–Friedrichs method ( 0.15 by default )
LAX_SENSOR_COEFF= 0.15
%
% 2nd and 4th order artificial dissipation coefficients for
%     the JST method ( 0.5, 0.02 by default )
JST_SENSOR_COEFF= ( 0.5, 0.02 )
%
% 1st order artificial dissipation coefficients for
%     the adjoint Lax–Friedrichs method ( 0.15 by default )
ADJ_LAX_SENSOR_COEFF= 0.15
%
% 2nd, and 4th order artificial dissipation coefficients for
%     the adjoint JST method ( 0.5, 0.02 by default )
ADJ_JST_SENSOR_COEFF= ( 0.5, 0.02 )

% ------------------------ LINEAR SOLVER DEFINITION ---------------------------%
%
% Linear solver or smoother for implicit formulations:
% BCGSTAB, FGMRES, RESTARTED_FGMRES, CONJUGATE_GRADIENT (self-adjoint problems only), SMOOTHER.
LINEAR_SOLVER= FGMRES
%
% Same for discrete adjoint (smoothers not supported), replaces LINEAR_SOLVER in SU2_*_AD codes.
DISCADJ_LIN_SOLVER= FGMRES
%
% Preconditioner of the Krylov linear solver or type of smoother (ILU, LU_SGS, LINELET, JACOBI)
LINEAR_SOLVER_PREC= ILU
%
% Same for discrete adjoint (JACOBI or ILU), replaces LINEAR_SOLVER_PREC in SU2_*_AD codes.
DISCADJ_LIN_PREC= ILU
%
% Linear solver ILU preconditioner fill-in level (0 by default)
LINEAR_SOLVER_ILU_FILL_IN= 0
%
% Minimum error of the linear solver for implicit formulations
LINEAR_SOLVER_ERROR= 1E-6
%
% Max number of iterations of the linear solver for the implicit formulation
LINEAR_SOLVER_ITER= 5
%
% Restart frequency for RESTARTED_FGMRES
LINEAR_SOLVER_RESTART_FREQUENCY= 10
%
% Relaxation factor for smoother-type solvers (LINEAR_SOLVER= SMOOTHER)
LINEAR_SOLVER_SMOOTHER_RELAXATION= 1.0

% -------------------------- MULTIGRID PARAMETERS -----------------------------%
%
% Multi-grid levels (0 = no multi-grid)
MGLEVEL= 0
%
% Multi-grid cycle (V_CYCLE, W_CYCLE, FULLMG_CYCLE)
MGCYCLE= V_CYCLE
%
% Multi-grid pre-smoothing level
MG_PRE_SMOOTH= ( 1, 2, 3, 3 )
%
% Multi-grid post-smoothing level
MG_POST_SMOOTH= ( 0, 0, 0, 0 )
%
% Jacobi implicit smoothing of the correction
MG_CORRECTION_SMOOTH= ( 0, 0, 0, 0 )
%
% Damping factor for the residual restriction
MG_DAMP_RESTRICTION= 0.75
%
% Damping factor for the correction prolongation
MG_DAMP_PROLONGATION= 0.75

% -------------------- FLOW NUMERICAL METHOD DEFINITION -----------------------%
%
% Convective numerical method (JST, JST_KE, JST_MAT, LAX-FRIEDRICH, CUSP, ROE, AUSM,
%                              AUSMPLUSUP, AUSMPLUSUP2, AUSMPWPLUS, HLLC, TURKEL_PREC,
%                              SW, MSW, FDS, SLAU, SLAU2, L2ROE, LMROE)
CONV_NUM_METHOD_FLOW= ROE
%
% Roe Low Dissipation function for Hybrid RANS/LES simulations (FD, NTS, NTS_DUCROS)
ROE_LOW_DISSIPATION= FD
%
% Post-reconstruction correction for low Mach number flows (NO, YES)
LOW_MACH_CORR= NO
%
% Roe-Turkel preconditioning for low Mach number flows (NO, YES)
LOW_MACH_PREC= NO
%
% Use numerically computed Jacobians for AUSM+up(2) and SLAU(2)
% Slower per iteration but potentialy more stable and capable of higher CFL
USE_ACCURATE_FLUX_JACOBIANS= NO
%
% Use the vectorized version of the selected numerical method (available for JST family and Roe).
% SU2 should be compiled for an AVX or AVX512 architecture for best performance.
% NOTE: Currently vectorization always used for schemes that support it.
USE_VECTORIZATION= YES
%
% Entropy fix coefficient (0.0 implies no entropy fixing, 1.0 implies scalar
%                          artificial dissipation)
ENTROPY_FIX_COEFF= 0.0
%
% Higher values than 1 (3 to 4) make the global Jacobian of central schemes (compressible flow
% only) more diagonal dominant (but mathematically incorrect) so that higher CFL can be used.
CENTRAL_JACOBIAN_FIX_FACTOR= 4.0
%
% Time discretization (RUNGE-KUTTA_EXPLICIT, EULER_IMPLICIT, EULER_EXPLICIT)
TIME_DISCRE_FLOW= EULER_IMPLICIT
%
% Use a Newton-Krylov method on the flow equations, see TestCases/rans/oneram6/turb_ONERAM6_nk.cfg
% For multizone discrete adjoint it will use FGMRES on inner iterations with restart frequency
% equal to "QUASI_NEWTON_NUM_SAMPLES".
NEWTON_KRYLOV= NO

% ------------------- FEM FLOW NUMERICAL METHOD DEFINITION --------------------%
%
% FEM numerical method (DG)
NUM_METHOD_FEM_FLOW= DG
%
% Riemann solver used for DG (ROE, LAX-FRIEDRICH, AUSM, AUSMPW+, HLLC, VAN_LEER)
RIEMANN_SOLVER_FEM= ROE
%
% Constant factor applied for quadrature with straight elements (2.0 by default)
QUADRATURE_FACTOR_STRAIGHT_FEM = 2.0
%
% Constant factor applied for quadrature with curved elements (3.0 by default)
QUADRATURE_FACTOR_CURVED_FEM = 3.0
%
% Factor for the symmetrizing terms in the DG FEM discretization (1.0 by default)
THETA_INTERIOR_PENALTY_DG_FEM = 1.0
%
% Compute the entropy in the fluid model (YES, NO)
COMPUTE_ENTROPY_FLUID_MODEL= YES
%
% Use the lumped mass matrix for steady DGFEM computations (NO, YES)
USE_LUMPED_MASSMATRIX_DGFEM= NO
%
% Only compute the exact Jacobian of the spatial discretization (NO, YES)
JACOBIAN_SPATIAL_DISCRETIZATION_ONLY= NO
%
% Number of aligned bytes for the matrix multiplications. Multiple of 64. (128 by default)
ALIGNED_BYTES_MATMUL= 128
%
% Time discretization (RUNGE-KUTTA_EXPLICIT, CLASSICAL_RK4_EXPLICIT, ADER_DG)
TIME_DISCRE_FEM_FLOW= RUNGE-KUTTA_EXPLICIT
%
% Number of time DOFs for the predictor step of ADER-DG (2 by default)
%TIME_DOFS_ADER_DG= 2
% Factor applied during quadrature in time for ADER-DG. (2.0 by default)
%QUADRATURE_FACTOR_TIME_ADER_DG = 2.0
%
% Type of discretization used in the predictor step of ADER-DG (ADER_ALIASED_PREDICTOR, ADER_NON_ALIASED_PREDICTOR)
ADER_PREDICTOR= ADER_ALIASED_PREDICTOR
% Number of time levels for time accurate local time stepping. (1 by default, max. allowed 15)
LEVELS_TIME_ACCURATE_LTS= 1
%
% Specify the method for matrix coloring for Jacobian computations (GREEDY_COLORING, NATURAL_COLORING)
KIND_MATRIX_COLORING= GREEDY_COLORING

% -------------------- TURBULENT NUMERICAL METHOD DEFINITION ------------------%
%
% Convective numerical method (SCALAR_UPWIND)
CONV_NUM_METHOD_TURB= SCALAR_UPWIND
%
% Time discretization (EULER_IMPLICIT, EULER_EXPLICIT)
TIME_DISCRE_TURB= EULER_IMPLICIT
%
% Reduction factor of the CFL coefficient in the turbulence problem
CFL_REDUCTION_TURB= 1.0

% --------------------- HEAT NUMERICAL METHOD DEFINITION ----------------------%
%
% Value of the thermal diffusivity
THERMAL_DIFFUSIVITY= 1.0
%
% Convective numerical method
CONV_NUM_METHOD_HEAT= SPACE_CENTERED
%
% Check if the MUSCL scheme should be used
MUSCL_HEAT= YES
%
% 2nd and 4th order artificial dissipation coefficients for the JST method
JST_SENSOR_COEFF_HEAT= ( 0.5, 0.15 )
%
% Time discretization
TIME_DISCRE_HEAT= EULER_IMPLICIT
%
% ---------------- ADJOINT-FLOW NUMERICAL METHOD DEFINITION -------------------%
%
% Frozen the slope limiter in the discrete adjoint formulation (NO, YES)
FROZEN_LIMITER_DISC= NO
%
% Frozen the turbulent viscosity in the discrete adjoint formulation (NO, YES)
FROZEN_VISC_DISC= NO
%
% Use an inconsistent spatial integration (primal-dual) in the discrete
% adjoint formulation. The AD will use the numerical methods in
% the ADJOINT-FLOW NUMERICAL METHOD DEFINITION section (NO, YES)
INCONSISTENT_DISC= NO
%
% Convective numerical method (JST, LAX-FRIEDRICH, ROE)
CONV_NUM_METHOD_ADJFLOW= JST
%
% Time discretization (RUNGE-KUTTA_EXPLICIT, EULER_IMPLICIT)
TIME_DISCRE_ADJFLOW= EULER_IMPLICIT
%
% Relaxation coefficient (also for discrete adjoint problems)
RELAXATION_FACTOR_ADJOINT= 1.0
%
% Enable (if != 0) quasi-Newton acceleration/stabilization of discrete adjoints
QUASI_NEWTON_NUM_SAMPLES= 20
%
% Reduction factor of the CFL coefficient in the adjoint problem
CFL_REDUCTION_ADJFLOW= 0.8
%
% Limit value for the adjoint variable
LIMIT_ADJFLOW= 1E6
%
% Use multigrid in the adjoint problem (NO, YES)
MG_ADJFLOW= YES

% ---------------- ADJOINT-TURBULENT NUMERICAL METHOD DEFINITION --------------%
%
% Convective numerical method (SCALAR_UPWIND)
CONV_NUM_METHOD_ADJTURB= SCALAR_UPWIND
%
% Time discretization (EULER_IMPLICIT)
TIME_DISCRE_ADJTURB= EULER_IMPLICIT
%
% Reduction factor of the CFL coefficient in the adjoint turbulent problem
CFL_REDUCTION_ADJTURB= 0.01


% -------------------- NEMO NUMERICAL METHOD DEFINITION -----------------------%
%
% Mixture transport properties (WILKE,GUPTA-YOS,CHAPMANN-ENSKOG, SUTHERLAND)
TRANSPORT_COEFF_MODEL = WILKE

% ----------------------- GEOMETRY EVALUATION PARAMETERS ----------------------%
%
% Marker(s) of the surface where geometrical based function will be evaluated
GEO_MARKER= ( airfoil )
%
% Description of the geometry to be analyzed (AIRFOIL, WING)
GEO_DESCRIPTION= AIRFOIL
%
% Coordinate of the stations to be analyzed
GEO_LOCATION_STATIONS= (0.0, 0.5, 1.0)
%
% Geometrical bounds (Y coordinate) for the wing geometry analysis or
% fuselage evaluation (X coordinate)
GEO_BOUNDS= (1.5, 3.5)
%
% Plot loads and Cp distributions on each airfoil section
GEO_PLOT_STATIONS= NO
%
% Number of section cuts to make when calculating wing geometry
GEO_NUMBER_STATIONS= 25
%
% Geometrical evaluation mode (FUNCTION, GRADIENT)
GEO_MODE= FUNCTION

% ------------------------- GRID ADAPTATION STRATEGY --------------------------%
%
% Kind of grid adaptation (NONE, PERIODIC, FULL, FULL_FLOW, GRAD_FLOW,
%                          FULL_ADJOINT, GRAD_ADJOINT, GRAD_FLOW_ADJ, ROBUST,
%                          FULL_LINEAR, COMPUTABLE, COMPUTABLE_ROBUST,
%                          REMAINING, WAKE, SMOOTHING, SUPERSONIC_SHOCK)
KIND_ADAPT= FULL_FLOW
%
% Percentage of new elements (% of the original number of elements)
NEW_ELEMS= 5
%
% Scale factor for the dual volume
DUALVOL_POWER= 0.5
%
% Adapt the boundary elements (NO, YES)
ADAPT_BOUNDARY= YES

% ----------------------- DESIGN VARIABLE PARAMETERS --------------------------%
%
% Kind of deformation (NO_DEFORMATION, SCALE_GRID, TRANSLATE_GRID, ROTATE_GRID,
%                      FFD_SETTING, FFD_NACELLE,
%                      FFD_CONTROL_POINT, FFD_CAMBER, FFD_THICKNESS, FFD_TWIST
%                      FFD_CONTROL_POINT_2D, FFD_CAMBER_2D, FFD_THICKNESS_2D,
%                      FFD_TWIST_2D, HICKS_HENNE, SURFACE_BUMP, SURFACE_FILE)
DV_KIND= FFD_SETTING
%
% Marker of the surface in which we are going apply the shape deformation
DV_MARKER= ( airfoil )
%
% Parameters of the shape deformation
% - NO_DEFORMATION ( 1.0 )
% - TRANSLATE_GRID ( x_Disp, y_Disp, z_Disp ), as a unit vector
% - ROTATE_GRID ( x_Orig, y_Orig, z_Orig, x_End, y_End, z_End ) axis, DV_VALUE in deg.
% - SCALE_GRID ( 1.0 )
% - ANGLE_OF_ATTACK ( 1.0 )
% - FFD_SETTING ( 1.0 )
% - FFD_CONTROL_POINT ( FFD_BoxTag, i_Ind, j_Ind, k_Ind, x_Disp, y_Disp, z_Disp )
% - FFD_NACELLE ( FFD_BoxTag, rho_Ind, theta_Ind, phi_Ind, rho_Disp, phi_Disp )
% - FFD_GULL ( FFD_BoxTag, j_Ind )
% - FFD_ANGLE_OF_ATTACK ( FFD_BoxTag, 1.0 )
% - FFD_CAMBER ( FFD_BoxTag, i_Ind, j_Ind )
% - FFD_THICKNESS ( FFD_BoxTag, i_Ind, j_Ind )
% - FFD_TWIST ( FFD_BoxTag, j_Ind, x_Orig, y_Orig, z_Orig, x_End, y_End, z_End )
% - FFD_CONTROL_POINT_2D ( FFD_BoxTag, i_Ind, j_Ind, x_Disp, y_Disp )
% - FFD_CAMBER_2D ( FFD_BoxTag, i_Ind )
% - FFD_THICKNESS_2D ( FFD_BoxTag, i_Ind )
% - FFD_TWIST_2D ( FFD_BoxTag, x_Orig, y_Orig )
% - HICKS_HENNE ( Lower Surface (0)/Upper Surface (1)/Only one Surface (2), x_Loc )
% - SURFACE_BUMP ( x_Start, x_End, x_Loc )
DV_PARAM= ( 1, 0.5 )
%
% Value of the shape deformation
DV_VALUE= 0.01
%
% For DV_KIND = SURFACE_FILE: With SU2_DEF, give filename for surface
% deformation prescribed by an external parameterization. List moving markers
% in DV_MARKER and provide an ASCII file with name specified with DV_FILENAME
% and with format:
% GlobalID_0, x_0, y_0, z_0
% GlobalID_1, x_1, y_1, z_1
%   ...
% GlobalID_N, x_N, y_N, z_N
% where N is the total number of vertices on all moving markers, and x/y/z are
% the new position of each vertex. Points can be in any order. When SU2_DOT
% is called in SURFACE_FILE mode, sensitivities on surfaces will be written
% to an ASCII file with name given by DV_SENS_FILENAME and with format as
% rows of x, y, z, dJ/dx, dJ/dy, dJ/dz for each surface vertex.
DV_FILENAME= surface_positions.dat
DV_SENS_FILENAME= surface_sensitivity.dat
%
% Format for volume sensitivity file read by SU2_DOT (SU2_NATIVE,
% UNORDERED_ASCII). SU2_NATIVE is the native SU2 restart file (default),
% while UNORDERED_ASCII provide a file of field sensitivities
% as an ASCII file with name given by DV_SENS_FILENAMEand with format as
% rows of x, y, z, dJ/dx, dJ/dy, dJ/dz for each grid point.
DV_SENSITIVITY_FORMAT= SU2_NATIVE
DV_UNORDERED_SENS_FILENAME= unordered_sensitivity.dat

% ---------------- MESH DEFORMATION PARAMETERS (NEW SOLVER) -------------------%
%
% Use the reformatted pseudo-elastic solver for grid deformation
DEFORM_MESH= YES
%
% Moving markers which deform the mesh
MARKER_DEFORM_MESH = ( airfoil )
MARKER_DEFORM_MESH_SYM_PLANE = ( wall )

% ------------------------ GRID DEFORMATION PARAMETERS ------------------------%
%
% Linear solver or smoother for implicit formulations (FGMRES, RESTARTED_FGMRES, BCGSTAB)
DEFORM_LINEAR_SOLVER= FGMRES
%
% Preconditioner of the Krylov linear solver (ILU, LU_SGS, JACOBI)
DEFORM_LINEAR_SOLVER_PREC= ILU
%
% Number of smoothing iterations for mesh deformation
DEFORM_LINEAR_SOLVER_ITER= 1000
%
% Number of nonlinear deformation iterations (surface deformation increments)
DEFORM_NONLINEAR_ITER= 1
%
% Minimum residual criteria for the linear solver convergence of grid deformation
DEFORM_LINEAR_SOLVER_ERROR= 1E-14
%
% Print the residuals during mesh deformation to the console (YES, NO)
DEFORM_CONSOLE_OUTPUT= YES
%
% Deformation coefficient (linear elasticity limits from -1.0 to 0.5, a larger
% value is also possible)
DEFORM_COEFF = 1E6
%
% Type of element stiffness imposed for FEA mesh deformation (INVERSE_VOLUME,
%                                           WALL_DISTANCE, CONSTANT_STIFFNESS)
DEFORM_STIFFNESS_TYPE= WALL_DISTANCE
%
% Deform the grid only close to the surface. It is possible to specify how much
% of the volumetric grid is going to be deformed in meters or inches (1E6 by default)
DEFORM_LIMIT = 1E6

% -------------------- FREE-FORM DEFORMATION PARAMETERS -----------------------%
%
% Tolerance of the Free-Form Deformation point inversion
FFD_TOLERANCE= 1E-10
%
% Maximum number of iterations in the Free-Form Deformation point inversion
FFD_ITERATIONS= 500

% Parameters for prevention of self-intersections within FFD box
FFD_INTPREV = YES
FFD_INTPREV_ITER = 10
FFD_INTPREV_DEPTH = 3

% Parameters for prevention of nonconvex elements in mesh after deformation
CONVEXITY_CHECK = YES
CONVEXITY_CHECK_ITER = 10
CONVEXITY_CHECK_DEPTH = 3

%
% FFD box definition: 3D case (FFD_BoxTag, X1, Y1, Z1, X2, Y2, Z2, X3, Y3, Z3, X4, Y4, Z4,
%                              X5, Y5, Z5, X6, Y6, Z6, X7, Y7, Z7, X8, Y8, Z8)
%                     2D case (FFD_BoxTag, X1, Y1, 0.0, X2, Y2, 0.0, X3, Y3, 0.0, X4, Y4, 0.0,
%                              0.0, 0.0, 0.0, 0.0, 0.0, 0.0, 0.0, 0.0, 0.0, 0.0, 0.0, 0.0)
FFD_DEFINITION= (MAIN_BOX, 0.5, 0.25, -0.25, 1.5, 0.25, -0.25, 1.5, 0.75, -0.25, 0.5, 0.75, -0.25, 0.5, 0.25, 0.25, 1.5, 0.25, 0.25, 1.5, 0.75, 0.25, 0.5, 0.75, 0.25)
%
% FFD box degree: 3D case (i_degree, j_degree, k_degree)
%                 2D case (i_degree, j_degree, 0)
FFD_DEGREE= (10, 10, 1)
%
% Surface grid continuity at the intersection with the faces of the FFD boxes.
% To keep a particular level of surface continuity, SU2 automatically freezes the right
% number of control point planes (NO_DERIVATIVE, 1ST_DERIVATIVE, 2ND_DERIVATIVE, USER_INPUT)
FFD_CONTINUITY= 2ND_DERIVATIVE
%
% Definition of the FFD planes to be frozen in the FFD (x,y,z).
% Value from 0 FFD degree in that direction. Pick a value larger than degree if you don't want to fix any plane.
FFD_FIX_I= (0,2,3)
FFD_FIX_J= (0,2,3)
FFD_FIX_K= (0,2,3)
%
% There is a symmetry plane (j=0) for all the FFD boxes (YES, NO)
FFD_SYMMETRY_PLANE= NO
%
% FFD coordinate system (CARTESIAN)
FFD_COORD_SYSTEM= CARTESIAN
%
% Vector from the cartesian axis the cylindrical or spherical axis (using cartesian coordinates)
% Note that the location of the axis will affect the wall curvature of the FFD box as well as the
% design variable effect.
FFD_AXIS= (0.0, 0.0, 0.0)
%
% FFD Blending function: Bezier curves with global support (BEZIER), uniform BSplines with local support (BSPLINE_UNIFORM)
FFD_BLENDING= BEZIER
%
% Order of the BSplines
FFD_BSPLINE_ORDER= 2, 2, 2
%
% ------------------- UNCERTAINTY QUANTIFICATION DEFINITION -------------------%
%
% Eigenvalue perturbation definition (1, 2, or 3)
UQ_COMPONENT= 1
%
% Permuting eigenvectors (YES, NO)
UQ_PERMUTE= NO
%
% Under-relaxation factor (float [0,1], default = 0.1)
UQ_URLX= 0.1
%
% Perturbation magnitude (float [0,1], default= 1.0)
UQ_DELTA_B= 1.0
%
% --------------------- HYBRID PARALLEL (MPI+OpenMP) OPTIONS ---------------------%
%
% An advanced performance parameter for FVM solvers, a large-ish value should be best
% when relatively few threads per MPI rank are in use (~4). However, maximum parallelism
% is obtained with EDGE_COLORING_GROUP_SIZE=1, consider using this value only if SU2
% warns about low coloring efficiency during preprocessing (performance is usually worse).
% Setting the option to 0 disables coloring and a different strategy is used instead,
% that strategy is automatically used when the coloring efficiency is less than 0.875.
% The optimum value/strategy is case-dependent.
EDGE_COLORING_GROUP_SIZE= 512
%
% Independent "threads per MPI rank" setting for LU-SGS and ILU preconditioners.
% For problems where time is spend mostly in the solution of linear systems (e.g. elasticity,
% very high CFL central schemes), AND, if the memory bandwidth of the machine is saturated
% (4 or more cores per memory channel) better performance (via a reduction in linear iterations)
% may be possible by using a smaller value than that defined by the system or in the call to
% SU2_CFD (via the -t/--threads option).
% The default (0) means "same number of threads as for all else".
LINEAR_SOLVER_PREC_THREADS= 0
%
% ----------------------- PARTITIONING OPTIONS (ParMETIS) ------------------------ %
%
% Load balancing tolerance, lower values will make ParMETIS work harder to evenly
% distribute the work-estimate metric across all MPI ranks, at the expense of more
% edge cuts (i.e. increased communication cost).
PARMETIS_TOLERANCE= 0.02
%
% The work-estimate metric is a weighted function of the work-per-edge (e.g. spatial
% discretization, linear system solution) and of the work-per-point (e.g. source terms,
% temporal discretization) the former usually accounts for >90% of the total.
% These weights are INTEGERS (for compatibility with ParMETIS) thus not [0, 1].
% To balance memory usage (instead of computation) the point weight needs to be
% increased (especially for explicit time integration methods).
PARMETIS_EDGE_WEIGHT= 1
PARMETIS_POINT_WEIGHT= 0
%
% ----------------------- SOBOLEV GRADIENT SMOOTHING OPTIONS ----------------------%
%
% Activate the gradient smoothing solver for the discrete adjoint driver (NO, YES)
% see TestCases/grad_smooth/naca0012/inv_NACA0012_gradsmooth.cfg for a detailed explanantion
% on the config options shown here.
SMOOTH_GRADIENT= NO
%
% Mode how the Sobolev method is applied to the discrete adjoint gradient.
SOBOLEV_MODE= NO_MODUS
%
% Scaling factor for the identity part of the Laplace-Beltrami operator
SMOOTHING_EPSILON1= 1.0
%
% Scaling factor for the Laplace part of the Laplace-Beltrami operator
SMOOTHING_EPSILON2= 1.0
%
% Switch for applying the Sobolev smoothing to the design surface mesh, i.e., instead of the whole volume mesh (NO, YES).
SMOOTH_ON_SURFACE= NO
%
% Switch for running the smoothing procedure seperately in each space dimension (NO, YES).
SEPARATE_DIMENSIONS= NO
%
% Use Dirichlet boundary conditions when working on the design surface, only used for SMOOTH_ON_SURFACE= YES (NO, YES).
DIRICHLET_SURFACE_BOUNDARY= NO
%
% Marker for boundaries where Dirichlet boundary conditions are applied, only valid if working on the volume mesh.
MARKER_SOBOLEVBC= ( airfoil )
%
% Output filename for the assembled Sobolev smoothing system matrix
HESS_OBJFUNC_FILENAME= of_hess.dat
%
% Linear solver or smoother for implicit formulations (FGMRES, RESTARTED_FGMRES, BCGSTAB)
GRAD_LINEAR_SOLVER= FGMRES
%
% Preconditioner of the Krylov linear solver (ILU, LU_SGS, JACOBI)
GRAD_LINEAR_SOLVER_PREC= ILU
%
% Number of linear solver iterations for the Sobolev smoothing solver
GRAD_LINEAR_SOLVER_ITER= 1000
%
% Minimum residual criteria for the linear solver convergence of the Sobolev smoothing solver
GRAD_LINEAR_SOLVER_ERROR= 1E-14
%
% ------------------------- SCREEN/HISTORY VOLUME OUTPUT --------------------------%
%
% Screen output fields (use 'SU2_CFD -d <config_file>' to view list of available fields)
SCREEN_OUTPUT= (INNER_ITER, RMS_DENSITY, RMS_MOMENTUM-X, RMS_MOMENTUM-Y, RMS_ENERGY)
%
% History output groups (use 'SU2_CFD -d <config_file>' to view list of available fields)
HISTORY_OUTPUT= (ITER, RMS_RES)
%
% User defined functions available on screen and history output. See TestCases/user_defined_functions/.
CUSTOM_OUTPUTS= ''
%
% Volume output fields/groups (use 'SU2_CFD -d <config_file>' to view list of available fields)
VOLUME_OUTPUT= (COORDINATES, SOLUTION, PRIMITIVE)
%
% Writing frequency for screen output
SCREEN_WRT_FREQ_INNER= 1
%
SCREEN_WRT_FREQ_OUTER= 1
%
SCREEN_WRT_FREQ_TIME= 1
%
% Writing frequency for history output
HISTORY_WRT_FREQ_INNER= 1
%
HISTORY_WRT_FREQ_OUTER= 1
%
HISTORY_WRT_FREQ_TIME= 1
%
% list of writing frequencies corresponding to the list in OUTPUT_FILES 
OUTPUT_WRT_FREQ= 10, 250, 42
%
% Output the performance summary to the console at the end of SU2_CFD
WRT_PERFORMANCE= NO
%
% Overwrite or append iteration number to the restart files when saving 
WRT_RESTART_OVERWRITE= YES
%
% Overwrite or append iteration number to the surface files when saving 
WRT_SURFACE_OVERWRITE= YES
%
% Overwrite or append iteration number to the volume files when saving 
WRT_VOLUME_OVERWRITE= YES
%
% ------------------------- INPUT/OUTPUT FILE INFORMATION --------------------------%
%
% Mesh input file
MESH_FILENAME= mesh_NACA0012_inv.su2
%
% Mesh input file format (SU2, CGNS)
MESH_FORMAT= SU2
%
% Mesh output file
MESH_OUT_FILENAME= mesh_out.su2
%
% Restart flow input file
SOLUTION_FILENAME= solution_flow.dat
%
% Restart adjoint input file
SOLUTION_ADJ_FILENAME= solution_adj.dat
%
% Output tabular file format (TECPLOT, CSV)
TABULAR_FORMAT= CSV
%
% Files to output
% Possible formats : (TECPLOT_ASCII, TECPLOT, SURFACE_TECPLOT_ASCII,
%  SURFACE_TECPLOT, CSV, SURFACE_CSV, PARAVIEW_ASCII, PARAVIEW_LEGACY, SURFACE_PARAVIEW_ASCII,
%  SURFACE_PARAVIEW_LEGACY, PARAVIEW, SURFACE_PARAVIEW, RESTART_ASCII, RESTART, CGNS, SURFACE_CGNS, STL_ASCII, STL_BINARY)
% default : (RESTART, PARAVIEW, SURFACE_PARAVIEW)
OUTPUT_FILES= (RESTART, PARAVIEW, SURFACE_PARAVIEW)
%
% Output file convergence history (w/o extension)
CONV_FILENAME= history
%
% Output file with the forces breakdown
BREAKDOWN_FILENAME= forces_breakdown.dat
%
% Output file restart flow
RESTART_FILENAME= restart_flow.dat
%
% Output file restart adjoint
RESTART_ADJ_FILENAME= restart_adj.dat
%
% Output file flow (w/o extension) variables
VOLUME_FILENAME= flow
%
% Output file adjoint (w/o extension) variables
VOLUME_ADJ_FILENAME= adjoint
%
% Output Objective function
VALUE_OBJFUNC_FILENAME= of_eval.dat
%
% Output objective function gradient (using continuous adjoint)
GRAD_OBJFUNC_FILENAME= of_grad.dat
%
% Output file surface flow coefficient (w/o extension)
SURFACE_FILENAME= surface_flow
%
% Output file surface adjoint coefficient (w/o extension)
SURFACE_ADJ_FILENAME= surface_adjoint
%
% Read binary restart files (YES, NO)
READ_BINARY_RESTART= YES
%
% Reorient elements based on potential negative volumes (YES/NO)
REORIENT_ELEMENTS= YES
%
% --------------------- OPTIMAL SHAPE DESIGN DEFINITION -----------------------%
%
% Available flow based objective functions or constraint functions
%    DRAG, LIFT, SIDEFORCE, EFFICIENCY, BUFFET,
%    FORCE_X, FORCE_Y, FORCE_Z,
%    MOMENT_X, MOMENT_Y, MOMENT_Z,
%    THRUST, TORQUE, FIGURE_OF_MERIT,
%    EQUIVALENT_AREA, NEARFIELD_PRESSURE,
%    TOTAL_HEATFLUX, MAXIMUM_HEATFLUX,
%    INVERSE_DESIGN_PRESSURE, INVERSE_DESIGN_HEATFLUX,
%    SURFACE_TOTAL_PRESSURE, SURFACE_MASSFLOW
%    SURFACE_STATIC_PRESSURE, SURFACE_MACH
%
% Available geometrical based objective functions or constraint functions
%    AIRFOIL_AREA, AIRFOIL_THICKNESS, AIRFOIL_CHORD, AIRFOIL_TOC, AIRFOIL_AOA,
%    WING_VOLUME, WING_MIN_THICKNESS, WING_MAX_THICKNESS, WING_MAX_CHORD, WING_MIN_TOC, WING_MAX_TWIST, WING_MAX_CURVATURE, WING_MAX_DIHEDRAL
%    STATION#_WIDTH, STATION#_AREA, STATION#_THICKNESS, STATION#_CHORD, STATION#_TOC,
%    STATION#_TWIST (where # is the index of the station defined in GEO_LOCATION_STATIONS)
%
% Available design variables
% 2D Design variables
%    FFD_CONTROL_POINT_2D   (  19, Scale | Mark. List | FFD_BoxTag, i_Ind, j_Ind, x_Mov, y_Mov )
%    FFD_CAMBER_2D          (  20, Scale | Mark. List | FFD_BoxTag, i_Ind )
%    FFD_THICKNESS_2D       (  21, Scale | Mark. List | FFD_BoxTag, i_Ind )
%    FFD_TWIST_2D           (  22, Scale | Mark. List | FFD_BoxTag, x_Orig, y_Orig )
%    HICKS_HENNE            (  30, Scale | Mark. List | Lower(0)/Upper(1) side, x_Loc )
%    ANGLE_OF_ATTACK        ( 101, Scale | Mark. List | 1.0 )
%
% 3D Design variables
%    FFD_CONTROL_POINT      (  11, Scale | Mark. List | FFD_BoxTag, i_Ind, j_Ind, k_Ind, x_Mov, y_Mov, z_Mov )
%    FFD_NACELLE            (  12, Scale | Mark. List | FFD_BoxTag, rho_Ind, theta_Ind, phi_Ind, rho_Mov, phi_Mov )
%    FFD_GULL               (  13, Scale | Mark. List | FFD_BoxTag, j_Ind )
%    FFD_CAMBER             (  14, Scale | Mark. List | FFD_BoxTag, i_Ind, j_Ind )
%    FFD_TWIST              (  15, Scale | Mark. List | FFD_BoxTag, j_Ind, x_Orig, y_Orig, z_Orig, x_End, y_End, z_End )
%    FFD_THICKNESS          (  16, Scale | Mark. List | FFD_BoxTag, i_Ind, j_Ind )
%    FFD_ROTATION           (  18, Scale | Mark. List | FFD_BoxTag, x_Axis, y_Axis, z_Axis, x_Turn, y_Turn, z_Turn )
%    FFD_ANGLE_OF_ATTACK    (  24, Scale | Mark. List | FFD_BoxTag, 1.0 )
%
% Global design variables
%    TRANSLATION            (   1, Scale | Mark. List | x_Disp, y_Disp, z_Disp )
%    ROTATION               (   2, Scale | Mark. List | x_Axis, y_Axis, z_Axis, x_Turn, y_Turn, z_Turn )
%
% Definition of multipoint design problems, this option should be combined with the
% the prefix MULTIPOINT in the objective function or constraint (e.g. MULTIPOINT_DRAG, MULTIPOINT_LIFT, etc.)
MULTIPOINT_MACH_NUMBER= (0.79, 0.8, 0.81)
MULTIPOINT_AOA= (1.25, 1.25, 1.25)
MULTIPOINT_SIDESLIP_ANGLE= (0.0, 0.0, 0.0)
MULTIPOINT_TARGET_CL= (0.8, 0.8, 0.8)
MULTIPOINT_REYNOLDS_NUMBER= (1E6, 1E6, 1E6)
MULTIPOINT_FREESTREAM_PRESSURE= (101325.0, 101325.0, 101325.0)
MULTIPOINT_FREESTREAM_TEMPERATURE= (288.15, 288.15, 288.15)
MULTIPOINT_OUTLET_VALUE= (0.0, 0.0, 0.0)
MULTIPOINT_WEIGHT= (0.33333, 0.33333, 0.33333)
MULTIPOINT_MESH_FILENAME= (mesh_NACA0012_m79.su2, mesh_NACA0012_m8.su2, mesh_NACA0012_m81.su2)
%
% Optimization objective function with scaling factor, separated by semicolons.
% To include quadratic penalty function: use OPT_CONSTRAINT option syntax within the OPT_OBJECTIVE list.
% ex= Objective * Scale
OPT_OBJECTIVE= DRAG
%
% Optimization constraint functions with pushing factors (affects its value, not the gradient  in the python scripts), separated by semicolons
% ex= (Objective = Value ) * Scale, use '>','<','='
OPT_CONSTRAINT= ( LIFT > 0.328188 ) * 0.001; ( MOMENT_Z > 0.034068 ) * 0.001; ( AIRFOIL_THICKNESS > 0.11 ) * 0.001
%
% Factor to reduce the norm of the gradient (affects the objective function and gradient in the python scripts)
% In general, a norm of the gradient ~1E-6 is desired.
OPT_GRADIENT_FACTOR= 1E-6
%
% Factor to relax or accelerate the optimizer convergence (affects the line search in SU2_DEF)
% In general, surface deformations of 0.01'' or 0.0001m are desirable
OPT_RELAX_FACTOR= 1E3
%
% Maximum number of iterations
OPT_ITERATIONS= 100
%
% Requested accuracy
OPT_ACCURACY= 1E-10
%
% Optimization bound (bounds the line search in SU2_DEF)
OPT_LINE_SEARCH_BOUND= 1E6
%
% Upper bound for each design variable (bound in the python optimizer)
OPT_BOUND_UPPER= 1E10
%
% Lower bound for each design variable (bound in the python optimizer)
OPT_BOUND_LOWER= -1E10
%
% Finite difference step size for python scripts (0.001 default, recommended
%                                                 0.001 x REF_LENGTH)
FIN_DIFF_STEP = 0.001
%
% Optimization design variables, separated by semicolons
DEFINITION_DV= ( 1, 1.0 | airfoil | 0, 0.05 ); ( 1, 1.0 | airfoil | 0, 0.10 ); ( 1, 1.0 | airfoil | 0, 0.15 ); ( 1, 1.0 | airfoil | 0, 0.20 ); ( 1, 1.0 | airfoil | 0, 0.25 ); ( 1, 1.0 | airfoil | 0, 0.30 ); ( 1, 1.0 | airfoil | 0, 0.35 ); ( 1, 1.0 | airfoil | 0, 0.40 ); ( 1, 1.0 | airfoil | 0, 0.45 ); ( 1, 1.0 | airfoil | 0, 0.50 ); ( 1, 1.0 | airfoil | 0, 0.55 ); ( 1, 1.0 | airfoil | 0, 0.60 ); ( 1, 1.0 | airfoil | 0, 0.65 ); ( 1, 1.0 | airfoil | 0, 0.70 ); ( 1, 1.0 | airfoil | 0, 0.75 ); ( 1, 1.0 | airfoil | 0, 0.80 ); ( 1, 1.0 | airfoil | 0, 0.85 ); ( 1, 1.0 | airfoil | 0, 0.90 ); ( 1, 1.0 | airfoil | 0, 0.95 ); ( 1, 1.0 | airfoil | 1, 0.05 ); ( 1, 1.0 | airfoil | 1, 0.10 ); ( 1, 1.0 | airfoil | 1, 0.15 ); ( 1, 1.0 | airfoil | 1, 0.20 ); ( 1, 1.0 | airfoil | 1, 0.25 ); ( 1, 1.0 | airfoil | 1, 0.30 ); ( 1, 1.0 | airfoil | 1, 0.35 ); ( 1, 1.0 | airfoil | 1, 0.40 ); ( 1, 1.0 | airfoil | 1, 0.45 ); ( 1, 1.0 | airfoil | 1, 0.50 ); ( 1, 1.0 | airfoil | 1, 0.55 ); ( 1, 1.0 | airfoil | 1, 0.60 ); ( 1, 1.0 | airfoil | 1, 0.65 ); ( 1, 1.0 | airfoil | 1, 0.70 ); ( 1, 1.0 | airfoil | 1, 0.75 ); ( 1, 1.0 | airfoil | 1, 0.80 ); ( 1, 1.0 | airfoil | 1, 0.85 ); ( 1, 1.0 | airfoil | 1, 0.90 ); ( 1, 1.0 | airfoil | 1, 0.95 )
%
% Use combined objective within gradient evaluation: may reduce cost to compute gradients when using the adjoint formulation.
OPT_COMBINE_OBJECTIVE = NO
%
% --------------------- LIBROM PARAMETERS -----------------------%
% LibROM can be found here: https://github.com/LLNL/libROM
%
% Toggle saving to librom (NO, YES)
SAVE_LIBROM = NO
%
% Prefix to the saved libROM files (default: su2)
LIBROM_BASE_FILENAME = su2
%
% Specify POD basis generation algorithm (STATIC_POD, INCREMENTAL_POD) 
% STATIC_POD recommended for steady problems
BASIS_GENERATION = STATIC_POD
%
% Maximum number of basis vectors to keep (default: 100)
MAX_BASIS_DIM = 100
%
% Frequency of snapshots saves, for unsteady problems (default: 1. 2 means every other)
ROM_SAVE_FREQ = 1<|MERGE_RESOLUTION|>--- conflicted
+++ resolved
@@ -315,11 +315,7 @@
 % ---- NONEQUILIBRIUM GAS, IDEAL GAS, POLYTROPIC, VAN DER WAALS AND PENG ROBINSON CONSTANTS, CoolProp library -------%
 %
 % Fluid model (STANDARD_AIR, IDEAL_GAS, VW_GAS, PR_GAS,
-<<<<<<< HEAD
-%              CONSTANT_DENSITY, INC_IDEAL_GAS, INC_IDEAL_GAS_POLY, MUTATIONPP, SU2_NONEQ, FLUID_MIXTURE, FLUID_FLAMELET)
-=======
-%              CONSTANT_DENSITY, INC_IDEAL_GAS, INC_IDEAL_GAS_POLY, MUTATIONPP, SU2_NONEQ, FLUID_MIXTURE, COOLPROP)
->>>>>>> 7132d99e
+%              CONSTANT_DENSITY, INC_IDEAL_GAS, INC_IDEAL_GAS_POLY, MUTATIONPP, SU2_NONEQ, FLUID_MIXTURE, COOLPROP, FLUID_FLAMELET)
 FLUID_MODEL= STANDARD_AIR
 % To find all available fluid name for CoolProp library, clikc the following link:
 % http://www.coolprop.org/fluid_properties/PurePseudoPure.html#list-of-fluids
