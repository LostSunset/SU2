%%%%%%%%%%%%%%%%%%%%%%%%%%%%%%%%%%%%%%%%%%%%%%%%%%%%%%%%%%%%%%%%%%%%%%%%%%%%%%%%
%                                                                              %
% SU2 configuration file                                                       %
% Case description: _________________________________________________________  %
% Author: ___________________________________________________________________  %
% Institution: ______________________________________________________________  %
% Date: __________                                                             %
% File Version 7.4.0 "Blackbird"                                               %
%                                                                              %
%%%%%%%%%%%%%%%%%%%%%%%%%%%%%%%%%%%%%%%%%%%%%%%%%%%%%%%%%%%%%%%%%%%%%%%%%%%%%%%%

% ------------- DIRECT, ADJOINT, AND LINEARIZED PROBLEM DEFINITION ------------%
%
% Solver type (EULER, NAVIER_STOKES, RANS,
%              INC_EULER, INC_NAVIER_STOKES, INC_RANS,
%              NEMO_EULER, NEMO_NAVIER_STOKES,
%              FEM_EULER, FEM_NAVIER_STOKES, FEM_RANS, FEM_LES,
%              HEAT_EQUATION_FVM, ELASTICITY)
SOLVER= EULER
%
% Specify turbulence model (NONE, SA, SST)
KIND_TURB_MODEL= NONE
%
% Specify versions/corrections of the SST model (V2003m, V1994m, VORTICITY, KATO_LAUNDER, UQ, SUSTAINING)
SST_OPTIONS= NONE
%
% Specify versions/corrections of the SA model (NEGATIVE, EDWARDS, WITHFT2, QCR2000, COMPRESSIBILITY, ROTATION, BCM, EXPERIMENTAL)
SA_OPTIONS= NONE
%
% Transition model (NONE, LM)
KIND_TRANS_MODEL= NONE
%
% Specify subgrid scale model(NONE, IMPLICIT_LES, SMAGORINSKY, WALE, VREMAN)
KIND_SGS_MODEL= NONE
%
% Specify the verification solution(NO_VERIFICATION_SOLUTION, INVISCID_VORTEX,
%                                   RINGLEB, NS_UNIT_QUAD, TAYLOR_GREEN_VORTEX,
%                                   MMS_NS_UNIT_QUAD, MMS_NS_UNIT_QUAD_WALL_BC,
%                                   MMS_NS_TWO_HALF_CIRCLES, MMS_NS_TWO_HALF_SPHERES,
%                                   MMS_INC_EULER, MMS_INC_NS, INC_TAYLOR_GREEN_VORTEX,
%                                   USER_DEFINED_SOLUTION)
KIND_VERIFICATION_SOLUTION= NO_VERIFICATION_SOLUTION
%
% Mathematical problem (DIRECT, CONTINUOUS_ADJOINT, DISCRETE_ADJOINT)
% Defaults to DISCRETE_ADJOINT for the SU2_*_AD codes, and to DIRECT otherwise.
MATH_PROBLEM= DIRECT
%
% Axisymmetric simulation, only compressible flows (NO, YES)
AXISYMMETRIC= NO
%
% Restart solution (NO, YES)
RESTART_SOL= NO
%
% Discard the data storaged in the solution and geometry files
% e.g. AOA, dCL/dAoA, dCD/dCL, iter, etc.
% Note that AoA in the solution and geometry files is critical
% to aero design using AoA as a variable. (NO, YES)
DISCARD_INFILES= NO
%
% System of measurements (SI, US)
% International system of units (SI): ( meters, kilograms, Kelvins,
%                                       Newtons = kg m/s^2, Pascals = N/m^2,
%                                       Density = kg/m^3, Speed = m/s,
%                                       Equiv. Area = m^2 )
% United States customary units (US): ( inches, slug, Rankines, lbf = slug ft/s^2,
%                                       psf = lbf/ft^2, Density = slug/ft^3,
%                                       Speed = ft/s, Equiv. Area = ft^2 )
SYSTEM_MEASUREMENTS= SI
%
% List of config files for each zone in a multizone setup with SOLVER=MULTIPHYSICS
% Order here has to match the order in the meshfile if just one is used.
CONFIG_LIST= (configA.cfg, configB.cfg, ...)
%
% ------------------------------- SOLVER CONTROL ------------------------------%
%
% Number of iterations for single-zone problems
ITER= 1
%
% Maximum number of inner iterations
INNER_ITER= 9999
%
% Maximum number of outer iterations (only for multizone problems)
OUTER_ITER= 1
%
% Maximum number of time iterations
TIME_ITER= 1
%
% Convergence field
CONV_FIELD= DRAG
%
% Min value of the residual (log10 of the residual)
CONV_RESIDUAL_MINVAL= -8
%
% Start convergence criteria at iteration number
CONV_STARTITER= 10
%
% Number of elements to apply the criteria
CONV_CAUCHY_ELEMS= 100
%
% Epsilon to control the series convergence
CONV_CAUCHY_EPS= 1E-10
%
% Iteration number to begin unsteady restarts
RESTART_ITER= 0
%
%% Time convergence monitoring
WINDOW_CAUCHY_CRIT = YES
%
% List of time convergence fields
CONV_WINDOW_FIELD = (TAVG_DRAG, TAVG_LIFT)
%
% Time Convergence Monitoring starts at Iteration WINDOW_START_ITER + CONV_WINDOW_STARTITER
CONV_WINDOW_STARTITER = 0
%
% Epsilon to control the series convergence
CONV_WINDOW_CAUCHY_EPS = 1E-3
%
% Number of elements to apply the criteria
CONV_WINDOW_CAUCHY_ELEMS = 10
%
% ------------------------- TIME-DEPENDENT SIMULATION -------------------------------%
%
% Time domain simulation
TIME_DOMAIN= NO
%
% Unsteady simulation (NO, TIME_STEPPING, DUAL_TIME_STEPPING-1ST_ORDER,
%                      DUAL_TIME_STEPPING-2ND_ORDER, HARMONIC_BALANCE)
TIME_MARCHING= NO
%
% Time Step for dual time stepping simulations (s) -- Only used when UNST_CFL_NUMBER = 0.0
% For the DG-FEM solver it is used as a synchronization time when UNST_CFL_NUMBER != 0.0
TIME_STEP= 0.0
%
% Total Physical Time for dual time stepping simulations (s)
MAX_TIME= 50.0
%
% Unsteady Courant-Friedrichs-Lewy number of the finest grid
UNST_CFL_NUMBER= 0.0
%
%%  Windowed output time averaging
% Time iteration to start the windowed time average in a direct run
WINDOW_START_ITER = 500
%
% Window used for reverse sweep and direct run. Options (SQUARE, HANN, HANN_SQUARE, BUMP) Square is default.
WINDOW_FUNCTION = SQUARE
%
% ------------------------------- DES Parameters ------------------------------%
%
% Specify Hybrid RANS/LES model (SA_DES, SA_DDES, SA_ZDES, SA_EDDES)
HYBRID_RANSLES= SA_DDES
%
% DES Constant (0.65)
DES_CONST= 0.65

% -------------------- COMPRESSIBLE FREE-STREAM DEFINITION --------------------%
%
% Mach number (non-dimensional, based on the free-stream values)
MACH_NUMBER= 0.8
%
% Angle of attack (degrees, only for compressible flows)
AOA= 1.25
%
% Side-slip angle (degrees, only for compressible flows)
SIDESLIP_ANGLE= 0.0
%
% Init option to choose between Reynolds (default) or thermodynamics quantities
% for initializing the solution (REYNOLDS, TD_CONDITIONS)
INIT_OPTION= REYNOLDS
%
% Free-stream option to choose between density and temperature (default) for
% initializing the solution (TEMPERATURE_FS, DENSITY_FS)
FREESTREAM_OPTION= TEMPERATURE_FS
%
% Free-stream pressure (101325.0 N/m^2, 2116.216 psf by default)
FREESTREAM_PRESSURE= 101325.0
%
% Free-stream temperature (288.15 K, 518.67 R by default)
FREESTREAM_TEMPERATURE= 288.15
%
% Free-stream VIBRATIONAL temperature (288.15 K, 518.67 R by default)
FREESTREAM_TEMPERATURE_VE= 288.15
%
% Reynolds number (non-dimensional, based on the free-stream values)
REYNOLDS_NUMBER= 6.5E6
%
% Reynolds length (1 m, 1 inch by default)
REYNOLDS_LENGTH= 1.0
%
% Free-stream density (1.2886 Kg/m^3, 0.0025 slug/ft^3 by default)
FREESTREAM_DENSITY= 1.2886
%
% Free-stream velocity (1.0 m/s, 1.0 ft/s by default)
FREESTREAM_VELOCITY= ( 1.0, 0.00, 0.00 )
%
% Free-stream viscosity (1.853E-5 N s/m^2, 3.87E-7 lbf s/ft^2 by default)
FREESTREAM_VISCOSITY= 1.853E-5
%
% Free-stream turbulence intensity
FREESTREAM_TURBULENCEINTENSITY= 0.05
%
% Fix turbulence quantities to far-field values inside an upstream half-space
TURB_FIXED_VALUES= NO
%
% Shift of the half-space on which fixed values are applied. 
% It consists of those coordinates whose dot product with the 
% normalized far-field velocity is less than this parameter.
TURB_FIXED_VALUES_DOMAIN= -1.0
%
% Free-stream ratio between turbulent and laminar viscosity
FREESTREAM_TURB2LAMVISCRATIO= 10.0
%
% Compressible flow non-dimensionalization (DIMENSIONAL, FREESTREAM_PRESS_EQ_ONE,
%                              FREESTREAM_VEL_EQ_MACH, FREESTREAM_VEL_EQ_ONE)
REF_DIMENSIONALIZATION= DIMENSIONAL

% ---------------- INCOMPRESSIBLE FLOW CONDITION DEFINITION -------------------%
%
% Density model within the incompressible flow solver.
% Options are CONSTANT (default), BOUSSINESQ, or VARIABLE. If VARIABLE,
% an appropriate fluid model must be selected.
INC_DENSITY_MODEL= CONSTANT
%
% Solve the energy equation in the incompressible flow solver
INC_ENERGY_EQUATION = NO
%
% Initial density for incompressible flows
% (1.2886 kg/m^3 by default (air), 998.2 Kg/m^3 (water))
INC_DENSITY_INIT= 1.2886
%
% Initial velocity for incompressible flows (1.0,0,0 m/s by default)
INC_VELOCITY_INIT= ( 1.0, 0.0, 0.0 )
%
% Initial temperature for incompressible flows that include the
% energy equation (288.15 K by default). Value is ignored if
% INC_ENERGY_EQUATION is false.
INC_TEMPERATURE_INIT= 288.15
%
% Non-dimensionalization scheme for incompressible flows. Options are
% INITIAL_VALUES (default), REFERENCE_VALUES, or DIMENSIONAL.
% INC_*_REF values are ignored unless REFERENCE_VALUES is chosen.
INC_NONDIM= INITIAL_VALUES
%
% Reference density for incompressible flows (1.0 kg/m^3 by default)
INC_DENSITY_REF= 1.0
%
% Reference velocity for incompressible flows (1.0 m/s by default)
INC_VELOCITY_REF= 1.0
%
% Reference temperature for incompressible flows that include the
% energy equation (1.0 K by default)
INC_TEMPERATURE_REF = 1.0
%
% List of inlet types for incompressible flows. List length must
% match number of inlet markers. Options: VELOCITY_INLET, PRESSURE_INLET.
INC_INLET_TYPE= VELOCITY_INLET
%
% Damping coefficient for iterative updates at pressure inlets. (0.1 by default)
INC_INLET_DAMPING= 0.1
%
% List of outlet types for incompressible flows. List length must
% match number of outlet markers. Options: PRESSURE_OUTLET, MASS_FLOW_OUTLET
INC_OUTLET_TYPE= PRESSURE_OUTLET
%
% Damping coefficient for iterative updates at mass flow outlets. (0.1 by default)
INC_OUTLET_DAMPING= 0.1
%
% Epsilon^2 multipier in Beta calculation for incompressible preconditioner.
BETA_FACTOR= 4.1
%
% ----------------------------- SOLID ZONE HEAT VARIABLES-----------------------%
%
% Thermal conductivity used for heat equation
THERMAL_CONDUCTIVITY_CONSTANT= 0.0
%
% Solids temperature at freestream conditions
FREESTREAM_TEMPERATURE= 288.15
%
% Density used in solids
MATERIAL_DENSITY= 2710.0
%
% ----------------------------- CL DRIVER DEFINITION ---------------------------%
%
% Activate fixed lift mode (specify a CL instead of AoA, NO/YES)
FIXED_CL_MODE= NO
%
% Target coefficient of lift for fixed lift mode (0.80 by default)
TARGET_CL= 0.80
%
% Estimation of dCL/dAlpha (0.2 per degree by default)
DCL_DALPHA= 0.2
%
% Maximum number of iterations between AoA updates
UPDATE_AOA_ITER_LIMIT= 100
%
% Number of iterations to evaluate dCL_dAlpha by using finite differences (500 by default)
ITER_DCL_DALPHA= 500

% ---------------------- REFERENCE VALUE DEFINITION ---------------------------%
%
% Reference origin for moment computation (m or in)
REF_ORIGIN_MOMENT_X = 0.25
REF_ORIGIN_MOMENT_Y = 0.00
REF_ORIGIN_MOMENT_Z = 0.00
%
% Reference length for moment non-dimensional coefficients (m or in)
REF_LENGTH= 1.0
%
% Reference area for non-dimensional force coefficients (0 implies automatic
% calculation) (m^2 or in^2)
REF_AREA= 1.0
%
% Aircraft semi-span (0 implies automatic calculation) (m or in)
SEMI_SPAN= 0.0

% ---- NONEQUILIBRIUM GAS, IDEAL GAS, POLYTROPIC, VAN DER WAALS AND PENG ROBINSON CONSTANTS -------%
%
% Fluid model (STANDARD_AIR, IDEAL_GAS, VW_GAS, PR_GAS,
%              CONSTANT_DENSITY, INC_IDEAL_GAS, INC_IDEAL_GAS_POLY, MUTATIONPP, SU2_NONEQ, FLUID_MIXTURE, FLUID_FLAMELET)
FLUID_MODEL= STANDARD_AIR
%
% Ratio of specific heats (1.4 default and the value is hardcoded
%                          for the model STANDARD_AIR, compressible only)
GAMMA_VALUE= 1.4
%
% Specific gas constant (287.058 J/kg*K default and this value is hardcoded
%                        for the model STANDARD_AIR, compressible only)
GAS_CONSTANT= 287.058
%
% Critical Temperature (131.00 K by default)
CRITICAL_TEMPERATURE= 131.00
%
% Critical Pressure (3588550.0 N/m^2 by default)
CRITICAL_PRESSURE= 3588550.0
%
% Acentri factor (0.035 (air))
ACENTRIC_FACTOR= 0.035
%
% Specific heat at constant pressure, Cp (1004.703 J/kg*K (air)).
% Incompressible fluids with energy eqn. (CONSTANT_DENSITY, INC_IDEAL_GAS) and the heat equation.
SPECIFIC_HEAT_CP= 1004.703
%
% Thermal expansion coefficient (0.00347 K^-1 (air))
% Used with Boussinesq approx. (incompressible, BOUSSINESQ density model only)
THERMAL_EXPANSION_COEFF= 0.00347
%
% Molecular Weights of species for an incompressible ideal gas (28.96 g/mol (air) default), 
% For multispecies, we have N Molecular weights: W_1, W_2,...., W_N
MOLECULAR_WEIGHT= 28.96, 16.043
%
% Temperature polynomial coefficients (up to quartic) for specific heat Cp.
% Format -> Cp(T) : b0 + b1*T + b2*T^2 + b3*T^3 + b4*T^4
CP_POLYCOEFFS= (0.0, 0.0, 0.0, 0.0, 0.0)
%
% Nonequilibrium fluid options
%
% Gas model - mixture
GAS_MODEL= AIR-5
%
% Initial gas composition in mass fractions
GAS_COMPOSITION= (0.77, 0.23, 0.0, 0.0, 0.0)
%
% Freeze chemical reactions
FROZEN_MIXTURE= NO
%
% --------------------------- VISCOSITY MODEL ---------------------------------%
%
% Viscosity model (SUTHERLAND, CONSTANT_VISCOSITY, POLYNOMIAL_VISCOSITY).
VISCOSITY_MODEL= SUTHERLAND
%
% Molecular Viscosity that would be constant (1.716E-5 by default)
MU_CONSTANT= 1.716E-5
%
% Sutherland Viscosity Ref (1.716E-5 default value for AIR SI)
MU_REF= 1.716E-5
%
% Sutherland Temperature Ref (273.15 K default value for AIR SI)
MU_T_REF= 273.15
%
% Sutherland constant (110.4 default value for AIR SI)
SUTHERLAND_CONSTANT= 110.4
%
% Temperature polynomial coefficients (up to quartic) for viscosity.
% Format -> Mu(T) : b0 + b1*T + b2*T^2 + b3*T^3 + b4*T^4
MU_POLYCOEFFS= (0.0, 0.0, 0.0, 0.0, 0.0)

% --------------------------- THERMAL CONDUCTIVITY MODEL ----------------------%
%
% Laminar Conductivity model (CONSTANT_CONDUCTIVITY, CONSTANT_PRANDTL,
% POLYNOMIAL_CONDUCTIVITY).
CONDUCTIVITY_MODEL= CONSTANT_PRANDTL
%
% Molecular Thermal Conductivity that would be constant (0.0257 by default)
THERMAL_CONDUCTIVITY_CONSTANT= 0.0257
%
% Laminar Prandtl number (0.72 (air), only for CONSTANT_PRANDTL)
PRANDTL_LAM= 0.72
%
% Temperature polynomial coefficients (up to quartic) for conductivity.
% Format -> Kt(T) : b0 + b1*T + b2*T^2 + b3*T^3 + b4*T^4
KT_POLYCOEFFS= (0.0, 0.0, 0.0, 0.0, 0.0)
%
% Definition of the turbulent thermal conductivity model for RANS
% (CONSTANT_PRANDTL_TURB by default, NONE).
TURBULENT_CONDUCTIVITY_MODEL= CONSTANT_PRANDTL_TURB
%
% Turbulent Prandtl number (0.9 (air) by default)
PRANDTL_TURB= 0.90
%
% ----------------------- DYNAMIC MESH DEFINITION -----------------------------%
%
% Type of dynamic mesh (NONE, RIGID_MOTION, ROTATING_FRAME,
%                       STEADY_TRANSLATION, GUST)
% ROTATING_FRAME: This option considers both parameters ROTATION_RATE and
% TRANSLATION_RATE, which allows to simulate a free-flying aircraft (in a flight
% mechanical sense) which moves and rotates in all six degrees of freedom about
% the center of gravity. In this context, the farfield MACH number is set to 
% zero and MACH_MOTION is used instead to compute force coefficients. 
% STEADY_TRANSLATION: This option considers only the parameter TRANSLATION_RATE.
%
GRID_MOVEMENT= NONE
%
% Motion mach number (non-dimensional). Used for initializing a viscous flow
% with the Reynolds number and for computing force coeffs. with dynamic meshes.
MACH_MOTION= 0.8
%
% Coordinates of the motion origin
MOTION_ORIGIN= 0.25 0.0 0.0
%
% Angular velocity vector (rad/s) about the motion origin
ROTATION_RATE = 0.0 0.0 0.0
%
% Pitching angular freq. (rad/s) about the motion origin
PITCHING_OMEGA= 0.0 0.0 0.0
%
% Pitching amplitude (degrees) about the motion origin
PITCHING_AMPL= 0.0 0.0 0.0
%
% Pitching phase offset (degrees) about the motion origin
PITCHING_PHASE= 0.0 0.0 0.0
%
% Translational velocity (m/s or ft/s) in the x, y, & z directions
TRANSLATION_RATE = 0.0 0.0 0.0
%
% Plunging angular freq. (rad/s) in x, y, & z directions
PLUNGING_OMEGA= 0.0 0.0 0.0
%
% Plunging amplitude (m or ft) in x, y, & z directions
PLUNGING_AMPL= 0.0 0.0 0.0
%
% Type of dynamic surface movement (NONE, DEFORMING, MOVING_WALL,
% AEROELASTIC, AEROELASTIC_RIGID_MOTION EXTERNAL, EXTERNAL_ROTATION)
SURFACE_MOVEMENT= NONE
%
% Moving wall boundary marker(s) (NONE = no marker, ignored for RIGID_MOTION)
MARKER_MOVING= ( NONE )
%
% Coordinates of the motion origin
SURFACE_MOTION_ORIGIN= 0.25
%
% Angular velocity vector (rad/s) about the motion origin
SURFACE_ROTATION_RATE = 0.0 0.0 0.0
%
% Pitching angular freq. (rad/s) about the motion origin
SURFACE_PITCHING_OMEGA= 0.0 0.0 0.0
%
% Pitching amplitude (degrees) about the motion origin
SURFACE_PITCHING_AMPL= 0.0 0.0 0.0
%
% Pitching phase offset (degrees) about the motion origin
SURFACE_PITCHING_PHASE= 0.0 0.0 0.0
%
% Translational velocity (m/s or ft/s) in the x, y, & z directions
SURFACE_TRANSLATION_RATE = 0.0 0.0 0.0
%
% Plunging angular freq. (rad/s) in x, y, & z directions
SURFACE_PLUNGING_OMEGA= 0.0 0.0 0.0
%
% Plunging amplitude (m or ft) in x, y, & z directions
SURFACE_PLUNGING_AMPL= 0.0 0.0 0.0
%
% Move Motion Origin for marker moving (1 or 0)
MOVE_MOTION_ORIGIN = 0
%
% ------------------------- BUFFET SENSOR DEFINITION --------------------------%
%
% Compute the Kenway-Martins separation sensor for buffet-onset detection
% If BUFFET objective/constraint is specified, the objective is given by
% the integrated sensor normalized by reference area
%
% See doi: 10.2514/1.J055172
%
% Evaluate buffet sensor on Navier-Stokes markers  (NO, YES)
BUFFET_MONITORING= NO
%
% Sharpness coefficient for the buffet sensor Heaviside function
BUFFET_K= 10.0
%
% Offset parameter for the buffet sensor Heaviside function
BUFFET_LAMBDA= 0.0

% -------------- AEROELASTIC SIMULATION (Typical Section Model) ---------------%
%
% Activated by GRID_MOVEMENT_KIND option
%
% The flutter speed index (modifies the freestream condition in the solver)
FLUTTER_SPEED_INDEX = 0.6
%
% Natural frequency of the spring in the plunging direction (rad/s)
PLUNGE_NATURAL_FREQUENCY = 100
%
% Natural frequency of the spring in the pitching direction (rad/s)
PITCH_NATURAL_FREQUENCY = 100
%
% The airfoil mass ratio
AIRFOIL_MASS_RATIO = 60
%
% Distance in semichords by which the center of gravity lies behind
% the elastic axis
CG_LOCATION = 1.8
%
% The radius of gyration squared (expressed in semichords)
% of the typical section about the elastic axis
RADIUS_GYRATION_SQUARED = 3.48
%
% Solve the aeroelastic equations every given number of internal iterations
AEROELASTIC_ITER = 3

% --------------------------- GUST SIMULATION ---------------------------------%
%
% Apply a wind gust (NO, YES)
WIND_GUST = NO
%
% Type of gust (NONE, TOP_HAT, SINE, ONE_M_COSINE, VORTEX, EOG)
GUST_TYPE = NONE
%
% Direction of the gust (X_DIR or Y_DIR)
GUST_DIR = Y_DIR
%
% Gust wavelenght (meters)
GUST_WAVELENGTH= 10.0
%
% Number of gust periods
GUST_PERIODS= 1.0
%
% Gust amplitude (m/s)
GUST_AMPL= 10.0
%
% Time at which to begin the gust (sec)
GUST_BEGIN_TIME= 0.0
%
% Location at which the gust begins (meters) */
GUST_BEGIN_LOC= 0.0

% ------------------------ SUPERSONIC SIMULATION ------------------------------%
% MARKER_NEARFIELD needs to be defined on a circumferential boundary within
% calculation domain so that it captures pressure disturbance from the model.
% The boundary should have a structured grid with the same number of nodes
% along each azimuthal angle.
% To run inverse design using target equivalent area, TargetEA.dat is required.
%
% Evaluate equivalent area on the Near-Field (NO, YES)
EQUIV_AREA= NO
%
% Integration limits of the equivalent area ( xmin, xmax, Dist_NearField )
EA_INT_LIMIT= ( 1.6, 2.9, 1.0 )
%
% Equivalent area scale factor ( EA should be ~ force based objective functions )
EA_SCALE_FACTOR= 1.0
%
% Fix an azimuthal line due to misalignments of the near-field
FIX_AZIMUTHAL_LINE= 90.0
%
% Drag weight in sonic boom Objective Function (from 0.0 to 1.0)
DRAG_IN_SONICBOOM= 0.0

% -------------------------- ENGINE SIMULATION --------------------------------%
%
% Highlite area to compute MFR (1 in2 by default)
HIGHLITE_AREA= 1.0
%
% Fan polytropic efficiency (1.0 by default)
FAN_POLY_EFF= 1.0
%
% Only half engine is in the computational grid (NO, YES)
ENGINE_HALF_MODEL= NO
%
% Damping factor for the engine inflow.
DAMP_ENGINE_INFLOW= 0.95
%
% Damping factor for the engine exhaust.
DAMP_ENGINE_EXHAUST= 0.95
%
% Engine nu factor (SA model).
ENGINE_NU_FACTOR= 3.0
%
% Actuator disk jump definition using ratio or difference (DIFFERENCE, RATIO)
ACTDISK_JUMP= DIFFERENCE
%
% Number of times BC Thrust is updated in a fix Net Thrust problem (5 by default)
UPDATE_BCTHRUST= 100
%
% Initial BC Thrust guess for POWER or D-T driver (4000.0 lbf by default)
INITIAL_BCTHRUST= 4000.0
%
% Initialization with a subsonic flow around the engine.
SUBSONIC_ENGINE= NO
%
% Axis of the cylinder that defines the subsonic region (A_X, A_Y, A_Z, B_X, B_Y, B_Z, Radius)
SUBSONIC_ENGINE_CYL= ( 0.0, 0.0, 0.0, 1.0, 0.0 , 0.0, 1.0 )
%
% Flow variables that define the subsonic region (Mach, Alpha, Beta, Pressure, Temperature)
SUBSONIC_ENGINE_VALUES= ( 0.4, 0.0, 0.0, 2116.216, 518.67 )

% ------------------------- TURBOMACHINERY SIMULATION -------------------------%
%
% Specify kind of architecture for each zone (AXIAL, CENTRIPETAL, CENTRIFUGAL,
%                                             CENTRIPETAL_AXIAL, AXIAL_CENTRIFUGAL)
TURBOMACHINERY_KIND= CENTRIPETAL CENTRIPETAL_AXIAL
%
% Specify kind of interpolation for the mixing-plane (LINEAR_INTERPOLATION,
%                                                     NEAREST_SPAN, MATCHING)
MIXINGPLANE_INTERFACE_KIND= LINEAR_INTERPOLATION
%
% Specify option for turbulent mixing-plane (YES, NO) default NO
TURBULENT_MIXINGPLANE= YES
%
% Specify ramp option for Outlet pressure (YES, NO) default NO
RAMP_OUTLET_PRESSURE= NO
%
% Parameters of the outlet pressure ramp (starting outlet pressure,
% updating-iteration-frequency, total number of iteration for the ramp)
RAMP_OUTLET_PRESSURE_COEFF= (400000.0, 10.0, 500)
%
% Specify ramp option for rotating frame (YES, NO) default NO
RAMP_ROTATING_FRAME= YES
%
% Parameters of the rotating frame ramp (starting rotational speed,
% updating-iteration-frequency, total number of iteration for the ramp)
RAMP_ROTATING_FRAME_COEFF= (0.0, 39.0, 500)
%
% Specify Kind of average process for linearizing the Navier-Stokes
% equation at inflow and outflow BCs included at the mixing-plane interface
% (ALGEBRAIC, AREA, MASSSFLUX, MIXEDOUT) default AREA
AVERAGE_PROCESS_KIND= MIXEDOUT
%
% Specify Kind of average process for computing turbomachinery performance parameters
% (ALGEBRAIC, AREA, MASSSFLUX, MIXEDOUT) default AREA
PERFORMANCE_AVERAGE_PROCESS_KIND= MIXEDOUT
%
% Parameters of the Newton method for the MIXEDOUT average algorithm
% (under relaxation factor, tollerance, max number of iterations)
MIXEDOUT_COEFF= (1.0, 1.0E-05, 15)
%
% Limit of Mach number below which the mixedout algorithm is substituted
% with a AREA average algorithm to avoid numerical issues
AVERAGE_MACH_LIMIT= 0.05

% ------------------- RADIATIVE HEAT TRANSFER SIMULATION ----------------------%
%
% Type of radiation model (NONE, P1)
RADIATION_MODEL = NONE
%
% Kind of initialization of the P1 model (ZERO, TEMPERATURE_INIT)
P1_INITIALIZATION = TEMPERATURE_INIT
%
% Absorption coefficient
ABSORPTION_COEFF = 1.0
%
% Scattering coefficient
SCATTERING_COEFF = 0.0
%
% Apply a volumetric heat source as a source term (NO, YES) in the form of an ellipsoid (YES, NO)
HEAT_SOURCE = NO
%
% Value of the volumetric heat source
HEAT_SOURCE_VAL = 1.0E6
%
% Rotation of the volumetric heat source respect to Z axis (degrees)
HEAT_SOURCE_ROTATION_Z = 0.0
%
% Position of heat source center (Heat_Source_Center_X, Heat_Source_Center_Y, Heat_Source_Center_Z)
HEAT_SOURCE_CENTER = ( 0.0, 0.0, 0.0 )
%
% Vector of heat source radii (Heat_Source_Radius_A, Heat_Source_Radius_B, Heat_Source_Radius_C)
HEAT_SOURCE_RADIUS = ( 1.0, 1.0, 1.0 )
%
% Wall emissivity of the marker for radiation purposes
MARKER_EMISSIVITY = ( MARKER_NAME, 1.0 )
%
% Courant-Friedrichs-Lewy condition of the finest grid in radiation solvers
CFL_NUMBER_RAD = 1.0E3
%
% Time discretization for radiation problems (EULER_IMPLICIT)
TIME_DISCRE_RADIATION = EULER_IMPLICIT

% --------------------- SPECIES TRANSPORT SIMULATION --------------------------%
%
<<<<<<< HEAD
% Specify scalar transport model (NONE, PASSIVE_SCALAR, FLAMELET)
=======
% Specify scalar transport model (NONE, SPECIES_TRANSPORT)
>>>>>>> 64e24b15
KIND_SCALAR_MODEL= NONE
%
% Mass diffusivity model (CONSTANT_DIFFUSIVITY)
DIFFUSIVITY_MODEL= CONSTANT_DIFFUSIVITY
%
% Mass diffusivity if DIFFUSIVITY_MODEL= CONSTANT_DIFFUSIVITY is chosen. D_air ~= 0.001
DIFFUSIVITY_CONSTANT= 0.001
%
% Turbulent Schmidt number of mass diffusion
SCHMIDT_NUMBER_TURBULENT= 0.7
%
% Inlet Species boundary marker(s) with the following format:
% (inlet_marker, Species1, Species2, ..., SpeciesN-1, inlet_marker2, Species1, Species2, ...)
% For N species, N-1 transport equations are solved, the last one Y_N is solved algebraically as 1-(sum of the species 1 to (N-1))
MARKER_INLET_SPECIES= (inlet, 0.5, ..., inlet2, 0.6, ...)
%
% Use strong inlet and outlet BC in the species solver
SPECIES_USE_STRONG_BC= NO
%
% Convective numerical method for species transport (SCALAR_UPWIND)
CONV_NUM_METHOD_SPECIES= SCALAR_UPWIND
%
% Monotonic Upwind Scheme for Conservation Laws (TVD) in the species equations.
% Required for 2nd order upwind schemes (NO, YES)
MUSCL_SPECIES= NO
%
% Slope limiter for species equations (NONE, VENKATAKRISHNAN, VENKATAKRISHNAN_WANG, BARTH_JESPERSEN, VAN_ALBADA_EDGE)
SLOPE_LIMITER_SPECIES = NONE
%
% Time discretization for species equations (EULER_IMPLICIT, EULER_EXPLICIT)
TIME_DISCRE_SPECIES= EULER_IMPLICIT
%
% Reduction factor of the CFL coefficient in the species problem
CFL_REDUCTION_SPECIES= 1.0
%
% Initial values for scalar transport
SPECIES_INIT= 1.0, ...
%
% Activate clipping for scalar transport equations
SPECIES_CLIPPING= NO
%
% Maximum values for scalar clipping
SPECIES_CLIPPING_MAX= 1.0, ...
%
% Minimum values for scalar clipping
SPECIES_CLIPPING_MIN= 0.0, ...

% --------------------- INVERSE DESIGN SIMULATION -----------------------------%
%
% Evaluate an inverse design problem using Cp (NO, YES)
INV_DESIGN_CP= NO
%
% Evaluate an inverse design problem using heat flux (NO, YES)
INV_DESIGN_HEATFLUX= NO

% ----------------------- BODY FORCE DEFINITION -------------------------------%
%
% Apply a body force as a source term (NO, YES)
BODY_FORCE= NO
%
% Vector of body force values (BodyForce_X, BodyForce_Y, BodyForce_Z)
BODY_FORCE_VECTOR= ( 0.0, 0.0, 0.0 )

% --------------------- STREAMWISE PERIODICITY DEFINITION ---------------------%
%
% Generally for streamwise periodictiy one has to set MARKER_PERIODIC= (<inlet>, <outlet>, ...)
% appropriately as a boundary condition.
%
% Specify type of streamwise periodictiy (default=NONE, PRESSURE_DROP, MASSFLOW)
KIND_STREAMWISE_PERIODIC= NONE
%
% Delta P [Pa] value that drives the flow as a source term in the momentum equations.
% Defaults to 1.0.
STREAMWISE_PERIODIC_PRESSURE_DROP= 1.0
%
% Target massflow [kg/s]. Necessary pressure drop is determined iteratively. 
% Initial value is given via STREAMWISE_PERIODIC_PRESSURE_DROP. Default value 1.0.
% Use INC_OUTLET_DAMPING as a relaxation factor. Default value 0.1 is a good start.
STREAMWISE_PERIODIC_MASSFLOW= 0.0
%
% Use streamwise periodic temperature (default=NO, YES)
% If NO, the heatflux is taken out at the outlet.
% This option is only necessary if INC_ENERGY_EQUATION=YES
STREAMWISE_PERIODIC_TEMPERATURE= NO
%
% Prescribe integrated heat [W] extracted at the periodic "outlet".
% Only active if STREAMWISE_PERIODIC_TEMPERATURE= NO.
% If set to zero, the heat is integrated automatically over all present MARKER_HEATFLUX.
% Upon convergence, the area averaged inlet temperature will be INC_TEMPERATURE_INIT.
% Defaults to 0.0.
STREAMWISE_PERIODIC_OUTLET_HEAT= 0.0
%
% -------------------- BOUNDARY CONDITION DEFINITION --------------------------%
%
% Euler wall boundary marker(s) (NONE = no marker)
% Implementation identical to MARKER_SYM.
MARKER_EULER= ( airfoil )
%
% Navier-Stokes (no-slip), constant heat flux wall  marker(s) (NONE = no marker)
% Format: ( marker name, constant heat flux (J/m^2), ... )
MARKER_HEATFLUX= ( NONE )
%
% Navier-Stokes (no-slip), heat-transfer/convection wall marker(s) (NONE = no marker)
% Available for compressible and incompressible flow.
% Format: ( marker name, constant heat-transfer coefficient (J/(K*m^2)), constant reservoir Temperature (K) ... )
MARKER_HEATTRANSFER= ( NONE )
%
% Navier-Stokes (no-slip), isothermal wall marker(s) (NONE = no marker)
% Format: ( marker name, constant wall temperature (K), ... )
MARKER_ISOTHERMAL= ( NONE )
%
% Far-field boundary marker(s) (NONE = no marker)
MARKER_FAR= ( farfield )
%
% Symmetry boundary marker(s) (NONE = no marker)
% Implementation identical to MARKER_EULER.
MARKER_SYM= ( NONE )
%
% Internal boundary marker(s) e.g. no boundary condition (NONE = no marker)
MARKER_INTERNAL= ( NONE )
%
% Near-Field boundary marker(s) (NONE = no marker)
MARKER_NEARFIELD= ( NONE )
%
%
% Inlet boundary type (TOTAL_CONDITIONS, MASS_FLOW)
INLET_TYPE= TOTAL_CONDITIONS
%
% Read inlet profile from a file (YES, NO) default: NO
SPECIFIED_INLET_PROFILE= NO
%
% File specifying inlet profile
INLET_FILENAME= inlet.dat
%
% Inlet boundary marker(s) with the following formats (NONE = no marker)
% Total Conditions: (inlet marker, total temp, total pressure, flow_direction_x,
%           flow_direction_y, flow_direction_z, ... ) where flow_direction is
%           a unit vector.
% Mass Flow: (inlet marker, density, velocity magnitude, flow_direction_x,
%           flow_direction_y, flow_direction_z, ... ) where flow_direction is
%           a unit vector.
% Inc. Velocity: (inlet marker, temperature, velocity magnitude, flow_direction_x,
%           flow_direction_y, flow_direction_z, ... ) where flow_direction is
%           a unit vector.
% Inc. Pressure: (inlet marker, temperature, total pressure, flow_direction_x,
%           flow_direction_y, flow_direction_z, ... ) where flow_direction is
%           a unit vector.
MARKER_INLET= ( NONE )
%
% Outlet boundary marker(s) (NONE = no marker)
% Compressible: ( outlet marker, back pressure (static thermodynamic), ... )
% Inc. Pressure: ( outlet marker, back pressure (static gauge in Pa), ... )
% Inc. Mass Flow: ( outlet marker, mass flow target (kg/s), ... )
MARKER_OUTLET= ( NONE )
%
% Actuator disk boundary type (VARIABLE_LOAD, VARIABLES_JUMP, BC_THRUST,
%                              DRAG_MINUS_THRUST)
ACTDISK_TYPE= VARIABLES_JUMP
%
% Actuator disk boundary marker(s) with the following formats (NONE = no marker)
% Variable Load: (inlet face marker, outlet face marker, 0.0, 0.0, 0.0, 0.0, 0.0, 0.0)
% Variables Jump: ( inlet face marker, outlet face marker,
%                   Takeoff pressure jump (psf), Takeoff temperature jump (R), Takeoff rev/min,
%                   Cruise  pressure jump (psf), Cruise temperature jump (R), Cruise rev/min )
% BC Thrust: ( inlet face marker, outlet face marker,
%              Takeoff BC thrust (lbs), 0.0, Takeoff rev/min,
%              Cruise BC thrust (lbs), 0.0, Cruise rev/min )
% Drag-Thrust: ( inlet face marker, outlet face marker,
%                Takeoff Drag-Thrust (lbs), 0.0, Takeoff rev/min,
%                Cruise Drag-Thrust (lbs), 0.0, Cruise rev/min )
MARKER_ACTDISK= ( NONE )
%
% Actuator disk data input file name
ACTDISK_FILENAME= actuatordisk.dat
%
% Supersonic inlet boundary marker(s) (NONE = no marker)
% Format: (inlet marker, temperature, static pressure, velocity_x,
%           velocity_y, velocity_z, ... ), i.e. primitive variables specified.
MARKER_SUPERSONIC_INLET= ( NONE )
%
% Supersonic outlet boundary marker(s) (NONE = no marker)
MARKER_SUPERSONIC_OUTLET= ( NONE )
%
% Periodic boundary marker(s) (NONE = no marker)
% Format: ( periodic marker, donor marker, rotation_center_x, rotation_center_y,
% rotation_center_z, rotation_angle_x-axis, rotation_angle_y-axis,
% rotation_angle_z-axis, translation_x, translation_y, translation_z, ... )
MARKER_PERIODIC= ( NONE )
%
% Engine Inflow boundary type (FAN_FACE_MACH, FAN_FACE_PRESSURE, FAN_FACE_MDOT)
ENGINE_INFLOW_TYPE= FAN_FACE_MACH
%
% Engine inflow boundary marker(s) (NONE = no marker)
% Format: (engine inflow marker, fan face Mach, ... )
MARKER_ENGINE_INFLOW= ( NONE )
%
% Engine exhaust boundary marker(s) with the following formats (NONE = no marker)
% Format: (engine exhaust marker, total nozzle temp, total nozzle pressure, ... )
MARKER_ENGINE_EXHAUST= ( NONE )
%
% Displacement boundary marker(s) (NONE = no marker)
% Format: ( displacement marker, displacement value normal to the surface, ... )
MARKER_NORMAL_DISPL= ( NONE )
%
% Pressure boundary marker(s) (NONE = no marker)
% Format: ( pressure marker )
MARKER_PRESSURE= ( NONE )
%
% Riemann boundary marker(s) (NONE = no marker)
% Format: (marker, data kind flag, list of data)
MARKER_RIEMANN= ( NONE )
%
% Shroud boundary marker(s) (NONE = no marker)
% Format: (marker)
% If the ROTATING_FRAME option is activated, this option force
% the velocity on the boundaries specified to 0.0
MARKER_SHROUD= (NONE)
%
% Interface (s) definition, identifies the surface shared by
% two different zones. The interface is defined by listing pairs of
% markers (one from each zone connected by the interface)
% Example:
%   Given an arbitrary number of zones (A, B, C, ...)
%   A and B share a surface, interface 1
%   A and C share a surface, interface 2
% Format: ( marker_A_on_interface_1, marker_B_on_interface_1,
%           marker_A_on_interface_2, marker_C_on_interface_2, ... )
%
MARKER_ZONE_INTERFACE= ( NONE )
%
% Specifies the interface (s)
% The kind of interface is defined by listing pairs of markers (one from each
% zone connected by the interface)
% Example:
%   Given an arbitrary number of zones (A, B, C, ...)
%   A and B share a surface, interface 1
%   A and C share a surface, interface 2
% Format: ( marker_A_on_interface_1, marker_B_on_interface_1,
%           marker_A_on_interface_2, marker_C_on_interface_2, ... )
%
MARKER_FLUID_INTERFACE= ( NONE )
%
% Kind of interface interpolation among different zones (NEAREST_NEIGHBOR,
%                                                        ISOPARAMETRIC, SLIDING_MESH)
KIND_INTERPOLATION= NEAREST_NEIGHBOR
%
% Inflow and Outflow markers must be specified, for each blade (zone), following
% the natural groth of the machine (i.e, from the first blade to the last)
MARKER_TURBOMACHINERY= ( NONE )
%
% Mixing-plane interface markers must be specified to activate the transfer of
% information between zones
MARKER_MIXINGPLANE_INTERFACE= ( NONE )
%
% Giles boundary condition for inflow, outflow and mixing-plane
% Format inlet:  ( marker, TOTAL_CONDITIONS_PT, Total Pressure , Total Temperature,
% Flow dir-norm, Flow dir-tang, Flow dir-span, under-relax-avg, under-relax-fourier)
% Format outlet: ( marker, STATIC_PRESSURE, Static Pressure value, -, -, -, -, under-relax-avg, under-relax-fourier)
% Format mixing-plane in and out: ( marker, MIXING_IN or MIXING_OUT, -, -, -, -, -, -, under-relax-avg, under-relax-fourier)
MARKER_GILES= ( NONE )
%
% This option insert an extra under relaxation factor for the Giles BC at the hub
% and shroud (under relax factor applied, span percentage to under relax)
GILES_EXTRA_RELAXFACTOR= ( 0.05, 0.05)
%
% YES Non reflectivity activated, NO the Giles BC behaves as a normal 1D characteristic-based BC
SPATIAL_FOURIER= NO
%
% Catalytic wall marker(s) (NONE = no marker)
% Format: ( marker name, ... )
CATALYTIC_WALL= ( NONE )

% ------------------------ WALL ROUGHNESS DEFINITION --------------------------%
% The equivalent sand grain roughness height (k_s) on each of the wall. This must be in m.
% This is a list of (string, double) each element corresponding to the MARKER defined in WALL_TYPE.
WALL_ROUGHNESS = (wall1, ks1, wall2, ks2)
%WALL_ROUGHNESS = (wall1, ks1, wall2, 0.0) %is also allowed

% ------------------------ WALL FUNCTION DEFINITION --------------------------%
%
% The von Karman constant, the constant below only affects the standard wall function model 
WALLMODEL_KAPPA= 0.41
%
% The wall function model constant B 
WALLMODEL_B= 5.5
%
% The y+ value below which the wall function is switched off and we resolve the wall 
WALLMODEL_MINYPLUS= 5.0
%
% [Expert] Max Newton iterations used for the standard wall function
WALLMODEL_MAXITER= 200
%
% [Expert] relaxation factor for the Newton iterations of the standard wall function 
WALLMODEL_RELFAC= 0.5

% ------------------------ SURFACES IDENTIFICATION ----------------------------%
%
% Marker(s) of the surface in the surface flow solution file
MARKER_PLOTTING = ( airfoil )
%
% Marker(s) of the surface where the non-dimensional coefficients are evaluated.
MARKER_MONITORING = ( airfoil )
%
% Viscous wall markers for which wall functions must be applied. (NONE = no marker)
% Format: ( marker name, wall function type -NO_WALL_FUNCTION, STANDARD_WALL_FUNCTION,
%           ADAPTIVE_WALL_FUNCTION, SCALABLE_WALL_FUNCTION, EQUILIBRIUM_WALL_MODEL,
%           NONEQUILIBRIUM_WALL_MODEL-, ... )
MARKER_WALL_FUNCTIONS= ( airfoil, NO_WALL_FUNCTION )
%
% Marker(s) of the surface where custom thermal BC's are defined.
MARKER_PYTHON_CUSTOM = ( NONE )
%
% Marker(s) of the surface where obj. func. (design problem) will be evaluated
MARKER_DESIGNING = ( airfoil )
%
% Marker(s) of the surface that is going to be analyzed in detail (massflow, average pressure, distortion, etc)
MARKER_ANALYZE = ( airfoil )
%
% Method to compute the average value in MARKER_ANALYZE (AREA, MASSFLUX).
MARKER_ANALYZE_AVERAGE = MASSFLUX

% ------------- COMMON PARAMETERS DEFINING THE NUMERICAL METHOD ---------------%
%
% Numerical method for spatial gradients (GREEN_GAUSS, WEIGHTED_LEAST_SQUARES)
NUM_METHOD_GRAD= GREEN_GAUSS

% Numerical method for spatial gradients to be used for MUSCL reconstruction
% Options are (GREEN_GAUSS, WEIGHTED_LEAST_SQUARES, LEAST_SQUARES). Default value is
% NONE and the method specified in NUM_METHOD_GRAD is used.
NUM_METHOD_GRAD_RECON = LEAST_SQUARES
%
% CFL number (initial value for the adaptive CFL number)
CFL_NUMBER= 15.0
%
% Adaptive CFL number (NO, YES)
CFL_ADAPT= NO
%
% Parameters of the adaptive CFL number (factor-down, factor-up, CFL min value,
%                                        CFL max value, acceptable linear solver convergence)
% Local CFL increases by factor-up until max if the solution rate of change is not limited,
% and acceptable linear convergence is achieved. It is reduced if rate is limited, or if there
% is not enough linear convergence, or if the nonlinear residuals are stagnant and oscillatory.
% It is reset back to min when linear solvers diverge, or if nonlinear residuals increase too much.
CFL_ADAPT_PARAM= ( 0.1, 2.0, 10.0, 1e10, 0.001 )
%
% Maximum Delta Time in local time stepping simulations
MAX_DELTA_TIME= 1E6
%
% Runge-Kutta alpha coefficients
RK_ALPHA_COEFF= ( 0.66667, 0.66667, 1.000000 )
%
% Objective function in gradient evaluation  (DRAG, LIFT, SIDEFORCE, MOMENT_X,
%                                             MOMENT_Y, MOMENT_Z, EFFICIENCY, BUFFET,
%                                             EQUIVALENT_AREA, NEARFIELD_PRESSURE,
%                                             FORCE_X, FORCE_Y, FORCE_Z, THRUST,
%                                             TORQUE, TOTAL_HEATFLUX, CUSTOM_OBJFUNC
%                                             MAXIMUM_HEATFLUX, INVERSE_DESIGN_PRESSURE,
%                                             INVERSE_DESIGN_HEATFLUX, SURFACE_TOTAL_PRESSURE,
%                                             SURFACE_MASSFLOW, SURFACE_STATIC_PRESSURE, SURFACE_MACH)
% For a weighted sum of objectives: separate by commas, add OBJECTIVE_WEIGHT and MARKER_MONITORING in matching order.
OBJECTIVE_FUNCTION= DRAG
%
% List of weighting values when using more than one OBJECTIVE_FUNCTION. Separate by commas and match with MARKER_MONITORING.
OBJECTIVE_WEIGHT = 1.0
%
% Expression used when "OBJECTIVE_FUNCTION= CUSTOM_OBJFUNC", any history/screen output can be used together with common
% math functions (sqrt, cos, exp, etc.). This can be used for constraint aggregation (as below) or to compute something
% SU2 does not, see TestCases/user_defined_functions/.
CUSTOM_OBJFUNC= 'DRAG + 10 * pow(fmax(0.4-LIFT, 0), 2)'

% ----------- SLOPE LIMITER AND DISSIPATION SENSOR DEFINITION -----------------%
%
% Monotonic Upwind Scheme for Conservation Laws (TVD) in the flow equations.
%           Required for 2nd order upwind schemes (NO, YES)
MUSCL_FLOW= YES
%
% Slope limiter (NONE, VENKATAKRISHNAN, VENKATAKRISHNAN_WANG,
%                BARTH_JESPERSEN, VAN_ALBADA_EDGE)
SLOPE_LIMITER_FLOW= VENKATAKRISHNAN
%
% Monotonic Upwind Scheme for Conservation Laws (TVD) in the turbulence equations.
%           Required for 2nd order upwind schemes (NO, YES)
MUSCL_TURB= NO
%
% Slope limiter (NONE, VENKATAKRISHNAN, VENKATAKRISHNAN_WANG,
%                BARTH_JESPERSEN, VAN_ALBADA_EDGE)
SLOPE_LIMITER_TURB= VENKATAKRISHNAN
%
% Monotonic Upwind Scheme for Conservation Laws (TVD) in the adjoint flow equations.
%           Required for 2nd order upwind schemes (NO, YES)
MUSCL_ADJFLOW= YES
%
% Slope limiter (NONE, VENKATAKRISHNAN, BARTH_JESPERSEN, VAN_ALBADA_EDGE,
%                SHARP_EDGES, WALL_DISTANCE)
SLOPE_LIMITER_ADJFLOW= VENKATAKRISHNAN
%
% Monotonic Upwind Scheme for Conservation Laws (TVD) in the turbulence adjoint equations.
%           Required for 2nd order upwind schemes (NO, YES)
MUSCL_ADJTURB= NO
%
% Slope limiter (NONE, VENKATAKRISHNAN, BARTH_JESPERSEN, VAN_ALBADA_EDGE)
SLOPE_LIMITER_ADJTURB= VENKATAKRISHNAN
%
% Coefficient for the Venkat's limiter (upwind scheme). A larger values decrease
%             the extent of limiting, values approaching zero cause
%             lower-order approximation to the solution (0.05 by default)
VENKAT_LIMITER_COEFF= 0.05
%
% Reference coefficient for detecting sharp edges (3.0 by default).
REF_SHARP_EDGES = 3.0
%
% Coefficient for the adjoint sharp edges limiter (3.0 by default).
ADJ_SHARP_LIMITER_COEFF= 3.0
%
% Remove sharp edges from the sensitivity evaluation (NO, YES)
SENS_REMOVE_SHARP = NO
%
% Freeze the value of the limiter after a number of iterations
LIMITER_ITER= 999999
%
% 1st order artificial dissipation coefficients for
%     the Lax–Friedrichs method ( 0.15 by default )
LAX_SENSOR_COEFF= 0.15
%
% 2nd and 4th order artificial dissipation coefficients for
%     the JST method ( 0.5, 0.02 by default )
JST_SENSOR_COEFF= ( 0.5, 0.02 )
%
% 1st order artificial dissipation coefficients for
%     the adjoint Lax–Friedrichs method ( 0.15 by default )
ADJ_LAX_SENSOR_COEFF= 0.15
%
% 2nd, and 4th order artificial dissipation coefficients for
%     the adjoint JST method ( 0.5, 0.02 by default )
ADJ_JST_SENSOR_COEFF= ( 0.5, 0.02 )

% ------------------------ LINEAR SOLVER DEFINITION ---------------------------%
%
% Linear solver or smoother for implicit formulations:
% BCGSTAB, FGMRES, RESTARTED_FGMRES, CONJUGATE_GRADIENT (self-adjoint problems only), SMOOTHER.
LINEAR_SOLVER= FGMRES
%
% Same for discrete adjoint (smoothers not supported), replaces LINEAR_SOLVER in SU2_*_AD codes.
DISCADJ_LIN_SOLVER= FGMRES
%
% Preconditioner of the Krylov linear solver or type of smoother (ILU, LU_SGS, LINELET, JACOBI)
LINEAR_SOLVER_PREC= ILU
%
% Same for discrete adjoint (JACOBI or ILU), replaces LINEAR_SOLVER_PREC in SU2_*_AD codes.
DISCADJ_LIN_PREC= ILU
%
% Linear solver ILU preconditioner fill-in level (0 by default)
LINEAR_SOLVER_ILU_FILL_IN= 0
%
% Minimum error of the linear solver for implicit formulations
LINEAR_SOLVER_ERROR= 1E-6
%
% Max number of iterations of the linear solver for the implicit formulation
LINEAR_SOLVER_ITER= 5
%
% Restart frequency for RESTARTED_FGMRES
LINEAR_SOLVER_RESTART_FREQUENCY= 10
%
% Relaxation factor for smoother-type solvers (LINEAR_SOLVER= SMOOTHER)
LINEAR_SOLVER_SMOOTHER_RELAXATION= 1.0

% -------------------------- MULTIGRID PARAMETERS -----------------------------%
%
% Multi-grid levels (0 = no multi-grid)
MGLEVEL= 0
%
% Multi-grid cycle (V_CYCLE, W_CYCLE, FULLMG_CYCLE)
MGCYCLE= V_CYCLE
%
% Multi-grid pre-smoothing level
MG_PRE_SMOOTH= ( 1, 2, 3, 3 )
%
% Multi-grid post-smoothing level
MG_POST_SMOOTH= ( 0, 0, 0, 0 )
%
% Jacobi implicit smoothing of the correction
MG_CORRECTION_SMOOTH= ( 0, 0, 0, 0 )
%
% Damping factor for the residual restriction
MG_DAMP_RESTRICTION= 0.75
%
% Damping factor for the correction prolongation
MG_DAMP_PROLONGATION= 0.75

% -------------------- FLOW NUMERICAL METHOD DEFINITION -----------------------%
%
% Convective numerical method (JST, JST_KE, JST_MAT, LAX-FRIEDRICH, CUSP, ROE, AUSM,
%                              AUSMPLUSUP, AUSMPLUSUP2, AUSMPWPLUS, HLLC, TURKEL_PREC,
%                              SW, MSW, FDS, SLAU, SLAU2, L2ROE, LMROE)
CONV_NUM_METHOD_FLOW= ROE
%
% Roe Low Dissipation function for Hybrid RANS/LES simulations (FD, NTS, NTS_DUCROS)
ROE_LOW_DISSIPATION= FD
%
% Post-reconstruction correction for low Mach number flows (NO, YES)
LOW_MACH_CORR= NO
%
% Roe-Turkel preconditioning for low Mach number flows (NO, YES)
LOW_MACH_PREC= NO
%
% Use numerically computed Jacobians for AUSM+up(2) and SLAU(2)
% Slower per iteration but potentialy more stable and capable of higher CFL
USE_ACCURATE_FLUX_JACOBIANS= NO
%
% Use the vectorized version of the selected numerical method (available for JST family and Roe).
% SU2 should be compiled for an AVX or AVX512 architecture for best performance.
% NOTE: Currently vectorization always used for schemes that support it.
USE_VECTORIZATION= YES
%
% Entropy fix coefficient (0.0 implies no entropy fixing, 1.0 implies scalar
%                          artificial dissipation)
ENTROPY_FIX_COEFF= 0.0
%
% Higher values than 1 (3 to 4) make the global Jacobian of central schemes (compressible flow
% only) more diagonal dominant (but mathematically incorrect) so that higher CFL can be used.
CENTRAL_JACOBIAN_FIX_FACTOR= 4.0
%
% Time discretization (RUNGE-KUTTA_EXPLICIT, EULER_IMPLICIT, EULER_EXPLICIT)
TIME_DISCRE_FLOW= EULER_IMPLICIT
%
% Use a Newton-Krylov method on the flow equations, see TestCases/rans/oneram6/turb_ONERAM6_nk.cfg
% For multizone discrete adjoint it will use FGMRES on inner iterations with restart frequency
% equal to "QUASI_NEWTON_NUM_SAMPLES".
NEWTON_KRYLOV= NO

% ------------------- FEM FLOW NUMERICAL METHOD DEFINITION --------------------%
%
% FEM numerical method (DG)
NUM_METHOD_FEM_FLOW= DG
%
% Riemann solver used for DG (ROE, LAX-FRIEDRICH, AUSM, AUSMPW+, HLLC, VAN_LEER)
RIEMANN_SOLVER_FEM= ROE
%
% Constant factor applied for quadrature with straight elements (2.0 by default)
QUADRATURE_FACTOR_STRAIGHT_FEM = 2.0
%
% Constant factor applied for quadrature with curved elements (3.0 by default)
QUADRATURE_FACTOR_CURVED_FEM = 3.0
%
% Factor for the symmetrizing terms in the DG FEM discretization (1.0 by default)
THETA_INTERIOR_PENALTY_DG_FEM = 1.0
%
% Compute the entropy in the fluid model (YES, NO)
COMPUTE_ENTROPY_FLUID_MODEL= YES
%
% Use the lumped mass matrix for steady DGFEM computations (NO, YES)
USE_LUMPED_MASSMATRIX_DGFEM= NO
%
% Only compute the exact Jacobian of the spatial discretization (NO, YES)
JACOBIAN_SPATIAL_DISCRETIZATION_ONLY= NO
%
% Number of aligned bytes for the matrix multiplications. Multiple of 64. (128 by default)
ALIGNED_BYTES_MATMUL= 128
%
% Time discretization (RUNGE-KUTTA_EXPLICIT, CLASSICAL_RK4_EXPLICIT, ADER_DG)
TIME_DISCRE_FEM_FLOW= RUNGE-KUTTA_EXPLICIT
%
% Number of time DOFs for the predictor step of ADER-DG (2 by default)
%TIME_DOFS_ADER_DG= 2
% Factor applied during quadrature in time for ADER-DG. (2.0 by default)
%QUADRATURE_FACTOR_TIME_ADER_DG = 2.0
%
% Type of discretization used in the predictor step of ADER-DG (ADER_ALIASED_PREDICTOR, ADER_NON_ALIASED_PREDICTOR)
ADER_PREDICTOR= ADER_ALIASED_PREDICTOR
% Number of time levels for time accurate local time stepping. (1 by default, max. allowed 15)
LEVELS_TIME_ACCURATE_LTS= 1
%
% Specify the method for matrix coloring for Jacobian computations (GREEDY_COLORING, NATURAL_COLORING)
KIND_MATRIX_COLORING= GREEDY_COLORING

% -------------------- TURBULENT NUMERICAL METHOD DEFINITION ------------------%
%
% Convective numerical method (SCALAR_UPWIND)
CONV_NUM_METHOD_TURB= SCALAR_UPWIND
%
% Time discretization (EULER_IMPLICIT, EULER_EXPLICIT)
TIME_DISCRE_TURB= EULER_IMPLICIT
%
% Reduction factor of the CFL coefficient in the turbulence problem
CFL_REDUCTION_TURB= 1.0

% --------------------- HEAT NUMERICAL METHOD DEFINITION ----------------------%
%
% Value of the thermal diffusivity
THERMAL_DIFFUSIVITY= 1.0
%
% Convective numerical method
CONV_NUM_METHOD_HEAT= SPACE_CENTERED
%
% Check if the MUSCL scheme should be used
MUSCL_HEAT= YES
%
% 2nd and 4th order artificial dissipation coefficients for the JST method
JST_SENSOR_COEFF_HEAT= ( 0.5, 0.15 )
%
% Time discretization
TIME_DISCRE_HEAT= EULER_IMPLICIT
%
% ---------------- ADJOINT-FLOW NUMERICAL METHOD DEFINITION -------------------%
%
% Frozen the slope limiter in the discrete adjoint formulation (NO, YES)
FROZEN_LIMITER_DISC= NO
%
% Frozen the turbulent viscosity in the discrete adjoint formulation (NO, YES)
FROZEN_VISC_DISC= NO
%
% Use an inconsistent spatial integration (primal-dual) in the discrete
% adjoint formulation. The AD will use the numerical methods in
% the ADJOINT-FLOW NUMERICAL METHOD DEFINITION section (NO, YES)
INCONSISTENT_DISC= NO
%
% Convective numerical method (JST, LAX-FRIEDRICH, ROE)
CONV_NUM_METHOD_ADJFLOW= JST
%
% Time discretization (RUNGE-KUTTA_EXPLICIT, EULER_IMPLICIT)
TIME_DISCRE_ADJFLOW= EULER_IMPLICIT
%
% Relaxation coefficient (also for discrete adjoint problems)
RELAXATION_FACTOR_ADJOINT= 1.0
%
% Enable (if != 0) quasi-Newton acceleration/stabilization of discrete adjoints
QUASI_NEWTON_NUM_SAMPLES= 20
%
% Reduction factor of the CFL coefficient in the adjoint problem
CFL_REDUCTION_ADJFLOW= 0.8
%
% Limit value for the adjoint variable
LIMIT_ADJFLOW= 1E6
%
% Use multigrid in the adjoint problem (NO, YES)
MG_ADJFLOW= YES

% ---------------- ADJOINT-TURBULENT NUMERICAL METHOD DEFINITION --------------%
%
% Convective numerical method (SCALAR_UPWIND)
CONV_NUM_METHOD_ADJTURB= SCALAR_UPWIND
%
% Time discretization (EULER_IMPLICIT)
TIME_DISCRE_ADJTURB= EULER_IMPLICIT
%
% Reduction factor of the CFL coefficient in the adjoint turbulent problem
CFL_REDUCTION_ADJTURB= 0.01


% -------------------- NEMO NUMERICAL METHOD DEFINITION -----------------------%
%
% Mixture transport properties (WILKE,GUPTA-YOS,CHAPMANN-ENSKOG, SUTHERLAND)
TRANSPORT_COEFF_MODEL = WILKE

% ----------------------- GEOMETRY EVALUATION PARAMETERS ----------------------%
%
% Marker(s) of the surface where geometrical based function will be evaluated
GEO_MARKER= ( airfoil )
%
% Description of the geometry to be analyzed (AIRFOIL, WING)
GEO_DESCRIPTION= AIRFOIL
%
% Coordinate of the stations to be analyzed
GEO_LOCATION_STATIONS= (0.0, 0.5, 1.0)
%
% Geometrical bounds (Y coordinate) for the wing geometry analysis or
% fuselage evaluation (X coordinate)
GEO_BOUNDS= (1.5, 3.5)
%
% Plot loads and Cp distributions on each airfoil section
GEO_PLOT_STATIONS= NO
%
% Number of section cuts to make when calculating wing geometry
GEO_NUMBER_STATIONS= 25
%
% Geometrical evaluation mode (FUNCTION, GRADIENT)
GEO_MODE= FUNCTION

% ------------------------- GRID ADAPTATION STRATEGY --------------------------%
%
% Kind of grid adaptation (NONE, PERIODIC, FULL, FULL_FLOW, GRAD_FLOW,
%                          FULL_ADJOINT, GRAD_ADJOINT, GRAD_FLOW_ADJ, ROBUST,
%                          FULL_LINEAR, COMPUTABLE, COMPUTABLE_ROBUST,
%                          REMAINING, WAKE, SMOOTHING, SUPERSONIC_SHOCK)
KIND_ADAPT= FULL_FLOW
%
% Percentage of new elements (% of the original number of elements)
NEW_ELEMS= 5
%
% Scale factor for the dual volume
DUALVOL_POWER= 0.5
%
% Adapt the boundary elements (NO, YES)
ADAPT_BOUNDARY= YES

% ----------------------- DESIGN VARIABLE PARAMETERS --------------------------%
%
% Kind of deformation (NO_DEFORMATION, SCALE_GRID, TRANSLATE_GRID, ROTATE_GRID,
%                      FFD_SETTING, FFD_NACELLE,
%                      FFD_CONTROL_POINT, FFD_CAMBER, FFD_THICKNESS, FFD_TWIST
%                      FFD_CONTROL_POINT_2D, FFD_CAMBER_2D, FFD_THICKNESS_2D,
%                      FFD_TWIST_2D, HICKS_HENNE, SURFACE_BUMP, SURFACE_FILE)
DV_KIND= FFD_SETTING
%
% Marker of the surface in which we are going apply the shape deformation
DV_MARKER= ( airfoil )
%
% Parameters of the shape deformation
% - NO_DEFORMATION ( 1.0 )
% - TRANSLATE_GRID ( x_Disp, y_Disp, z_Disp ), as a unit vector
% - ROTATE_GRID ( x_Orig, y_Orig, z_Orig, x_End, y_End, z_End ) axis, DV_VALUE in deg.
% - SCALE_GRID ( 1.0 )
% - ANGLE_OF_ATTACK ( 1.0 )
% - FFD_SETTING ( 1.0 )
% - FFD_CONTROL_POINT ( FFD_BoxTag, i_Ind, j_Ind, k_Ind, x_Disp, y_Disp, z_Disp )
% - FFD_NACELLE ( FFD_BoxTag, rho_Ind, theta_Ind, phi_Ind, rho_Disp, phi_Disp )
% - FFD_GULL ( FFD_BoxTag, j_Ind )
% - FFD_ANGLE_OF_ATTACK ( FFD_BoxTag, 1.0 )
% - FFD_CAMBER ( FFD_BoxTag, i_Ind, j_Ind )
% - FFD_THICKNESS ( FFD_BoxTag, i_Ind, j_Ind )
% - FFD_TWIST ( FFD_BoxTag, j_Ind, x_Orig, y_Orig, z_Orig, x_End, y_End, z_End )
% - FFD_CONTROL_POINT_2D ( FFD_BoxTag, i_Ind, j_Ind, x_Disp, y_Disp )
% - FFD_CAMBER_2D ( FFD_BoxTag, i_Ind )
% - FFD_THICKNESS_2D ( FFD_BoxTag, i_Ind )
% - FFD_TWIST_2D ( FFD_BoxTag, x_Orig, y_Orig )
% - HICKS_HENNE ( Lower Surface (0)/Upper Surface (1)/Only one Surface (2), x_Loc )
% - SURFACE_BUMP ( x_Start, x_End, x_Loc )
DV_PARAM= ( 1, 0.5 )
%
% Value of the shape deformation
DV_VALUE= 0.01
%
% For DV_KIND = SURFACE_FILE: With SU2_DEF, give filename for surface
% deformation prescribed by an external parameterization. List moving markers
% in DV_MARKER and provide an ASCII file with name specified with DV_FILENAME
% and with format:
% GlobalID_0, x_0, y_0, z_0
% GlobalID_1, x_1, y_1, z_1
%   ...
% GlobalID_N, x_N, y_N, z_N
% where N is the total number of vertices on all moving markers, and x/y/z are
% the new position of each vertex. Points can be in any order. When SU2_DOT
% is called in SURFACE_FILE mode, sensitivities on surfaces will be written
% to an ASCII file with name given by DV_SENS_FILENAME and with format as
% rows of x, y, z, dJ/dx, dJ/dy, dJ/dz for each surface vertex.
DV_FILENAME= surface_positions.dat
DV_SENS_FILENAME= surface_sensitivity.dat
%
% Format for volume sensitivity file read by SU2_DOT (SU2_NATIVE,
% UNORDERED_ASCII). SU2_NATIVE is the native SU2 restart file (default),
% while UNORDERED_ASCII provide a file of field sensitivities
% as an ASCII file with name given by DV_SENS_FILENAMEand with format as
% rows of x, y, z, dJ/dx, dJ/dy, dJ/dz for each grid point.
DV_SENSITIVITY_FORMAT= SU2_NATIVE
DV_UNORDERED_SENS_FILENAME= unordered_sensitivity.dat

% ---------------- MESH DEFORMATION PARAMETERS (NEW SOLVER) -------------------%
%
% Use the reformatted pseudo-elastic solver for grid deformation
DEFORM_MESH= YES
%
% Moving markers which deform the mesh
MARKER_DEFORM_MESH = ( airfoil )
MARKER_DEFORM_MESH_SYM_PLANE = ( wall )

% ------------------------ GRID DEFORMATION PARAMETERS ------------------------%
%
% Linear solver or smoother for implicit formulations (FGMRES, RESTARTED_FGMRES, BCGSTAB)
DEFORM_LINEAR_SOLVER= FGMRES
%
% Preconditioner of the Krylov linear solver (ILU, LU_SGS, JACOBI)
DEFORM_LINEAR_SOLVER_PREC= ILU
%
% Number of smoothing iterations for mesh deformation
DEFORM_LINEAR_SOLVER_ITER= 1000
%
% Number of nonlinear deformation iterations (surface deformation increments)
DEFORM_NONLINEAR_ITER= 1
%
% Minimum residual criteria for the linear solver convergence of grid deformation
DEFORM_LINEAR_SOLVER_ERROR= 1E-14
%
% Print the residuals during mesh deformation to the console (YES, NO)
DEFORM_CONSOLE_OUTPUT= YES
%
% Deformation coefficient (linear elasticity limits from -1.0 to 0.5, a larger
% value is also possible)
DEFORM_COEFF = 1E6
%
% Type of element stiffness imposed for FEA mesh deformation (INVERSE_VOLUME,
%                                           WALL_DISTANCE, CONSTANT_STIFFNESS)
DEFORM_STIFFNESS_TYPE= WALL_DISTANCE
%
% Deform the grid only close to the surface. It is possible to specify how much
% of the volumetric grid is going to be deformed in meters or inches (1E6 by default)
DEFORM_LIMIT = 1E6

% -------------------- FREE-FORM DEFORMATION PARAMETERS -----------------------%
%
% Tolerance of the Free-Form Deformation point inversion
FFD_TOLERANCE= 1E-10
%
% Maximum number of iterations in the Free-Form Deformation point inversion
FFD_ITERATIONS= 500

% Parameters for prevention of self-intersections within FFD box
FFD_INTPREV = YES
FFD_INTPREV_ITER = 10
FFD_INTPREV_DEPTH = 3

% Parameters for prevention of nonconvex elements in mesh after deformation
CONVEXITY_CHECK = YES
CONVEXITY_CHECK_ITER = 10
CONVEXITY_CHECK_DEPTH = 3

%
% FFD box definition: 3D case (FFD_BoxTag, X1, Y1, Z1, X2, Y2, Z2, X3, Y3, Z3, X4, Y4, Z4,
%                              X5, Y5, Z5, X6, Y6, Z6, X7, Y7, Z7, X8, Y8, Z8)
%                     2D case (FFD_BoxTag, X1, Y1, 0.0, X2, Y2, 0.0, X3, Y3, 0.0, X4, Y4, 0.0,
%                              0.0, 0.0, 0.0, 0.0, 0.0, 0.0, 0.0, 0.0, 0.0, 0.0, 0.0, 0.0)
FFD_DEFINITION= (MAIN_BOX, 0.5, 0.25, -0.25, 1.5, 0.25, -0.25, 1.5, 0.75, -0.25, 0.5, 0.75, -0.25, 0.5, 0.25, 0.25, 1.5, 0.25, 0.25, 1.5, 0.75, 0.25, 0.5, 0.75, 0.25)
%
% FFD box degree: 3D case (i_degree, j_degree, k_degree)
%                 2D case (i_degree, j_degree, 0)
FFD_DEGREE= (10, 10, 1)
%
% Surface grid continuity at the intersection with the faces of the FFD boxes.
% To keep a particular level of surface continuity, SU2 automatically freezes the right
% number of control point planes (NO_DERIVATIVE, 1ST_DERIVATIVE, 2ND_DERIVATIVE, USER_INPUT)
FFD_CONTINUITY= 2ND_DERIVATIVE
%
% Definition of the FFD planes to be frozen in the FFD (x,y,z).
% Value from 0 FFD degree in that direction. Pick a value larger than degree if you don't want to fix any plane.
FFD_FIX_I= (0,2,3)
FFD_FIX_J= (0,2,3)
FFD_FIX_K= (0,2,3)
%
% There is a symmetry plane (j=0) for all the FFD boxes (YES, NO)
FFD_SYMMETRY_PLANE= NO
%
% FFD coordinate system (CARTESIAN)
FFD_COORD_SYSTEM= CARTESIAN
%
% Vector from the cartesian axis the cylindrical or spherical axis (using cartesian coordinates)
% Note that the location of the axis will affect the wall curvature of the FFD box as well as the
% design variable effect.
FFD_AXIS= (0.0, 0.0, 0.0)
%
% FFD Blending function: Bezier curves with global support (BEZIER), uniform BSplines with local support (BSPLINE_UNIFORM)
FFD_BLENDING= BEZIER
%
% Order of the BSplines
FFD_BSPLINE_ORDER= 2, 2, 2
%
% ------------------- UNCERTAINTY QUANTIFICATION DEFINITION -------------------%
%
% Eigenvalue perturbation definition (1, 2, or 3)
UQ_COMPONENT= 1
%
% Permuting eigenvectors (YES, NO)
UQ_PERMUTE= NO
%
% Under-relaxation factor (float [0,1], default = 0.1)
UQ_URLX= 0.1
%
% Perturbation magnitude (float [0,1], default= 1.0)
UQ_DELTA_B= 1.0
%
% --------------------- HYBRID PARALLEL (MPI+OpenMP) OPTIONS ---------------------%
%
% An advanced performance parameter for FVM solvers, a large-ish value should be best
% when relatively few threads per MPI rank are in use (~4). However, maximum parallelism
% is obtained with EDGE_COLORING_GROUP_SIZE=1, consider using this value only if SU2
% warns about low coloring efficiency during preprocessing (performance is usually worse).
% Setting the option to 0 disables coloring and a different strategy is used instead,
% that strategy is automatically used when the coloring efficiency is less than 0.875.
% The optimum value/strategy is case-dependent.
EDGE_COLORING_GROUP_SIZE= 512
%
% Independent "threads per MPI rank" setting for LU-SGS and ILU preconditioners.
% For problems where time is spend mostly in the solution of linear systems (e.g. elasticity,
% very high CFL central schemes), AND, if the memory bandwidth of the machine is saturated
% (4 or more cores per memory channel) better performance (via a reduction in linear iterations)
% may be possible by using a smaller value than that defined by the system or in the call to
% SU2_CFD (via the -t/--threads option).
% The default (0) means "same number of threads as for all else".
LINEAR_SOLVER_PREC_THREADS= 0
%
% ----------------------- PARTITIONING OPTIONS (ParMETIS) ------------------------ %
%
% Load balancing tolerance, lower values will make ParMETIS work harder to evenly
% distribute the work-estimate metric across all MPI ranks, at the expense of more
% edge cuts (i.e. increased communication cost).
PARMETIS_TOLERANCE= 0.02
%
% The work-estimate metric is a weighted function of the work-per-edge (e.g. spatial
% discretization, linear system solution) and of the work-per-point (e.g. source terms,
% temporal discretization) the former usually accounts for >90% of the total.
% These weights are INTEGERS (for compatibility with ParMETIS) thus not [0, 1].
% To balance memory usage (instead of computation) the point weight needs to be
% increased (especially for explicit time integration methods).
PARMETIS_EDGE_WEIGHT= 1
PARMETIS_POINT_WEIGHT= 0
%
% ----------------------- SOBOLEV GRADIENT SMOOTHING OPTIONS ----------------------%
%
% Activate the gradient smoothing solver for the discrete adjoint driver (NO, YES)
% see TestCases/grad_smooth/naca0012/inv_NACA0012_gradsmooth.cfg for a detailed explanantion
% on the config options shown here.
SMOOTH_GRADIENT= NO
%
% Mode how the Sobolev method is applied to the discrete adjoint gradient.
SOBOLEV_MODE= NO_MODUS
%
% Scaling factor for the identity part of the Laplace-Beltrami operator
SMOOTHING_EPSILON1= 1.0
%
% Scaling factor for the Laplace part of the Laplace-Beltrami operator
SMOOTHING_EPSILON2= 1.0
%
% Switch for applying the Sobolev smoothing to the design surface mesh, i.e., instead of the whole volume mesh (NO, YES).
SMOOTH_ON_SURFACE= NO
%
% Switch for running the smoothing procedure seperately in each space dimension (NO, YES).
SEPARATE_DIMENSIONS= NO
%
% Use Dirichlet boundary conditions when working on the design surface, only used for SMOOTH_ON_SURFACE= YES (NO, YES).
DIRICHLET_SURFACE_BOUNDARY= NO
%
% Marker for boundaries where Dirichlet boundary conditions are applied, only valid if working on the volume mesh.
MARKER_SOBOLEVBC= ( airfoil )
%
% Output filename for the assembled Sobolev smoothing system matrix
HESS_OBJFUNC_FILENAME= of_hess.dat
%
% Linear solver or smoother for implicit formulations (FGMRES, RESTARTED_FGMRES, BCGSTAB)
GRAD_LINEAR_SOLVER= FGMRES
%
% Preconditioner of the Krylov linear solver (ILU, LU_SGS, JACOBI)
GRAD_LINEAR_SOLVER_PREC= ILU
%
% Number of linear solver iterations for the Sobolev smoothing solver
GRAD_LINEAR_SOLVER_ITER= 1000
%
% Minimum residual criteria for the linear solver convergence of the Sobolev smoothing solver
GRAD_LINEAR_SOLVER_ERROR= 1E-14
%
% ------------------------- SCREEN/HISTORY VOLUME OUTPUT --------------------------%
%
% Screen output fields (use 'SU2_CFD -d <config_file>' to view list of available fields)
SCREEN_OUTPUT= (INNER_ITER, RMS_DENSITY, RMS_MOMENTUM-X, RMS_MOMENTUM-Y, RMS_ENERGY)
%
% History output groups (use 'SU2_CFD -d <config_file>' to view list of available fields)
HISTORY_OUTPUT= (ITER, RMS_RES)
%
% User defined functions available on screen and history output. See TestCases/user_defined_functions/.
CUSTOM_OUTPUTS= ''
%
% Volume output fields/groups (use 'SU2_CFD -d <config_file>' to view list of available fields)
VOLUME_OUTPUT= (COORDINATES, SOLUTION, PRIMITIVE)
%
% Writing frequency for screen output
SCREEN_WRT_FREQ_INNER= 1
%
SCREEN_WRT_FREQ_OUTER= 1
%
SCREEN_WRT_FREQ_TIME= 1
%
% Writing frequency for history output
HISTORY_WRT_FREQ_INNER= 1
%
HISTORY_WRT_FREQ_OUTER= 1
%
HISTORY_WRT_FREQ_TIME= 1
%
% list of writing frequencies corresponding to the list in OUTPUT_FILES 
OUTPUT_WRT_FREQ= 10, 250, 42
%
% Output the performance summary to the console at the end of SU2_CFD
WRT_PERFORMANCE= NO
%
% Overwrite or append iteration number to the restart files when saving 
WRT_RESTART_OVERWRITE= YES
%
% Overwrite or append iteration number to the surface files when saving 
WRT_SURFACE_OVERWRITE= YES
%
% Overwrite or append iteration number to the volume files when saving 
WRT_VOLUME_OVERWRITE= YES
%
% ------------------------- INPUT/OUTPUT FILE INFORMATION --------------------------%
%
% Mesh input file
MESH_FILENAME= mesh_NACA0012_inv.su2
%
% Mesh input file format (SU2, CGNS)
MESH_FORMAT= SU2
%
% Mesh output file
MESH_OUT_FILENAME= mesh_out.su2
%
% Restart flow input file
SOLUTION_FILENAME= solution_flow.dat
%
% Restart adjoint input file
SOLUTION_ADJ_FILENAME= solution_adj.dat
%
% Output tabular file format (TECPLOT, CSV)
TABULAR_FORMAT= CSV
%
% Files to output
% Possible formats : (TECPLOT_ASCII, TECPLOT, SURFACE_TECPLOT_ASCII,
%  SURFACE_TECPLOT, CSV, SURFACE_CSV, PARAVIEW_ASCII, PARAVIEW_LEGACY, SURFACE_PARAVIEW_ASCII,
%  SURFACE_PARAVIEW_LEGACY, PARAVIEW, SURFACE_PARAVIEW, RESTART_ASCII, RESTART, CGNS, SURFACE_CGNS, STL_ASCII, STL_BINARY)
% default : (RESTART, PARAVIEW, SURFACE_PARAVIEW)
OUTPUT_FILES= (RESTART, PARAVIEW, SURFACE_PARAVIEW)
%
% Output file convergence history (w/o extension)
CONV_FILENAME= history
%
% Output file with the forces breakdown
BREAKDOWN_FILENAME= forces_breakdown.dat
%
% Output file restart flow
RESTART_FILENAME= restart_flow.dat
%
% Output file restart adjoint
RESTART_ADJ_FILENAME= restart_adj.dat
%
% Output file flow (w/o extension) variables
VOLUME_FILENAME= flow
%
% Output file adjoint (w/o extension) variables
VOLUME_ADJ_FILENAME= adjoint
%
% Output Objective function
VALUE_OBJFUNC_FILENAME= of_eval.dat
%
% Output objective function gradient (using continuous adjoint)
GRAD_OBJFUNC_FILENAME= of_grad.dat
%
% Output file surface flow coefficient (w/o extension)
SURFACE_FILENAME= surface_flow
%
% Output file surface adjoint coefficient (w/o extension)
SURFACE_ADJ_FILENAME= surface_adjoint
%
% Read binary restart files (YES, NO)
READ_BINARY_RESTART= YES
%
% Reorient elements based on potential negative volumes (YES/NO)
REORIENT_ELEMENTS= YES
%
% --------------------- OPTIMAL SHAPE DESIGN DEFINITION -----------------------%
%
% Available flow based objective functions or constraint functions
%    DRAG, LIFT, SIDEFORCE, EFFICIENCY, BUFFET,
%    FORCE_X, FORCE_Y, FORCE_Z,
%    MOMENT_X, MOMENT_Y, MOMENT_Z,
%    THRUST, TORQUE, FIGURE_OF_MERIT,
%    EQUIVALENT_AREA, NEARFIELD_PRESSURE,
%    TOTAL_HEATFLUX, MAXIMUM_HEATFLUX,
%    INVERSE_DESIGN_PRESSURE, INVERSE_DESIGN_HEATFLUX,
%    SURFACE_TOTAL_PRESSURE, SURFACE_MASSFLOW
%    SURFACE_STATIC_PRESSURE, SURFACE_MACH
%
% Available geometrical based objective functions or constraint functions
%    AIRFOIL_AREA, AIRFOIL_THICKNESS, AIRFOIL_CHORD, AIRFOIL_TOC, AIRFOIL_AOA,
%    WING_VOLUME, WING_MIN_THICKNESS, WING_MAX_THICKNESS, WING_MAX_CHORD, WING_MIN_TOC, WING_MAX_TWIST, WING_MAX_CURVATURE, WING_MAX_DIHEDRAL
%    STATION#_WIDTH, STATION#_AREA, STATION#_THICKNESS, STATION#_CHORD, STATION#_TOC,
%    STATION#_TWIST (where # is the index of the station defined in GEO_LOCATION_STATIONS)
%
% Available design variables
% 2D Design variables
%    FFD_CONTROL_POINT_2D   (  19, Scale | Mark. List | FFD_BoxTag, i_Ind, j_Ind, x_Mov, y_Mov )
%    FFD_CAMBER_2D          (  20, Scale | Mark. List | FFD_BoxTag, i_Ind )
%    FFD_THICKNESS_2D       (  21, Scale | Mark. List | FFD_BoxTag, i_Ind )
%    FFD_TWIST_2D           (  22, Scale | Mark. List | FFD_BoxTag, x_Orig, y_Orig )
%    HICKS_HENNE            (  30, Scale | Mark. List | Lower(0)/Upper(1) side, x_Loc )
%    ANGLE_OF_ATTACK        ( 101, Scale | Mark. List | 1.0 )
%
% 3D Design variables
%    FFD_CONTROL_POINT      (  11, Scale | Mark. List | FFD_BoxTag, i_Ind, j_Ind, k_Ind, x_Mov, y_Mov, z_Mov )
%    FFD_NACELLE            (  12, Scale | Mark. List | FFD_BoxTag, rho_Ind, theta_Ind, phi_Ind, rho_Mov, phi_Mov )
%    FFD_GULL               (  13, Scale | Mark. List | FFD_BoxTag, j_Ind )
%    FFD_CAMBER             (  14, Scale | Mark. List | FFD_BoxTag, i_Ind, j_Ind )
%    FFD_TWIST              (  15, Scale | Mark. List | FFD_BoxTag, j_Ind, x_Orig, y_Orig, z_Orig, x_End, y_End, z_End )
%    FFD_THICKNESS          (  16, Scale | Mark. List | FFD_BoxTag, i_Ind, j_Ind )
%    FFD_ROTATION           (  18, Scale | Mark. List | FFD_BoxTag, x_Axis, y_Axis, z_Axis, x_Turn, y_Turn, z_Turn )
%    FFD_ANGLE_OF_ATTACK    (  24, Scale | Mark. List | FFD_BoxTag, 1.0 )
%
% Global design variables
%    TRANSLATION            (   1, Scale | Mark. List | x_Disp, y_Disp, z_Disp )
%    ROTATION               (   2, Scale | Mark. List | x_Axis, y_Axis, z_Axis, x_Turn, y_Turn, z_Turn )
%
% Definition of multipoint design problems, this option should be combined with the
% the prefix MULTIPOINT in the objective function or constraint (e.g. MULTIPOINT_DRAG, MULTIPOINT_LIFT, etc.)
MULTIPOINT_MACH_NUMBER= (0.79, 0.8, 0.81)
MULTIPOINT_AOA= (1.25, 1.25, 1.25)
MULTIPOINT_SIDESLIP_ANGLE= (0.0, 0.0, 0.0)
MULTIPOINT_TARGET_CL= (0.8, 0.8, 0.8)
MULTIPOINT_REYNOLDS_NUMBER= (1E6, 1E6, 1E6)
MULTIPOINT_FREESTREAM_PRESSURE= (101325.0, 101325.0, 101325.0)
MULTIPOINT_FREESTREAM_TEMPERATURE= (288.15, 288.15, 288.15)
MULTIPOINT_OUTLET_VALUE= (0.0, 0.0, 0.0)
MULTIPOINT_WEIGHT= (0.33333, 0.33333, 0.33333)
MULTIPOINT_MESH_FILENAME= (mesh_NACA0012_m79.su2, mesh_NACA0012_m8.su2, mesh_NACA0012_m81.su2)
%
% Optimization objective function with scaling factor, separated by semicolons.
% To include quadratic penalty function: use OPT_CONSTRAINT option syntax within the OPT_OBJECTIVE list.
% ex= Objective * Scale
OPT_OBJECTIVE= DRAG
%
% Optimization constraint functions with pushing factors (affects its value, not the gradient  in the python scripts), separated by semicolons
% ex= (Objective = Value ) * Scale, use '>','<','='
OPT_CONSTRAINT= ( LIFT > 0.328188 ) * 0.001; ( MOMENT_Z > 0.034068 ) * 0.001; ( AIRFOIL_THICKNESS > 0.11 ) * 0.001
%
% Factor to reduce the norm of the gradient (affects the objective function and gradient in the python scripts)
% In general, a norm of the gradient ~1E-6 is desired.
OPT_GRADIENT_FACTOR= 1E-6
%
% Factor to relax or accelerate the optimizer convergence (affects the line search in SU2_DEF)
% In general, surface deformations of 0.01'' or 0.0001m are desirable
OPT_RELAX_FACTOR= 1E3
%
% Maximum number of iterations
OPT_ITERATIONS= 100
%
% Requested accuracy
OPT_ACCURACY= 1E-10
%
% Optimization bound (bounds the line search in SU2_DEF)
OPT_LINE_SEARCH_BOUND= 1E6
%
% Upper bound for each design variable (bound in the python optimizer)
OPT_BOUND_UPPER= 1E10
%
% Lower bound for each design variable (bound in the python optimizer)
OPT_BOUND_LOWER= -1E10
%
% Finite difference step size for python scripts (0.001 default, recommended
%                                                 0.001 x REF_LENGTH)
FIN_DIFF_STEP = 0.001
%
% Optimization design variables, separated by semicolons
DEFINITION_DV= ( 1, 1.0 | airfoil | 0, 0.05 ); ( 1, 1.0 | airfoil | 0, 0.10 ); ( 1, 1.0 | airfoil | 0, 0.15 ); ( 1, 1.0 | airfoil | 0, 0.20 ); ( 1, 1.0 | airfoil | 0, 0.25 ); ( 1, 1.0 | airfoil | 0, 0.30 ); ( 1, 1.0 | airfoil | 0, 0.35 ); ( 1, 1.0 | airfoil | 0, 0.40 ); ( 1, 1.0 | airfoil | 0, 0.45 ); ( 1, 1.0 | airfoil | 0, 0.50 ); ( 1, 1.0 | airfoil | 0, 0.55 ); ( 1, 1.0 | airfoil | 0, 0.60 ); ( 1, 1.0 | airfoil | 0, 0.65 ); ( 1, 1.0 | airfoil | 0, 0.70 ); ( 1, 1.0 | airfoil | 0, 0.75 ); ( 1, 1.0 | airfoil | 0, 0.80 ); ( 1, 1.0 | airfoil | 0, 0.85 ); ( 1, 1.0 | airfoil | 0, 0.90 ); ( 1, 1.0 | airfoil | 0, 0.95 ); ( 1, 1.0 | airfoil | 1, 0.05 ); ( 1, 1.0 | airfoil | 1, 0.10 ); ( 1, 1.0 | airfoil | 1, 0.15 ); ( 1, 1.0 | airfoil | 1, 0.20 ); ( 1, 1.0 | airfoil | 1, 0.25 ); ( 1, 1.0 | airfoil | 1, 0.30 ); ( 1, 1.0 | airfoil | 1, 0.35 ); ( 1, 1.0 | airfoil | 1, 0.40 ); ( 1, 1.0 | airfoil | 1, 0.45 ); ( 1, 1.0 | airfoil | 1, 0.50 ); ( 1, 1.0 | airfoil | 1, 0.55 ); ( 1, 1.0 | airfoil | 1, 0.60 ); ( 1, 1.0 | airfoil | 1, 0.65 ); ( 1, 1.0 | airfoil | 1, 0.70 ); ( 1, 1.0 | airfoil | 1, 0.75 ); ( 1, 1.0 | airfoil | 1, 0.80 ); ( 1, 1.0 | airfoil | 1, 0.85 ); ( 1, 1.0 | airfoil | 1, 0.90 ); ( 1, 1.0 | airfoil | 1, 0.95 )
%
% Use combined objective within gradient evaluation: may reduce cost to compute gradients when using the adjoint formulation.
OPT_COMBINE_OBJECTIVE = NO
%
% --------------------- LIBROM PARAMETERS -----------------------%
% LibROM can be found here: https://github.com/LLNL/libROM
%
% Toggle saving to librom (NO, YES)
SAVE_LIBROM = NO
%
% Prefix to the saved libROM files (default: su2)
LIBROM_BASE_FILENAME = su2
%
% Specify POD basis generation algorithm (STATIC_POD, INCREMENTAL_POD) 
% STATIC_POD recommended for steady problems
BASIS_GENERATION = STATIC_POD
%
% Maximum number of basis vectors to keep (default: 100)
MAX_BASIS_DIM = 100
%
% Frequency of snapshots saves, for unsteady problems (default: 1. 2 means every other)
ROM_SAVE_FREQ = 1<|MERGE_RESOLUTION|>--- conflicted
+++ resolved
@@ -695,11 +695,7 @@
 
 % --------------------- SPECIES TRANSPORT SIMULATION --------------------------%
 %
-<<<<<<< HEAD
-% Specify scalar transport model (NONE, PASSIVE_SCALAR, FLAMELET)
-=======
-% Specify scalar transport model (NONE, SPECIES_TRANSPORT)
->>>>>>> 64e24b15
+% Specify scalar transport model (NONE, SPECIES_TRANSPORT, FLAMELET)
 KIND_SCALAR_MODEL= NONE
 %
 % Mass diffusivity model (CONSTANT_DIFFUSIVITY)
