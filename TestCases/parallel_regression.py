--- conflicted
+++ resolved
@@ -100,13 +100,8 @@
     fixedCL_naca0012           = TestCase('fixedcl_naca0012')
     fixedCL_naca0012.cfg_dir   = "fixed_cl/naca0012"
     fixedCL_naca0012.cfg_file  = "inv_NACA0012.cfg"
-<<<<<<< HEAD
-    fixedCL_naca0012.test_iter = 100
-    fixedCL_naca0012.test_vals = [-2.442822, 2.950447, 0.286910, 0.018836] #last 4 columns
-=======
     fixedCL_naca0012.test_iter = 10
     fixedCL_naca0012.test_vals = [-13.122966, -7.573235, 0.300000, 0.019389] #last 4 columns
->>>>>>> 9937172a
     fixedCL_naca0012.su2_exec  = "parallel_computation.py -f"
     fixedCL_naca0012.timeout   = 1600
     fixedCL_naca0012.tol       = 0.00001
@@ -568,7 +563,7 @@
     contadj_fixed_CL_naca0012.cfg_dir   = "fixed_cl/naca0012"
     contadj_fixed_CL_naca0012.cfg_file  = "inv_NACA0012_ContAdj.cfg"
     contadj_fixed_CL_naca0012.test_iter = 100
-    contadj_fixed_CL_naca0012.test_vals = [0.317098, -5.192479, 0.274070, 0.000065] #last 4 columns
+    contadj_fixed_CL_naca0012.test_vals = [0.378865, -5.157403, 0.268320, -0.000149] #last 4 columns
     contadj_fixed_CL_naca0012.su2_exec  = "parallel_computation.py -f"
     contadj_fixed_CL_naca0012.timeout   = 1600
     contadj_fixed_CL_naca0012.tol       = 0.00001
