# Compiled Object files
*.slo
*.lo
*.o
*.optrpt

# Autoconf/Automake
*.Po
*.dirstamp
*.log
*.status
autom4te.cache
*.in
compile
config.guess
config.sub
configure
depcomp
missing
install-sh
aclocal.m4

# Compiled Dynamic libraries
*.so
*.dylib

# Compiled Static libraries
*.lai
*.la
*.a

# Python files
*.pyc

# SWIG compilation
SU2_PY/pySU2/*.cxx
SU2_PY/pySU2/*.h
SU2_PY/pySU2/*.py

# Mac files
*.DS_Store
*.xcuserdatad

# Compiled Makefiles
Makefile
Makefile.in

# Emacs temporary files
*~

# installed autotools
externals/autotools/bin
externals/autotools/include
externals/autotools/share
externals/autotools/lib
externals/tecio/boost

#logs and errors
*.log
*.err

# configuration sets
SU2_AD/
SU2_BASE/
SU2_DIRECTDIFF/

# ignore the bin/ directory
bin/

# ignore project settings from eclipse
.project

# ignore swap files
*.swp

TestData
*.stl

# Ignore output files if tests are run locally
*.vtk
*.vtu
*.ref

Mercurial
.hg*

# Ignore build folder
./build/
build/

<<<<<<< HEAD
# ninja binary
=======
# ninja binary (build system)
>>>>>>> 22507514
ninja<|MERGE_RESOLUTION|>--- conflicted
+++ resolved
@@ -88,9 +88,5 @@
 ./build/
 build/
 
-<<<<<<< HEAD
-# ninja binary
-=======
 # ninja binary (build system)
->>>>>>> 22507514
 ninja